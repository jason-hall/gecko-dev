/*
 * Copyright © 2013 Mozilla Foundation
 *
 * This program is made available under an ISC-style license.  See the
 * accompanying file LICENSE for details.
 */
#define _WIN32_WINNT 0x0600
#define NOMINMAX

#include <initguid.h>
#include <windows.h>
#include <mmdeviceapi.h>
#include <windef.h>
#include <audioclient.h>
#include <devicetopology.h>
#include <process.h>
#include <avrt.h>
#include <stdint.h>
#include <stdio.h>
#include <stdlib.h>
#include <stdint.h>
#include <cmath>
#include <algorithm>
#include <memory>
#include <limits>
#include <atomic>
#include <vector>

#include "cubeb/cubeb.h"
#include "cubeb-internal.h"
#include "cubeb_mixer.h"
#include "cubeb_resampler.h"
#include "cubeb_strings.h"
#include "cubeb_utils.h"

#ifndef PKEY_Device_FriendlyName
DEFINE_PROPERTYKEY(PKEY_Device_FriendlyName,    0xa45c254e, 0xdf1c, 0x4efd, 0x80, 0x20, 0x67, 0xd1, 0x46, 0xa8, 0x50, 0xe0, 14);    // DEVPROP_TYPE_STRING
#endif
#ifndef PKEY_Device_InstanceId
DEFINE_PROPERTYKEY(PKEY_Device_InstanceId,      0x78c34fc8, 0x104a, 0x4aca, 0x9e, 0xa4, 0x52, 0x4d, 0x52, 0x99, 0x6e, 0x57, 0x00000100); //    VT_LPWSTR
#endif

namespace {
struct com_heap_ptr_deleter {
  void operator()(void * ptr) const noexcept {
    CoTaskMemFree(ptr);
  }
};

template <typename T>
using com_heap_ptr = std::unique_ptr<T, com_heap_ptr_deleter>;

template<typename T, size_t N>
constexpr size_t
ARRAY_LENGTH(T(&)[N])
{
  return N;
}

template <typename T>
class no_addref_release : public T {
  ULONG STDMETHODCALLTYPE AddRef() = 0;
  ULONG STDMETHODCALLTYPE Release() = 0;
};

template <typename T>
class com_ptr {
public:
  com_ptr() noexcept = default;

  com_ptr(com_ptr const & other) noexcept = delete;
  com_ptr & operator=(com_ptr const & other) noexcept = delete;
  T ** operator&() const noexcept = delete;

  ~com_ptr() noexcept {
    release();
  }

  com_ptr(com_ptr && other) noexcept
    : ptr(other.ptr)
  {
    other.ptr = nullptr;
  }

  com_ptr & operator=(com_ptr && other) noexcept {
    if (ptr != other.ptr) {
      release();
      ptr = other.ptr;
      other.ptr = nullptr;
    }
    return *this;
  }

  explicit operator bool() const noexcept {
    return nullptr != ptr;
  }

  no_addref_release<T> * operator->() const noexcept {
    return static_cast<no_addref_release<T> *>(ptr);
  }

  T * get() const noexcept {
    return ptr;
  }

  T ** receive() noexcept {
    XASSERT(ptr == nullptr);
    return &ptr;
  }

  void ** receive_vpp() noexcept {
    return reinterpret_cast<void **>(receive());
  }

  com_ptr & operator=(std::nullptr_t) noexcept {
    release();
    return *this;
  }

  void reset(T * p = nullptr) noexcept {
    release();
    ptr = p;
  }

private:
  void release() noexcept {
    T * temp = ptr;

    if (temp) {
      ptr = nullptr;
      temp->Release();
    }
  }

  T * ptr = nullptr;
};

struct auto_com {
  auto_com() {
    result = CoInitializeEx(NULL, COINIT_MULTITHREADED);
  }
  ~auto_com() {
    if (result == RPC_E_CHANGED_MODE) {
      // This is not an error, COM was not initialized by this function, so it is
      // not necessary to uninit it.
      LOG("COM was already initialized in STA.");
    } else if (result == S_FALSE) {
      // This is not an error. We are allowed to call CoInitializeEx more than
      // once, as long as it is matches by an CoUninitialize call.
      // We do that in the dtor which is guaranteed to be called.
      LOG("COM was already initialized in MTA");
    }
    if (SUCCEEDED(result)) {
      CoUninitialize();
    }
  }
  bool ok() {
    return result == RPC_E_CHANGED_MODE || SUCCEEDED(result);
  }
private:
  HRESULT result;
};

extern cubeb_ops const wasapi_ops;

int wasapi_stream_stop(cubeb_stream * stm);
int wasapi_stream_start(cubeb_stream * stm);
void close_wasapi_stream(cubeb_stream * stm);
int setup_wasapi_stream(cubeb_stream * stm);
static char const * wstr_to_utf8(wchar_t const * str);
static std::unique_ptr<wchar_t const []> utf8_to_wstr(char const * str);

}

struct cubeb {
  cubeb_ops const * ops = &wasapi_ops;
<<<<<<< HEAD
=======
  cubeb_strings * device_ids;
>>>>>>> a17af05f
};

class wasapi_endpoint_notification_client;

/* We have three possible callbacks we can use with a stream:
 * - input only
 * - output only
 * - synchronized input and output
 *
 * Returns true when we should continue to play, false otherwise.
 */
typedef bool (*wasapi_refill_callback)(cubeb_stream * stm);

struct cubeb_stream {
  cubeb * context = nullptr;
  /* Mixer pameters. We need to convert the input stream to this
     samplerate/channel layout, as WASAPI does not resample nor upmix
     itself. */
  cubeb_stream_params input_mix_params = { CUBEB_SAMPLE_FLOAT32NE, 0, 0, CUBEB_LAYOUT_UNDEFINED };
  cubeb_stream_params output_mix_params = { CUBEB_SAMPLE_FLOAT32NE, 0, 0, CUBEB_LAYOUT_UNDEFINED };
  /* Stream parameters. This is what the client requested,
   * and what will be presented in the callback. */
  cubeb_stream_params input_stream_params = { CUBEB_SAMPLE_FLOAT32NE, 0, 0, CUBEB_LAYOUT_UNDEFINED };
  cubeb_stream_params output_stream_params = { CUBEB_SAMPLE_FLOAT32NE, 0, 0, CUBEB_LAYOUT_UNDEFINED };
  /* The input and output device, or NULL for default. */
  std::unique_ptr<const wchar_t[]> input_device;
  std::unique_ptr<const wchar_t[]> output_device;
  /* The latency initially requested for this stream, in frames. */
  unsigned latency = 0;
  cubeb_state_callback state_callback = nullptr;
  cubeb_data_callback data_callback = nullptr;
  wasapi_refill_callback refill_callback = nullptr;
  void * user_ptr = nullptr;
  /* Lifetime considerations:
     - client, render_client, audio_clock and audio_stream_volume are interface
       pointer to the IAudioClient.
     - The lifetime for device_enumerator and notification_client, resampler,
       mix_buffer are the same as the cubeb_stream instance. */

  /* Main handle on the WASAPI stream. */
  com_ptr<IAudioClient> output_client;
  /* Interface pointer to use the event-driven interface. */
  com_ptr<IAudioRenderClient> render_client;
  /* Interface pointer to use the volume facilities. */
  com_ptr<IAudioStreamVolume> audio_stream_volume;
  /* Interface pointer to use the stream audio clock. */
  com_ptr<IAudioClock> audio_clock;
  /* Frames written to the stream since it was opened. Reset on device
     change. Uses mix_params.rate. */
  UINT64 frames_written = 0;
  /* Frames written to the (logical) stream since it was first
     created. Updated on device change. Uses stream_params.rate. */
  UINT64 total_frames_written = 0;
  /* Last valid reported stream position.  Used to ensure the position
     reported by stream_get_position increases monotonically. */
  UINT64 prev_position = 0;
  /* Device enumerator to be able to be notified when the default
     device change. */
  com_ptr<IMMDeviceEnumerator> device_enumerator;
  /* Device notification client, to be able to be notified when the default
     audio device changes and route the audio to the new default audio output
     device */
  com_ptr<wasapi_endpoint_notification_client> notification_client;
  /* Main andle to the WASAPI capture stream. */
  com_ptr<IAudioClient> input_client;
  /* Interface to use the event driven capture interface */
  com_ptr<IAudioCaptureClient> capture_client;
  /* This event is set by the stream_stop and stream_destroy
     function, so the render loop can exit properly. */
  HANDLE shutdown_event = 0;
  /* Set by OnDefaultDeviceChanged when a stream reconfiguration is required.
     The reconfiguration is handled by the render loop thread. */
  HANDLE reconfigure_event = 0;
  /* This is set by WASAPI when we should refill the stream. */
  HANDLE refill_event = 0;
  /* This is set by WASAPI when we should read from the input stream. In
   * practice, we read from the input stream in the output callback, so
   * this is not used, but it is necessary to start getting input data. */
  HANDLE input_available_event = 0;
  /* Each cubeb_stream has its own thread. */
  HANDLE thread = 0;
  /* The lock protects all members that are touched by the render thread or
     change during a device reset, including: audio_clock, audio_stream_volume,
     client, frames_written, mix_params, total_frames_written, prev_position. */
  owned_critical_section stream_reset_lock;
  /* Maximum number of frames that can be passed down in a callback. */
  uint32_t input_buffer_frame_count = 0;
  /* Maximum number of frames that can be requested in a callback. */
  uint32_t output_buffer_frame_count = 0;
  /* Resampler instance. Resampling will only happen if necessary. */
  std::unique_ptr<cubeb_resampler, decltype(&cubeb_resampler_destroy)> resampler = { nullptr, cubeb_resampler_destroy };
<<<<<<< HEAD
  /* A buffer for up/down mixing multi-channel audio. */
  std::vector<float> mix_buffer;
=======
  /* Mixer interface */
  std::unique_ptr<cubeb_mixer, decltype(&cubeb_mixer_destroy)> mixer = { nullptr, cubeb_mixer_destroy };
  /* A buffer for up/down mixing multi-channel audio. */
  std::vector<BYTE> mix_buffer;
>>>>>>> a17af05f
  /* WASAPI input works in "packets". We re-linearize the audio packets
   * into this buffer before handing it to the resampler. */
  std::unique_ptr<auto_array_wrapper> linear_input_buffer;
  /* Bytes per sample. This multiplied by the number of channels is the number
   * of bytes per frame. */
  size_t bytes_per_sample = 0;
  /* WAVEFORMATEXTENSIBLE sub-format: either PCM or float. */
  GUID waveformatextensible_sub_format = GUID_NULL;
  /* Stream volume.  Set via stream_set_volume and used to reset volume on
     device changes. */
  float volume = 1.0;
  /* True if the stream is draining. */
  bool draining = false;
  /* True when we've destroyed the stream. This pointer is leaked on stream
   * destruction if we could not join the thread. */
  std::atomic<std::atomic<bool>*> emergency_bailout;
};

class wasapi_endpoint_notification_client : public IMMNotificationClient
{
public:
  /* The implementation of MSCOM was copied from MSDN. */
  ULONG STDMETHODCALLTYPE
  AddRef()
  {
    return InterlockedIncrement(&ref_count);
  }

  ULONG STDMETHODCALLTYPE
  Release()
  {
    ULONG ulRef = InterlockedDecrement(&ref_count);
    if (0 == ulRef) {
      delete this;
    }
    return ulRef;
  }

  HRESULT STDMETHODCALLTYPE
  QueryInterface(REFIID riid, VOID **ppvInterface)
  {
    if (__uuidof(IUnknown) == riid) {
      AddRef();
      *ppvInterface = (IUnknown*)this;
    } else if (__uuidof(IMMNotificationClient) == riid) {
      AddRef();
      *ppvInterface = (IMMNotificationClient*)this;
    } else {
      *ppvInterface = NULL;
      return E_NOINTERFACE;
    }
    return S_OK;
  }

  wasapi_endpoint_notification_client(HANDLE event)
    : ref_count(1)
    , reconfigure_event(event)
  { }

  virtual ~wasapi_endpoint_notification_client()
  { }

  HRESULT STDMETHODCALLTYPE
  OnDefaultDeviceChanged(EDataFlow flow, ERole role, LPCWSTR device_id)
  {
    LOG("Audio device default changed.");

    /* we only support a single stream type for now. */
    if (flow != eRender && role != eConsole) {
      return S_OK;
    }

    BOOL ok = SetEvent(reconfigure_event);
    if (!ok) {
      LOG("SetEvent on reconfigure_event failed: %lx", GetLastError());
    }

    return S_OK;
  }

  /* The remaining methods are not implemented, they simply log when called (if
     log is enabled), for debugging. */
  HRESULT STDMETHODCALLTYPE OnDeviceAdded(LPCWSTR device_id)
  {
    LOG("Audio device added.");
    return S_OK;
  };

  HRESULT STDMETHODCALLTYPE OnDeviceRemoved(LPCWSTR device_id)
  {
    LOG("Audio device removed.");
    return S_OK;
  }

  HRESULT STDMETHODCALLTYPE
  OnDeviceStateChanged(LPCWSTR device_id, DWORD new_state)
  {
    LOG("Audio device state changed.");
    return S_OK;
  }

  HRESULT STDMETHODCALLTYPE
  OnPropertyValueChanged(LPCWSTR device_id, const PROPERTYKEY key)
  {
    LOG("Audio device property value changed.");
    return S_OK;
  }
private:
  /* refcount for this instance, necessary to implement MSCOM semantics. */
  LONG ref_count;
  HANDLE reconfigure_event;
};

namespace {

char const *
intern_device_id(cubeb * ctx, wchar_t const * id)
{
  XASSERT(id);

  char const * tmp = wstr_to_utf8(id);
  if (!tmp)
    return nullptr;

  char const * interned = cubeb_strings_intern(ctx->device_ids, tmp);

  free((void *) tmp);

  return interned;
}

bool has_input(cubeb_stream * stm)
{
  return stm->input_stream_params.rate != 0;
}

bool has_output(cubeb_stream * stm)
{
  return stm->output_stream_params.rate != 0;
}

double stream_to_mix_samplerate_ratio(cubeb_stream_params & stream, cubeb_stream_params & mixer)
{
  return double(stream.rate) / mixer.rate;
}

/* Convert the channel layout into the corresponding KSAUDIO_CHANNEL_CONFIG.
   See more: https://msdn.microsoft.com/en-us/library/windows/hardware/ff537083(v=vs.85).aspx */
#define MASK_DUAL_MONO      (SPEAKER_FRONT_LEFT | SPEAKER_FRONT_RIGHT)
#define MASK_DUAL_MONO_LFE  (MASK_DUAL_MONO | SPEAKER_LOW_FREQUENCY)
#define MASK_MONO           (KSAUDIO_SPEAKER_MONO)
#define MASK_MONO_LFE       (MASK_MONO | SPEAKER_LOW_FREQUENCY)
#define MASK_STEREO         (KSAUDIO_SPEAKER_STEREO)
#define MASK_STEREO_LFE     (MASK_STEREO | SPEAKER_LOW_FREQUENCY)
#define MASK_3F             (MASK_STEREO | SPEAKER_FRONT_CENTER)
#define MASK_3F_LFE         (MASK_3F | SPEAKER_LOW_FREQUENCY)
#define MASK_2F1            (MASK_STEREO | SPEAKER_BACK_CENTER)
#define MASK_2F1_LFE        (MASK_2F1 | SPEAKER_LOW_FREQUENCY)
#define MASK_3F1            (KSAUDIO_SPEAKER_SURROUND)
#define MASK_3F1_LFE        (MASK_3F1 | SPEAKER_LOW_FREQUENCY)
#define MASK_2F2            (MASK_STEREO | SPEAKER_SIDE_LEFT | SPEAKER_SIDE_RIGHT)
#define MASK_2F2_LFE        (MASK_2F2 | SPEAKER_LOW_FREQUENCY)
#define MASK_3F2            (MASK_3F | SPEAKER_SIDE_LEFT | SPEAKER_SIDE_RIGHT)
#define MASK_3F2_LFE        (KSAUDIO_SPEAKER_5POINT1_SURROUND)
#define MASK_3F3R_LFE       (MASK_3F2_LFE | SPEAKER_BACK_CENTER)
#define MASK_3F4_LFE        (KSAUDIO_SPEAKER_7POINT1_SURROUND)

static DWORD
channel_layout_to_mask(cubeb_channel_layout layout)
{
<<<<<<< HEAD
  XASSERT(layout > CUBEB_LAYOUT_UNDEFINED && layout < CUBEB_LAYOUT_MAX &&
          "This mask conversion is not allowed.");
=======
  XASSERT(layout < CUBEB_LAYOUT_MAX && "invalid conversion.");
>>>>>>> a17af05f

  // This variable may be used for multiple times, so we should avoid to
  // allocate it in stack, or it will be created and removed repeatedly.
  // Use static to allocate this local variable in data space instead of stack.
  static DWORD map[CUBEB_LAYOUT_MAX] = {
<<<<<<< HEAD
    0,                    // CUBEB_LAYOUT_UNDEFINED (this won't be used.)
    MASK_DUAL_MONO,       // CUBEB_LAYOUT_DUAL_MONO
    MASK_DUAL_MONO_LFE,   // CUBEB_LAYOUT_DUAL_MONO_LFE
    MASK_MONO,            // CUBEB_LAYOUT_MONO
    MASK_MONO_LFE,        // CUBEB_LAYOUT_MONO_LFE
    MASK_STEREO,          // CUBEB_LAYOUT_STEREO
    MASK_STEREO_LFE,      // CUBEB_LAYOUT_STEREO_LFE
    MASK_3F,              // CUBEB_LAYOUT_3F
    MASK_3F_LFE,          // CUBEB_LAYOUT_3F_LFE
    MASK_2F1,             // CUBEB_LAYOUT_2F1
    MASK_2F1_LFE,         // CUBEB_LAYOUT_2F1_LFE
    MASK_3F1,             // CUBEB_LAYOUT_3F1
    MASK_3F1_LFE,         // CUBEB_LAYOUT_3F1_LFE
    MASK_2F2,             // CUBEB_LAYOUT_2F2
    MASK_2F2_LFE,         // CUBEB_LAYOUT_2F2_LFE
    MASK_3F2,             // CUBEB_LAYOUT_3F2
    MASK_3F2_LFE,         // CUBEB_LAYOUT_3F2_LFE
    MASK_3F3R_LFE,        // CUBEB_LAYOUT_3F3R_LFE
    MASK_3F4_LFE,         // CUBEB_LAYOUT_3F4_LFE
=======
    KSAUDIO_SPEAKER_DIRECTOUT, // CUBEB_LAYOUT_UNDEFINED
    MASK_DUAL_MONO,            // CUBEB_LAYOUT_DUAL_MONO
    MASK_DUAL_MONO_LFE,        // CUBEB_LAYOUT_DUAL_MONO_LFE
    MASK_MONO,                 // CUBEB_LAYOUT_MONO
    MASK_MONO_LFE,             // CUBEB_LAYOUT_MONO_LFE
    MASK_STEREO,               // CUBEB_LAYOUT_STEREO
    MASK_STEREO_LFE,           // CUBEB_LAYOUT_STEREO_LFE
    MASK_3F,                   // CUBEB_LAYOUT_3F
    MASK_3F_LFE,               // CUBEB_LAYOUT_3F_LFE
    MASK_2F1,                  // CUBEB_LAYOUT_2F1
    MASK_2F1_LFE,              // CUBEB_LAYOUT_2F1_LFE
    MASK_3F1,                  // CUBEB_LAYOUT_3F1
    MASK_3F1_LFE,              // CUBEB_LAYOUT_3F1_LFE
    MASK_2F2,                  // CUBEB_LAYOUT_2F2
    MASK_2F2_LFE,              // CUBEB_LAYOUT_2F2_LFE
    MASK_3F2,                  // CUBEB_LAYOUT_3F2
    MASK_3F2_LFE,              // CUBEB_LAYOUT_3F2_LFE
    MASK_3F3R_LFE,             // CUBEB_LAYOUT_3F3R_LFE
    MASK_3F4_LFE,              // CUBEB_LAYOUT_3F4_LFE
>>>>>>> a17af05f
  };
  return map[layout];
}

cubeb_channel_layout
<<<<<<< HEAD
mask_to_channel_layout(DWORD mask)
{
  switch (mask) {
    // MASK_DUAL_MONO(_LFE) is same as STEREO(_LFE), so we skip it.
    case MASK_MONO: return CUBEB_LAYOUT_MONO;
    case MASK_MONO_LFE: return CUBEB_LAYOUT_MONO_LFE;
    case MASK_STEREO: return CUBEB_LAYOUT_STEREO;
    case MASK_STEREO_LFE: return CUBEB_LAYOUT_STEREO_LFE;
    case MASK_3F: return CUBEB_LAYOUT_3F;
    case MASK_3F_LFE: return CUBEB_LAYOUT_3F_LFE;
    case MASK_2F1: return CUBEB_LAYOUT_2F1;
    case MASK_2F1_LFE: return CUBEB_LAYOUT_2F1_LFE;
    case MASK_3F1: return CUBEB_LAYOUT_3F1;
    case MASK_3F1_LFE: return CUBEB_LAYOUT_3F1_LFE;
    case MASK_2F2: return CUBEB_LAYOUT_2F2;
    case MASK_2F2_LFE: return CUBEB_LAYOUT_2F2_LFE;
    case MASK_3F2: return CUBEB_LAYOUT_3F2;
    case MASK_3F2_LFE: return CUBEB_LAYOUT_3F2_LFE;
    case MASK_3F3R_LFE: return CUBEB_LAYOUT_3F3R_LFE;
    case MASK_3F4_LFE: return CUBEB_LAYOUT_3F4_LFE;
    default: return CUBEB_LAYOUT_UNDEFINED;
  }
}

=======
mask_to_channel_layout(WAVEFORMATEX const * fmt)
{
  DWORD mask = 0;

  if (fmt->wFormatTag == WAVE_FORMAT_EXTENSIBLE) {
    WAVEFORMATEXTENSIBLE const * ext = reinterpret_cast<WAVEFORMATEXTENSIBLE const *>(fmt);
    mask = ext->dwChannelMask;
  } else if (fmt->wFormatTag == WAVE_FORMAT_PCM ||
             fmt->wFormatTag == WAVE_FORMAT_IEEE_FLOAT) {
    if (fmt->nChannels == 1) {
      mask = MASK_MONO;
    } else if (fmt->nChannels == 2) {
      mask = MASK_STEREO;
    }
  }

  switch (mask) {
    // MASK_DUAL_MONO(_LFE) is same as STEREO(_LFE), so we skip it.
    case MASK_MONO: return CUBEB_LAYOUT_MONO;
    case MASK_MONO_LFE: return CUBEB_LAYOUT_MONO_LFE;
    case MASK_STEREO: return CUBEB_LAYOUT_STEREO;
    case MASK_STEREO_LFE: return CUBEB_LAYOUT_STEREO_LFE;
    case MASK_3F: return CUBEB_LAYOUT_3F;
    case MASK_3F_LFE: return CUBEB_LAYOUT_3F_LFE;
    case MASK_2F1: return CUBEB_LAYOUT_2F1;
    case MASK_2F1_LFE: return CUBEB_LAYOUT_2F1_LFE;
    case MASK_3F1: return CUBEB_LAYOUT_3F1;
    case MASK_3F1_LFE: return CUBEB_LAYOUT_3F1_LFE;
    case MASK_2F2: return CUBEB_LAYOUT_2F2;
    case MASK_2F2_LFE: return CUBEB_LAYOUT_2F2_LFE;
    case MASK_3F2: return CUBEB_LAYOUT_3F2;
    case MASK_3F2_LFE: return CUBEB_LAYOUT_3F2_LFE;
    case MASK_3F3R_LFE: return CUBEB_LAYOUT_3F3R_LFE;
    case MASK_3F4_LFE: return CUBEB_LAYOUT_3F4_LFE;
    default: return CUBEB_LAYOUT_UNDEFINED;
  }
}

>>>>>>> a17af05f
uint32_t
get_rate(cubeb_stream * stm)
{
  return has_input(stm) ? stm->input_stream_params.rate
                        : stm->output_stream_params.rate;
}

uint32_t
<<<<<<< HEAD
hns_to_ms(REFERENCE_TIME hns)
{
  return static_cast<uint32_t>(hns / 10000);
=======
hns_to_frames(uint32_t rate, REFERENCE_TIME hns)
{
  return std::ceil(hns / 10000000.0 * rate);
>>>>>>> a17af05f
}

uint32_t
hns_to_frames(cubeb_stream * stm, REFERENCE_TIME hns)
{
  return hns_to_frames(get_rate(stm), hns);
}

REFERENCE_TIME
frames_to_hns(cubeb_stream * stm, uint32_t frames)
{
<<<<<<< HEAD
   return frames * 1000 / get_rate(stm);
=======
  return std::ceil(frames * 10000000.0 / get_rate(stm));
>>>>>>> a17af05f
}

/* This returns the size of a frame in the stream, before the eventual upmix
   occurs. */
static size_t
frames_to_bytes_before_mix(cubeb_stream * stm, size_t frames)
{
  // This is called only when we has a output client.
  XASSERT(has_output(stm));
<<<<<<< HEAD
  size_t stream_frame_size = stm->output_stream_params.channels * sizeof(float);
  return stream_frame_size * frames;
=======
  return stm->output_stream_params.channels * stm->bytes_per_sample * frames;
>>>>>>> a17af05f
}

/* This function handles the processing of the input and output audio,
 * converting it to rate and channel layout specified at initialization.
 * It then calls the data callback, via the resampler. */
long
refill(cubeb_stream * stm, void * input_buffer, long input_frames_count,
       void * output_buffer, long output_frames_needed)
{
  /* If we need to upmix after resampling, resample into the mix buffer to
     avoid a copy. */
  void * dest = nullptr;
  if (has_output(stm)) {
<<<<<<< HEAD
    if (cubeb_should_upmix(&stm->output_stream_params, &stm->output_mix_params) ||
        cubeb_should_downmix(&stm->output_stream_params, &stm->output_mix_params)) {
=======
    if (cubeb_should_mix(&stm->output_stream_params, &stm->output_mix_params)) {
>>>>>>> a17af05f
      dest = stm->mix_buffer.data();
    } else {
      dest = output_buffer;
    }
  }

  long out_frames = cubeb_resampler_fill(stm->resampler.get(),
                                         input_buffer,
                                         &input_frames_count,
                                         dest,
                                         output_frames_needed);
  /* TODO: Report out_frames < 0 as an error via the API. */
  XASSERT(out_frames >= 0);

  {
    auto_lock lock(stm->stream_reset_lock);
    stm->frames_written += out_frames;
  }

  /* Go in draining mode if we got fewer frames than requested. */
  if (out_frames < output_frames_needed) {
    LOG("start draining.");
    stm->draining = true;
  }

  /* If this is not true, there will be glitches.
     It is alright to have produced less frames if we are draining, though. */
  XASSERT(out_frames == output_frames_needed || stm->draining || !has_output(stm));

<<<<<<< HEAD
  if (has_output(stm)) {
    if (cubeb_should_upmix(&stm->output_stream_params, &stm->output_mix_params)) {
      cubeb_upmix_float(dest, out_frames, output_buffer,
                        stm->output_stream_params.channels, stm->output_mix_params.channels);
    } else if (cubeb_should_downmix(&stm->output_stream_params, &stm->output_mix_params)) {
      cubeb_downmix_float(dest, out_frames, output_buffer,
                          stm->output_stream_params.channels, stm->output_mix_params.channels,
                          stm->output_stream_params.layout, stm->output_mix_params.layout);
    }
=======
  if (has_output(stm) && cubeb_should_mix(&stm->output_stream_params, &stm->output_mix_params)) {
    XASSERT(dest == stm->mix_buffer.data());
    unsigned long dest_len = out_frames * stm->output_stream_params.channels;
    XASSERT(dest_len <= stm->mix_buffer.size() / stm->bytes_per_sample);
    unsigned long output_buffer_len = out_frames * stm->output_mix_params.channels;
    cubeb_mixer_mix(stm->mixer.get(), out_frames,
                    dest, dest_len, output_buffer, output_buffer_len,
                    &stm->output_stream_params, &stm->output_mix_params);
>>>>>>> a17af05f
  }

  return out_frames;
}

/* This helper grabs all the frames available from a capture client, put them in
 * linear_input_buffer. linear_input_buffer should be cleared before the
 * callback exits. */
bool get_input_buffer(cubeb_stream * stm)
{
  HRESULT hr;
  UINT32 padding_in;

  XASSERT(has_input(stm));

  hr = stm->input_client->GetCurrentPadding(&padding_in);
  if (FAILED(hr)) {
    LOG("Failed to get padding");
    return false;
  }
  XASSERT(padding_in <= stm->input_buffer_frame_count);
  UINT32 total_available_input = padding_in;

  BYTE * input_packet = NULL;
  DWORD flags;
  UINT64 dev_pos;
  UINT32 next;
  /* Get input packets until we have captured enough frames, and put them in a
   * contiguous buffer. */
  uint32_t offset = 0;
  while (offset != total_available_input) {
    hr = stm->capture_client->GetNextPacketSize(&next);
    if (FAILED(hr)) {
      LOG("cannot get next packet size: %lx", hr);
      return false;
    }
    /* This can happen if the capture stream has stopped. Just return in this
     * case. */
    if (!next) {
      break;
    }

    UINT32 packet_size;
    hr = stm->capture_client->GetBuffer(&input_packet,
                                        &packet_size,
                                        &flags,
                                        &dev_pos,
                                        NULL);
    if (FAILED(hr)) {
      LOG("GetBuffer failed for capture: %lx", hr);
      return false;
    }
    XASSERT(packet_size == next);
    if (flags & AUDCLNT_BUFFERFLAGS_SILENT) {
      LOG("insert silence: ps=%u", packet_size);
<<<<<<< HEAD
      stm->linear_input_buffer.push_silence(packet_size * stm->input_stream_params.channels);
    } else {
      if (cubeb_should_upmix(&stm->input_mix_params, &stm->input_stream_params)) {
        bool ok = stm->linear_input_buffer.reserve(stm->linear_input_buffer.length() +
                                                   packet_size * stm->input_stream_params.channels);
        XASSERT(ok);
        cubeb_upmix_float(reinterpret_cast<float*>(input_packet), packet_size,
                          stm->linear_input_buffer.data() + stm->linear_input_buffer.length(),
                          stm->input_mix_params.channels,
                          stm->input_stream_params.channels);
        stm->linear_input_buffer.set_length(stm->linear_input_buffer.length() + packet_size * stm->input_stream_params.channels);
      } else if (cubeb_should_downmix(&stm->input_mix_params, &stm->input_stream_params)) {
        bool ok = stm->linear_input_buffer.reserve(stm->linear_input_buffer.length() +
                                                   packet_size * stm->input_stream_params.channels);
        XASSERT(ok);
        cubeb_downmix_float(reinterpret_cast<float*>(input_packet), packet_size,
                            stm->linear_input_buffer.data() + stm->linear_input_buffer.length(),
                            stm->input_mix_params.channels,
                            stm->input_stream_params.channels,
                            stm->input_mix_params.layout,
                            stm->input_stream_params.layout);
        stm->linear_input_buffer.set_length(stm->linear_input_buffer.length() + packet_size * stm->input_stream_params.channels);
=======
      stm->linear_input_buffer->push_silence(packet_size * stm->input_stream_params.channels);
    } else {
      if (cubeb_should_mix(&stm->input_mix_params, &stm->input_stream_params)) {
        bool ok = stm->linear_input_buffer->reserve(stm->linear_input_buffer->length() +
                                                   packet_size * stm->input_stream_params.channels);
        XASSERT(ok);
        unsigned long input_packet_length = packet_size * stm->input_mix_params.channels;
        unsigned long linear_input_buffer_length = packet_size * stm->input_stream_params.channels;
        cubeb_mixer_mix(stm->mixer.get(), packet_size,
                        input_packet, input_packet_length,
                        stm->linear_input_buffer->end(), linear_input_buffer_length,
                        &stm->input_mix_params,
                        &stm->input_stream_params);
        stm->linear_input_buffer->set_length(stm->linear_input_buffer->length() + linear_input_buffer_length);
>>>>>>> a17af05f
      } else {
        stm->linear_input_buffer->push(input_packet,
                                      packet_size * stm->input_stream_params.channels);
      }
    }
    hr = stm->capture_client->ReleaseBuffer(packet_size);
    if (FAILED(hr)) {
      LOG("FAILED to release intput buffer");
      return false;
    }
    offset += packet_size;
  }

<<<<<<< HEAD
  XASSERT(stm->linear_input_buffer.length() >= total_available_input &&
=======
  XASSERT(stm->linear_input_buffer->length() >= total_available_input &&
>>>>>>> a17af05f
          offset == total_available_input);

  return true;
}

/* Get an output buffer from the render_client. It has to be released before
 * exiting the callback. */
bool get_output_buffer(cubeb_stream * stm, void *& buffer, size_t & frame_count)
{
  UINT32 padding_out;
  HRESULT hr;

  XASSERT(has_output(stm));

  hr = stm->output_client->GetCurrentPadding(&padding_out);
  if (FAILED(hr)) {
    LOG("Failed to get padding: %lx", hr);
    return false;
  }
  XASSERT(padding_out <= stm->output_buffer_frame_count);

  if (stm->draining) {
    if (padding_out == 0) {
      LOG("Draining finished.");
      stm->state_callback(stm, stm->user_ptr, CUBEB_STATE_DRAINED);
      return false;
    }
    LOG("Draining.");
    return true;
  }

  frame_count = stm->output_buffer_frame_count - padding_out;
  BYTE * output_buffer;

  hr = stm->render_client->GetBuffer(frame_count, &output_buffer);
  if (FAILED(hr)) {
    LOG("cannot get render buffer");
    return false;
  }

  buffer = output_buffer;

  return true;
}

/**
 * This function gets input data from a input device, and pass it along with an
 * output buffer to the resamplers.  */
bool
refill_callback_duplex(cubeb_stream * stm)
{
  HRESULT hr;
  void * output_buffer = nullptr;
  size_t output_frames = 0;
  size_t input_frames;
  bool rv;

  XASSERT(has_input(stm) && has_output(stm));

  rv = get_input_buffer(stm);
  if (!rv) {
    return rv;
  }

  input_frames = stm->linear_input_buffer->length() / stm->input_stream_params.channels;
  if (!input_frames) {
    return true;
  }

  rv = get_output_buffer(stm, output_buffer, output_frames);
  if (!rv) {
    hr = stm->render_client->ReleaseBuffer(output_frames, 0);
    return rv;
  }

  /* This can only happen when debugging, and having breakpoints set in the
   * callback in a way that it makes the stream underrun. */
  if (output_frames == 0) {
    return true;
  }


  ALOGV("Duplex callback: input frames: %Iu, output frames: %Iu",
<<<<<<< HEAD
        stm->linear_input_buffer.length(), output_frames);
=======
        input_frames, output_frames);
>>>>>>> a17af05f

  refill(stm,
         stm->linear_input_buffer->data(),
         input_frames,
         output_buffer,
         output_frames);

  stm->linear_input_buffer->clear();

  hr = stm->render_client->ReleaseBuffer(output_frames, 0);
  if (FAILED(hr)) {
    LOG("failed to release buffer: %lx", hr);
    return false;
  }
  return true;
}

bool
refill_callback_input(cubeb_stream * stm)
{
  bool rv;
<<<<<<< HEAD
=======
  size_t input_frames;
>>>>>>> a17af05f

  XASSERT(has_input(stm) && !has_output(stm));

  rv = get_input_buffer(stm);
  if (!rv) {
    return rv;
  }

<<<<<<< HEAD
  // This can happen at the very beginning of the stream.
  if (!stm->linear_input_buffer.length()) {
    return true;
  }

  ALOGV("Input callback: input frames: %Iu", stm->linear_input_buffer.length());
=======
  input_frames = stm->linear_input_buffer->length() / stm->input_stream_params.channels;
  if (!input_frames) {
    return true;
  }

  ALOGV("Input callback: input frames: %Iu", input_frames);
>>>>>>> a17af05f

  long read = refill(stm,
                     stm->linear_input_buffer->data(),
                     input_frames,
                     nullptr,
                     0);

  XASSERT(read >= 0);

  stm->linear_input_buffer->clear();

  return !stm->draining;
}

bool
refill_callback_output(cubeb_stream * stm)
{
  bool rv;
  HRESULT hr;
  void * output_buffer = nullptr;
  size_t output_frames = 0;

  XASSERT(!has_input(stm) && has_output(stm));

  rv = get_output_buffer(stm, output_buffer, output_frames);
  if (!rv) {
    return rv;
  }

  if (stm->draining || output_frames == 0) {
    return true;
  }

  long got = refill(stm,
                    nullptr,
                    0,
                    output_buffer,
                    output_frames);

  ALOGV("Output callback: output frames requested: %Iu, got %ld",
        output_frames, got);

  XASSERT(got >= 0);
  XASSERT((unsigned long) got == output_frames || stm->draining);

  hr = stm->render_client->ReleaseBuffer(got, 0);
  if (FAILED(hr)) {
    LOG("failed to release buffer: %lx", hr);
    return false;
  }

  return (unsigned long) got == output_frames || stm->draining;
}

static unsigned int __stdcall
wasapi_stream_render_loop(LPVOID stream)
{
  cubeb_stream * stm = static_cast<cubeb_stream *>(stream);
  std::atomic<bool> * emergency_bailout = stm->emergency_bailout;

  bool is_playing = true;
  HANDLE wait_array[4] = {
    stm->shutdown_event,
    stm->reconfigure_event,
    stm->refill_event,
    stm->input_available_event
  };
  HANDLE mmcss_handle = NULL;
  HRESULT hr = 0;
  DWORD mmcss_task_index = 0;
  auto_com com;
  if (!com.ok()) {
    LOG("COM initialization failed on render_loop thread.");
    stm->state_callback(stm, stm->user_ptr, CUBEB_STATE_ERROR);
    return 0;
  }

  /* We could consider using "Pro Audio" here for WebAudio and
     maybe WebRTC. */
  mmcss_handle = AvSetMmThreadCharacteristicsA("Audio", &mmcss_task_index);
  if (!mmcss_handle) {
    /* This is not fatal, but we might glitch under heavy load. */
    LOG("Unable to use mmcss to bump the render thread priority: %lx", GetLastError());
  }

  // This has already been nulled out, simply exit.
  if (!emergency_bailout) {
    is_playing = false;
  }

  /* WaitForMultipleObjects timeout can trigger in cases where we don't want to
     treat it as a timeout, such as across a system sleep/wake cycle.  Trigger
     the timeout error handling only when the timeout_limit is reached, which is
     reset on each successful loop. */
  unsigned timeout_count = 0;
  const unsigned timeout_limit = 5;
  while (is_playing) {
    // We want to check the emergency bailout variable before a
    // and after the WaitForMultipleObject, because the handles WaitForMultipleObjects
    // is going to wait on might have been closed already.
    if (*emergency_bailout) {
      delete emergency_bailout;
      return 0;
    }
    DWORD waitResult = WaitForMultipleObjects(ARRAY_LENGTH(wait_array),
                                              wait_array,
                                              FALSE,
                                              1000);
    if (*emergency_bailout) {
      delete emergency_bailout;
      return 0;
    }
    if (waitResult != WAIT_TIMEOUT) {
      timeout_count = 0;
    }
    switch (waitResult) {
    case WAIT_OBJECT_0: { /* shutdown */
      is_playing = false;
      /* We don't check if the drain is actually finished here, we just want to
         shutdown. */
      if (stm->draining) {
        stm->state_callback(stm, stm->user_ptr, CUBEB_STATE_DRAINED);
      }
      continue;
    }
    case WAIT_OBJECT_0 + 1: { /* reconfigure */
      XASSERT(stm->output_client || stm->input_client);
      LOG("Reconfiguring the stream");
      /* Close the stream */
      if (stm->output_client) {
        stm->output_client->Stop();
        LOG("Output stopped.");
      }
      if (stm->input_client) {
        stm->input_client->Stop();
        LOG("Input stopped.");
      }
      {
        auto_lock lock(stm->stream_reset_lock);
        close_wasapi_stream(stm);
        LOG("Stream closed.");
        /* Reopen a stream and start it immediately. This will automatically pick the
           new default device for this role. */
        int r = setup_wasapi_stream(stm);
        if (r != CUBEB_OK) {
          LOG("Error setting up the stream during reconfigure.");
          /* Don't destroy the stream here, since we expect the caller to do
             so after the error has propagated via the state callback. */
          is_playing = false;
          hr = E_FAIL;
          continue;
        }
        LOG("Stream setup successfuly.");
      }
      XASSERT(stm->output_client || stm->input_client);
      if (stm->output_client) {
        stm->output_client->Start();
        LOG("Output started after reconfigure.");
      }
      if (stm->input_client) {
        stm->input_client->Start();
        LOG("Input started after reconfigure.");
      }
      break;
    }
    case WAIT_OBJECT_0 + 2:  /* refill */
      XASSERT((has_input(stm) && has_output(stm)) ||
              (!has_input(stm) && has_output(stm)));
      is_playing = stm->refill_callback(stm);
      break;
    case WAIT_OBJECT_0 + 3: /* input available */
      if (has_input(stm) && has_output(stm)) { continue; }
      is_playing = stm->refill_callback(stm);
      break;
    case WAIT_TIMEOUT:
      XASSERT(stm->shutdown_event == wait_array[0]);
      if (++timeout_count >= timeout_limit) {
        LOG("Render loop reached the timeout limit.");
        is_playing = false;
        hr = E_FAIL;
      }
      break;
    default:
      LOG("case %lu not handled in render loop.", waitResult);
      abort();
    }
  }

  if (FAILED(hr)) {
    stm->state_callback(stm, stm->user_ptr, CUBEB_STATE_ERROR);
  }

  if (mmcss_handle) {
    AvRevertMmThreadCharacteristics(mmcss_handle);
  }

  return 0;
}

void wasapi_destroy(cubeb * context);

HRESULT register_notification_client(cubeb_stream * stm)
{
  HRESULT hr = CoCreateInstance(__uuidof(MMDeviceEnumerator),
                                NULL, CLSCTX_INPROC_SERVER,
                                IID_PPV_ARGS(stm->device_enumerator.receive()));
  if (FAILED(hr)) {
    LOG("Could not get device enumerator: %lx", hr);
    return hr;
  }

  stm->notification_client.reset(new wasapi_endpoint_notification_client(stm->reconfigure_event));

  hr = stm->device_enumerator->RegisterEndpointNotificationCallback(stm->notification_client.get());
  if (FAILED(hr)) {
    LOG("Could not register endpoint notification callback: %lx", hr);
    stm->notification_client = nullptr;
    stm->device_enumerator = nullptr;
  }

  return hr;
}

HRESULT unregister_notification_client(cubeb_stream * stm)
{
  XASSERT(stm);
  HRESULT hr;

  if (!stm->device_enumerator) {
    return S_OK;
  }

  hr = stm->device_enumerator->UnregisterEndpointNotificationCallback(stm->notification_client.get());
  if (FAILED(hr)) {
    // We can't really do anything here, we'll probably leak the
    // notification client, but we can at least release the enumerator.
    stm->device_enumerator = nullptr;
    return S_OK;
  }

  stm->notification_client = nullptr;
  stm->device_enumerator = nullptr;

  return S_OK;
}

HRESULT get_endpoint(com_ptr<IMMDevice> & device, LPCWSTR devid)
{
  com_ptr<IMMDeviceEnumerator> enumerator;
  HRESULT hr = CoCreateInstance(__uuidof(MMDeviceEnumerator),
                                NULL, CLSCTX_INPROC_SERVER,
                                IID_PPV_ARGS(enumerator.receive()));
  if (FAILED(hr)) {
    LOG("Could not get device enumerator: %lx", hr);
    return hr;
  }

  hr = enumerator->GetDevice(devid, device.receive());
  if (FAILED(hr)) {
    LOG("Could not get device: %lx", hr);
    return hr;
  }

  return S_OK;
}

HRESULT get_default_endpoint(com_ptr<IMMDevice> & device, EDataFlow direction)
{
  com_ptr<IMMDeviceEnumerator> enumerator;
  HRESULT hr = CoCreateInstance(__uuidof(MMDeviceEnumerator),
                                NULL, CLSCTX_INPROC_SERVER,
                                IID_PPV_ARGS(enumerator.receive()));
  if (FAILED(hr)) {
    LOG("Could not get device enumerator: %lx", hr);
    return hr;
  }
  hr = enumerator->GetDefaultAudioEndpoint(direction, eConsole, device.receive());
  if (FAILED(hr)) {
    LOG("Could not get default audio endpoint: %lx", hr);
    return hr;
  }

  return ERROR_SUCCESS;
}

double
current_stream_delay(cubeb_stream * stm)
{
  stm->stream_reset_lock.assert_current_thread_owns();

  /* If the default audio endpoint went away during playback and we weren't
     able to configure a new one, it's possible the caller may call this
     before the error callback has propogated back. */
  if (!stm->audio_clock) {
    return 0;
  }

  UINT64 freq;
  HRESULT hr = stm->audio_clock->GetFrequency(&freq);
  if (FAILED(hr)) {
    LOG("GetFrequency failed: %lx", hr);
    return 0;
  }

  UINT64 pos;
  hr = stm->audio_clock->GetPosition(&pos, NULL);
  if (FAILED(hr)) {
    LOG("GetPosition failed: %lx", hr);
    return 0;
  }

  double cur_pos = static_cast<double>(pos) / freq;
  double max_pos = static_cast<double>(stm->frames_written)  / stm->output_mix_params.rate;
  double delay = max_pos - cur_pos;
  XASSERT(delay >= 0);

  return delay;
}

int
stream_set_volume(cubeb_stream * stm, float volume)
{
  stm->stream_reset_lock.assert_current_thread_owns();

  if (!stm->audio_stream_volume) {
    return CUBEB_ERROR;
  }

  uint32_t channels;
  HRESULT hr = stm->audio_stream_volume->GetChannelCount(&channels);
  if (hr != S_OK) {
    LOG("could not get the channel count: %lx", hr);
    return CUBEB_ERROR;
  }

  /* up to 9.1 for now */
  if (channels > 10) {
    return CUBEB_ERROR_NOT_SUPPORTED;
  }

  float volumes[10];
  for (uint32_t i = 0; i < channels; i++) {
    volumes[i] = volume;
  }

  hr = stm->audio_stream_volume->SetAllVolumes(channels,  volumes);
  if (hr != S_OK) {
    LOG("could not set the channels volume: %lx", hr);
    return CUBEB_ERROR;
  }

  return CUBEB_OK;
}
} // namespace anonymous

extern "C" {
int wasapi_init(cubeb ** context, char const * context_name)
{
  HRESULT hr;
  auto_com com;
  if (!com.ok()) {
    return CUBEB_ERROR;
  }

  /* We don't use the device yet, but need to make sure we can initialize one
     so that this backend is not incorrectly enabled on platforms that don't
     support WASAPI. */
  com_ptr<IMMDevice> device;
  hr = get_default_endpoint(device, eRender);
  if (FAILED(hr)) {
    LOG("Could not get device: %lx", hr);
    return CUBEB_ERROR;
  }

  cubeb * ctx = new cubeb();

  ctx->ops = &wasapi_ops;
<<<<<<< HEAD
=======
  if (cubeb_strings_init(&ctx->device_ids) != CUBEB_OK) {
    free(ctx);
    return CUBEB_ERROR;
  }
>>>>>>> a17af05f

  *context = ctx;

  return CUBEB_OK;
}
}

namespace {
bool stop_and_join_render_thread(cubeb_stream * stm)
{
  bool rv = true;
  LOG("Stop and join render thread.");
  if (!stm->thread) {
    LOG("No thread present.");
    return true;
  }

  // If we've already leaked the thread, just return,
  // there is not much we can do.
  if (!stm->emergency_bailout.load()) {
    return false;
  }

  BOOL ok = SetEvent(stm->shutdown_event);
  if (!ok) {
    LOG("Destroy SetEvent failed: %lx", GetLastError());
  }

  /* Wait five seconds for the rendering thread to return. It's supposed to
   * check its event loop very often, five seconds is rather conservative. */
  DWORD r = WaitForSingleObject(stm->thread, 5000);
  if (r == WAIT_TIMEOUT) {
    /* Something weird happened, leak the thread and continue the shutdown
     * process. */
    *(stm->emergency_bailout) = true;
    // We give the ownership to the rendering thread.
    stm->emergency_bailout = nullptr;
    LOG("Destroy WaitForSingleObject on thread timed out,"
        " leaking the thread: %lx", GetLastError());
    rv = false;
  }
  if (r == WAIT_FAILED) {
    *(stm->emergency_bailout) = true;
    // We give the ownership to the rendering thread.
    stm->emergency_bailout = nullptr;
    LOG("Destroy WaitForSingleObject on thread failed: %lx", GetLastError());
    rv = false;
  }


  // Only attempts to close and null out the thread and event if the
  // WaitForSingleObject above succeeded, so that calling this function again
  // attemps to clean up the thread and event each time.
  if (rv) {
    LOG("Closing thread.");
    CloseHandle(stm->thread);
    stm->thread = NULL;

    CloseHandle(stm->shutdown_event);
    stm->shutdown_event = 0;
  }

  return rv;
}

void wasapi_destroy(cubeb * context)
{
<<<<<<< HEAD
=======
  if (context->device_ids) {
    cubeb_strings_destroy(context->device_ids);
  }

>>>>>>> a17af05f
  delete context;
}

char const * wasapi_get_backend_id(cubeb * context)
{
  return "wasapi";
}

int
wasapi_get_max_channel_count(cubeb * ctx, uint32_t * max_channels)
{
  HRESULT hr;
  auto_com com;
  if (!com.ok()) {
    return CUBEB_ERROR;
  }

  XASSERT(ctx && max_channels);

  com_ptr<IMMDevice> device;
  hr = get_default_endpoint(device, eRender);
  if (FAILED(hr)) {
    return CUBEB_ERROR;
  }

  com_ptr<IAudioClient> client;
  hr = device->Activate(__uuidof(IAudioClient),
                        CLSCTX_INPROC_SERVER,
                        NULL, client.receive_vpp());
  if (FAILED(hr)) {
    return CUBEB_ERROR;
  }

  WAVEFORMATEX * tmp = nullptr;
  hr = client->GetMixFormat(&tmp);
  if (FAILED(hr)) {
    return CUBEB_ERROR;
  }
  com_heap_ptr<WAVEFORMATEX> mix_format(tmp);

  *max_channels = mix_format->nChannels;

  return CUBEB_OK;
}

int
wasapi_get_min_latency(cubeb * ctx, cubeb_stream_params params, uint32_t * latency_frames)
{
  HRESULT hr;
  REFERENCE_TIME default_period;
  auto_com com;
  if (!com.ok()) {
    return CUBEB_ERROR;
  }

  if (params.format != CUBEB_SAMPLE_FLOAT32NE && params.format != CUBEB_SAMPLE_S16NE) {
    return CUBEB_ERROR_INVALID_FORMAT;
  }

  com_ptr<IMMDevice> device;
  hr = get_default_endpoint(device, eRender);
  if (FAILED(hr)) {
    LOG("Could not get default endpoint: %lx", hr);
    return CUBEB_ERROR;
  }

  com_ptr<IAudioClient> client;
  hr = device->Activate(__uuidof(IAudioClient),
                        CLSCTX_INPROC_SERVER,
                        NULL, client.receive_vpp());
  if (FAILED(hr)) {
    LOG("Could not activate device for latency: %lx", hr);
    return CUBEB_ERROR;
  }

  /* The second parameter is for exclusive mode, that we don't use. */
  hr = client->GetDevicePeriod(&default_period, NULL);
  if (FAILED(hr)) {
    LOG("Could not get device period: %lx", hr);
    return CUBEB_ERROR;
  }

  LOG("default device period: %I64d", default_period);

  /* According to the docs, the best latency we can achieve is by synchronizing
     the stream and the engine.
     http://msdn.microsoft.com/en-us/library/windows/desktop/dd370871%28v=vs.85%29.aspx */

  *latency_frames = hns_to_frames(params.rate, default_period);

  LOG("Minimum latency in frames: %u", *latency_frames);

  return CUBEB_OK;
}

int
wasapi_get_preferred_sample_rate(cubeb * ctx, uint32_t * rate)
{
  HRESULT hr;
  auto_com com;
  if (!com.ok()) {
    return CUBEB_ERROR;
  }

  com_ptr<IMMDevice> device;
  hr = get_default_endpoint(device, eRender);
  if (FAILED(hr)) {
    return CUBEB_ERROR;
  }

  com_ptr<IAudioClient> client;
  hr = device->Activate(__uuidof(IAudioClient),
                        CLSCTX_INPROC_SERVER,
                        NULL, client.receive_vpp());
  if (FAILED(hr)) {
    return CUBEB_ERROR;
  }

  WAVEFORMATEX * tmp = nullptr;
  hr = client->GetMixFormat(&tmp);
  if (FAILED(hr)) {
    return CUBEB_ERROR;
  }
  com_heap_ptr<WAVEFORMATEX> mix_format(tmp);

  *rate = mix_format->nSamplesPerSec;

  LOG("Preferred sample rate for output: %u", *rate);

  return CUBEB_OK;
}

int
wasapi_get_preferred_channel_layout(cubeb * context, cubeb_channel_layout * layout)
{
  HRESULT hr;
  auto_com com;
  if (!com.ok()) {
    return CUBEB_ERROR;
  }

  com_ptr<IMMDevice> device;
  hr = get_default_endpoint(device, eRender);
  if (FAILED(hr)) {
    return CUBEB_ERROR;
  }

  com_ptr<IAudioClient> client;
  hr = device->Activate(__uuidof(IAudioClient),
                        CLSCTX_INPROC_SERVER,
                        NULL, client.receive_vpp());
  if (FAILED(hr)) {
    return CUBEB_ERROR;
  }

  WAVEFORMATEX * tmp = nullptr;
  hr = client->GetMixFormat(&tmp);
  if (FAILED(hr)) {
    return CUBEB_ERROR;
  }
  com_heap_ptr<WAVEFORMATEX> mix_format(tmp);

<<<<<<< HEAD
  WAVEFORMATEXTENSIBLE * format_pcm = reinterpret_cast<WAVEFORMATEXTENSIBLE *>(mix_format.get());
  *layout = mask_to_channel_layout(format_pcm->dwChannelMask);
=======
  *layout = mask_to_channel_layout(mix_format.get());
>>>>>>> a17af05f

  LOG("Preferred channel layout: %s", CUBEB_CHANNEL_LAYOUT_MAPS[*layout].name);

  return CUBEB_OK;
}

void wasapi_stream_destroy(cubeb_stream * stm);

static void
<<<<<<< HEAD
handle_channel_layout(cubeb_stream * stm,  com_heap_ptr<WAVEFORMATEX> & mix_format, const cubeb_stream_params * stream_params)
{
  XASSERT(stream_params->layout != CUBEB_LAYOUT_UNDEFINED);
=======
waveformatex_update_derived_properties(WAVEFORMATEX * format)
{
  format->nBlockAlign = format->wBitsPerSample * format->nChannels / 8;
  format->nAvgBytesPerSec = format->nSamplesPerSec * format->nBlockAlign;
  if (format->wFormatTag == WAVE_FORMAT_EXTENSIBLE) {
    WAVEFORMATEXTENSIBLE * format_pcm = reinterpret_cast<WAVEFORMATEXTENSIBLE *>(format);
    format_pcm->Samples.wValidBitsPerSample = format->wBitsPerSample;
  }
}

/* Based on the mix format and the stream format, try to find a way to play
   what the user requested. */
static void
handle_channel_layout(cubeb_stream * stm,  EDataFlow direction, com_heap_ptr<WAVEFORMATEX> & mix_format, const cubeb_stream_params * stream_params)
{
  com_ptr<IAudioClient> & audio_client = (direction == eRender) ? stm->output_client : stm->input_client;
  XASSERT(audio_client);
>>>>>>> a17af05f
  /* The docs say that GetMixFormat is always of type WAVEFORMATEXTENSIBLE [1],
     so the reinterpret_cast below should be safe. In practice, this is not
     true, and we just want to bail out and let the rest of the code find a good
     conversion path instead of trying to make WASAPI do it by itself.
     [1]: http://msdn.microsoft.com/en-us/library/windows/desktop/dd370811%28v=vs.85%29.aspx*/
  if (mix_format->wFormatTag != WAVE_FORMAT_EXTENSIBLE) {
    return;
  }

  WAVEFORMATEXTENSIBLE * format_pcm = reinterpret_cast<WAVEFORMATEXTENSIBLE *>(mix_format.get());

  /* Stash a copy of the original mix format in case we need to restore it later. */
  WAVEFORMATEXTENSIBLE hw_mix_format = *format_pcm;

  /* Get the channel mask by the channel layout.
     If the layout is not supported, we will get a closest settings below. */
  format_pcm->dwChannelMask = channel_layout_to_mask(stream_params->layout);
<<<<<<< HEAD

  mix_format->nChannels = stream_params->channels;
  mix_format->nBlockAlign = mix_format->wBitsPerSample * mix_format->nChannels / 8;
  mix_format->nAvgBytesPerSec = mix_format->nSamplesPerSec * mix_format->nBlockAlign;
  format_pcm->SubFormat = KSDATAFORMAT_SUBTYPE_IEEE_FLOAT;
  mix_format->wBitsPerSample = 32;
  format_pcm->Samples.wValidBitsPerSample = mix_format->wBitsPerSample;

  /* Check if wasapi will accept our channel layout request. */
  WAVEFORMATEX * closest;
  HRESULT hr = stm->output_client->IsFormatSupported(AUDCLNT_SHAREMODE_SHARED,
                                                     mix_format.get(),
                                                     &closest);
  if (hr == S_FALSE) {
    /* Not supported, but WASAPI gives us a suggestion. Use it, and handle the
       eventual upmix/downmix ourselves */
    LOG("Using WASAPI suggested format: channels: %d", closest->nChannels);
    WAVEFORMATEXTENSIBLE * closest_pcm = reinterpret_cast<WAVEFORMATEXTENSIBLE *>(closest);
    XASSERT(closest_pcm->SubFormat == format_pcm->SubFormat);
    mix_format.reset(closest);
=======
  mix_format->nChannels = stream_params->channels;
  waveformatex_update_derived_properties(mix_format.get());

  /* Check if wasapi will accept our channel layout request. */
  WAVEFORMATEX * closest;
  HRESULT hr = audio_client->IsFormatSupported(AUDCLNT_SHAREMODE_SHARED,
                                               mix_format.get(),
                                               &closest);
  if (hr == S_FALSE) {
    /* Channel layout not supported, but WASAPI gives us a suggestion. Use it,
       and handle the eventual upmix/downmix ourselves. Ignore the subformat of
       the suggestion, since it seems to always be IEEE_FLOAT. */
    LOG("Using WASAPI suggested format: channels: %d", closest->nChannels);
    XASSERT(closest->wFormatTag == WAVE_FORMAT_EXTENSIBLE);
    WAVEFORMATEXTENSIBLE * closest_pcm = reinterpret_cast<WAVEFORMATEXTENSIBLE *>(closest);
    format_pcm->dwChannelMask = closest_pcm->dwChannelMask;
    mix_format->nChannels = closest->nChannels;
    waveformatex_update_derived_properties(mix_format.get());
>>>>>>> a17af05f
  } else if (hr == AUDCLNT_E_UNSUPPORTED_FORMAT) {
    /* Not supported, no suggestion. This should not happen, but it does in the
       field with some sound cards. We restore the mix format, and let the rest
       of the code figure out the right conversion path. */
<<<<<<< HEAD
=======
    XASSERT(mix_format->wFormatTag == WAVE_FORMAT_EXTENSIBLE);
>>>>>>> a17af05f
    *reinterpret_cast<WAVEFORMATEXTENSIBLE *>(mix_format.get()) = hw_mix_format;
  } else if (hr == S_OK) {
    LOG("Requested format accepted by WASAPI.");
  } else {
    LOG("IsFormatSupported unhandled error: %lx", hr);
  }
}

#define DIRECTION_NAME (direction == eCapture ? "capture" : "render")

template<typename T>
int setup_wasapi_stream_one_side(cubeb_stream * stm,
                                 cubeb_stream_params * stream_params,
                                 wchar_t const * devid,
                                 EDataFlow direction,
                                 REFIID riid,
                                 com_ptr<IAudioClient> & audio_client,
                                 uint32_t * buffer_frame_count,
                                 HANDLE & event,
                                 T & render_or_capture_client,
                                 cubeb_stream_params * mix_params)
{
  com_ptr<IMMDevice> device;
  HRESULT hr;

  stm->stream_reset_lock.assert_current_thread_owns();
  bool try_again = false;
  // This loops until we find a device that works, or we've exhausted all
  // possibilities.
  do {
    if (devid) {
      hr = get_endpoint(device, devid);
      if (FAILED(hr)) {
        LOG("Could not get %s endpoint, error: %lx\n", DIRECTION_NAME, hr);
        return CUBEB_ERROR;
      }
    } else {
      hr = get_default_endpoint(device, direction);
      if (FAILED(hr)) {
        LOG("Could not get default %s endpoint, error: %lx\n", DIRECTION_NAME, hr);
        return CUBEB_ERROR;
      }
    }

    /* Get a client. We will get all other interfaces we need from
     * this pointer. */
    hr = device->Activate(__uuidof(IAudioClient),
                          CLSCTX_INPROC_SERVER,
                          NULL, audio_client.receive_vpp());
    if (FAILED(hr)) {
      LOG("Could not activate the device to get an audio"
          " client for %s: error: %lx\n", DIRECTION_NAME, hr);
      // A particular device can't be activated because it has been
      // unplugged, try fall back to the default audio device.
      if (devid && hr == AUDCLNT_E_DEVICE_INVALIDATED) {
        LOG("Trying again with the default %s audio device.", DIRECTION_NAME);
        devid = nullptr;
        device = nullptr;
        try_again = true;
      } else {
        return CUBEB_ERROR;
      }
    } else {
      try_again = false;
    }
  } while (try_again);

  /* We have to distinguish between the format the mixer uses,
   * and the format the stream we want to play uses. */
  WAVEFORMATEX * tmp = nullptr;
  hr = audio_client->GetMixFormat(&tmp);
  if (FAILED(hr)) {
    LOG("Could not fetch current mix format from the audio"
        " client for %s: error: %lx", DIRECTION_NAME, hr);
    return CUBEB_ERROR;
  }
  com_heap_ptr<WAVEFORMATEX> mix_format(tmp);

<<<<<<< HEAD
=======
  mix_format->wBitsPerSample = stm->bytes_per_sample * 8;
  if (mix_format->wFormatTag == WAVE_FORMAT_EXTENSIBLE) {
    WAVEFORMATEXTENSIBLE * format_pcm = reinterpret_cast<WAVEFORMATEXTENSIBLE *>(mix_format.get());
    format_pcm->SubFormat = stm->waveformatextensible_sub_format;
  }
  waveformatex_update_derived_properties(mix_format.get());
>>>>>>> a17af05f
  /* Set channel layout only when there're more than two channels. Otherwise,
   * use the default setting retrieved from the stream format of the audio
   * engine's internal processing by GetMixFormat. */
  if (mix_format->nChannels > 2) {
<<<<<<< HEAD
    /* Currently, we only support mono and stereo for capture stream. */
    if (direction == eCapture) {
      XASSERT(false && "Multichannel recording is not supported.");
    }

    handle_channel_layout(stm, mix_format, stream_params);
=======
    handle_channel_layout(stm, direction, mix_format, stream_params);
>>>>>>> a17af05f
  }

  mix_params->format = stream_params->format;
  mix_params->rate = mix_format->nSamplesPerSec;
  mix_params->channels = mix_format->nChannels;
<<<<<<< HEAD
  WAVEFORMATEXTENSIBLE * format_pcm = reinterpret_cast<WAVEFORMATEXTENSIBLE *>(mix_format.get());
  mix_params->layout = mask_to_channel_layout(format_pcm->dwChannelMask);
=======
  mix_params->layout = mask_to_channel_layout(mix_format.get());
>>>>>>> a17af05f
  if (mix_params->layout == CUBEB_LAYOUT_UNDEFINED) {
    LOG("Output using undefined layout!\n");
  } else if (mix_format->nChannels != CUBEB_CHANNEL_LAYOUT_MAPS[mix_params->layout].channels) {
    // The CUBEB_CHANNEL_LAYOUT_MAPS[mix_params->layout].channels may be
    // different from the mix_params->channels. 6 channel ouput with stereo
    // layout is acceptable in Windows. If this happens, it should not downmix
    // audio according to layout.
    LOG("Channel count is different from the layout standard!\n");
  }
  LOG("Setup requested=[f=%d r=%u c=%u l=%s] mix=[f=%d r=%u c=%u l=%s]",
      stream_params->format, stream_params->rate, stream_params->channels,
      CUBEB_CHANNEL_LAYOUT_MAPS[stream_params->layout].name,
      mix_params->format, mix_params->rate, mix_params->channels,
      CUBEB_CHANNEL_LAYOUT_MAPS[mix_params->layout].name);

  hr = audio_client->Initialize(AUDCLNT_SHAREMODE_SHARED,
                                AUDCLNT_STREAMFLAGS_EVENTCALLBACK |
                                AUDCLNT_STREAMFLAGS_NOPERSIST,
                                frames_to_hns(stm, stm->latency),
                                0,
                                mix_format.get(),
                                NULL);
  if (FAILED(hr)) {
    LOG("Unable to initialize audio client for %s: %lx.", DIRECTION_NAME, hr);
    return CUBEB_ERROR;
  }

  hr = audio_client->GetBufferSize(buffer_frame_count);
  if (FAILED(hr)) {
    LOG("Could not get the buffer size from the client"
        " for %s %lx.", DIRECTION_NAME, hr);
    return CUBEB_ERROR;
  }
  // Input is up/down mixed when depacketized in get_input_buffer.
<<<<<<< HEAD
  if (has_output(stm) &&
      (cubeb_should_upmix(stream_params, mix_params) ||
       cubeb_should_downmix(stream_params, mix_params))) {
=======
  if (has_output(stm) && cubeb_should_mix(stream_params, mix_params)) {
>>>>>>> a17af05f
    stm->mix_buffer.resize(frames_to_bytes_before_mix(stm, *buffer_frame_count));
  }

  hr = audio_client->SetEventHandle(event);
  if (FAILED(hr)) {
    LOG("Could set the event handle for the %s client %lx.",
        DIRECTION_NAME, hr);
    return CUBEB_ERROR;
  }

  hr = audio_client->GetService(riid, render_or_capture_client.receive_vpp());
  if (FAILED(hr)) {
    LOG("Could not get the %s client %lx.", DIRECTION_NAME, hr);
    return CUBEB_ERROR;
  }

  return CUBEB_OK;
}

#undef DIRECTION_NAME

int setup_wasapi_stream(cubeb_stream * stm)
{
  HRESULT hr;
  int rv;

  stm->stream_reset_lock.assert_current_thread_owns();

  auto_com com;
  if (!com.ok()) {
    LOG("Failure to initialize COM.");
    return CUBEB_ERROR;
  }

  XASSERT((!stm->output_client || !stm->input_client) && "WASAPI stream already setup, close it first.");

  if (has_input(stm)) {
    LOG("(%p) Setup capture: device=%p", stm, stm->input_device.get());
    rv = setup_wasapi_stream_one_side(stm,
                                      &stm->input_stream_params,
                                      stm->input_device.get(),
                                      eCapture,
                                      __uuidof(IAudioCaptureClient),
                                      stm->input_client,
                                      &stm->input_buffer_frame_count,
                                      stm->input_available_event,
                                      stm->capture_client,
                                      &stm->input_mix_params);

    // We initializing an input stream, buffer ahead two buffers worth of silence.
    // This delays the input side slightly, but allow to not glitch when no input
    // is available when calling into the resampler to call the callback: the input
    // refill event will be set shortly after to compensate for this lack of data.
    // In debug, four buffers are used, to avoid tripping up assertions down the line.
#if !defined(DEBUG)
    const int silent_buffer_count = 2;
#else
    const int silent_buffer_count = 4;
#endif
<<<<<<< HEAD
    stm->linear_input_buffer.push_silence(stm->input_buffer_frame_count *
=======
    stm->linear_input_buffer->push_silence(stm->input_buffer_frame_count *
>>>>>>> a17af05f
                                          stm->input_stream_params.channels *
                                          silent_buffer_count);

    if (rv != CUBEB_OK) {
      LOG("Failure to open the input side.");
      return rv;
    }
  }

  if (has_output(stm)) {
    LOG("(%p) Setup render: device=%p", stm, stm->output_device.get());
    rv = setup_wasapi_stream_one_side(stm,
                                      &stm->output_stream_params,
                                      stm->output_device.get(),
                                      eRender,
                                      __uuidof(IAudioRenderClient),
                                      stm->output_client,
                                      &stm->output_buffer_frame_count,
                                      stm->refill_event,
                                      stm->render_client,
                                      &stm->output_mix_params);
    if (rv != CUBEB_OK) {
      LOG("Failure to open the output side.");
      return rv;
    }

    hr = stm->output_client->GetService(__uuidof(IAudioStreamVolume),
                                        stm->audio_stream_volume.receive_vpp());
    if (FAILED(hr)) {
      LOG("Could not get the IAudioStreamVolume: %lx", hr);
      return CUBEB_ERROR;
    }

    XASSERT(stm->frames_written == 0);
    hr = stm->output_client->GetService(__uuidof(IAudioClock),
                                        stm->audio_clock.receive_vpp());
    if (FAILED(hr)) {
      LOG("Could not get the IAudioClock: %lx", hr);
      return CUBEB_ERROR;
    }

    /* Restore the stream volume over a device change. */
    if (stream_set_volume(stm, stm->volume) != CUBEB_OK) {
      LOG("Could not set the volume.");
      return CUBEB_ERROR;
    }
  }

  /* If we have both input and output, we resample to
   * the highest sample rate available. */
  int32_t target_sample_rate;
  if (has_input(stm) && has_output(stm)) {
    XASSERT(stm->input_stream_params.rate == stm->output_stream_params.rate);
    target_sample_rate = stm->input_stream_params.rate;
  } else if (has_input(stm)) {
    target_sample_rate = stm->input_stream_params.rate;
  } else {
    XASSERT(has_output(stm));
    target_sample_rate = stm->output_stream_params.rate;
  }

  LOG("Target sample rate: %d", target_sample_rate);

  /* If we are playing/capturing a mono stream, we only resample one channel,
   and copy it over, so we are always resampling the number
   of channels of the stream, not the number of channels
   that WASAPI wants. */
  cubeb_stream_params input_params = stm->input_mix_params;
  input_params.channels = stm->input_stream_params.channels;
  cubeb_stream_params output_params = stm->output_mix_params;
  output_params.channels = stm->output_stream_params.channels;

  stm->resampler.reset(
    cubeb_resampler_create(stm,
                           has_input(stm) ? &input_params : nullptr,
                           has_output(stm) ? &output_params : nullptr,
                           target_sample_rate,
                           stm->data_callback,
                           stm->user_ptr,
                           CUBEB_RESAMPLER_QUALITY_DESKTOP));
  if (!stm->resampler) {
    LOG("Could not get a resampler");
    return CUBEB_ERROR;
  }

  XASSERT(has_input(stm) || has_output(stm));

  if (has_input(stm) && has_output(stm)) {
    stm->refill_callback = refill_callback_duplex;
  } else if (has_input(stm)) {
    stm->refill_callback = refill_callback_input;
  } else if (has_output(stm)) {
    stm->refill_callback = refill_callback_output;
  }

  return CUBEB_OK;
}

int
wasapi_stream_init(cubeb * context, cubeb_stream ** stream,
                   char const * stream_name,
                   cubeb_devid input_device,
                   cubeb_stream_params * input_stream_params,
                   cubeb_devid output_device,
                   cubeb_stream_params * output_stream_params,
                   unsigned int latency_frames, cubeb_data_callback data_callback,
                   cubeb_state_callback state_callback, void * user_ptr)
{
  HRESULT hr;
  int rv;
  auto_com com;
  if (!com.ok()) {
    return CUBEB_ERROR;
  }

  XASSERT(context && stream && (input_stream_params || output_stream_params));

<<<<<<< HEAD
  if ((output_stream_params && output_stream_params->format != CUBEB_SAMPLE_FLOAT32NE) ||
      (input_stream_params && input_stream_params->format != CUBEB_SAMPLE_FLOAT32NE)) {
    LOG("Invalid format, %p %p %d %d",
        output_stream_params, input_stream_params,
        output_stream_params && output_stream_params->format,
        input_stream_params && input_stream_params->format);
=======
  if (output_stream_params && input_stream_params &&
      output_stream_params->format != input_stream_params->format) {
>>>>>>> a17af05f
    return CUBEB_ERROR_INVALID_FORMAT;
  }

  std::unique_ptr<cubeb_stream, decltype(&wasapi_stream_destroy)> stm(new cubeb_stream(), wasapi_stream_destroy);

  stm->context = context;
  stm->data_callback = data_callback;
  stm->state_callback = state_callback;
  stm->user_ptr = user_ptr;
  if (input_stream_params) {
    stm->input_stream_params = *input_stream_params;
    stm->input_device = utf8_to_wstr(reinterpret_cast<char const *>(input_device));
    // Make sure the layout matches the channel count.
<<<<<<< HEAD
    XASSERT(stm->input_stream_params.channels == CUBEB_CHANNEL_LAYOUT_MAPS[stm->input_stream_params.layout].channels);
=======
    XASSERT(stm->input_stream_params.layout == CUBEB_LAYOUT_UNDEFINED ||
            stm->input_stream_params.channels == CUBEB_CHANNEL_LAYOUT_MAPS[stm->input_stream_params.layout].channels);
>>>>>>> a17af05f
  }
  if (output_stream_params) {
    stm->output_stream_params = *output_stream_params;
    stm->output_device = utf8_to_wstr(reinterpret_cast<char const *>(output_device));
    // Make sure the layout matches the channel count.
<<<<<<< HEAD
    XASSERT(stm->output_stream_params.channels == CUBEB_CHANNEL_LAYOUT_MAPS[stm->output_stream_params.layout].channels);
  }

=======
    XASSERT(stm->output_stream_params.layout == CUBEB_LAYOUT_UNDEFINED ||
            stm->output_stream_params.channels == CUBEB_CHANNEL_LAYOUT_MAPS[stm->output_stream_params.layout].channels);
  }

  switch (output_stream_params ? output_stream_params->format : input_stream_params->format) {
    case CUBEB_SAMPLE_S16NE:
      stm->bytes_per_sample = sizeof(short);
      stm->waveformatextensible_sub_format = KSDATAFORMAT_SUBTYPE_PCM;
      stm->linear_input_buffer.reset(new auto_array_wrapper_impl<short>);
      break;
    case CUBEB_SAMPLE_FLOAT32NE:
      stm->bytes_per_sample = sizeof(float);
      stm->waveformatextensible_sub_format = KSDATAFORMAT_SUBTYPE_IEEE_FLOAT;
      stm->linear_input_buffer.reset(new auto_array_wrapper_impl<float>);
      break;
    default:
      return CUBEB_ERROR_INVALID_FORMAT;
  }
  stm->mixer.reset(cubeb_mixer_create(output_stream_params ? output_stream_params->format :
                                                             input_stream_params->format,
                                      CUBEB_MIXER_DIRECTION_DOWNMIX | CUBEB_MIXER_DIRECTION_UPMIX));

>>>>>>> a17af05f
  stm->latency = latency_frames;

  stm->reconfigure_event = CreateEvent(NULL, 0, 0, NULL);
  if (!stm->reconfigure_event) {
    LOG("Can't create the reconfigure event, error: %lx", GetLastError());
    return CUBEB_ERROR;
  }

  /* Unconditionally create the two events so that the wait logic is simpler. */
  stm->refill_event = CreateEvent(NULL, 0, 0, NULL);
  if (!stm->refill_event) {
    LOG("Can't create the refill event, error: %lx", GetLastError());
    return CUBEB_ERROR;
  }

  stm->input_available_event = CreateEvent(NULL, 0, 0, NULL);
  if (!stm->input_available_event) {
    LOG("Can't create the input available event , error: %lx", GetLastError());
    return CUBEB_ERROR;
  }

  {
    /* Locking here is not strictly necessary, because we don't have a
       notification client that can reset the stream yet, but it lets us
       assert that the lock is held in the function. */
    auto_lock lock(stm->stream_reset_lock);
    rv = setup_wasapi_stream(stm.get());
  }
  if (rv != CUBEB_OK) {
    return rv;
  }

  hr = register_notification_client(stm.get());
  if (FAILED(hr)) {
    /* this is not fatal, we can still play audio, but we won't be able
       to keep using the default audio endpoint if it changes. */
    LOG("failed to register notification client, %lx", hr);
  }

  *stream = stm.release();

  return CUBEB_OK;
}

void close_wasapi_stream(cubeb_stream * stm)
{
  XASSERT(stm);

  stm->stream_reset_lock.assert_current_thread_owns();

  stm->output_client = nullptr;
  stm->render_client = nullptr;

  stm->input_client = nullptr;
  stm->capture_client = nullptr;

  stm->audio_stream_volume = nullptr;

  stm->audio_clock = nullptr;
  stm->total_frames_written += static_cast<UINT64>(round(stm->frames_written * stream_to_mix_samplerate_ratio(stm->output_stream_params, stm->output_mix_params)));
  stm->frames_written = 0;

  stm->resampler.reset();

  stm->mix_buffer.clear();
}

void wasapi_stream_destroy(cubeb_stream * stm)
{
  XASSERT(stm);

  // Only free stm->emergency_bailout if we could join the thread.
  // If we could not join the thread, stm->emergency_bailout is true
  // and is still alive until the thread wakes up and exits cleanly.
  if (stop_and_join_render_thread(stm)) {
    delete stm->emergency_bailout.load();
    stm->emergency_bailout = nullptr;
  }

  unregister_notification_client(stm);

  CloseHandle(stm->reconfigure_event);
  CloseHandle(stm->refill_event);
  CloseHandle(stm->input_available_event);
<<<<<<< HEAD
=======

  // The variables intialized in wasapi_stream_init,
  // must be destroyed in wasapi_stream_destroy.
  stm->mixer.reset();
  stm->linear_input_buffer.reset();
>>>>>>> a17af05f

  {
    auto_lock lock(stm->stream_reset_lock);
    close_wasapi_stream(stm);
  }

  delete stm;
}

enum StreamDirection {
  OUTPUT,
  INPUT
};

int stream_start_one_side(cubeb_stream * stm, StreamDirection dir)
{
  XASSERT((dir == OUTPUT && stm->output_client) ||
          (dir == INPUT && stm->input_client));

  HRESULT hr = dir == OUTPUT ? stm->output_client->Start() : stm->input_client->Start();
  if (hr == AUDCLNT_E_DEVICE_INVALIDATED) {
    LOG("audioclient invalidated for %s device, reconfiguring",
        dir == OUTPUT ? "output" : "input");

    BOOL ok = ResetEvent(stm->reconfigure_event);
    if (!ok) {
      LOG("resetting reconfig event failed for %s stream: %lx",
          dir == OUTPUT ? "output" : "input", GetLastError());
    }

    close_wasapi_stream(stm);
    int r = setup_wasapi_stream(stm);
    if (r != CUBEB_OK) {
      LOG("reconfigure failed");
      return r;
    }

    HRESULT hr2 = dir == OUTPUT ? stm->output_client->Start() : stm->input_client->Start();
    if (FAILED(hr2)) {
      LOG("could not start the %s stream after reconfig: %lx",
          dir == OUTPUT ? "output" : "input", hr);
      return CUBEB_ERROR;
    }
  } else if (FAILED(hr)) {
    LOG("could not start the %s stream: %lx.",
        dir == OUTPUT ? "output" : "input", hr);
    return CUBEB_ERROR;
  }

  return CUBEB_OK;
}

int wasapi_stream_start(cubeb_stream * stm)
{
  auto_lock lock(stm->stream_reset_lock);

  XASSERT(stm && !stm->thread && !stm->shutdown_event);
  XASSERT(stm->output_client || stm->input_client);

  stm->emergency_bailout = new std::atomic<bool>(false);

  if (stm->output_client) {
    int rv = stream_start_one_side(stm, OUTPUT);
    if (rv != CUBEB_OK) {
      return rv;
    }
  }

  if (stm->input_client) {
    int rv = stream_start_one_side(stm, INPUT);
    if (rv != CUBEB_OK) {
      return rv;
    }
  }

  stm->shutdown_event = CreateEvent(NULL, 0, 0, NULL);
  if (!stm->shutdown_event) {
    LOG("Can't create the shutdown event, error: %lx", GetLastError());
    return CUBEB_ERROR;
  }

  cubeb_async_log_reset_threads();
  stm->thread = (HANDLE) _beginthreadex(NULL, 512 * 1024, wasapi_stream_render_loop, stm, STACK_SIZE_PARAM_IS_A_RESERVATION, NULL);
  if (stm->thread == NULL) {
    LOG("could not create WASAPI render thread.");
    return CUBEB_ERROR;
  }

  stm->state_callback(stm, stm->user_ptr, CUBEB_STATE_STARTED);

  return CUBEB_OK;
}

int wasapi_stream_stop(cubeb_stream * stm)
{
  XASSERT(stm);
  HRESULT hr;

  {
    auto_lock lock(stm->stream_reset_lock);

    if (stm->output_client) {
      hr = stm->output_client->Stop();
      if (FAILED(hr)) {
        LOG("could not stop AudioClient (output)");
        return CUBEB_ERROR;
      }
    }

    if (stm->input_client) {
      hr = stm->input_client->Stop();
      if (FAILED(hr)) {
        LOG("could not stop AudioClient (input)");
        return CUBEB_ERROR;
      }
    }

    stm->state_callback(stm, stm->user_ptr, CUBEB_STATE_STOPPED);
  }

  if (stop_and_join_render_thread(stm)) {
    // This is null if we've given the pointer to the other thread
    if (stm->emergency_bailout.load()) {
      delete stm->emergency_bailout.load();
      stm->emergency_bailout = nullptr;
    }
<<<<<<< HEAD
=======
  } else {
    // If we could not join the thread, put the stream in error.
    stm->state_callback(stm, stm->user_ptr, CUBEB_STATE_ERROR);
    return CUBEB_ERROR;
>>>>>>> a17af05f
  }

  return CUBEB_OK;
}

int wasapi_stream_reset_default_device(cubeb_stream * stm)
{
  XASSERT(stm && stm->reconfigure_event);
  BOOL ok = SetEvent(stm->reconfigure_event);
  if (!ok) {
    LOG("SetEvent on reconfigure_event failed: %lx", GetLastError());
    return CUBEB_ERROR;
  }
  return CUBEB_OK;
}

int wasapi_stream_get_position(cubeb_stream * stm, uint64_t * position)
{
  XASSERT(stm && position);
  auto_lock lock(stm->stream_reset_lock);

  if (!has_output(stm)) {
    return CUBEB_ERROR;
  }

  /* Calculate how far behind the current stream head the playback cursor is. */
  uint64_t stream_delay = static_cast<uint64_t>(current_stream_delay(stm) * stm->output_stream_params.rate);

  /* Calculate the logical stream head in frames at the stream sample rate. */
  uint64_t max_pos = stm->total_frames_written +
                     static_cast<uint64_t>(round(stm->frames_written * stream_to_mix_samplerate_ratio(stm->output_stream_params, stm->output_mix_params)));

  *position = max_pos;
  if (stream_delay <= *position) {
    *position -= stream_delay;
  }

  if (*position < stm->prev_position) {
    *position = stm->prev_position;
  }
  stm->prev_position = *position;

  return CUBEB_OK;
}

int wasapi_stream_get_latency(cubeb_stream * stm, uint32_t * latency)
{
  XASSERT(stm && latency);

  if (!has_output(stm)) {
    return CUBEB_ERROR;
  }

  auto_lock lock(stm->stream_reset_lock);

  /* The GetStreamLatency method only works if the
     AudioClient has been initialized. */
  if (!stm->output_client) {
    return CUBEB_ERROR;
  }

  REFERENCE_TIME latency_hns;
  HRESULT hr = stm->output_client->GetStreamLatency(&latency_hns);
  if (FAILED(hr)) {
    return CUBEB_ERROR;
  }
  *latency = hns_to_frames(stm, latency_hns);

  return CUBEB_OK;
}

int wasapi_stream_set_volume(cubeb_stream * stm, float volume)
{
  auto_lock lock(stm->stream_reset_lock);

  if (!has_output(stm)) {
    return CUBEB_ERROR;
  }

  if (stream_set_volume(stm, volume) != CUBEB_OK) {
    return CUBEB_ERROR;
  }

  stm->volume = volume;

  return CUBEB_OK;
}

static char const *
wstr_to_utf8(LPCWSTR str)
{
  int size = ::WideCharToMultiByte(CP_UTF8, 0, str, -1, nullptr, 0, NULL, NULL);
  if (size <= 0) {
    return nullptr;
  }

  char * ret = static_cast<char *>(malloc(size));
  ::WideCharToMultiByte(CP_UTF8, 0, str, -1, ret, size, NULL, NULL);
  return ret;
}

static std::unique_ptr<wchar_t const []>
utf8_to_wstr(char const * str)
{
  int size = ::MultiByteToWideChar(CP_UTF8, 0, str, -1, nullptr, 0);
  if (size <= 0) {
    return nullptr;
  }

  std::unique_ptr<wchar_t []> ret(new wchar_t[size]);
  ::MultiByteToWideChar(CP_UTF8, 0, str, -1, ret.get(), size);
  return std::move(ret);
}

static com_ptr<IMMDevice>
wasapi_get_device_node(IMMDeviceEnumerator * enumerator, IMMDevice * dev)
{
  com_ptr<IMMDevice> ret;
  com_ptr<IDeviceTopology> devtopo;
  com_ptr<IConnector> connector;

  if (SUCCEEDED(dev->Activate(__uuidof(IDeviceTopology), CLSCTX_ALL, NULL, devtopo.receive_vpp())) &&
      SUCCEEDED(devtopo->GetConnector(0, connector.receive()))) {
    wchar_t * tmp = nullptr;
    if (SUCCEEDED(connector->GetDeviceIdConnectedTo(&tmp))) {
      com_heap_ptr<wchar_t> filterid(tmp);
      if (FAILED(enumerator->GetDevice(filterid.get(), ret.receive())))
        ret = NULL;
    }
  }

  return ret;
}

static BOOL
wasapi_is_default_device(EDataFlow flow, ERole role, LPCWSTR device_id,
                         IMMDeviceEnumerator * enumerator)
{
  BOOL ret = FALSE;
  com_ptr<IMMDevice> dev;
  HRESULT hr;

  hr = enumerator->GetDefaultAudioEndpoint(flow, role, dev.receive());
  if (SUCCEEDED(hr)) {
    wchar_t * tmp = nullptr;
    if (SUCCEEDED(dev->GetId(&tmp))) {
      com_heap_ptr<wchar_t> defdevid(tmp);
      ret = (wcscmp(defdevid.get(), device_id) == 0);
    }
  }

  return ret;
}

int
wasapi_create_device(cubeb * ctx, cubeb_device_info& ret, IMMDeviceEnumerator * enumerator, IMMDevice * dev)
{
  com_ptr<IMMEndpoint> endpoint;
  com_ptr<IMMDevice> devnode;
  com_ptr<IAudioClient> client;
<<<<<<< HEAD
  cubeb_device_info * ret = NULL;
=======
>>>>>>> a17af05f
  EDataFlow flow;
  DWORD state = DEVICE_STATE_NOTPRESENT;
  com_ptr<IPropertyStore> propstore;
  REFERENCE_TIME def_period, min_period;
  HRESULT hr;

  struct prop_variant : public PROPVARIANT {
    prop_variant() { PropVariantInit(this); }
    ~prop_variant() { PropVariantClear(this); }
    prop_variant(prop_variant const &) = delete;
    prop_variant & operator=(prop_variant const &) = delete;
  };

  hr = dev->QueryInterface(IID_PPV_ARGS(endpoint.receive()));
<<<<<<< HEAD
  if (FAILED(hr)) return nullptr;

  hr = endpoint->GetDataFlow(&flow);
  if (FAILED(hr)) return nullptr;

  wchar_t * tmp = nullptr;
  hr = dev->GetId(&tmp);
  if (FAILED(hr)) return nullptr;
  com_heap_ptr<wchar_t> device_id(tmp);

  hr = dev->OpenPropertyStore(STGM_READ, propstore.receive());
  if (FAILED(hr)) return nullptr;

  hr = dev->GetState(&state);
  if (FAILED(hr)) return nullptr;
=======
  if (FAILED(hr)) return CUBEB_ERROR;

  hr = endpoint->GetDataFlow(&flow);
  if (FAILED(hr)) return CUBEB_ERROR;

  wchar_t * tmp = nullptr;
  hr = dev->GetId(&tmp);
  if (FAILED(hr)) return CUBEB_ERROR;
  com_heap_ptr<wchar_t> device_id(tmp);

  char const * device_id_intern = intern_device_id(ctx, device_id.get());
  if (!device_id_intern) {
    return CUBEB_ERROR;
  }

  hr = dev->OpenPropertyStore(STGM_READ, propstore.receive());
  if (FAILED(hr)) return CUBEB_ERROR;
>>>>>>> a17af05f

  hr = dev->GetState(&state);
  if (FAILED(hr)) return CUBEB_ERROR;

<<<<<<< HEAD
  ret->device_id = wstr_to_utf8(device_id.get());
  ret->devid = reinterpret_cast<cubeb_devid>(ret->device_id);
  prop_variant namevar;
  hr = propstore->GetValue(PKEY_Device_FriendlyName, &namevar);
  if (SUCCEEDED(hr))
    ret->friendly_name = wstr_to_utf8(namevar.pwszVal);
=======
  ret.device_id = device_id_intern;
  ret.devid = reinterpret_cast<cubeb_devid>(ret.device_id);
  prop_variant namevar;
  hr = propstore->GetValue(PKEY_Device_FriendlyName, &namevar);
  if (SUCCEEDED(hr))
    ret.friendly_name = wstr_to_utf8(namevar.pwszVal);
>>>>>>> a17af05f

  devnode = wasapi_get_device_node(enumerator, dev);
  if (devnode) {
    com_ptr<IPropertyStore> ps;
    hr = devnode->OpenPropertyStore(STGM_READ, ps.receive());
<<<<<<< HEAD
    if (FAILED(hr)) return ret;
=======
    if (FAILED(hr)) return CUBEB_ERROR;
>>>>>>> a17af05f

    prop_variant instancevar;
    hr = ps->GetValue(PKEY_Device_InstanceId, &instancevar);
    if (SUCCEEDED(hr)) {
<<<<<<< HEAD
      ret->group_id = wstr_to_utf8(instancevar.pwszVal);
    }
  }

  ret->preferred = CUBEB_DEVICE_PREF_NONE;
  if (wasapi_is_default_device(flow, eConsole, device_id.get(), enumerator))
    ret->preferred = (cubeb_device_pref)(ret->preferred | CUBEB_DEVICE_PREF_MULTIMEDIA);
  if (wasapi_is_default_device(flow, eCommunications, device_id.get(), enumerator))
    ret->preferred = (cubeb_device_pref)(ret->preferred | CUBEB_DEVICE_PREF_VOICE);
  if (wasapi_is_default_device(flow, eConsole, device_id.get(), enumerator))
    ret->preferred = (cubeb_device_pref)(ret->preferred | CUBEB_DEVICE_PREF_NOTIFICATION);
=======
      ret.group_id = wstr_to_utf8(instancevar.pwszVal);
    }
  }

  ret.preferred = CUBEB_DEVICE_PREF_NONE;
  if (wasapi_is_default_device(flow, eConsole, device_id.get(), enumerator))
    ret.preferred = (cubeb_device_pref)(ret.preferred | CUBEB_DEVICE_PREF_MULTIMEDIA);
  if (wasapi_is_default_device(flow, eCommunications, device_id.get(), enumerator))
    ret.preferred = (cubeb_device_pref)(ret.preferred | CUBEB_DEVICE_PREF_VOICE);
  if (wasapi_is_default_device(flow, eConsole, device_id.get(), enumerator))
    ret.preferred = (cubeb_device_pref)(ret.preferred | CUBEB_DEVICE_PREF_NOTIFICATION);
>>>>>>> a17af05f

  if (flow == eRender) ret.type = CUBEB_DEVICE_TYPE_OUTPUT;
  else if (flow == eCapture) ret.type = CUBEB_DEVICE_TYPE_INPUT;
  switch (state) {
    case DEVICE_STATE_ACTIVE:
      ret.state = CUBEB_DEVICE_STATE_ENABLED;
      break;
    case DEVICE_STATE_UNPLUGGED:
      ret.state = CUBEB_DEVICE_STATE_UNPLUGGED;
      break;
    default:
      ret.state = CUBEB_DEVICE_STATE_DISABLED;
      break;
  };

<<<<<<< HEAD
  ret->format = CUBEB_DEVICE_FMT_F32NE; /* cubeb only supports 32bit float at the moment */
  ret->default_format = CUBEB_DEVICE_FMT_F32NE;
=======
  ret.format = static_cast<cubeb_device_fmt>(CUBEB_DEVICE_FMT_F32NE | CUBEB_DEVICE_FMT_S16NE);
  ret.default_format = CUBEB_DEVICE_FMT_F32NE;
>>>>>>> a17af05f
  prop_variant fmtvar;
  hr = propstore->GetValue(PKEY_AudioEngine_DeviceFormat, &fmtvar);
  if (SUCCEEDED(hr) && fmtvar.vt == VT_BLOB) {
    if (fmtvar.blob.cbSize == sizeof(PCMWAVEFORMAT)) {
      const PCMWAVEFORMAT * pcm = reinterpret_cast<const PCMWAVEFORMAT *>(fmtvar.blob.pBlobData);

<<<<<<< HEAD
      ret->max_rate = ret->min_rate = ret->default_rate = pcm->wf.nSamplesPerSec;
      ret->max_channels = pcm->wf.nChannels;
=======
      ret.max_rate = ret.min_rate = ret.default_rate = pcm->wf.nSamplesPerSec;
      ret.max_channels = pcm->wf.nChannels;
>>>>>>> a17af05f
    } else if (fmtvar.blob.cbSize >= sizeof(WAVEFORMATEX)) {
      WAVEFORMATEX* wfx = reinterpret_cast<WAVEFORMATEX*>(fmtvar.blob.pBlobData);

      if (fmtvar.blob.cbSize >= sizeof(WAVEFORMATEX) + wfx->cbSize ||
          wfx->wFormatTag == WAVE_FORMAT_PCM) {
        ret.max_rate = ret.min_rate = ret.default_rate = wfx->nSamplesPerSec;
        ret.max_channels = wfx->nChannels;
      }
    }
  }

  if (SUCCEEDED(dev->Activate(__uuidof(IAudioClient), CLSCTX_INPROC_SERVER, NULL, client.receive_vpp())) &&
      SUCCEEDED(client->GetDevicePeriod(&def_period, &min_period))) {
    ret.latency_lo = hns_to_frames(ret.default_rate, min_period);
    ret.latency_hi = hns_to_frames(ret.default_rate, def_period);
  } else {
<<<<<<< HEAD
    ret->latency_lo = 0;
    ret->latency_hi = 0;
  }

  return ret;
=======
    ret.latency_lo = 0;
    ret.latency_hi = 0;
  }

  return CUBEB_OK;
>>>>>>> a17af05f
}

static int
wasapi_enumerate_devices(cubeb * context, cubeb_device_type type,
                         cubeb_device_collection * out)
{
  auto_com com;
  com_ptr<IMMDeviceEnumerator> enumerator;
  com_ptr<IMMDeviceCollection> collection;
<<<<<<< HEAD
  cubeb_device_info * cur;
=======
>>>>>>> a17af05f
  HRESULT hr;
  UINT cc, i;
  EDataFlow flow;

  if (!com.ok())
    return CUBEB_ERROR;

  hr = CoCreateInstance(__uuidof(MMDeviceEnumerator), NULL,
      CLSCTX_INPROC_SERVER, IID_PPV_ARGS(enumerator.receive()));
  if (FAILED(hr)) {
    LOG("Could not get device enumerator: %lx", hr);
    return CUBEB_ERROR;
  }

  if (type == CUBEB_DEVICE_TYPE_OUTPUT) flow = eRender;
  else if (type == CUBEB_DEVICE_TYPE_INPUT) flow = eCapture;
  else if (type & (CUBEB_DEVICE_TYPE_INPUT | CUBEB_DEVICE_TYPE_OUTPUT)) flow = eAll;
  else return CUBEB_ERROR;

  hr = enumerator->EnumAudioEndpoints(flow, DEVICE_STATEMASK_ALL, collection.receive());
  if (FAILED(hr)) {
    LOG("Could not enumerate audio endpoints: %lx", hr);
    return CUBEB_ERROR;
  }

  hr = collection->GetCount(&cc);
  if (FAILED(hr)) {
    LOG("IMMDeviceCollection::GetCount() failed: %lx", hr);
    return CUBEB_ERROR;
  }
  cubeb_device_info * devices = new cubeb_device_info[cc];
  if (!devices)
    return CUBEB_ERROR;

  PodZero(devices, cc);
  out->count = 0;
  for (i = 0; i < cc; i++) {
    com_ptr<IMMDevice> dev;
    hr = collection->Item(i, dev.receive());
    if (FAILED(hr)) {
      LOG("IMMDeviceCollection::Item(%u) failed: %lx", i-1, hr);
<<<<<<< HEAD
    } else if ((cur = wasapi_create_device(enumerator.get(), dev.get())) != NULL) {
      (*out)->device[(*out)->count++] = cur;
    }
  }

=======
      continue;
    }
    if (wasapi_create_device(context, devices[out->count],
                             enumerator.get(), dev.get()) == CUBEB_OK) {
      out->count += 1;
    }
  }

  out->device = devices;
  return CUBEB_OK;
}

static int
wasapi_device_collection_destroy(cubeb * /*ctx*/, cubeb_device_collection * collection)
{
  XASSERT(collection);

  for (size_t n = 0; n < collection->count; n++) {
    cubeb_device_info& dev = collection->device[n];
    delete [] dev.friendly_name;
    delete [] dev.group_id;
  }

  delete [] collection->device;
>>>>>>> a17af05f
  return CUBEB_OK;
}

cubeb_ops const wasapi_ops = {
  /*.init =*/ wasapi_init,
  /*.get_backend_id =*/ wasapi_get_backend_id,
  /*.get_max_channel_count =*/ wasapi_get_max_channel_count,
  /*.get_min_latency =*/ wasapi_get_min_latency,
  /*.get_preferred_sample_rate =*/ wasapi_get_preferred_sample_rate,
  /*.get_preferred_channel_layout =*/ wasapi_get_preferred_channel_layout,
  /*.enumerate_devices =*/ wasapi_enumerate_devices,
  /*.device_collection_destroy =*/ wasapi_device_collection_destroy,
  /*.destroy =*/ wasapi_destroy,
  /*.stream_init =*/ wasapi_stream_init,
  /*.stream_destroy =*/ wasapi_stream_destroy,
  /*.stream_start =*/ wasapi_stream_start,
  /*.stream_stop =*/ wasapi_stream_stop,
  /*.stream_reset_default_device =*/ wasapi_stream_reset_default_device,
  /*.stream_get_position =*/ wasapi_stream_get_position,
  /*.stream_get_latency =*/ wasapi_stream_get_latency,
  /*.stream_set_volume =*/ wasapi_stream_set_volume,
  /*.stream_set_panning =*/ NULL,
  /*.stream_get_current_device =*/ NULL,
  /*.stream_device_destroy =*/ NULL,
  /*.stream_register_device_changed_callback =*/ NULL,
  /*.register_device_collection_changed =*/ NULL
};
} // namespace anonymous<|MERGE_RESOLUTION|>--- conflicted
+++ resolved
@@ -174,10 +174,7 @@
 
 struct cubeb {
   cubeb_ops const * ops = &wasapi_ops;
-<<<<<<< HEAD
-=======
   cubeb_strings * device_ids;
->>>>>>> a17af05f
 };
 
 class wasapi_endpoint_notification_client;
@@ -269,15 +266,10 @@
   uint32_t output_buffer_frame_count = 0;
   /* Resampler instance. Resampling will only happen if necessary. */
   std::unique_ptr<cubeb_resampler, decltype(&cubeb_resampler_destroy)> resampler = { nullptr, cubeb_resampler_destroy };
-<<<<<<< HEAD
-  /* A buffer for up/down mixing multi-channel audio. */
-  std::vector<float> mix_buffer;
-=======
   /* Mixer interface */
   std::unique_ptr<cubeb_mixer, decltype(&cubeb_mixer_destroy)> mixer = { nullptr, cubeb_mixer_destroy };
   /* A buffer for up/down mixing multi-channel audio. */
   std::vector<BYTE> mix_buffer;
->>>>>>> a17af05f
   /* WASAPI input works in "packets". We re-linearize the audio packets
    * into this buffer before handing it to the resampler. */
   std::unique_ptr<auto_array_wrapper> linear_input_buffer;
@@ -448,38 +440,12 @@
 static DWORD
 channel_layout_to_mask(cubeb_channel_layout layout)
 {
-<<<<<<< HEAD
-  XASSERT(layout > CUBEB_LAYOUT_UNDEFINED && layout < CUBEB_LAYOUT_MAX &&
-          "This mask conversion is not allowed.");
-=======
   XASSERT(layout < CUBEB_LAYOUT_MAX && "invalid conversion.");
->>>>>>> a17af05f
 
   // This variable may be used for multiple times, so we should avoid to
   // allocate it in stack, or it will be created and removed repeatedly.
   // Use static to allocate this local variable in data space instead of stack.
   static DWORD map[CUBEB_LAYOUT_MAX] = {
-<<<<<<< HEAD
-    0,                    // CUBEB_LAYOUT_UNDEFINED (this won't be used.)
-    MASK_DUAL_MONO,       // CUBEB_LAYOUT_DUAL_MONO
-    MASK_DUAL_MONO_LFE,   // CUBEB_LAYOUT_DUAL_MONO_LFE
-    MASK_MONO,            // CUBEB_LAYOUT_MONO
-    MASK_MONO_LFE,        // CUBEB_LAYOUT_MONO_LFE
-    MASK_STEREO,          // CUBEB_LAYOUT_STEREO
-    MASK_STEREO_LFE,      // CUBEB_LAYOUT_STEREO_LFE
-    MASK_3F,              // CUBEB_LAYOUT_3F
-    MASK_3F_LFE,          // CUBEB_LAYOUT_3F_LFE
-    MASK_2F1,             // CUBEB_LAYOUT_2F1
-    MASK_2F1_LFE,         // CUBEB_LAYOUT_2F1_LFE
-    MASK_3F1,             // CUBEB_LAYOUT_3F1
-    MASK_3F1_LFE,         // CUBEB_LAYOUT_3F1_LFE
-    MASK_2F2,             // CUBEB_LAYOUT_2F2
-    MASK_2F2_LFE,         // CUBEB_LAYOUT_2F2_LFE
-    MASK_3F2,             // CUBEB_LAYOUT_3F2
-    MASK_3F2_LFE,         // CUBEB_LAYOUT_3F2_LFE
-    MASK_3F3R_LFE,        // CUBEB_LAYOUT_3F3R_LFE
-    MASK_3F4_LFE,         // CUBEB_LAYOUT_3F4_LFE
-=======
     KSAUDIO_SPEAKER_DIRECTOUT, // CUBEB_LAYOUT_UNDEFINED
     MASK_DUAL_MONO,            // CUBEB_LAYOUT_DUAL_MONO
     MASK_DUAL_MONO_LFE,        // CUBEB_LAYOUT_DUAL_MONO_LFE
@@ -499,15 +465,27 @@
     MASK_3F2_LFE,              // CUBEB_LAYOUT_3F2_LFE
     MASK_3F3R_LFE,             // CUBEB_LAYOUT_3F3R_LFE
     MASK_3F4_LFE,              // CUBEB_LAYOUT_3F4_LFE
->>>>>>> a17af05f
   };
   return map[layout];
 }
 
 cubeb_channel_layout
-<<<<<<< HEAD
-mask_to_channel_layout(DWORD mask)
-{
+mask_to_channel_layout(WAVEFORMATEX const * fmt)
+{
+  DWORD mask = 0;
+
+  if (fmt->wFormatTag == WAVE_FORMAT_EXTENSIBLE) {
+    WAVEFORMATEXTENSIBLE const * ext = reinterpret_cast<WAVEFORMATEXTENSIBLE const *>(fmt);
+    mask = ext->dwChannelMask;
+  } else if (fmt->wFormatTag == WAVE_FORMAT_PCM ||
+             fmt->wFormatTag == WAVE_FORMAT_IEEE_FLOAT) {
+    if (fmt->nChannels == 1) {
+      mask = MASK_MONO;
+    } else if (fmt->nChannels == 2) {
+      mask = MASK_STEREO;
+    }
+  }
+
   switch (mask) {
     // MASK_DUAL_MONO(_LFE) is same as STEREO(_LFE), so we skip it.
     case MASK_MONO: return CUBEB_LAYOUT_MONO;
@@ -530,46 +508,6 @@
   }
 }
 
-=======
-mask_to_channel_layout(WAVEFORMATEX const * fmt)
-{
-  DWORD mask = 0;
-
-  if (fmt->wFormatTag == WAVE_FORMAT_EXTENSIBLE) {
-    WAVEFORMATEXTENSIBLE const * ext = reinterpret_cast<WAVEFORMATEXTENSIBLE const *>(fmt);
-    mask = ext->dwChannelMask;
-  } else if (fmt->wFormatTag == WAVE_FORMAT_PCM ||
-             fmt->wFormatTag == WAVE_FORMAT_IEEE_FLOAT) {
-    if (fmt->nChannels == 1) {
-      mask = MASK_MONO;
-    } else if (fmt->nChannels == 2) {
-      mask = MASK_STEREO;
-    }
-  }
-
-  switch (mask) {
-    // MASK_DUAL_MONO(_LFE) is same as STEREO(_LFE), so we skip it.
-    case MASK_MONO: return CUBEB_LAYOUT_MONO;
-    case MASK_MONO_LFE: return CUBEB_LAYOUT_MONO_LFE;
-    case MASK_STEREO: return CUBEB_LAYOUT_STEREO;
-    case MASK_STEREO_LFE: return CUBEB_LAYOUT_STEREO_LFE;
-    case MASK_3F: return CUBEB_LAYOUT_3F;
-    case MASK_3F_LFE: return CUBEB_LAYOUT_3F_LFE;
-    case MASK_2F1: return CUBEB_LAYOUT_2F1;
-    case MASK_2F1_LFE: return CUBEB_LAYOUT_2F1_LFE;
-    case MASK_3F1: return CUBEB_LAYOUT_3F1;
-    case MASK_3F1_LFE: return CUBEB_LAYOUT_3F1_LFE;
-    case MASK_2F2: return CUBEB_LAYOUT_2F2;
-    case MASK_2F2_LFE: return CUBEB_LAYOUT_2F2_LFE;
-    case MASK_3F2: return CUBEB_LAYOUT_3F2;
-    case MASK_3F2_LFE: return CUBEB_LAYOUT_3F2_LFE;
-    case MASK_3F3R_LFE: return CUBEB_LAYOUT_3F3R_LFE;
-    case MASK_3F4_LFE: return CUBEB_LAYOUT_3F4_LFE;
-    default: return CUBEB_LAYOUT_UNDEFINED;
-  }
-}
-
->>>>>>> a17af05f
 uint32_t
 get_rate(cubeb_stream * stm)
 {
@@ -578,15 +516,9 @@
 }
 
 uint32_t
-<<<<<<< HEAD
-hns_to_ms(REFERENCE_TIME hns)
-{
-  return static_cast<uint32_t>(hns / 10000);
-=======
 hns_to_frames(uint32_t rate, REFERENCE_TIME hns)
 {
   return std::ceil(hns / 10000000.0 * rate);
->>>>>>> a17af05f
 }
 
 uint32_t
@@ -598,11 +530,7 @@
 REFERENCE_TIME
 frames_to_hns(cubeb_stream * stm, uint32_t frames)
 {
-<<<<<<< HEAD
-   return frames * 1000 / get_rate(stm);
-=======
   return std::ceil(frames * 10000000.0 / get_rate(stm));
->>>>>>> a17af05f
 }
 
 /* This returns the size of a frame in the stream, before the eventual upmix
@@ -612,12 +540,7 @@
 {
   // This is called only when we has a output client.
   XASSERT(has_output(stm));
-<<<<<<< HEAD
-  size_t stream_frame_size = stm->output_stream_params.channels * sizeof(float);
-  return stream_frame_size * frames;
-=======
   return stm->output_stream_params.channels * stm->bytes_per_sample * frames;
->>>>>>> a17af05f
 }
 
 /* This function handles the processing of the input and output audio,
@@ -631,12 +554,7 @@
      avoid a copy. */
   void * dest = nullptr;
   if (has_output(stm)) {
-<<<<<<< HEAD
-    if (cubeb_should_upmix(&stm->output_stream_params, &stm->output_mix_params) ||
-        cubeb_should_downmix(&stm->output_stream_params, &stm->output_mix_params)) {
-=======
     if (cubeb_should_mix(&stm->output_stream_params, &stm->output_mix_params)) {
->>>>>>> a17af05f
       dest = stm->mix_buffer.data();
     } else {
       dest = output_buffer;
@@ -666,17 +584,6 @@
      It is alright to have produced less frames if we are draining, though. */
   XASSERT(out_frames == output_frames_needed || stm->draining || !has_output(stm));
 
-<<<<<<< HEAD
-  if (has_output(stm)) {
-    if (cubeb_should_upmix(&stm->output_stream_params, &stm->output_mix_params)) {
-      cubeb_upmix_float(dest, out_frames, output_buffer,
-                        stm->output_stream_params.channels, stm->output_mix_params.channels);
-    } else if (cubeb_should_downmix(&stm->output_stream_params, &stm->output_mix_params)) {
-      cubeb_downmix_float(dest, out_frames, output_buffer,
-                          stm->output_stream_params.channels, stm->output_mix_params.channels,
-                          stm->output_stream_params.layout, stm->output_mix_params.layout);
-    }
-=======
   if (has_output(stm) && cubeb_should_mix(&stm->output_stream_params, &stm->output_mix_params)) {
     XASSERT(dest == stm->mix_buffer.data());
     unsigned long dest_len = out_frames * stm->output_stream_params.channels;
@@ -685,7 +592,6 @@
     cubeb_mixer_mix(stm->mixer.get(), out_frames,
                     dest, dest_len, output_buffer, output_buffer_len,
                     &stm->output_stream_params, &stm->output_mix_params);
->>>>>>> a17af05f
   }
 
   return out_frames;
@@ -741,30 +647,6 @@
     XASSERT(packet_size == next);
     if (flags & AUDCLNT_BUFFERFLAGS_SILENT) {
       LOG("insert silence: ps=%u", packet_size);
-<<<<<<< HEAD
-      stm->linear_input_buffer.push_silence(packet_size * stm->input_stream_params.channels);
-    } else {
-      if (cubeb_should_upmix(&stm->input_mix_params, &stm->input_stream_params)) {
-        bool ok = stm->linear_input_buffer.reserve(stm->linear_input_buffer.length() +
-                                                   packet_size * stm->input_stream_params.channels);
-        XASSERT(ok);
-        cubeb_upmix_float(reinterpret_cast<float*>(input_packet), packet_size,
-                          stm->linear_input_buffer.data() + stm->linear_input_buffer.length(),
-                          stm->input_mix_params.channels,
-                          stm->input_stream_params.channels);
-        stm->linear_input_buffer.set_length(stm->linear_input_buffer.length() + packet_size * stm->input_stream_params.channels);
-      } else if (cubeb_should_downmix(&stm->input_mix_params, &stm->input_stream_params)) {
-        bool ok = stm->linear_input_buffer.reserve(stm->linear_input_buffer.length() +
-                                                   packet_size * stm->input_stream_params.channels);
-        XASSERT(ok);
-        cubeb_downmix_float(reinterpret_cast<float*>(input_packet), packet_size,
-                            stm->linear_input_buffer.data() + stm->linear_input_buffer.length(),
-                            stm->input_mix_params.channels,
-                            stm->input_stream_params.channels,
-                            stm->input_mix_params.layout,
-                            stm->input_stream_params.layout);
-        stm->linear_input_buffer.set_length(stm->linear_input_buffer.length() + packet_size * stm->input_stream_params.channels);
-=======
       stm->linear_input_buffer->push_silence(packet_size * stm->input_stream_params.channels);
     } else {
       if (cubeb_should_mix(&stm->input_mix_params, &stm->input_stream_params)) {
@@ -779,7 +661,6 @@
                         &stm->input_mix_params,
                         &stm->input_stream_params);
         stm->linear_input_buffer->set_length(stm->linear_input_buffer->length() + linear_input_buffer_length);
->>>>>>> a17af05f
       } else {
         stm->linear_input_buffer->push(input_packet,
                                       packet_size * stm->input_stream_params.channels);
@@ -793,11 +674,7 @@
     offset += packet_size;
   }
 
-<<<<<<< HEAD
-  XASSERT(stm->linear_input_buffer.length() >= total_available_input &&
-=======
   XASSERT(stm->linear_input_buffer->length() >= total_available_input &&
->>>>>>> a17af05f
           offset == total_available_input);
 
   return true;
@@ -881,11 +758,7 @@
 
 
   ALOGV("Duplex callback: input frames: %Iu, output frames: %Iu",
-<<<<<<< HEAD
-        stm->linear_input_buffer.length(), output_frames);
-=======
         input_frames, output_frames);
->>>>>>> a17af05f
 
   refill(stm,
          stm->linear_input_buffer->data(),
@@ -907,10 +780,7 @@
 refill_callback_input(cubeb_stream * stm)
 {
   bool rv;
-<<<<<<< HEAD
-=======
   size_t input_frames;
->>>>>>> a17af05f
 
   XASSERT(has_input(stm) && !has_output(stm));
 
@@ -919,21 +789,12 @@
     return rv;
   }
 
-<<<<<<< HEAD
-  // This can happen at the very beginning of the stream.
-  if (!stm->linear_input_buffer.length()) {
-    return true;
-  }
-
-  ALOGV("Input callback: input frames: %Iu", stm->linear_input_buffer.length());
-=======
   input_frames = stm->linear_input_buffer->length() / stm->input_stream_params.channels;
   if (!input_frames) {
     return true;
   }
 
   ALOGV("Input callback: input frames: %Iu", input_frames);
->>>>>>> a17af05f
 
   long read = refill(stm,
                      stm->linear_input_buffer->data(),
@@ -1311,13 +1172,10 @@
   cubeb * ctx = new cubeb();
 
   ctx->ops = &wasapi_ops;
-<<<<<<< HEAD
-=======
   if (cubeb_strings_init(&ctx->device_ids) != CUBEB_OK) {
     free(ctx);
     return CUBEB_ERROR;
   }
->>>>>>> a17af05f
 
   *context = ctx;
 
@@ -1385,13 +1243,10 @@
 
 void wasapi_destroy(cubeb * context)
 {
-<<<<<<< HEAD
-=======
   if (context->device_ids) {
     cubeb_strings_destroy(context->device_ids);
   }
 
->>>>>>> a17af05f
   delete context;
 }
 
@@ -1554,12 +1409,7 @@
   }
   com_heap_ptr<WAVEFORMATEX> mix_format(tmp);
 
-<<<<<<< HEAD
-  WAVEFORMATEXTENSIBLE * format_pcm = reinterpret_cast<WAVEFORMATEXTENSIBLE *>(mix_format.get());
-  *layout = mask_to_channel_layout(format_pcm->dwChannelMask);
-=======
   *layout = mask_to_channel_layout(mix_format.get());
->>>>>>> a17af05f
 
   LOG("Preferred channel layout: %s", CUBEB_CHANNEL_LAYOUT_MAPS[*layout].name);
 
@@ -1569,11 +1419,6 @@
 void wasapi_stream_destroy(cubeb_stream * stm);
 
 static void
-<<<<<<< HEAD
-handle_channel_layout(cubeb_stream * stm,  com_heap_ptr<WAVEFORMATEX> & mix_format, const cubeb_stream_params * stream_params)
-{
-  XASSERT(stream_params->layout != CUBEB_LAYOUT_UNDEFINED);
-=======
 waveformatex_update_derived_properties(WAVEFORMATEX * format)
 {
   format->nBlockAlign = format->wBitsPerSample * format->nChannels / 8;
@@ -1591,7 +1436,6 @@
 {
   com_ptr<IAudioClient> & audio_client = (direction == eRender) ? stm->output_client : stm->input_client;
   XASSERT(audio_client);
->>>>>>> a17af05f
   /* The docs say that GetMixFormat is always of type WAVEFORMATEXTENSIBLE [1],
      so the reinterpret_cast below should be safe. In practice, this is not
      true, and we just want to bail out and let the rest of the code find a good
@@ -1609,28 +1453,6 @@
   /* Get the channel mask by the channel layout.
      If the layout is not supported, we will get a closest settings below. */
   format_pcm->dwChannelMask = channel_layout_to_mask(stream_params->layout);
-<<<<<<< HEAD
-
-  mix_format->nChannels = stream_params->channels;
-  mix_format->nBlockAlign = mix_format->wBitsPerSample * mix_format->nChannels / 8;
-  mix_format->nAvgBytesPerSec = mix_format->nSamplesPerSec * mix_format->nBlockAlign;
-  format_pcm->SubFormat = KSDATAFORMAT_SUBTYPE_IEEE_FLOAT;
-  mix_format->wBitsPerSample = 32;
-  format_pcm->Samples.wValidBitsPerSample = mix_format->wBitsPerSample;
-
-  /* Check if wasapi will accept our channel layout request. */
-  WAVEFORMATEX * closest;
-  HRESULT hr = stm->output_client->IsFormatSupported(AUDCLNT_SHAREMODE_SHARED,
-                                                     mix_format.get(),
-                                                     &closest);
-  if (hr == S_FALSE) {
-    /* Not supported, but WASAPI gives us a suggestion. Use it, and handle the
-       eventual upmix/downmix ourselves */
-    LOG("Using WASAPI suggested format: channels: %d", closest->nChannels);
-    WAVEFORMATEXTENSIBLE * closest_pcm = reinterpret_cast<WAVEFORMATEXTENSIBLE *>(closest);
-    XASSERT(closest_pcm->SubFormat == format_pcm->SubFormat);
-    mix_format.reset(closest);
-=======
   mix_format->nChannels = stream_params->channels;
   waveformatex_update_derived_properties(mix_format.get());
 
@@ -1649,15 +1471,11 @@
     format_pcm->dwChannelMask = closest_pcm->dwChannelMask;
     mix_format->nChannels = closest->nChannels;
     waveformatex_update_derived_properties(mix_format.get());
->>>>>>> a17af05f
   } else if (hr == AUDCLNT_E_UNSUPPORTED_FORMAT) {
     /* Not supported, no suggestion. This should not happen, but it does in the
        field with some sound cards. We restore the mix format, and let the rest
        of the code figure out the right conversion path. */
-<<<<<<< HEAD
-=======
     XASSERT(mix_format->wFormatTag == WAVE_FORMAT_EXTENSIBLE);
->>>>>>> a17af05f
     *reinterpret_cast<WAVEFORMATEXTENSIBLE *>(mix_format.get()) = hw_mix_format;
   } else if (hr == S_OK) {
     LOG("Requested format accepted by WASAPI.");
@@ -1736,40 +1554,23 @@
   }
   com_heap_ptr<WAVEFORMATEX> mix_format(tmp);
 
-<<<<<<< HEAD
-=======
   mix_format->wBitsPerSample = stm->bytes_per_sample * 8;
   if (mix_format->wFormatTag == WAVE_FORMAT_EXTENSIBLE) {
     WAVEFORMATEXTENSIBLE * format_pcm = reinterpret_cast<WAVEFORMATEXTENSIBLE *>(mix_format.get());
     format_pcm->SubFormat = stm->waveformatextensible_sub_format;
   }
   waveformatex_update_derived_properties(mix_format.get());
->>>>>>> a17af05f
   /* Set channel layout only when there're more than two channels. Otherwise,
    * use the default setting retrieved from the stream format of the audio
    * engine's internal processing by GetMixFormat. */
   if (mix_format->nChannels > 2) {
-<<<<<<< HEAD
-    /* Currently, we only support mono and stereo for capture stream. */
-    if (direction == eCapture) {
-      XASSERT(false && "Multichannel recording is not supported.");
-    }
-
-    handle_channel_layout(stm, mix_format, stream_params);
-=======
     handle_channel_layout(stm, direction, mix_format, stream_params);
->>>>>>> a17af05f
   }
 
   mix_params->format = stream_params->format;
   mix_params->rate = mix_format->nSamplesPerSec;
   mix_params->channels = mix_format->nChannels;
-<<<<<<< HEAD
-  WAVEFORMATEXTENSIBLE * format_pcm = reinterpret_cast<WAVEFORMATEXTENSIBLE *>(mix_format.get());
-  mix_params->layout = mask_to_channel_layout(format_pcm->dwChannelMask);
-=======
   mix_params->layout = mask_to_channel_layout(mix_format.get());
->>>>>>> a17af05f
   if (mix_params->layout == CUBEB_LAYOUT_UNDEFINED) {
     LOG("Output using undefined layout!\n");
   } else if (mix_format->nChannels != CUBEB_CHANNEL_LAYOUT_MAPS[mix_params->layout].channels) {
@@ -1804,13 +1605,7 @@
     return CUBEB_ERROR;
   }
   // Input is up/down mixed when depacketized in get_input_buffer.
-<<<<<<< HEAD
-  if (has_output(stm) &&
-      (cubeb_should_upmix(stream_params, mix_params) ||
-       cubeb_should_downmix(stream_params, mix_params))) {
-=======
   if (has_output(stm) && cubeb_should_mix(stream_params, mix_params)) {
->>>>>>> a17af05f
     stm->mix_buffer.resize(frames_to_bytes_before_mix(stm, *buffer_frame_count));
   }
 
@@ -1870,11 +1665,7 @@
 #else
     const int silent_buffer_count = 4;
 #endif
-<<<<<<< HEAD
-    stm->linear_input_buffer.push_silence(stm->input_buffer_frame_count *
-=======
     stm->linear_input_buffer->push_silence(stm->input_buffer_frame_count *
->>>>>>> a17af05f
                                           stm->input_stream_params.channels *
                                           silent_buffer_count);
 
@@ -1992,17 +1783,8 @@
 
   XASSERT(context && stream && (input_stream_params || output_stream_params));
 
-<<<<<<< HEAD
-  if ((output_stream_params && output_stream_params->format != CUBEB_SAMPLE_FLOAT32NE) ||
-      (input_stream_params && input_stream_params->format != CUBEB_SAMPLE_FLOAT32NE)) {
-    LOG("Invalid format, %p %p %d %d",
-        output_stream_params, input_stream_params,
-        output_stream_params && output_stream_params->format,
-        input_stream_params && input_stream_params->format);
-=======
   if (output_stream_params && input_stream_params &&
       output_stream_params->format != input_stream_params->format) {
->>>>>>> a17af05f
     return CUBEB_ERROR_INVALID_FORMAT;
   }
 
@@ -2016,22 +1798,13 @@
     stm->input_stream_params = *input_stream_params;
     stm->input_device = utf8_to_wstr(reinterpret_cast<char const *>(input_device));
     // Make sure the layout matches the channel count.
-<<<<<<< HEAD
-    XASSERT(stm->input_stream_params.channels == CUBEB_CHANNEL_LAYOUT_MAPS[stm->input_stream_params.layout].channels);
-=======
     XASSERT(stm->input_stream_params.layout == CUBEB_LAYOUT_UNDEFINED ||
             stm->input_stream_params.channels == CUBEB_CHANNEL_LAYOUT_MAPS[stm->input_stream_params.layout].channels);
->>>>>>> a17af05f
   }
   if (output_stream_params) {
     stm->output_stream_params = *output_stream_params;
     stm->output_device = utf8_to_wstr(reinterpret_cast<char const *>(output_device));
     // Make sure the layout matches the channel count.
-<<<<<<< HEAD
-    XASSERT(stm->output_stream_params.channels == CUBEB_CHANNEL_LAYOUT_MAPS[stm->output_stream_params.layout].channels);
-  }
-
-=======
     XASSERT(stm->output_stream_params.layout == CUBEB_LAYOUT_UNDEFINED ||
             stm->output_stream_params.channels == CUBEB_CHANNEL_LAYOUT_MAPS[stm->output_stream_params.layout].channels);
   }
@@ -2054,7 +1827,6 @@
                                                              input_stream_params->format,
                                       CUBEB_MIXER_DIRECTION_DOWNMIX | CUBEB_MIXER_DIRECTION_UPMIX));
 
->>>>>>> a17af05f
   stm->latency = latency_frames;
 
   stm->reconfigure_event = CreateEvent(NULL, 0, 0, NULL);
@@ -2139,14 +1911,11 @@
   CloseHandle(stm->reconfigure_event);
   CloseHandle(stm->refill_event);
   CloseHandle(stm->input_available_event);
-<<<<<<< HEAD
-=======
 
   // The variables intialized in wasapi_stream_init,
   // must be destroyed in wasapi_stream_destroy.
   stm->mixer.reset();
   stm->linear_input_buffer.reset();
->>>>>>> a17af05f
 
   {
     auto_lock lock(stm->stream_reset_lock);
@@ -2273,13 +2042,10 @@
       delete stm->emergency_bailout.load();
       stm->emergency_bailout = nullptr;
     }
-<<<<<<< HEAD
-=======
   } else {
     // If we could not join the thread, put the stream in error.
     stm->state_callback(stm, stm->user_ptr, CUBEB_STATE_ERROR);
     return CUBEB_ERROR;
->>>>>>> a17af05f
   }
 
   return CUBEB_OK;
@@ -2440,10 +2206,6 @@
   com_ptr<IMMEndpoint> endpoint;
   com_ptr<IMMDevice> devnode;
   com_ptr<IAudioClient> client;
-<<<<<<< HEAD
-  cubeb_device_info * ret = NULL;
-=======
->>>>>>> a17af05f
   EDataFlow flow;
   DWORD state = DEVICE_STATE_NOTPRESENT;
   com_ptr<IPropertyStore> propstore;
@@ -2458,23 +2220,6 @@
   };
 
   hr = dev->QueryInterface(IID_PPV_ARGS(endpoint.receive()));
-<<<<<<< HEAD
-  if (FAILED(hr)) return nullptr;
-
-  hr = endpoint->GetDataFlow(&flow);
-  if (FAILED(hr)) return nullptr;
-
-  wchar_t * tmp = nullptr;
-  hr = dev->GetId(&tmp);
-  if (FAILED(hr)) return nullptr;
-  com_heap_ptr<wchar_t> device_id(tmp);
-
-  hr = dev->OpenPropertyStore(STGM_READ, propstore.receive());
-  if (FAILED(hr)) return nullptr;
-
-  hr = dev->GetState(&state);
-  if (FAILED(hr)) return nullptr;
-=======
   if (FAILED(hr)) return CUBEB_ERROR;
 
   hr = endpoint->GetDataFlow(&flow);
@@ -2492,53 +2237,26 @@
 
   hr = dev->OpenPropertyStore(STGM_READ, propstore.receive());
   if (FAILED(hr)) return CUBEB_ERROR;
->>>>>>> a17af05f
 
   hr = dev->GetState(&state);
   if (FAILED(hr)) return CUBEB_ERROR;
 
-<<<<<<< HEAD
-  ret->device_id = wstr_to_utf8(device_id.get());
-  ret->devid = reinterpret_cast<cubeb_devid>(ret->device_id);
-  prop_variant namevar;
-  hr = propstore->GetValue(PKEY_Device_FriendlyName, &namevar);
-  if (SUCCEEDED(hr))
-    ret->friendly_name = wstr_to_utf8(namevar.pwszVal);
-=======
   ret.device_id = device_id_intern;
   ret.devid = reinterpret_cast<cubeb_devid>(ret.device_id);
   prop_variant namevar;
   hr = propstore->GetValue(PKEY_Device_FriendlyName, &namevar);
   if (SUCCEEDED(hr))
     ret.friendly_name = wstr_to_utf8(namevar.pwszVal);
->>>>>>> a17af05f
 
   devnode = wasapi_get_device_node(enumerator, dev);
   if (devnode) {
     com_ptr<IPropertyStore> ps;
     hr = devnode->OpenPropertyStore(STGM_READ, ps.receive());
-<<<<<<< HEAD
-    if (FAILED(hr)) return ret;
-=======
     if (FAILED(hr)) return CUBEB_ERROR;
->>>>>>> a17af05f
 
     prop_variant instancevar;
     hr = ps->GetValue(PKEY_Device_InstanceId, &instancevar);
     if (SUCCEEDED(hr)) {
-<<<<<<< HEAD
-      ret->group_id = wstr_to_utf8(instancevar.pwszVal);
-    }
-  }
-
-  ret->preferred = CUBEB_DEVICE_PREF_NONE;
-  if (wasapi_is_default_device(flow, eConsole, device_id.get(), enumerator))
-    ret->preferred = (cubeb_device_pref)(ret->preferred | CUBEB_DEVICE_PREF_MULTIMEDIA);
-  if (wasapi_is_default_device(flow, eCommunications, device_id.get(), enumerator))
-    ret->preferred = (cubeb_device_pref)(ret->preferred | CUBEB_DEVICE_PREF_VOICE);
-  if (wasapi_is_default_device(flow, eConsole, device_id.get(), enumerator))
-    ret->preferred = (cubeb_device_pref)(ret->preferred | CUBEB_DEVICE_PREF_NOTIFICATION);
-=======
       ret.group_id = wstr_to_utf8(instancevar.pwszVal);
     }
   }
@@ -2550,7 +2268,6 @@
     ret.preferred = (cubeb_device_pref)(ret.preferred | CUBEB_DEVICE_PREF_VOICE);
   if (wasapi_is_default_device(flow, eConsole, device_id.get(), enumerator))
     ret.preferred = (cubeb_device_pref)(ret.preferred | CUBEB_DEVICE_PREF_NOTIFICATION);
->>>>>>> a17af05f
 
   if (flow == eRender) ret.type = CUBEB_DEVICE_TYPE_OUTPUT;
   else if (flow == eCapture) ret.type = CUBEB_DEVICE_TYPE_INPUT;
@@ -2566,26 +2283,16 @@
       break;
   };
 
-<<<<<<< HEAD
-  ret->format = CUBEB_DEVICE_FMT_F32NE; /* cubeb only supports 32bit float at the moment */
-  ret->default_format = CUBEB_DEVICE_FMT_F32NE;
-=======
   ret.format = static_cast<cubeb_device_fmt>(CUBEB_DEVICE_FMT_F32NE | CUBEB_DEVICE_FMT_S16NE);
   ret.default_format = CUBEB_DEVICE_FMT_F32NE;
->>>>>>> a17af05f
   prop_variant fmtvar;
   hr = propstore->GetValue(PKEY_AudioEngine_DeviceFormat, &fmtvar);
   if (SUCCEEDED(hr) && fmtvar.vt == VT_BLOB) {
     if (fmtvar.blob.cbSize == sizeof(PCMWAVEFORMAT)) {
       const PCMWAVEFORMAT * pcm = reinterpret_cast<const PCMWAVEFORMAT *>(fmtvar.blob.pBlobData);
 
-<<<<<<< HEAD
-      ret->max_rate = ret->min_rate = ret->default_rate = pcm->wf.nSamplesPerSec;
-      ret->max_channels = pcm->wf.nChannels;
-=======
       ret.max_rate = ret.min_rate = ret.default_rate = pcm->wf.nSamplesPerSec;
       ret.max_channels = pcm->wf.nChannels;
->>>>>>> a17af05f
     } else if (fmtvar.blob.cbSize >= sizeof(WAVEFORMATEX)) {
       WAVEFORMATEX* wfx = reinterpret_cast<WAVEFORMATEX*>(fmtvar.blob.pBlobData);
 
@@ -2602,19 +2309,11 @@
     ret.latency_lo = hns_to_frames(ret.default_rate, min_period);
     ret.latency_hi = hns_to_frames(ret.default_rate, def_period);
   } else {
-<<<<<<< HEAD
-    ret->latency_lo = 0;
-    ret->latency_hi = 0;
-  }
-
-  return ret;
-=======
     ret.latency_lo = 0;
     ret.latency_hi = 0;
   }
 
   return CUBEB_OK;
->>>>>>> a17af05f
 }
 
 static int
@@ -2624,10 +2323,6 @@
   auto_com com;
   com_ptr<IMMDeviceEnumerator> enumerator;
   com_ptr<IMMDeviceCollection> collection;
-<<<<<<< HEAD
-  cubeb_device_info * cur;
-=======
->>>>>>> a17af05f
   HRESULT hr;
   UINT cc, i;
   EDataFlow flow;
@@ -2669,13 +2364,6 @@
     hr = collection->Item(i, dev.receive());
     if (FAILED(hr)) {
       LOG("IMMDeviceCollection::Item(%u) failed: %lx", i-1, hr);
-<<<<<<< HEAD
-    } else if ((cur = wasapi_create_device(enumerator.get(), dev.get())) != NULL) {
-      (*out)->device[(*out)->count++] = cur;
-    }
-  }
-
-=======
       continue;
     }
     if (wasapi_create_device(context, devices[out->count],
@@ -2700,7 +2388,6 @@
   }
 
   delete [] collection->device;
->>>>>>> a17af05f
   return CUBEB_OK;
 }
 
