--- conflicted
+++ resolved
@@ -69,13 +69,8 @@
   echo "Remember to update README_MOZILLA with the version details."
 fi
 
-<<<<<<< HEAD
-echo "Applying a patch on top of $rev"
-patch -p3 < disable-assert.patch
-=======
 echo "Applying disable-assert.patch on top of $rev"
 patch -p3 < disable-assert.patch
 
 echo "Applying prefer-pulse-rust.patch on top of $rev"
-patch -p3 < prefer-pulse-rust.patch
->>>>>>> a17af05f
+patch -p3 < prefer-pulse-rust.patch