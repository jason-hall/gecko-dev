The source from this directory was copied from the cubeb 
git repository using the update.sh script.  The only changes
made were those applied by update.sh and the addition of
Makefile.in build files for the Mozilla build system.

The cubeb git repository is: git://github.com/kinetiknz/cubeb.git

<<<<<<< HEAD
The git commit ID used was 04826edb13c23a2b53732d63b09b24e05ca83d87 (2017-03-31 09:05:07 -0700)
=======
The git commit ID used was 2e5814de4fd9830d201d61b9d35ed24c2bba6d0f (2017-08-31 13:51:29 +0300)
>>>>>>> a17af05f
<|MERGE_RESOLUTION|>--- conflicted
+++ resolved
@@ -5,8 +5,4 @@
 
 The cubeb git repository is: git://github.com/kinetiknz/cubeb.git
 
-<<<<<<< HEAD
-The git commit ID used was 04826edb13c23a2b53732d63b09b24e05ca83d87 (2017-03-31 09:05:07 -0700)
-=======
-The git commit ID used was 2e5814de4fd9830d201d61b9d35ed24c2bba6d0f (2017-08-31 13:51:29 +0300)
->>>>>>> a17af05f
+The git commit ID used was 2e5814de4fd9830d201d61b9d35ed24c2bba6d0f (2017-08-31 13:51:29 +0300)