/* -*- Mode: C++; tab-width: 8; indent-tabs-mode: nil; c-basic-offset: 2 -*- */
/* vim: set ts=2 et sw=2 tw=80: */
/* This Source Code Form is subject to the terms of the Mozilla Public
 * License, v. 2.0. If a copy of the MPL was not distributed with this file,
 * You can obtain one at http://mozilla.org/MPL/2.0/. */
/*
*/

/*
Based partially on original code from nICEr and nrappkit.

nICEr copyright:

Copyright (c) 2007, Adobe Systems, Incorporated
All rights reserved.

Redistribution and use in source and binary forms, with or without
modification, are permitted provided that the following conditions are
met:

* Redistributions of source code must retain the above copyright
  notice, this list of conditions and the following disclaimer.

* Redistributions in binary form must reproduce the above copyright
  notice, this list of conditions and the following disclaimer in the
  documentation and/or other materials provided with the distribution.

* Neither the name of Adobe Systems, Network Resonance nor the names of its
  contributors may be used to endorse or promote products derived from
  this software without specific prior written permission.

THIS SOFTWARE IS PROVIDED BY THE COPYRIGHT HOLDERS AND CONTRIBUTORS
"AS IS" AND ANY EXPRESS OR IMPLIED WARRANTIES, INCLUDING, BUT NOT
LIMITED TO, THE IMPLIED WARRANTIES OF MERCHANTABILITY AND FITNESS FOR
A PARTICULAR PURPOSE ARE DISCLAIMED. IN NO EVENT SHALL THE COPYRIGHT
OWNER OR CONTRIBUTORS BE LIABLE FOR ANY DIRECT, INDIRECT, INCIDENTAL,
SPECIAL, EXEMPLARY, OR CONSEQUENTIAL DAMAGES (INCLUDING, BUT NOT
LIMITED TO, PROCUREMENT OF SUBSTITUTE GOODS OR SERVICES; LOSS OF USE,
DATA, OR PROFITS; OR BUSINESS INTERRUPTION) HOWEVER CAUSED AND ON ANY
THEORY OF LIABILITY, WHETHER IN CONTRACT, STRICT LIABILITY, OR TORT
(INCLUDING NEGLIGENCE OR OTHERWISE) ARISING IN ANY WAY OUT OF THE USE
OF THIS SOFTWARE, EVEN IF ADVISED OF THE POSSIBILITY OF SUCH DAMAGE.


nrappkit copyright:

   Copyright (C) 2001-2003, Network Resonance, Inc.
   Copyright (C) 2006, Network Resonance, Inc.
   All Rights Reserved

   Redistribution and use in source and binary forms, with or without
   modification, are permitted provided that the following conditions
   are met:

   1. Redistributions of source code must retain the above copyright
      notice, this list of conditions and the following disclaimer.
   2. Redistributions in binary form must reproduce the above copyright
      notice, this list of conditions and the following disclaimer in the
      documentation and/or other materials provided with the distribution.
   3. Neither the name of Network Resonance, Inc. nor the name of any
      contributors to this software may be used to endorse or promote
      products derived from this software without specific prior written
      permission.

   THIS SOFTWARE IS PROVIDED BY THE COPYRIGHT HOLDERS AND CONTRIBUTORS ``AS IS''
   AND ANY EXPRESS OR IMPLIED WARRANTIES, INCLUDING, BUT NOT LIMITED TO, THE
   IMPLIED WARRANTIES OF MERCHANTABILITY AND FITNESS FOR A PARTICULAR PURPOSE
   ARE DISCLAIMED.  IN NO EVENT SHALL THE COPYRIGHT OWNER OR CONTRIBUTORS BE
   LIABLE FOR ANY DIRECT, INDIRECT, INCIDENTAL, SPECIAL, EXEMPLARY, OR
   CONSEQUENTIAL DAMAGES (INCLUDING, BUT NOT LIMITED TO, PROCUREMENT OF
   SUBSTITUTE GOODS OR SERVICES; LOSS OF USE, DATA, OR PROFITS; OR BUSINESS
   INTERRUPTION) HOWEVER CAUSED AND ON ANY THEORY OF LIABILITY, WHETHER IN
   CONTRACT, STRICT LIABILITY, OR TORT (INCLUDING NEGLIGENCE OR OTHERWISE)
   ARISING IN ANY WAY OUT OF THE USE OF THIS SOFTWARE, EVEN IF ADVISED OF THE
   POSSIBILITY OF SUCH DAMAGE.


   ekr@rtfm.com  Thu Dec 20 20:14:49 2001
*/

// Original author: bcampen@mozilla.com [:bwc]

extern "C" {
#include "stun_msg.h" // for NR_STUN_MAX_MESSAGE_SIZE
#include "nr_api.h"
#include "async_wait.h"
#include "async_timer.h"
#include "nr_socket.h"
#include "nr_socket_local.h"
#include "stun_hint.h"
#include "transport_addr.h"
}

#include "mozilla/RefPtr.h"
#include "test_nr_socket.h"
#include "runnable_utils.h"

namespace mozilla {

static int test_nat_socket_create(void *obj,
                                  nr_transport_addr *addr,
                                  nr_socket **sockp) {
  RefPtr<NrSocketBase> sock = new TestNrSocket(static_cast<TestNat*>(obj));

  int r, _status;

  r = sock->create(addr);
  if (r)
    ABORT(r);

  r = nr_socket_create_int(static_cast<void *>(sock),
                           sock->vtbl(), sockp);
  if (r)
    ABORT(r);

  _status = 0;

  {
    // We will release this reference in destroy(), not exactly the normal
    // ownership model, but it is what it is.
    NrSocketBase *dummy = sock.forget().take();
    (void)dummy;
  }

abort:
  return _status;
}

static int test_nat_socket_factory_destroy(void **obj) {
  TestNat *nat = static_cast<TestNat*>(*obj);
  *obj = nullptr;
  nat->Release();
  return 0;
}

static nr_socket_factory_vtbl test_nat_socket_factory_vtbl = {
  test_nat_socket_create,
  test_nat_socket_factory_destroy
};

/* static */
TestNat::NatBehavior
TestNat::ToNatBehavior(const std::string& type) {
  if (!type.compare("ENDPOINT_INDEPENDENT")) {
    return TestNat::ENDPOINT_INDEPENDENT;
  }
  if (!type.compare("ADDRESS_DEPENDENT")) {
    return TestNat::ADDRESS_DEPENDENT;
  }
  if (!type.compare("PORT_DEPENDENT")) {
    return TestNat::PORT_DEPENDENT;
  }

  MOZ_ASSERT(false, "Invalid NAT behavior");
  return TestNat::ENDPOINT_INDEPENDENT;
}

bool TestNat::has_port_mappings() const {
  for (TestNrSocket *sock : sockets_) {
    if (sock->has_port_mappings()) {
      return true;
    }
  }
  return false;
}

bool TestNat::is_my_external_tuple(const nr_transport_addr &addr) const {
  for (TestNrSocket *sock : sockets_) {
    if (sock->is_my_external_tuple(addr)) {
      return true;
    }
  }

  return false;
}

bool TestNat::is_an_internal_tuple(const nr_transport_addr &addr) const {
  for (TestNrSocket *sock : sockets_) {
    nr_transport_addr addr_behind_nat;
    if (sock->getaddr(&addr_behind_nat)) {
      MOZ_CRASH("TestNrSocket::getaddr failed!");
    }

    // TODO(bug 1170299): Remove const_cast when no longer necessary
    if (!nr_transport_addr_cmp(const_cast<nr_transport_addr*>(&addr),
                               &addr_behind_nat,
                               NR_TRANSPORT_ADDR_CMP_MODE_ALL)) {
      return true;
    }
  }
  return false;
}

int TestNat::create_socket_factory(nr_socket_factory **factorypp) {
  int r = nr_socket_factory_create_int(this,
                                       &test_nat_socket_factory_vtbl,
                                       factorypp);
  if (!r) {
    AddRef();
  }
  return r;
}

TestNrSocket::TestNrSocket(TestNat *nat)
  : nat_(nat),
    tls_(false),
    timer_handle_(nullptr) {
  nat_->insert_socket(this);
}

TestNrSocket::~TestNrSocket() {
  nat_->erase_socket(this);
}

RefPtr<NrSocketBase> TestNrSocket::create_external_socket(
    const nr_transport_addr &dest_addr) const {
  MOZ_ASSERT(nat_->enabled_);
  MOZ_ASSERT(!nat_->is_an_internal_tuple(dest_addr));

  int r;
  nr_transport_addr nat_external_addr;

  // Open the socket on an arbitrary port, on the same address.
  // TODO(bug 1170299): Remove const_cast when no longer necessary
  if ((r = nr_transport_addr_copy(
             &nat_external_addr,
             const_cast<nr_transport_addr*>(&internal_socket_->my_addr())))) {
    r_log(LOG_GENERIC,LOG_CRIT, "%s: Failure in nr_transport_addr_copy: %d",
                                __FUNCTION__, r);
    return nullptr;
  }

  if ((r = nr_transport_addr_set_port(&nat_external_addr, 0))) {
    r_log(LOG_GENERIC,LOG_CRIT, "%s: Failure in nr_transport_addr_set_port: %d",
                                __FUNCTION__, r);
    return nullptr;
  }

  RefPtr<NrSocketBase> external_socket;
  r = NrSocketBase::CreateSocket(&nat_external_addr, &external_socket);

  if (r) {
    r_log(LOG_GENERIC,LOG_CRIT, "%s: Failure in NrSocket::create: %d",
                                __FUNCTION__, r);
    return nullptr;
  }

  return external_socket;
}

int TestNrSocket::create(nr_transport_addr *addr) {
  if (addr->tls_host[0] != '\0') {
    tls_ = true;
  }

  return NrSocketBase::CreateSocket(addr, &internal_socket_);
}

int TestNrSocket::getaddr(nr_transport_addr *addrp) {
  return internal_socket_->getaddr(addrp);
}

void TestNrSocket::close() {
  if (timer_handle_) {
    NR_async_timer_cancel(timer_handle_);
    timer_handle_ = nullptr;
  }
  internal_socket_->close();
  for (RefPtr<PortMapping>& port_mapping : port_mappings_) {
    port_mapping->external_socket_->close();
  }
}

int TestNrSocket::listen(int backlog) {
  MOZ_ASSERT(internal_socket_->my_addr().protocol == IPPROTO_TCP);
  r_log(LOG_GENERIC, LOG_DEBUG,
        "TestNrSocket %s listening",
        internal_socket_->my_addr().as_string);

  return internal_socket_->listen(backlog);
}

int TestNrSocket::accept(nr_transport_addr *addrp, nr_socket **sockp) {
  MOZ_ASSERT(internal_socket_->my_addr().protocol == IPPROTO_TCP);
  int r = internal_socket_->accept(addrp, sockp);
  if (r) {
    return r;
  }

  if (nat_->enabled_ && !nat_->is_an_internal_tuple(*addrp)) {
    nr_socket_destroy(sockp);
    return R_IO_ERROR;
  }

  return 0;
}

void TestNrSocket::process_delayed_cb(NR_SOCKET s, int how, void *cb_arg) {
  DeferredPacket *op = static_cast<DeferredPacket *>(cb_arg);
  op->socket_->timer_handle_ = nullptr;
  r_log(LOG_GENERIC, LOG_DEBUG,
        "TestNrSocket %s sending delayed STUN response",
        op->internal_socket_->my_addr().as_string);
  op->internal_socket_->sendto(op->buffer_.data(), op->buffer_.len(),
                               op->flags_, &op->to_);

  delete op;
}

int TestNrSocket::sendto(const void *msg, size_t len,
                         int flags, nr_transport_addr *to) {
  MOZ_ASSERT(internal_socket_->my_addr().protocol != IPPROTO_TCP);

  if (nat_->nat_delegate_ && nat_->nat_delegate_->on_sendto(nat_, msg, len, flags, to)) {
    return 0;
  }

  UCHAR *buf = static_cast<UCHAR*>(const_cast<void*>(msg));
  if (nat_->block_stun_ &&
      nr_is_stun_message(buf, len)) {
    return 0;
  }

  /* TODO: improve the functionality of this in bug 1253657 */
  if (!nat_->enabled_ || nat_->is_an_internal_tuple(*to)) {
    if (nat_->delay_stun_resp_ms_ &&
        nr_is_stun_response_message(buf, len)) {
      NR_ASYNC_TIMER_SET(nat_->delay_stun_resp_ms_,
                         process_delayed_cb,
                         new DeferredPacket(this, msg, len, flags, to,
                                            internal_socket_),
                         &timer_handle_);
      return 0;
    }
    return internal_socket_->sendto(msg, len, flags, to);
  }

  destroy_stale_port_mappings();

  if (to->protocol == IPPROTO_UDP && nat_->block_udp_) {
    // Silently eat the packet
    return 0;
  }

  // Choose our port mapping based on our most selective criteria
  PortMapping *port_mapping = get_port_mapping(*to,
                                               std::max(nat_->filtering_type_,
                                                        nat_->mapping_type_));

  if (!port_mapping) {
    // See if we have already made the external socket we need to use.
    PortMapping *similar_port_mapping =
      get_port_mapping(*to, nat_->mapping_type_);
    RefPtr<NrSocketBase> external_socket;

    if (similar_port_mapping) {
      external_socket = similar_port_mapping->external_socket_;
    } else {
      external_socket = create_external_socket(*to);
      if (!external_socket) {
        MOZ_ASSERT(false);
        return R_INTERNAL;
      }
    }

    port_mapping = create_port_mapping(*to, external_socket);
    port_mappings_.push_back(port_mapping);

    if (poll_flags() & PR_POLL_READ) {
      // Make sure the new port mapping is ready to receive traffic if the
      // TestNrSocket is already waiting.
      port_mapping->async_wait(NR_ASYNC_WAIT_READ,
                              socket_readable_callback,
                              this,
                              (char*)__FUNCTION__,
                              __LINE__);
    }
  }

  // We probably don't want to propagate the flags, since this is a simulated
  // external IP address.
  return port_mapping->sendto(msg, len, *to);
}

int TestNrSocket::recvfrom(void *buf, size_t maxlen,
                           size_t *len, int flags,
                           nr_transport_addr *from) {
  MOZ_ASSERT(internal_socket_->my_addr().protocol != IPPROTO_TCP);

  int r;
  bool ingress_allowed = false;

  if (readable_socket_) {
    // If any of the external sockets got data, see if it will be passed through
    r = readable_socket_->recvfrom(buf, maxlen, len, 0, from);
    readable_socket_ = nullptr;
    if (!r) {
      PortMapping *port_mapping_used;
      ingress_allowed = allow_ingress(*from, &port_mapping_used);
      if (ingress_allowed) {
        r_log(LOG_GENERIC, LOG_DEBUG, "TestNrSocket %s received from %s via %s",
              internal_socket_->my_addr().as_string,
              from->as_string,
              port_mapping_used->external_socket_->my_addr().as_string);
        if (nat_->refresh_on_ingress_) {
          port_mapping_used->last_used_ = PR_IntervalNow();
        }
      }
    }
  } else {
    // If no external socket has data, see if there's any data that was sent
    // directly to the TestNrSocket, and eat it if it isn't supposed to get
    // through.
    r = internal_socket_->recvfrom(buf, maxlen, len, flags, from);
    if (!r) {
      // We do not use allow_ingress() here because that only handles traffic
      // landing on an external port.
      ingress_allowed = (!nat_->enabled_ ||
                         nat_->is_an_internal_tuple(*from));
      if (!ingress_allowed) {
        r_log(LOG_GENERIC, LOG_INFO, "TestNrSocket %s denying ingress from %s: "
              "Not behind the same NAT",
              internal_socket_->my_addr().as_string,
              from->as_string);
      } else {
        r_log(LOG_GENERIC, LOG_DEBUG, "TestNrSocket %s received from %s",
              internal_socket_->my_addr().as_string,
              from->as_string);
      }
    }
  }

  // Kinda lame that we are forced to give the app a readable callback and then
  // say "Oh, never mind...", but the alternative is to totally decouple the
  // callbacks from STS and the callbacks the app sets. On the bright side, this
  // speeds up unit tests where we are verifying that ingress is forbidden,
  // since they'll get a readable callback and then an error, instead of having
  // to wait for a timeout.
  if (!ingress_allowed) {
    *len = 0;
    r = R_WOULDBLOCK;
  }

  return r;
}

bool TestNrSocket::allow_ingress(const nr_transport_addr &from,
                                 PortMapping **port_mapping_used) const {
  // This is only called for traffic arriving at a port mapping
  MOZ_ASSERT(nat_->enabled_);
  MOZ_ASSERT(!nat_->is_an_internal_tuple(from));

  *port_mapping_used = get_port_mapping(from, nat_->filtering_type_);
  if (!(*port_mapping_used)) {
    r_log(LOG_GENERIC, LOG_INFO, "TestNrSocket %s denying ingress from %s: "
                                 "Filtered",
                                 internal_socket_->my_addr().as_string,
                                 from.as_string);
    return false;
  }

  if (is_port_mapping_stale(**port_mapping_used)) {
    r_log(LOG_GENERIC, LOG_INFO, "TestNrSocket %s denying ingress from %s: "
                                 "Stale port mapping",
                                 internal_socket_->my_addr().as_string,
                                 from.as_string);
    return false;
  }

  if (!nat_->allow_hairpinning_ && nat_->is_my_external_tuple(from)) {
    r_log(LOG_GENERIC, LOG_INFO, "TestNrSocket %s denying ingress from %s: "
                                 "Hairpinning disallowed",
                                 internal_socket_->my_addr().as_string,
                                 from.as_string);
    return false;
  }

  return true;
}

int TestNrSocket::connect(nr_transport_addr *addr) {

  if (connect_invoked_ || !port_mappings_.empty()) {
    MOZ_CRASH("TestNrSocket::connect() called more than once!");
    return R_INTERNAL;
  }

  if (!nat_->enabled_
      || addr->protocol==IPPROTO_UDP  // Horrible hack to allow default address
                                      // discovery to work. Only works because
                                      // we don't normally connect on UDP.
      || nat_->is_an_internal_tuple(*addr)) {
    // This will set connect_invoked_
    return internal_socket_->connect(addr);
  }

  RefPtr<NrSocketBase> external_socket(create_external_socket(*addr));
  if (!external_socket) {
    return R_INTERNAL;
  }

  PortMapping *port_mapping = create_port_mapping(*addr, external_socket);
  port_mappings_.push_back(port_mapping);
  int r = port_mapping->external_socket_->connect(addr);
  if (r && r != R_WOULDBLOCK) {
    return r;
  }

  port_mapping->last_used_ = PR_IntervalNow();

  if (poll_flags() & PR_POLL_READ) {
    port_mapping->async_wait(NR_ASYNC_WAIT_READ,
                             port_mapping_tcp_passthrough_callback,
                             this,
                             (char*)__FUNCTION__,
                             __LINE__);
  }

  return r;
}

int TestNrSocket::write(const void *msg, size_t len, size_t *written) {
  UCHAR *buf = static_cast<UCHAR*>(const_cast<void*>(msg));
<<<<<<< HEAD
=======

  if (nat_->nat_delegate_ && nat_->nat_delegate_->on_write(nat_, msg, len, written)) {
    return R_INTERNAL;
  }

>>>>>>> a17af05f
  if (nat_->block_stun_ && nr_is_stun_message(buf, len)) {
    // Should cause this socket to be abandoned
    r_log(LOG_GENERIC, LOG_DEBUG,
          "TestNrSocket %s dropping outgoing TCP "
          "because it is configured to drop STUN",
          my_addr().as_string);
    return R_INTERNAL;
  }

  if (nat_->block_tcp_ && !tls_) {
    // Should cause this socket to be abandoned
    r_log(LOG_GENERIC, LOG_DEBUG,
          "TestNrSocket %s dropping outgoing TCP "
          "because it is configured to drop TCP",
          my_addr().as_string);
    return R_INTERNAL;
  }

  if (port_mappings_.empty()) {
    // The no-nat case, just pass call through.
    r_log(LOG_GENERIC, LOG_DEBUG, "TestNrSocket %s writing",
          my_addr().as_string);

    return internal_socket_->write(msg, len, written);
  }
  destroy_stale_port_mappings();
  if (port_mappings_.empty()) {
    r_log(LOG_GENERIC, LOG_DEBUG,
          "TestNrSocket %s dropping outgoing TCP "
          "because the port mapping was stale",
          my_addr().as_string);
    return R_INTERNAL;
  }
  // This is TCP only
  MOZ_ASSERT(port_mappings_.size() == 1);
  r_log(LOG_GENERIC, LOG_DEBUG,
        "PortMapping %s -> %s writing",
        port_mappings_.front()->external_socket_->my_addr().as_string,
        port_mappings_.front()->remote_address_.as_string);
  port_mappings_.front()->last_used_ = PR_IntervalNow();
  return port_mappings_.front()->external_socket_->write(msg, len, written);
}

int TestNrSocket::read(void *buf, size_t maxlen, size_t *len) {
  int r;

  if (port_mappings_.empty()) {
    r = internal_socket_->read(buf, maxlen, len);
  } else {
    MOZ_ASSERT(port_mappings_.size() == 1);
    r = port_mappings_.front()->external_socket_->read(buf, maxlen, len);
    if (!r && nat_->refresh_on_ingress_) {
      port_mappings_.front()->last_used_ = PR_IntervalNow();
    }
  }

  if (r) {
    return r;
  }

<<<<<<< HEAD
=======
  if (nat_->nat_delegate_ && nat_->nat_delegate_->on_read(nat_, buf, maxlen, len)) {
    return R_INTERNAL;
  }

>>>>>>> a17af05f
  if (nat_->block_tcp_ && !tls_) {
    // Should cause this socket to be abandoned
    return R_INTERNAL;
  }

  UCHAR *cbuf = static_cast<UCHAR*>(const_cast<void*>(buf));
  if (nat_->block_stun_ && nr_is_stun_message(cbuf, *len)) {
    // Should cause this socket to be abandoned
    return R_INTERNAL;
  }

  return r;
}

int TestNrSocket::async_wait(int how, NR_async_cb cb, void *cb_arg,
                             char *function, int line) {
  r_log(LOG_GENERIC, LOG_DEBUG, "TestNrSocket %s waiting for %s",
                                internal_socket_->my_addr().as_string,
                                how == NR_ASYNC_WAIT_READ ? "read" : "write");

  int r;

  if (how == NR_ASYNC_WAIT_READ) {
    NrSocketBase::async_wait(how, cb, cb_arg, function, line);

    // Make sure we're waiting on the socket for the internal address
    r = internal_socket_->async_wait(how,
                                     socket_readable_callback,
                                     this,
                                     function,
                                     line);
  } else {
    // For write, just use the readiness of the internal socket, since we queue
    // everything for the port mappings.
    r = internal_socket_->async_wait(how,
                                     cb,
                                     cb_arg,
                                     function,
                                     line);
  }

  if (r) {
    r_log(LOG_GENERIC, LOG_ERR, "TestNrSocket %s failed to async_wait for "
                                "internal socket: %d\n",
                                internal_socket_->my_addr().as_string,
                                r);
    return r;
  }

  if (is_tcp_connection_behind_nat()) {
    // Bypass all port-mapping related logic
    return 0;
  }

  if (internal_socket_->my_addr().protocol == IPPROTO_TCP) {
    // For a TCP connection through a simulated NAT, these signals are
    // just passed through.
    MOZ_ASSERT(port_mappings_.size() == 1);

    return port_mappings_.front()->async_wait(
        how,
        port_mapping_tcp_passthrough_callback,
        this,
        function,
        line);
  }
  if (how == NR_ASYNC_WAIT_READ) {
    // For UDP port mappings, we decouple the writeable callbacks
    for (PortMapping *port_mapping : port_mappings_) {
      // Be ready to receive traffic on our port mappings
      r = port_mapping->async_wait(how,
                                   socket_readable_callback,
                                   this,
                                   function,
                                   line);
      if (r) {
        r_log(LOG_GENERIC, LOG_ERR, "TestNrSocket %s failed to async_wait for "
                                    "port mapping: %d\n",
                                    internal_socket_->my_addr().as_string,
                                    r);
        return r;
      }
    }
  }

  return 0;
}

void TestNrSocket::cancel_port_mapping_async_wait(int how) {
  for (PortMapping *port_mapping : port_mappings_) {
    port_mapping->cancel(how);
  }
}

int TestNrSocket::cancel(int how) {

  r_log(LOG_GENERIC, LOG_DEBUG, "TestNrSocket %s stop waiting for %s",
        internal_socket_->my_addr().as_string,
        how == NR_ASYNC_WAIT_READ ? "read" : "write");

  // Writable callbacks are decoupled except for the TCP case
  if (how == NR_ASYNC_WAIT_READ ||
      internal_socket_->my_addr().protocol == IPPROTO_TCP) {
    cancel_port_mapping_async_wait(how);
  }

  return internal_socket_->cancel(how);
}

bool TestNrSocket::has_port_mappings() const {
  return !port_mappings_.empty();
}

bool TestNrSocket::is_my_external_tuple(const nr_transport_addr &addr) const {
  for (PortMapping *port_mapping : port_mappings_) {
    nr_transport_addr port_mapping_addr;
    if (port_mapping->external_socket_->getaddr(&port_mapping_addr)) {
      MOZ_CRASH("NrSocket::getaddr failed!");
    }

    // TODO(bug 1170299): Remove const_cast when no longer necessary
    if (!nr_transport_addr_cmp(const_cast<nr_transport_addr*>(&addr),
                               &port_mapping_addr,
                               NR_TRANSPORT_ADDR_CMP_MODE_ALL)) {
      return true;
    }
  }
  return false;
}

bool TestNrSocket::is_port_mapping_stale(
    const PortMapping &port_mapping) const {
  PRIntervalTime now = PR_IntervalNow();
  PRIntervalTime elapsed_ticks = now - port_mapping.last_used_;
  uint32_t idle_duration = PR_IntervalToMilliseconds(elapsed_ticks);
  return idle_duration > nat_->mapping_timeout_;
}

void TestNrSocket::destroy_stale_port_mappings() {
  for (auto i = port_mappings_.begin(); i != port_mappings_.end();) {
    auto temp = i;
    ++i;
    if (is_port_mapping_stale(**temp)) {
      r_log(LOG_GENERIC, LOG_INFO,
            "TestNrSocket %s destroying port mapping %s -> %s",
            internal_socket_->my_addr().as_string,
            (*temp)->external_socket_->my_addr().as_string,
            (*temp)->remote_address_.as_string);

      port_mappings_.erase(temp);
    }
  }
}

void TestNrSocket::socket_readable_callback(void *real_sock_v,
                                             int how,
                                             void *test_sock_v) {
  TestNrSocket *test_socket = static_cast<TestNrSocket*>(test_sock_v);
  NrSocketBase *real_socket = static_cast<NrSocketBase*>(real_sock_v);

  test_socket->on_socket_readable(real_socket);
}

void TestNrSocket::on_socket_readable(NrSocketBase *real_socket) {
  if (!readable_socket_ && (real_socket != internal_socket_)) {
    readable_socket_ = real_socket;
  }

  fire_readable_callback();
}

void TestNrSocket::fire_readable_callback() {
  MOZ_ASSERT(poll_flags() & PR_POLL_READ);
  r_log(LOG_GENERIC, LOG_DEBUG, "TestNrSocket %s ready for read",
        internal_socket_->my_addr().as_string);
  fire_callback(NR_ASYNC_WAIT_READ);
}

void TestNrSocket::port_mapping_writeable_callback(void *ext_sock_v,
                                                   int how,
                                                   void *test_sock_v) {
  TestNrSocket *test_socket = static_cast<TestNrSocket*>(test_sock_v);
  NrSocketBase *external_socket = static_cast<NrSocketBase*>(ext_sock_v);

  test_socket->write_to_port_mapping(external_socket);
}

void TestNrSocket::write_to_port_mapping(NrSocketBase *external_socket) {
  MOZ_ASSERT(internal_socket_->my_addr().protocol != IPPROTO_TCP);

  int r = 0;
  for (PortMapping *port_mapping : port_mappings_) {
    if (port_mapping->external_socket_ == external_socket) {
      // If the send succeeds, or if there was nothing to send, we keep going
      r = port_mapping->send_from_queue();
      if (r) {
        break;
      }
    }
  }

  if (r == R_WOULDBLOCK) {
    // Re-register for writeable callbacks, since we still have stuff to send
    NR_ASYNC_WAIT(external_socket,
                  NR_ASYNC_WAIT_WRITE,
                  &TestNrSocket::port_mapping_writeable_callback,
                  this);
  }
}

void TestNrSocket::port_mapping_tcp_passthrough_callback(void *ext_sock_v,
                                                         int how,
                                                         void *test_sock_v) {
  TestNrSocket *test_socket = static_cast<TestNrSocket*>(test_sock_v);
  r_log(LOG_GENERIC, LOG_DEBUG,
        "TestNrSocket %s firing %s callback",
        test_socket->internal_socket_->my_addr().as_string,
        how == NR_ASYNC_WAIT_READ ? "readable" : "writeable");


  test_socket->internal_socket_->fire_callback(how);
}

bool TestNrSocket::is_tcp_connection_behind_nat() const {
  return internal_socket_->my_addr().protocol == IPPROTO_TCP &&
         port_mappings_.empty();
}

TestNrSocket::PortMapping* TestNrSocket::get_port_mapping(
    const nr_transport_addr &remote_address,
    TestNat::NatBehavior filter) const {
  int compare_flags;
  switch (filter) {
    case TestNat::ENDPOINT_INDEPENDENT:
      compare_flags = NR_TRANSPORT_ADDR_CMP_MODE_PROTOCOL;
      break;
    case TestNat::ADDRESS_DEPENDENT:
      compare_flags = NR_TRANSPORT_ADDR_CMP_MODE_ADDR;
      break;
    case TestNat::PORT_DEPENDENT:
      compare_flags = NR_TRANSPORT_ADDR_CMP_MODE_ALL;
      break;
  }

  for (PortMapping *port_mapping : port_mappings_) {
    // TODO(bug 1170299): Remove const_cast when no longer necessary
    if (!nr_transport_addr_cmp(const_cast<nr_transport_addr*>(&remote_address),
                               &port_mapping->remote_address_,
                               compare_flags))
      return port_mapping;
  }
  return nullptr;
}

TestNrSocket::PortMapping* TestNrSocket::create_port_mapping(
    const nr_transport_addr &remote_address,
    const RefPtr<NrSocketBase> &external_socket) const {
  r_log(LOG_GENERIC, LOG_INFO, "TestNrSocket %s creating port mapping %s -> %s",
        internal_socket_->my_addr().as_string,
        external_socket->my_addr().as_string,
        remote_address.as_string);

  return new PortMapping(remote_address, external_socket);
}

TestNrSocket::PortMapping::PortMapping(
    const nr_transport_addr &remote_address,
    const RefPtr<NrSocketBase> &external_socket) :
  external_socket_(external_socket) {
  // TODO(bug 1170299): Remove const_cast when no longer necessary
  nr_transport_addr_copy(&remote_address_,
                         const_cast<nr_transport_addr*>(&remote_address));
}

int TestNrSocket::PortMapping::send_from_queue() {
  MOZ_ASSERT(remote_address_.protocol != IPPROTO_TCP);
  int r = 0;

  while (!send_queue_.empty()) {
    UdpPacket &packet = *send_queue_.front();
    r_log(LOG_GENERIC, LOG_DEBUG,
          "PortMapping %s -> %s sending from queue to %s",
          external_socket_->my_addr().as_string,
          remote_address_.as_string,
          packet.remote_address_.as_string);

    r = external_socket_->sendto(packet.buffer_->data(),
                                 packet.buffer_->len(),
                                 0,
                                 &packet.remote_address_);

    if (r) {
      if (r != R_WOULDBLOCK) {
        r_log(LOG_GENERIC, LOG_ERR, "%s: Fatal error %d, stop trying",
              __FUNCTION__, r);
        send_queue_.clear();
      } else {
        r_log(LOG_GENERIC, LOG_DEBUG, "Would block, will retry later");
      }
      break;
    }

    send_queue_.pop_front();
  }

  return r;
}

int TestNrSocket::PortMapping::sendto(const void *msg,
                                      size_t len,
                                      const nr_transport_addr &to) {
  MOZ_ASSERT(remote_address_.protocol != IPPROTO_TCP);
  r_log(LOG_GENERIC, LOG_DEBUG,
        "PortMapping %s -> %s sending to %s",
        external_socket_->my_addr().as_string,
        remote_address_.as_string,
        to.as_string);

  last_used_ = PR_IntervalNow();
  int r = external_socket_->sendto(msg, len, 0,
      // TODO(bug 1170299): Remove const_cast when no longer necessary
      const_cast<nr_transport_addr*>(&to));

  if (r == R_WOULDBLOCK) {
    r_log(LOG_GENERIC, LOG_DEBUG, "Enqueueing UDP packet to %s", to.as_string);
    send_queue_.push_back(RefPtr<UdpPacket>(new UdpPacket(msg, len, to)));
    return 0;
  }
  if (r) {
    r_log(LOG_GENERIC,LOG_ERR, "Error: %d", r);
  }

  return r;
}

int TestNrSocket::PortMapping::async_wait(int how, NR_async_cb cb, void *cb_arg,
                                          char *function, int line) {
  r_log(LOG_GENERIC, LOG_DEBUG,
        "PortMapping %s -> %s waiting for %s",
        external_socket_->my_addr().as_string,
        remote_address_.as_string,
        how == NR_ASYNC_WAIT_READ ? "read" : "write");

  return external_socket_->async_wait(how, cb, cb_arg, function, line);
}

int TestNrSocket::PortMapping::cancel(int how) {
  r_log(LOG_GENERIC, LOG_DEBUG,
        "PortMapping %s -> %s stop waiting for %s",
        external_socket_->my_addr().as_string,
        remote_address_.as_string,
        how == NR_ASYNC_WAIT_READ ? "read" : "write");

  return external_socket_->cancel(how);
}

} // namespace mozilla
<|MERGE_RESOLUTION|>--- conflicted
+++ resolved
@@ -521,14 +521,11 @@
 
 int TestNrSocket::write(const void *msg, size_t len, size_t *written) {
   UCHAR *buf = static_cast<UCHAR*>(const_cast<void*>(msg));
-<<<<<<< HEAD
-=======
 
   if (nat_->nat_delegate_ && nat_->nat_delegate_->on_write(nat_, msg, len, written)) {
     return R_INTERNAL;
   }
 
->>>>>>> a17af05f
   if (nat_->block_stun_ && nr_is_stun_message(buf, len)) {
     // Should cause this socket to be abandoned
     r_log(LOG_GENERIC, LOG_DEBUG,
@@ -589,13 +586,10 @@
     return r;
   }
 
-<<<<<<< HEAD
-=======
   if (nat_->nat_delegate_ && nat_->nat_delegate_->on_read(nat_, buf, maxlen, len)) {
     return R_INTERNAL;
   }
 
->>>>>>> a17af05f
   if (nat_->block_tcp_ && !tls_) {
     // Should cause this socket to be abandoned
     return R_INTERNAL;
