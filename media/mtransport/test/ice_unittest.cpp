/* -*- Mode: C++; tab-width: 8; indent-tabs-mode: nil; c-basic-offset: 2 -*- */
/* vim: set ts=2 et sw=2 tw=80: */
/* This Source Code Form is subject to the terms of the Mozilla Public
 * License, v. 2.0. If a copy of the MPL was not distributed with this file,
 * You can obtain one at http://mozilla.org/MPL/2.0/. */

// Original author: ekr@rtfm.com

#include <algorithm>
#include <deque>
#include <iostream>
#include <limits>
#include <map>
#include <string>
#include <vector>

#include "sigslot.h"

#include "logging.h"
#include "nspr.h"
#include "nss.h"
#include "ssl.h"

#include "mozilla/Preferences.h"
#include "nsThreadUtils.h"
#include "nsXPCOM.h"

#include "nricectxhandler.h"
#include "nricemediastream.h"
#include "nriceresolverfake.h"
#include "nriceresolver.h"
#include "nrinterfaceprioritizer.h"
#include "gtest_ringbuffer_dumper.h"
#include "rlogconnector.h"
#include "runnable_utils.h"
#include "stunserver.h"
#include "nr_socket_prsock.h"
#include "test_nr_socket.h"
#include "ice_ctx.h"
#include "stun_socket_filter.h"
#include "mozilla/net/DNS.h"

#include "ice_ctx.h"
#include "ice_peer_ctx.h"
#include "ice_media_stream.h"

extern "C" {
#include "async_timer.h"
#include "r_data.h"
#include "util.h"
#include "r_time.h"
}

#define GTEST_HAS_RTTI 0
#include "gtest/gtest.h"
#include "gtest_utils.h"


using namespace mozilla;

static unsigned int kDefaultTimeout = 7000;

//TODO(nils@mozilla.com): This should get replaced with some non-external
//solution like discussed in bug 860775.
const std::string kDefaultStunServerHostname(
    (char *)"stun.l.google.com");
const std::string kBogusStunServerHostname(
    (char *)"stun-server-nonexistent.invalid");
const uint16_t kDefaultStunServerPort=19305;
const std::string kBogusIceCandidate(
    (char *)"candidate:0 2 UDP 2113601790 192.168.178.20 50769 typ");

const std::string kUnreachableHostIceCandidate(
    (char *)"candidate:0 1 UDP 2113601790 192.168.178.20 50769 typ host");

namespace {

// DNS resolution helper code
static std::string
Resolve(const std::string& fqdn, int address_family)
{
  struct addrinfo hints;
  memset(&hints, 0, sizeof(hints));
  hints.ai_family = address_family;
  hints.ai_protocol = IPPROTO_UDP;
  struct addrinfo *res;
  int err = getaddrinfo(fqdn.c_str(), nullptr, &hints, &res);
  if (err) {
    std::cerr << "Error in getaddrinfo: " << err << std::endl;
    return "";
  }

  char str_addr[64] = {0};
  switch (res->ai_family) {
    case AF_INET:
      inet_ntop(
          AF_INET,
          &reinterpret_cast<struct sockaddr_in*>(res->ai_addr)->sin_addr,
          str_addr,
          sizeof(str_addr));
      break;
    case AF_INET6:
      inet_ntop(
          AF_INET6,
          &reinterpret_cast<struct sockaddr_in6*>(res->ai_addr)->sin6_addr,
          str_addr,
          sizeof(str_addr));
      break;
    default:
      std::cerr << "Got unexpected address family in DNS lookup: "
                << res->ai_family << std::endl;
      freeaddrinfo(res);
      return "";
  }

  if (!strlen(str_addr)) {
    std::cerr << "inet_ntop failed" << std::endl;
  }

  freeaddrinfo(res);
  return str_addr;
}

class StunTest : public MtransportTest {
public:
  StunTest() : MtransportTest() {
    stun_server_hostname_ = kDefaultStunServerHostname;
  }

  void SetUp() override {
    MtransportTest::SetUp();

    // If only a STUN server FQDN was provided, look up its IP address for the
    // address-only tests.
    if (stun_server_address_.empty() && !stun_server_hostname_.empty()) {
      stun_server_address_ = Resolve(stun_server_hostname_, AF_INET);
    }

    // Make sure NrIceCtx is in a testable state.
    test_utils_->sts_target()->Dispatch(
        WrapRunnableNM(&NrIceCtx::internal_DeinitializeGlobal),
        NS_DISPATCH_SYNC);

    // NB: NrIceCtx::internal_DeinitializeGlobal destroys the RLogConnector
    // singleton.
    RLogConnector::CreateInstance();

    test_utils_->sts_target()->Dispatch(
        WrapRunnableNM(&TestStunServer::GetInstance, AF_INET),
                       NS_DISPATCH_SYNC);
    test_utils_->sts_target()->Dispatch(
        WrapRunnableNM(&TestStunServer::GetInstance, AF_INET6),
                       NS_DISPATCH_SYNC);

    test_utils_->sts_target()->Dispatch(
        WrapRunnableNM(&TestStunTcpServer::GetInstance, AF_INET),
                       NS_DISPATCH_SYNC);
    test_utils_->sts_target()->Dispatch(
        WrapRunnableNM(&TestStunTcpServer::GetInstance, AF_INET6),
                       NS_DISPATCH_SYNC);
  }

  void TearDown() override {
    test_utils_->sts_target()->Dispatch(
        WrapRunnableNM(&NrIceCtx::internal_DeinitializeGlobal),
        NS_DISPATCH_SYNC);

    test_utils_->sts_target()->Dispatch(
        WrapRunnableNM(&TestStunServer::ShutdownInstance), NS_DISPATCH_SYNC);

    test_utils_->sts_target()->Dispatch(
        WrapRunnableNM(&TestStunTcpServer::ShutdownInstance), NS_DISPATCH_SYNC);

    RLogConnector::DestroyInstance();

    MtransportTest::TearDown();
  }
};

enum TrickleMode { TRICKLE_NONE, TRICKLE_SIMULATE, TRICKLE_REAL };

enum ConsentStatus { CONSENT_FRESH, CONSENT_STALE, CONSENT_EXPIRED};

const unsigned int ICE_TEST_PEER_OFFERER = (1 << 0);
const unsigned int ICE_TEST_PEER_ALLOW_LOOPBACK = (1 << 1);
const unsigned int ICE_TEST_PEER_ENABLED_TCP = (1 << 2);
const unsigned int ICE_TEST_PEER_ALLOW_LINK_LOCAL = (1 << 3);

typedef std::string (*CandidateFilter)(const std::string& candidate);

std::vector<std::string> split(const std::string &s, char delim) {
  std::vector<std::string> elems;
  std::stringstream ss(s);
  std::string item;
  while (std::getline(ss, item, delim)) {
    elems.push_back(item);
  }
  return elems;
}

static std::string IsSrflxCandidate(const std::string& candidate) {
  std::vector<std::string> tokens = split(candidate, ' ');
  if ((tokens.at(6) == "typ") && (tokens.at(7) == "srflx")) {
    return candidate;
  }
  return std::string();
}

static std::string IsRelayCandidate(const std::string& candidate) {
  if (candidate.find("typ relay") != std::string::npos) {
    return candidate;
  }
  return std::string();
}

static std::string IsTcpCandidate(const std::string& candidate) {
  if (candidate.find("TCP") != std::string::npos) {
    return candidate;
  }
  return std::string();
}

static std::string IsTcpSoCandidate(const std::string& candidate) {
  if (candidate.find("tcptype so") != std::string::npos) {
      return candidate;
    }
  return std::string();
}

static std::string IsLoopbackCandidate(const std::string& candidate) {
  if (candidate.find("127.0.0.") != std::string::npos) {
    return candidate;
  }
  return std::string();
}

static std::string IsIpv4Candidate(const std::string& candidate) {
  std::vector<std::string> tokens = split(candidate, ' ');
  if (tokens.at(4).find(':') == std::string::npos) {
    return candidate;
  }
  return std::string();
}

static std::string SabotageHostCandidateAndDropReflexive(
    const std::string& candidate) {
  if (candidate.find("typ srflx") != std::string::npos) {
    return std::string();
  }

  if (candidate.find("typ host") != std::string::npos) {
    return kUnreachableHostIceCandidate;
  }

  return candidate;
}

bool ContainsSucceededPair(const std::vector<NrIceCandidatePair>& pairs) {
  for (const auto& pair : pairs) {
    if (pair.state == NrIceCandidatePair::STATE_SUCCEEDED) {
      return true;
    }
  }
  return false;
}

// Note: Does not correspond to any notion of prioritization; this is just
// so we can use stl containers/algorithms that need a comparator
bool operator<(const NrIceCandidate& lhs,
               const NrIceCandidate& rhs) {
  if (lhs.cand_addr.host == rhs.cand_addr.host) {
    if (lhs.cand_addr.port == rhs.cand_addr.port) {
      if (lhs.cand_addr.transport == rhs.cand_addr.transport) {
        if (lhs.type == rhs.type) {
          return lhs.tcp_type < rhs.tcp_type;
        }
        return lhs.type < rhs.type;
      }
      return lhs.cand_addr.transport < rhs.cand_addr.transport;
    }
    return lhs.cand_addr.port < rhs.cand_addr.port;
  }
  return lhs.cand_addr.host < rhs.cand_addr.host;
}

bool operator==(const NrIceCandidate& lhs,
                const NrIceCandidate& rhs) {
  return !((lhs < rhs) || (rhs < lhs));
}

class IceCandidatePairCompare {
  public:
    bool operator()(const NrIceCandidatePair& lhs,
                    const NrIceCandidatePair& rhs) const {
      if (lhs.priority == rhs.priority) {
        if (lhs.local == rhs.local) {
          if (lhs.remote == rhs.remote) {
            return lhs.codeword < rhs.codeword;
          }
          return lhs.remote < rhs.remote;
        }
        return lhs.local < rhs.local;
      }
      return lhs.priority < rhs.priority;
    }
};

class IceTestPeer;

class SchedulableTrickleCandidate {
  public:
    SchedulableTrickleCandidate(IceTestPeer *peer,
                                size_t stream,
                                const std::string &candidate,
                                MtransportTestUtils* utils) :
      peer_(peer),
      stream_(stream),
      candidate_(candidate),
      timer_handle_(nullptr),
      test_utils_(utils) {
    }

    ~SchedulableTrickleCandidate() {
      if (timer_handle_)
        NR_async_timer_cancel(timer_handle_);
    }

    void Schedule(unsigned int ms) {
      test_utils_->sts_target()->Dispatch(
          WrapRunnable(this, &SchedulableTrickleCandidate::Schedule_s, ms),
          NS_DISPATCH_SYNC);
    }

    void Schedule_s(unsigned int ms) {
      MOZ_ASSERT(!timer_handle_);
      NR_ASYNC_TIMER_SET(ms, Trickle_cb, this, &timer_handle_);
    }

    static void Trickle_cb(NR_SOCKET s, int how, void *cb_arg) {
      static_cast<SchedulableTrickleCandidate*>(cb_arg)->Trickle();
    }

    void Trickle();

    std::string& Candidate() {
      return candidate_;
    }

    const std::string& Candidate() const {
      return candidate_;
    }

    bool IsHost() const {
      return candidate_.find("typ host") != std::string::npos;
    }

    bool IsReflexive() const {
      return candidate_.find("typ srflx") != std::string::npos;
    }

    bool IsRelay() const {
      return candidate_.find("typ relay") != std::string::npos;
    }

  private:
    IceTestPeer *peer_;
    size_t stream_;
    std::string candidate_;
    void *timer_handle_;
    MtransportTestUtils* test_utils_;

    DISALLOW_COPY_ASSIGN(SchedulableTrickleCandidate);
};

class IceTestPeer : public sigslot::has_slots<> {
 public:
  // TODO(ekr@rtfm.com): Convert to flags when NrIceCtx::Create() does.
  // Bug 1193437.
  IceTestPeer(const std::string& name, MtransportTestUtils* utils,
              bool offerer,
              bool allow_loopback = false, bool enable_tcp = true,
              bool allow_link_local = false,
              NrIceCtx::Policy ice_policy = NrIceCtx::ICE_POLICY_ALL) :
      name_(name),
      ice_ctx_(NrIceCtxHandler::Create(name, allow_loopback,
                                       enable_tcp, allow_link_local,
                                       ice_policy)),
      offerer_(offerer),
      candidates_(),
      shutting_down_(false),
      gathering_complete_(false),
      ready_ct_(0),
      ice_connected_(false),
      ice_failed_(false),
      ice_reached_checking_(false),
      received_(0),
      sent_(0),
      fake_resolver_(),
      dns_resolver_(new NrIceResolver()),
      remote_(nullptr),
      candidate_filter_(nullptr),
      expected_local_type_(NrIceCandidate::ICE_HOST),
      expected_local_transport_(kNrIceTransportUdp),
      expected_remote_type_(NrIceCandidate::ICE_HOST),
      trickle_mode_(TRICKLE_NONE),
      simulate_ice_lite_(false),
      nat_(new TestNat),
      test_utils_(utils) {
    ice_ctx_->ctx()->SignalGatheringStateChange.connect(
        this,
        &IceTestPeer::GatheringStateChange);
    ice_ctx_->ctx()->SignalConnectionStateChange.connect(
        this,
        &IceTestPeer::ConnectionStateChange);

    consent_timestamp_.tv_sec = 0;
    consent_timestamp_.tv_usec = 0;
    int r = ice_ctx_->ctx()->SetNat(nat_);
    (void)r;
    MOZ_ASSERT(!r);
  }

  ~IceTestPeer() {
    test_utils_->sts_target()->Dispatch(WrapRunnable(this,
                                                    &IceTestPeer::Shutdown),
        NS_DISPATCH_SYNC);

    // Give the ICE destruction callback time to fire before
    // we destroy the resolver.
    PR_Sleep(1000);
  }

  void AddStream_s(int components) {
    char name[100];
    snprintf(name, sizeof(name), "%s:stream%d", name_.c_str(),
             (int)ice_ctx_->ctx()->GetStreamCount());

    RefPtr<NrIceMediaStream> stream =
        ice_ctx_->CreateStream(static_cast<char *>(name), components);
    ice_ctx_->ctx()->SetStream(ice_ctx_->ctx()->GetStreamCount(), stream);

    ASSERT_TRUE(stream);
    stream->SignalCandidate.connect(this, &IceTestPeer::CandidateInitialized);
    stream->SignalReady.connect(this, &IceTestPeer::StreamReady);
    stream->SignalFailed.connect(this, &IceTestPeer::StreamFailed);
    stream->SignalPacketReceived.connect(this, &IceTestPeer::PacketReceived);
  }

  void AddStream(int components)
  {
    test_utils_->sts_target()->Dispatch(
        WrapRunnable(this, &IceTestPeer::AddStream_s, components),
        NS_DISPATCH_SYNC);
  }

  void RemoveStream_s(size_t index) {
    ice_ctx_->ctx()->SetStream(index, nullptr);
  }

  void RemoveStream(size_t index) {
    test_utils_->sts_target()->Dispatch(
        WrapRunnable(this, &IceTestPeer::RemoveStream_s, index),
        NS_DISPATCH_SYNC);
  }

  void SetStunServer(const std::string addr, uint16_t port,
                     const char* transport = kNrIceTransportUdp) {
    if (addr.empty()) {
      // Happens when MOZ_DISABLE_NONLOCAL_CONNECTIONS is set
      return;
    }

    std::vector<NrIceStunServer> stun_servers;
    UniquePtr<NrIceStunServer> server(NrIceStunServer::Create(
        addr, port, transport));
    stun_servers.push_back(*server);
    SetStunServers(stun_servers);
  }

  void SetStunServers(const std::vector<NrIceStunServer> &servers) {
    ASSERT_TRUE(NS_SUCCEEDED(ice_ctx_->ctx()->SetStunServers(servers)));
  }

  void UseTestStunServer() {
    SetStunServer(TestStunServer::GetInstance(AF_INET)->addr(),
                  TestStunServer::GetInstance(AF_INET)->port());
  }

  void SetTurnServer(const std::string addr, uint16_t port,
                     const std::string username,
                     const std::string password,
                     const char* transport) {
    std::vector<unsigned char> password_vec(password.begin(), password.end());
    SetTurnServer(addr, port, username, password_vec, transport);
  }


  void SetTurnServer(const std::string addr, uint16_t port,
                     const std::string username,
                     const std::vector<unsigned char> password,
                     const char* transport) {
    std::vector<NrIceTurnServer> turn_servers;
    UniquePtr<NrIceTurnServer> server(NrIceTurnServer::Create(
        addr, port, username, password, transport));
    turn_servers.push_back(*server);
    ASSERT_TRUE(NS_SUCCEEDED(ice_ctx_->ctx()->SetTurnServers(turn_servers)));
  }

  void SetTurnServers(const std::vector<NrIceTurnServer> servers) {
    ASSERT_TRUE(NS_SUCCEEDED(ice_ctx_->ctx()->SetTurnServers(servers)));
  }

  void SetFakeResolver(const std::string& ip,
                       const std::string& fqdn) {
    ASSERT_TRUE(NS_SUCCEEDED(dns_resolver_->Init()));
    if (!ip.empty() && !fqdn.empty()) {
      PRNetAddr addr;
      PRStatus status = PR_StringToNetAddr(ip.c_str(), &addr);
      addr.inet.port = kDefaultStunServerPort;
      ASSERT_EQ(PR_SUCCESS, status);
      fake_resolver_.SetAddr(fqdn, addr);
    }
    ASSERT_TRUE(NS_SUCCEEDED(ice_ctx_->ctx()->SetResolver(
        fake_resolver_.AllocateResolver())));
  }

  void SetDNSResolver() {
    ASSERT_TRUE(NS_SUCCEEDED(dns_resolver_->Init()));
    ASSERT_TRUE(NS_SUCCEEDED(ice_ctx_->ctx()->SetResolver(
        dns_resolver_->AllocateResolver())));
  }

  void Gather(bool default_route_only = false) {
    nsresult res;

    test_utils_->sts_target()->Dispatch(
        WrapRunnableRet(&res,
                        ice_ctx_->ctx(),
                        &NrIceCtx::StartGathering,
                        default_route_only,
                        false),
        NS_DISPATCH_SYNC);

    ASSERT_TRUE(NS_SUCCEEDED(res));
  }

  void UseNat() {
    nat_->enabled_ = true;
  }

  void SetTimerDivider(int div) {
    ice_ctx_->ctx()->internal_SetTimerAccelarator(div);
  }

  void SetStunResponseDelay(uint32_t delay) {
    nat_->delay_stun_resp_ms_ = delay;
  }

  void SetFilteringType(TestNat::NatBehavior type) {
    MOZ_ASSERT(!nat_->has_port_mappings());
    nat_->filtering_type_ = type;
  }

  void SetMappingType(TestNat::NatBehavior type) {
    MOZ_ASSERT(!nat_->has_port_mappings());
    nat_->mapping_type_ = type;
  }

  void SetBlockUdp(bool block) {
    MOZ_ASSERT(!nat_->has_port_mappings());
    nat_->block_udp_ = block;
  }

  void SetBlockStun(bool block) {
    nat_->block_stun_ = block;
  }

  // Get various pieces of state
  std::vector<std::string> GetGlobalAttributes() {
    std::vector<std::string> attrs(ice_ctx_->ctx()->GetGlobalAttributes());
    if (simulate_ice_lite_) {
      attrs.push_back("ice-lite");
    }
    return attrs;
  }

  std::vector<std::string> GetCandidates(size_t stream) {
    std::vector<std::string> v;

    RUN_ON_THREAD(
        test_utils_->sts_target(),
        WrapRunnableRet(&v, this, &IceTestPeer::GetCandidates_s, stream));

    return v;
  }

  std::string FilterCandidate(const std::string& candidate) {
    if (candidate_filter_) {
      return candidate_filter_(candidate);
    }
    return candidate;
  }

  std::vector<std::string> GetCandidates_s(size_t stream) {
    std::vector<std::string> candidates;

    if (stream >= ice_ctx_->ctx()->GetStreamCount() ||
        !ice_ctx_->ctx()->GetStream(stream)) {
      EXPECT_TRUE(false) << "No such stream " << stream;
      return candidates;
    }

    std::vector<std::string> candidates_in =
      ice_ctx_->ctx()->GetStream(stream)->GetCandidates();

    for (const auto& a_candidate : candidates_in) {
      std::string candidate(FilterCandidate(a_candidate));
      if (!candidate.empty()) {
        std::cerr << name_ << " Returning candidate: "
                           << candidate << std::endl;
        candidates.push_back(candidate);
      }
    }

    return candidates;
  }

  void SetExpectedTypes(NrIceCandidate::Type local,
                        NrIceCandidate::Type remote,
                        std::string local_transport = kNrIceTransportUdp) {
    expected_local_type_ = local;
    expected_local_transport_ = local_transport;
    expected_remote_type_ = remote;
  }

  void SetExpectedRemoteCandidateAddr(const std::string& addr) {
    expected_remote_addr_ = addr;
  }

  int GetCandidatesPrivateIpv4Range(size_t stream) {
    std::vector<std::string> candidates = GetCandidates(stream);

    int host_net = 0;
    for (const auto& c : candidates) {
      if (c.find("typ host") != std::string::npos) {
        nr_transport_addr addr;
        std::vector<std::string> tokens = split(c, ' ');
        int r = nr_str_port_to_transport_addr(tokens.at(4).c_str(), 0, IPPROTO_UDP, &addr);
        MOZ_ASSERT(!r);
        if (!r && (addr.ip_version == NR_IPV4)) {
          int n = nr_transport_addr_get_private_addr_range(&addr);
          if (n) {
            if (host_net) {
              // TODO: add support for multiple private interfaces
              std::cerr << "This test doesn't support multiple private interfaces";
              return -1;
            }
            host_net = n;
          }
        }
      }
    }
    return host_net;
  }

  bool gathering_complete() { return gathering_complete_; }
  int ready_ct() { return ready_ct_; }
  bool is_ready_s(size_t stream) {
    RefPtr<NrIceMediaStream> media_stream = ice_ctx_->ctx()->GetStream(stream);
    if (!media_stream) {
      EXPECT_TRUE(false) << "No such stream " << stream;
      return false;
    }
    return media_stream->state() == NrIceMediaStream::ICE_OPEN;
  }
  bool is_ready(size_t stream)
  {
    bool result;
    test_utils_->sts_target()->Dispatch(
        WrapRunnableRet(&result, this, &IceTestPeer::is_ready_s, stream),
        NS_DISPATCH_SYNC);
    return result;
  }
  bool ice_connected() { return ice_connected_; }
  bool ice_failed() { return ice_failed_; }
  bool ice_reached_checking() { return ice_reached_checking_; }
  size_t received() { return received_; }
  size_t sent() { return sent_; }


  void RestartIce() {
    test_utils_->sts_target()->Dispatch(
        WrapRunnable(this,
                     &IceTestPeer::RestartIce_s,
                     ice_ctx_->CreateCtx()),
        NS_DISPATCH_SYNC);
  }


  void RestartIce_s(RefPtr<NrIceCtx> new_ctx) {
    ice_ctx_->BeginIceRestart(new_ctx);

    // set signals for the newly restarted ctx
    ice_ctx_->ctx()->SignalGatheringStateChange.connect(
        this,
        &IceTestPeer::GatheringStateChange);
    ice_ctx_->ctx()->SignalConnectionStateChange.connect(
        this,
        &IceTestPeer::ConnectionStateChange);

    // take care of some local bookkeeping
    ready_ct_ = 0;
    gathering_complete_ = false;
    ice_connected_ = false;
    ice_failed_ = false;
    ice_reached_checking_ = false;
    remote_ = nullptr;
  }


  void FinalizeIceRestart() {
    test_utils_->sts_target()->Dispatch(
        WrapRunnable(this, &IceTestPeer::FinalizeIceRestart_s),
        NS_DISPATCH_SYNC);
  }


  void FinalizeIceRestart_s() {
    ice_ctx_->FinalizeIceRestart();
  }


  void RollbackIceRestart() {
    test_utils_->sts_target()->Dispatch(
        WrapRunnable(this, &IceTestPeer::RollbackIceRestart_s),
        NS_DISPATCH_SYNC);
  }


  void RollbackIceRestart_s() {
    ice_ctx_->RollbackIceRestart();
  }


  // Start connecting to another peer
  void Connect_s(IceTestPeer *remote, TrickleMode trickle_mode,
                 bool start = true) {
    nsresult res;

    remote_ = remote;

    trickle_mode_ = trickle_mode;
    ice_connected_ = false;
    ice_failed_ = false;
    ice_reached_checking_ = false;
    res = ice_ctx_->ctx()->ParseGlobalAttributes(remote->GetGlobalAttributes());
    ASSERT_TRUE(NS_SUCCEEDED(res));

    if (trickle_mode == TRICKLE_NONE ||
        trickle_mode == TRICKLE_REAL) {
      for (size_t i=0; i<ice_ctx_->ctx()->GetStreamCount(); ++i) {
        RefPtr<NrIceMediaStream> aStream = ice_ctx_->ctx()->GetStream(i);
        if (!aStream || aStream->HasParsedAttributes()) {
          continue;
        }
        std::vector<std::string> candidates =
            remote->GetCandidates(i);

        for (const auto& candidate : candidates) {
          std::cerr << name_ << " Adding remote candidate: " + candidate << std::endl;
        }
        res = aStream->ParseAttributes(candidates);
        ASSERT_TRUE(NS_SUCCEEDED(res));
      }
    } else {
      // Parse empty attributes and then trickle them out later
      for (size_t i=0; i<ice_ctx_->ctx()->GetStreamCount(); ++i) {
        RefPtr<NrIceMediaStream> aStream = ice_ctx_->ctx()->GetStream(i);
        if (!aStream || aStream->HasParsedAttributes()) {
          continue;
        }
        std::vector<std::string> empty_attrs;
        std::cout << "Calling ParseAttributes on stream " << i << std::endl;
        res = aStream->ParseAttributes(empty_attrs);
        ASSERT_TRUE(NS_SUCCEEDED(res));
      }
    }

    if (start) {
      ice_ctx_->ctx()->SetControlling(
          offerer_ ? NrIceCtx::ICE_CONTROLLING : NrIceCtx::ICE_CONTROLLED);
      // Now start checks
      res = ice_ctx_->ctx()->StartChecks(offerer_);
      ASSERT_TRUE(NS_SUCCEEDED(res));
    }
  }

  void Connect(IceTestPeer *remote, TrickleMode trickle_mode,
               bool start = true) {
    test_utils_->sts_target()->Dispatch(
        WrapRunnable(
            this, &IceTestPeer::Connect_s, remote, trickle_mode, start),
        NS_DISPATCH_SYNC);
  }

  void SimulateTrickle(size_t stream) {
    std::cerr << name_ << " Doing trickle for stream " << stream << std::endl;
    // If we are in trickle deferred mode, now trickle in the candidates
    // for |stream|

    // We should be safe here since stream changes happen on STS thread.
    ASSERT_GT(remote_->ice_ctx_->ctx()->GetStreamCount(), stream);
    ASSERT_TRUE(remote_->ice_ctx_->ctx()->GetStream(stream).get());

    std::vector<SchedulableTrickleCandidate*>& candidates =
      ControlTrickle(stream);

    for (auto& candidate : candidates) {
      candidate->Schedule(0);
    }
  }

  // Allows test case to completely control when/if candidates are trickled
  // (test could also do things like insert extra trickle candidates, or
  // change existing ones, or insert duplicates, really anything is fair game)
  std::vector<SchedulableTrickleCandidate*>& ControlTrickle(size_t stream) {
    std::cerr << "Doing controlled trickle for stream " << stream << std::endl;

    std::vector<std::string> candidates =
      remote_->GetCandidates(stream);

    for (const auto& candidate : candidates) {
      controlled_trickle_candidates_[stream].push_back(
          new SchedulableTrickleCandidate(
              this, stream, candidate, test_utils_));
    }

    return controlled_trickle_candidates_[stream];
  }

  nsresult TrickleCandidate_s(const std::string &candidate, size_t stream) {
    if (!ice_ctx_->ctx()->GetStream(stream)) {
      // stream might have gone away before the trickle timer popped
      return NS_OK;
    }
    return ice_ctx_->ctx()->GetStream(stream)->ParseTrickleCandidate(candidate);
  }

  void DumpCandidate(std::string which, const NrIceCandidate& cand) {
    std::string type;
    std::string tcp_type;

    std::string addr;
    int port;

    if (which.find("Remote") != std::string::npos) {
      addr = cand.cand_addr.host;
      port = cand.cand_addr.port;
    }
    else {
      addr = cand.local_addr.host;
      port = cand.local_addr.port;
    }
    switch(cand.type) {
      case NrIceCandidate::ICE_HOST:
        type = "host";
        break;
      case NrIceCandidate::ICE_SERVER_REFLEXIVE:
        type = "srflx";
        break;
      case NrIceCandidate::ICE_PEER_REFLEXIVE:
        type = "prflx";
        break;
      case NrIceCandidate::ICE_RELAYED:
        type = "relay";
        if (which.find("Local") != std::string::npos) {
          type += "(" + cand.local_addr.transport + ")";
        }
        break;
      default:
        FAIL();
    };

    switch(cand.tcp_type) {
      case NrIceCandidate::ICE_NONE:
        break;
      case NrIceCandidate::ICE_ACTIVE:
        tcp_type = " tcptype=active";
        break;
      case NrIceCandidate::ICE_PASSIVE:
        tcp_type = " tcptype=passive";
        break;
      case NrIceCandidate::ICE_SO:
        tcp_type = " tcptype=so";
        break;
      default:
        FAIL();
    };


    std::cerr << which
              << " --> "
              << type
              << " "
              << addr
              << ":"
              << port
              << "/"
              << cand.cand_addr.transport
              << tcp_type
              << " codeword="
              << cand.codeword
              << std::endl;
  }

  void DumpAndCheckActiveCandidates_s() {
    std::cerr << name_ << " Active candidates:" << std::endl;
    for (size_t i=0; i < ice_ctx_->ctx()->GetStreamCount(); ++i) {
      if (!ice_ctx_->ctx()->GetStream(i)) {
        continue;
      }

      for (size_t j=0; j < ice_ctx_->ctx()->GetStream(i)->components(); ++j) {
        std::cerr << name_ << " Stream " << i
                           << " component " << j+1 << std::endl;

        UniquePtr<NrIceCandidate> local;
        UniquePtr<NrIceCandidate> remote;

        nsresult res = ice_ctx_->ctx()->GetStream(i)->GetActivePair(j+1,
                                                                    &local,
                                                                    &remote);
        if (res == NS_ERROR_NOT_AVAILABLE) {
          std::cerr << "Component unpaired or disabled." << std::endl;
        } else {
          ASSERT_TRUE(NS_SUCCEEDED(res));
          DumpCandidate("Local  ", *local);
          /* Depending on timing, and the whims of the network
           * stack/configuration we're running on top of, prflx is always a
           * possibility. */
          if (expected_local_type_ == NrIceCandidate::ICE_HOST) {
            ASSERT_NE(NrIceCandidate::ICE_SERVER_REFLEXIVE, local->type);
            ASSERT_NE(NrIceCandidate::ICE_RELAYED, local->type);
          } else {
            ASSERT_EQ(expected_local_type_, local->type);
          }
          ASSERT_EQ(expected_local_transport_, local->local_addr.transport);
          DumpCandidate("Remote ", *remote);
          /* Depending on timing, and the whims of the network
           * stack/configuration we're running on top of, prflx is always a
           * possibility. */
          if (expected_remote_type_ == NrIceCandidate::ICE_HOST) {
            ASSERT_NE(NrIceCandidate::ICE_SERVER_REFLEXIVE, remote->type);
            ASSERT_NE(NrIceCandidate::ICE_RELAYED, remote->type);
          } else {
            ASSERT_EQ(expected_remote_type_, remote->type);
          }
          if (!expected_remote_addr_.empty()) {
            ASSERT_EQ(expected_remote_addr_, remote->cand_addr.host);
          }
        }
      }
    }
  }

  void DumpAndCheckActiveCandidates() {
    test_utils_->sts_target()->Dispatch(
      WrapRunnable(this, &IceTestPeer::DumpAndCheckActiveCandidates_s),
      NS_DISPATCH_SYNC);
  }

  void Close() {
    test_utils_->sts_target()->Dispatch(
      WrapRunnable(ice_ctx_->ctx(), &NrIceCtx::destroy_peer_ctx),
      NS_DISPATCH_SYNC);
  }

  void Shutdown() {
    std::cerr << name_ << " Shutdown" << std::endl;
    shutting_down_ = true;
    for (auto& controlled_trickle_candidate : controlled_trickle_candidates_) {
      for (auto& cand : controlled_trickle_candidate.second) {
        delete cand;
      }
    }

    ice_ctx_ = nullptr;

    if (remote_) {
      remote_->UnsetRemote();
      remote_ = nullptr;
    }
  }

  void UnsetRemote()
  {
    remote_ = nullptr;
  }

  void StartChecks() {
    nsresult res;

    test_utils_->sts_target()->Dispatch(
        WrapRunnableRet(&res, ice_ctx_->ctx(), &NrIceCtx::SetControlling,
                        offerer_ ?
                          NrIceCtx::ICE_CONTROLLING : NrIceCtx::ICE_CONTROLLED),
        NS_DISPATCH_SYNC);
    // Now start checks
    test_utils_->sts_target()->Dispatch(
        WrapRunnableRet(&res, ice_ctx_->ctx(), &NrIceCtx::StartChecks,
                        offerer_),
        NS_DISPATCH_SYNC);
    ASSERT_TRUE(NS_SUCCEEDED(res));
  }

  // Handle events
  void GatheringStateChange(NrIceCtx* ctx,
                            NrIceCtx::GatheringState state) {
    if (shutting_down_) {
      return;
    }
    if (state != NrIceCtx::ICE_CTX_GATHER_COMPLETE) {
      return;
    }

    std::cerr << name_ << " Gathering complete" << std::endl;
    gathering_complete_ = true;

    std::cerr << name_ << " CANDIDATES:" << std::endl;
    for (size_t i=0; i<ice_ctx_->ctx()->GetStreamCount(); ++i) {
      std::cerr << "Stream " << name_ << std::endl;

      if (!ice_ctx_->ctx()->GetStream(i)) {
        std::cerr << "DISABLED" << std::endl;
        continue;
      }

      std::vector<std::string> candidates =
          ice_ctx_->ctx()->GetStream(i)->GetCandidates();

      for(const auto& candidate : candidates) {
        std::cerr << candidate << std::endl;
      }
    }
    std::cerr << std::endl;

  }

  void CandidateInitialized(NrIceMediaStream *stream, const std::string &raw_candidate) {
    std::string candidate(FilterCandidate(raw_candidate));
    if (candidate.empty()) {
      return;
    }
    std::cerr << "Candidate for stream " << stream->name() << " initialized: "
      << candidate << std::endl;
    candidates_[stream->name()].push_back(candidate);

    // If we are connected, then try to trickle to the other side.
    if (remote_ && remote_->remote_ && (trickle_mode_ != TRICKLE_SIMULATE)) {
      // first, find the index of the stream we've been given so
      // we can get the corresponding stream on the remote side
      for (size_t i=0; i<ice_ctx_->ctx()->GetStreamCount(); ++i) {
        if (ice_ctx_->ctx()->GetStream(i) == stream) {
          RefPtr<NrIceCtx> ctx = remote_->ice_ctx_->ctx();
          ASSERT_GT(ctx->GetStreamCount(), i);
          nsresult res = ctx->GetStream(i)->ParseTrickleCandidate(candidate);
          ASSERT_TRUE(NS_SUCCEEDED(res));
          return;
        }
      }
      ADD_FAILURE() << "No matching stream found for " << stream;
    }
  }

  nsresult GetCandidatePairs_s(size_t stream_index,
                               std::vector<NrIceCandidatePair>* pairs)
  {
    MOZ_ASSERT(pairs);
    if (stream_index >= ice_ctx_->ctx()->GetStreamCount() ||
        !ice_ctx_->ctx()->GetStream(stream_index)) {
      // Is there a better error for "no such index"?
      ADD_FAILURE() << "No such media stream index: " << stream_index;
      return NS_ERROR_INVALID_ARG;
    }

    return ice_ctx_->ctx()->GetStream(stream_index)->GetCandidatePairs(pairs);
  }

  nsresult GetCandidatePairs(size_t stream_index,
                             std::vector<NrIceCandidatePair>* pairs) {
    nsresult v;
    test_utils_->sts_target()->Dispatch(
        WrapRunnableRet(&v, this,
                        &IceTestPeer::GetCandidatePairs_s,
                        stream_index,
                        pairs),
        NS_DISPATCH_SYNC);
    return v;
  }

  void DumpCandidatePair(const NrIceCandidatePair& pair) {
      std::cerr << std::endl;
      DumpCandidate("Local", pair.local);
      DumpCandidate("Remote", pair.remote);
      std::cerr << "state = " << pair.state
                << " priority = " << pair.priority
                << " nominated = " << pair.nominated
                << " selected = " << pair.selected
                << " codeword = " << pair.codeword << std::endl;
  }

  void DumpCandidatePairs_s(NrIceMediaStream *stream) {
    std::vector<NrIceCandidatePair> pairs;
    nsresult res = stream->GetCandidatePairs(&pairs);
    ASSERT_TRUE(NS_SUCCEEDED(res));

    std::cerr << "Begin list of candidate pairs [" << std::endl;

    for (auto& pair : pairs) {
      DumpCandidatePair(pair);
    }
    std::cerr << "]" << std::endl;
  }

  void DumpCandidatePairs_s() {
    std::cerr << "Dumping candidate pairs for all streams [" << std::endl;
    for (size_t s = 0; s < ice_ctx_->ctx()->GetStreamCount(); ++s) {
      if (!ice_ctx_->ctx()->GetStream(s)) {
        continue;
      }
      DumpCandidatePairs_s(ice_ctx_->ctx()->GetStream(s).get());
    }
    std::cerr << "]" << std::endl;
  }

  bool CandidatePairsPriorityDescending(const std::vector<NrIceCandidatePair>&
                                        pairs) {
    // Verify that priority is descending
    uint64_t priority = std::numeric_limits<uint64_t>::max();

    for (size_t p = 0; p < pairs.size(); ++p) {
      if (priority < pairs[p].priority) {
        std::cerr << "Priority increased in subsequent pairs:" << std::endl;
        DumpCandidatePair(pairs[p-1]);
        DumpCandidatePair(pairs[p]);
        return false;
      }
      if (priority == pairs[p].priority) {
        if (!IceCandidatePairCompare()(pairs[p], pairs[p-1]) &&
            !IceCandidatePairCompare()(pairs[p-1], pairs[p])) {
          std::cerr << "Ignoring identical pair from trigger check" << std::endl;
        } else {
          std::cerr << "Duplicate priority in subseqent pairs:" << std::endl;
          DumpCandidatePair(pairs[p-1]);
          DumpCandidatePair(pairs[p]);
          return false;
        }
      }
      priority = pairs[p].priority;
    }
    return true;
  }

  void UpdateAndValidateCandidatePairs(size_t stream_index,
                                       std::vector<NrIceCandidatePair>*
                                       new_pairs) {
    std::vector<NrIceCandidatePair> old_pairs = *new_pairs;
    GetCandidatePairs(stream_index, new_pairs);
    ASSERT_TRUE(CandidatePairsPriorityDescending(*new_pairs)) << "New list of "
            "candidate pairs is either not sorted in priority order, or has "
            "duplicate priorities.";
    ASSERT_TRUE(CandidatePairsPriorityDescending(old_pairs)) << "Old list of "
            "candidate pairs is either not sorted in priority order, or has "
            "duplicate priorities. This indicates some bug in the test case.";
    std::vector<NrIceCandidatePair> added_pairs;
    std::vector<NrIceCandidatePair> removed_pairs;

    // set_difference computes the set of elements that are present in the
    // first set, but not the second
    // NrIceCandidatePair::operator< compares based on the priority, local
    // candidate, and remote candidate in that order. This means this will
    // catch cases where the priority has remained the same, but one of the
    // candidates has changed.
    std::set_difference((*new_pairs).begin(),
                        (*new_pairs).end(),
                        old_pairs.begin(),
                        old_pairs.end(),
                        std::inserter(added_pairs, added_pairs.begin()),
                        IceCandidatePairCompare());

    std::set_difference(old_pairs.begin(),
                        old_pairs.end(),
                        (*new_pairs).begin(),
                        (*new_pairs).end(),
                        std::inserter(removed_pairs, removed_pairs.begin()),
                        IceCandidatePairCompare());

    for (auto& added_pair : added_pairs) {
        std::cerr << "Found new candidate pair." << std::endl;
        DumpCandidatePair(added_pair);
    }

    for (auto& removed_pair : removed_pairs) {
        std::cerr << "Pre-existing candidate pair is now missing:" << std::endl;
        DumpCandidatePair(removed_pair);
    }

    ASSERT_TRUE(removed_pairs.empty()) << "At least one candidate pair has "
                                          "gone missing.";
  }

  void StreamReady(NrIceMediaStream *stream) {
    ++ready_ct_;
    std::cerr << name_ << " Stream ready for " << stream->name()
                       << " ct=" << ready_ct_ << std::endl;
    DumpCandidatePairs_s(stream);
  }
  void StreamFailed(NrIceMediaStream *stream) {
    std::cerr << name_ << " Stream failed for " << stream->name()
                       << " ct=" << ready_ct_ << std::endl;
    DumpCandidatePairs_s(stream);
  }

  void ConnectionStateChange(NrIceCtx* ctx,
                             NrIceCtx::ConnectionState state) {
    (void)ctx;
    switch (state) {
      case NrIceCtx::ICE_CTX_INIT:
        break;
      case NrIceCtx::ICE_CTX_CHECKING:
        std::cerr << name_ << " ICE reached checking" << std::endl;
        ice_reached_checking_ = true;
        break;
      case NrIceCtx::ICE_CTX_CONNECTED:
        std::cerr << name_ << " ICE connected" << std::endl;
        ice_connected_ = true;
        break;
      case NrIceCtx::ICE_CTX_COMPLETED:
        std::cerr << name_ << " ICE completed" << std::endl;
        break;
      case NrIceCtx::ICE_CTX_FAILED:
        std::cerr << name_ << " ICE failed" << std::endl;
        ice_failed_ = true;
        break;
      case NrIceCtx::ICE_CTX_DISCONNECTED:
        std::cerr << name_ << " ICE disconnected" << std::endl;
        ice_connected_ = false;
        break;
      default:
        MOZ_CRASH();
    }
  }

  void PacketReceived(NrIceMediaStream *stream, int component, const unsigned char *data,
                      int len) {
    std::cerr << name_ << ": received " << len << " bytes" << std::endl;
    ++received_;
  }

  void SendPacket(int stream, int component, const unsigned char *data,
                  int len) {
    RefPtr<NrIceMediaStream> media_stream = ice_ctx_->ctx()->GetStream(stream);
    if (!media_stream) {
      ADD_FAILURE() << "No such stream " << stream;
      return;
    }

    ASSERT_TRUE(NS_SUCCEEDED(media_stream->SendPacket(component, data, len)));

    ++sent_;
    std::cerr << name_ << ": sent " << len << " bytes" << std::endl;
  }

  void SendFailure(int stream, int component) {
    RefPtr<NrIceMediaStream> media_stream = ice_ctx_->ctx()->GetStream(stream);
    if (!media_stream) {
      ADD_FAILURE() << "No such stream " << stream;
      return;
    }

    const std::string d("FAIL");
    ASSERT_TRUE(NS_FAILED(media_stream->SendPacket(component,
      reinterpret_cast<const unsigned char *>(d.c_str()), d.length())));

    std::cerr << name_ << ": send failed as expected" << std::endl;
  }

  void SetCandidateFilter(CandidateFilter filter) {
    candidate_filter_ = filter;
  }

  void ParseCandidate_s(size_t i, const std::string& candidate) {
    ASSERT_TRUE(ice_ctx_->ctx()->GetStream(i).get()) << "No such stream " << i;

    std::vector<std::string> attributes;

    attributes.push_back(candidate);
    ice_ctx_->ctx()->GetStream(i)->ParseAttributes(attributes);
  }

  void ParseCandidate(size_t i, const std::string& candidate)
  {
    test_utils_->sts_target()->Dispatch(
        WrapRunnable(this,
                        &IceTestPeer::ParseCandidate_s,
                        i,
                        candidate),
        NS_DISPATCH_SYNC);
  }

  void DisableComponent_s(size_t stream, int component_id) {
    ASSERT_LT(stream, ice_ctx_->ctx()->GetStreamCount());
    ASSERT_TRUE(ice_ctx_->ctx()->GetStream(stream).get()) << "No such stream "
                                                          << stream;
    nsresult res =
      ice_ctx_->ctx()->GetStream(stream)->DisableComponent(component_id);
    ASSERT_TRUE(NS_SUCCEEDED(res));
  }

  void DisableComponent(size_t stream, int component_id)
  {
    test_utils_->sts_target()->Dispatch(
        WrapRunnable(this,
                        &IceTestPeer::DisableComponent_s,
                        stream,
                        component_id),
        NS_DISPATCH_SYNC);
  }

  void AssertConsentRefresh_s(size_t stream, int component_id, ConsentStatus status) {
    ASSERT_LT(stream, ice_ctx_->ctx()->GetStreamCount());
    ASSERT_TRUE(ice_ctx_->ctx()->GetStream(stream).get()) << "No such stream "
                                                          << stream;
    bool can_send;
    struct timeval timestamp;
    nsresult res = ice_ctx_->ctx()->GetStream(stream)->
                    GetConsentStatus(component_id, &can_send, &timestamp);
    ASSERT_TRUE(NS_SUCCEEDED(res));
    if (status == CONSENT_EXPIRED) {
      ASSERT_EQ(can_send, 0);
    } else {
      ASSERT_EQ(can_send, 1);
    }
    if (consent_timestamp_.tv_sec) {
      if (status == CONSENT_FRESH) {
        ASSERT_EQ(r_timeval_cmp(&timestamp, &consent_timestamp_), 1);
      } else {
        ASSERT_EQ(r_timeval_cmp(&timestamp, &consent_timestamp_), 0);
      }
    }
    consent_timestamp_.tv_sec = timestamp.tv_sec;
    consent_timestamp_.tv_usec = timestamp.tv_usec;
    std::cerr << name_ << ": new consent timestamp = " <<
      consent_timestamp_.tv_sec << "." << consent_timestamp_.tv_usec <<
      std::endl;
  }

  void AssertConsentRefresh(ConsentStatus status) {
    test_utils_->sts_target()->Dispatch(
        WrapRunnable(this,
                        &IceTestPeer::AssertConsentRefresh_s,
                        0,
                        1,
                        status),
        NS_DISPATCH_SYNC);
  }

  void ChangeNetworkState_s(bool online) {
    ice_ctx_->ctx()->UpdateNetworkState(online);
  }

  void ChangeNetworkStateToOffline() {
    test_utils_->sts_target()->Dispatch(
        WrapRunnable(this,
                        &IceTestPeer::ChangeNetworkState_s,
                        false),
        NS_DISPATCH_SYNC);
  }

  void ChangeNetworkStateToOnline() {
    test_utils_->sts_target()->Dispatch(
        WrapRunnable(this,
                        &IceTestPeer::ChangeNetworkState_s,
                        true),
        NS_DISPATCH_SYNC);
  }
<<<<<<< HEAD

  int trickled() { return trickled_; }
=======
>>>>>>> a17af05f

  void SetControlling(NrIceCtx::Controlling controlling) {
    nsresult res;
    test_utils_->sts_target()->Dispatch(
        WrapRunnableRet(&res, ice_ctx_->ctx(),
                        &NrIceCtx::SetControlling,
                        controlling),
        NS_DISPATCH_SYNC);
    ASSERT_TRUE(NS_SUCCEEDED(res));
  }

  NrIceCtx::Controlling GetControlling() {
    return ice_ctx_->ctx()->GetControlling();
  }

  void SetTiebreaker(uint64_t tiebreaker) {
    test_utils_->sts_target()->Dispatch(
        WrapRunnable(this,
                     &IceTestPeer::SetTiebreaker_s,
                     tiebreaker),
        NS_DISPATCH_SYNC);
  }

  void SetTiebreaker_s(uint64_t tiebreaker) {
    ice_ctx_->ctx()->peer()->tiebreaker = tiebreaker;
  }

  void SimulateIceLite() {
    simulate_ice_lite_ = true;
    SetControlling(NrIceCtx::ICE_CONTROLLED);
  }

  nsresult GetDefaultCandidate(unsigned int stream, NrIceCandidate* cand) {
    nsresult rv;

    test_utils_->sts_target()->Dispatch(
        WrapRunnableRet(&rv, this,
                        &IceTestPeer::GetDefaultCandidate_s,
                        stream, cand),
        NS_DISPATCH_SYNC);

    return rv;
  }

  nsresult GetDefaultCandidate_s(unsigned int stream, NrIceCandidate* cand) {
    return ice_ctx_->ctx()->GetStream(stream)->GetDefaultCandidate(1, cand);
  }

 private:
  std::string name_;
  RefPtr<NrIceCtxHandler> ice_ctx_;
  bool offerer_;
  std::map<std::string, std::vector<std::string> > candidates_;
  // Maps from stream id to list of remote trickle candidates
  std::map<size_t, std::vector<SchedulableTrickleCandidate*> >
    controlled_trickle_candidates_;
  bool shutting_down_;
  bool gathering_complete_;
  int ready_ct_;
  bool ice_connected_;
  bool ice_failed_;
  bool ice_reached_checking_;
  size_t received_;
  size_t sent_;
  struct timeval consent_timestamp_;
  NrIceResolverFake fake_resolver_;
  RefPtr<NrIceResolver> dns_resolver_;
  IceTestPeer *remote_;
  CandidateFilter candidate_filter_;
  NrIceCandidate::Type expected_local_type_;
  std::string expected_local_transport_;
  NrIceCandidate::Type expected_remote_type_;
  std::string expected_remote_addr_;
  TrickleMode trickle_mode_;
  bool simulate_ice_lite_;
  RefPtr<mozilla::TestNat> nat_;
  MtransportTestUtils* test_utils_;
};

void SchedulableTrickleCandidate::Trickle() {
  timer_handle_ = nullptr;
  nsresult res = peer_->TrickleCandidate_s(candidate_, stream_);
  ASSERT_TRUE(NS_SUCCEEDED(res));
}

class WebRtcIceGatherTest : public StunTest {
 public:
  void SetUp() override {
    StunTest::SetUp();

    Preferences::SetInt("media.peerconnection.ice.tcp_so_sock_count", 3);

    test_utils_->sts_target()->Dispatch(
        WrapRunnable(TestStunServer::GetInstance(AF_INET),
                     &TestStunServer::Reset),
        NS_DISPATCH_SYNC);
    if (TestStunServer::GetInstance(AF_INET6)) {
      test_utils_->sts_target()->Dispatch(
          WrapRunnable(TestStunServer::GetInstance(AF_INET6),
                       &TestStunServer::Reset),
          NS_DISPATCH_SYNC);
    }
  }

  void TearDown() override {
    peer_ = nullptr;
    StunTest::TearDown();
  }

  void EnsurePeer(const unsigned int flags = ICE_TEST_PEER_OFFERER) {
    if (!peer_) {
      peer_ = MakeUnique<IceTestPeer>("P1", test_utils_,
                                      flags & ICE_TEST_PEER_OFFERER,
                                      flags & ICE_TEST_PEER_ALLOW_LOOPBACK,
                                      flags & ICE_TEST_PEER_ENABLED_TCP,
                                      flags & ICE_TEST_PEER_ALLOW_LINK_LOCAL);
      peer_->AddStream(1);
    }
  }

  void Gather(unsigned int waitTime = kDefaultTimeout) {
    EnsurePeer();
    peer_->Gather();

    if (waitTime) {
      WaitForGather(waitTime);
    }
  }

  void WaitForGather(unsigned int waitTime = kDefaultTimeout) {
    ASSERT_TRUE_WAIT(peer_->gathering_complete(), waitTime);
  }

  void AddStunServerWithResponse(
      const std::string& fake_addr,
      uint16_t fake_port,
      const std::string& fqdn,
      const std::string& proto,
      std::vector<NrIceStunServer>* stun_servers) {
    int family;
    if (fake_addr.find(':') != std::string::npos) {
      family = AF_INET6;
    } else {
      family = AF_INET;
    }

    std::string stun_addr;
    uint16_t stun_port;
    if (proto == kNrIceTransportUdp) {
      TestStunServer::GetInstance(family)->SetResponseAddr(fake_addr,
                                                           fake_port);
      stun_addr = TestStunServer::GetInstance(family)->addr();
      stun_port = TestStunServer::GetInstance(family)->port();
    } else if (proto == kNrIceTransportTcp) {
      TestStunTcpServer::GetInstance(family)->SetResponseAddr(fake_addr,
                                                              fake_port);
      stun_addr = TestStunTcpServer::GetInstance(family)->addr();
      stun_port = TestStunTcpServer::GetInstance(family)->port();
    } else {
      MOZ_CRASH();
    }

    if (!fqdn.empty()) {
      peer_->SetFakeResolver(stun_addr, fqdn);
      stun_addr = fqdn;
    }

    stun_servers->push_back(*NrIceStunServer::Create(stun_addr,
                                                     stun_port,
                                                     proto.c_str()));
  }

  void UseFakeStunUdpServerWithResponse(
      const std::string& fake_addr,
      uint16_t fake_port,
      const std::string& fqdn = std::string()) {
    EnsurePeer();
    std::vector<NrIceStunServer> stun_servers;
    AddStunServerWithResponse(fake_addr, fake_port, fqdn, "udp", &stun_servers);
    peer_->SetStunServers(stun_servers);
  }

  void UseFakeStunTcpServerWithResponse(
      const std::string& fake_addr,
      uint16_t fake_port,
      const std::string& fqdn = std::string()) {
    EnsurePeer(ICE_TEST_PEER_OFFERER | ICE_TEST_PEER_ENABLED_TCP);
    std::vector<NrIceStunServer> stun_servers;
    AddStunServerWithResponse(fake_addr, fake_port, fqdn, "tcp", &stun_servers);
    peer_->SetStunServers(stun_servers);
  }

  void UseFakeStunUdpTcpServersWithResponse(
      const std::string& fake_udp_addr,
      uint16_t fake_udp_port,
      const std::string& fake_tcp_addr,
      uint16_t fake_tcp_port) {
    EnsurePeer(ICE_TEST_PEER_OFFERER | ICE_TEST_PEER_ENABLED_TCP);
    std::vector<NrIceStunServer> stun_servers;
    AddStunServerWithResponse(fake_udp_addr,
                              fake_udp_port,
                              "", // no fqdn
                              "udp",
                              &stun_servers);
    AddStunServerWithResponse(fake_tcp_addr,
                              fake_tcp_port,
                              "", // no fqdn
                              "tcp",
                              &stun_servers);

    peer_->SetStunServers(stun_servers);
  }

  void UseTestStunServer() {
    TestStunServer::GetInstance(AF_INET)->Reset();
    peer_->SetStunServer(TestStunServer::GetInstance(AF_INET)->addr(),
                         TestStunServer::GetInstance(AF_INET)->port());
  }

  // NB: Only does substring matching, watch out for stuff like "1.2.3.4"
  // matching "21.2.3.47". " 1.2.3.4 " should not have false positives.
  bool StreamHasMatchingCandidate(unsigned int stream,
                                  const std::string& match,
                                  const std::string& match2 = "") {
    std::vector<std::string> candidates = peer_->GetCandidates(stream);
    for (auto& candidate : candidates) {
      if (std::string::npos != candidate.find(match)) {
        if (!match2.length() ||
            std::string::npos != candidate.find(match2)) {
          return true;
        }
      }
    }
    return false;
  }

  void DumpCandidates(unsigned int stream) {
    std::vector<std::string> candidates = peer_->GetCandidates(stream);

    std::cerr << "Candidates for stream " << stream << "->"
              << candidates.size() << std::endl;

    for (const auto& c : candidates) {
      std::cerr << "Candidate: " << c << std::endl;
    }
  }

 protected:
  mozilla::UniquePtr<IceTestPeer> peer_;
};

class WebRtcIceConnectTest : public StunTest {
 public:
  WebRtcIceConnectTest() :
    initted_(false),
    test_stun_server_inited_(false),
    use_nat_(false),
    filtering_type_(TestNat::ENDPOINT_INDEPENDENT),
    mapping_type_(TestNat::ENDPOINT_INDEPENDENT),
    block_udp_(false) {}

  void SetUp() override {
    StunTest::SetUp();

    nsresult rv;
    target_ = do_GetService(NS_SOCKETTRANSPORTSERVICE_CONTRACTID, &rv);
    ASSERT_TRUE(NS_SUCCEEDED(rv));
  }

  void TearDown() override {
    p1_ = nullptr;
    p2_ = nullptr;

    StunTest::TearDown();
  }

  void AddStream(int components) {
    Init(false, false);
    p1_->AddStream(components);
    p2_->AddStream(components);
  }

  void RemoveStream(size_t index) {
    p1_->RemoveStream(index);
    p2_->RemoveStream(index);
  }

  void Init(bool allow_loopback,
            bool enable_tcp,
            bool setup_stun_servers = true,
            NrIceCtx::Policy ice_policy = NrIceCtx::ICE_POLICY_ALL) {
    if (initted_) {
      return;
    }

    p1_ = MakeUnique<IceTestPeer>("P1", test_utils_, true, allow_loopback,
                                  enable_tcp, false, ice_policy);
    p2_ = MakeUnique<IceTestPeer>("P2", test_utils_, false, allow_loopback,
                                  enable_tcp, false, ice_policy);
    InitPeer(p1_.get(), setup_stun_servers);
    InitPeer(p2_.get(), setup_stun_servers);

    initted_ = true;
  }

  void InitPeer(IceTestPeer* peer, bool setup_stun_servers = true) {
    if (use_nat_) {
      // If we enable nat simulation, but still use a real STUN server somewhere
      // on the internet, we will see failures if there is a real NAT in
      // addition to our simulated one, particularly if it disallows
      // hairpinning.
      if (setup_stun_servers) {
        InitTestStunServer();
        peer->UseTestStunServer();
      }
      peer->UseNat();
      peer->SetFilteringType(filtering_type_);
      peer->SetMappingType(mapping_type_);
      peer->SetBlockUdp(block_udp_);
    } else if (setup_stun_servers) {
      std::vector<NrIceStunServer> stun_servers;

      stun_servers.push_back(*NrIceStunServer::Create(stun_server_address_,
                                                      kDefaultStunServerPort, kNrIceTransportUdp));
      stun_servers.push_back(*NrIceStunServer::Create(stun_server_address_,
                                                      kDefaultStunServerPort, kNrIceTransportTcp));

      peer->SetStunServers(stun_servers);
    }
  }

  bool Gather(unsigned int waitTime = kDefaultTimeout,
              bool default_route_only = false) {
    Init(false, false);

    return GatherCallerAndCallee(p1_.get(),
                                 p2_.get(),
                                 waitTime,
                                 default_route_only);
  }

  bool GatherCallerAndCallee(IceTestPeer* caller,
                             IceTestPeer* callee,
                             unsigned int waitTime = kDefaultTimeout,
                             bool default_route_only = false) {
    caller->Gather(default_route_only);
    callee->Gather(default_route_only);

    if (waitTime) {
      EXPECT_TRUE_WAIT(caller->gathering_complete(), waitTime);
      if (!caller->gathering_complete())
        return false;
      EXPECT_TRUE_WAIT(callee->gathering_complete(), waitTime);
      if (!callee->gathering_complete())
        return false;
    }
    return true;
  }

  void UseNat() {
    // to be useful, this method should be called before Init
    ASSERT_FALSE(initted_);
    use_nat_ = true;
  }

  void SetFilteringType(TestNat::NatBehavior type) {
    // to be useful, this method should be called before Init
    ASSERT_FALSE(initted_);
    filtering_type_ = type;
  }

  void SetMappingType(TestNat::NatBehavior type) {
    // to be useful, this method should be called before Init
    ASSERT_FALSE(initted_);
    mapping_type_ = type;
  }

  void BlockUdp() {
    // note: |block_udp_| is used only in InitPeer.
    // Use IceTestPeer::SetBlockUdp to act on the peer directly.
    block_udp_ = true;
  }

  void SetupAndCheckConsent() {
    p1_->SetTimerDivider(10);
    p2_->SetTimerDivider(10);
    ASSERT_TRUE(Gather());
    Connect();
    p1_->AssertConsentRefresh(CONSENT_FRESH);
    p2_->AssertConsentRefresh(CONSENT_FRESH);
    SendReceive();
  }

  void AssertConsentRefresh(ConsentStatus status = CONSENT_FRESH) {
    p1_->AssertConsentRefresh(status);
    p2_->AssertConsentRefresh(status);
  }

  void InitTestStunServer() {
    if (test_stun_server_inited_) {
      return;
    }

    std::cerr << "Resetting TestStunServer" << std::endl;
    TestStunServer::GetInstance(AF_INET)->Reset();
    test_stun_server_inited_ = true;
  }

  void UseTestStunServer() {
    InitTestStunServer();
    p1_->UseTestStunServer();
    p2_->UseTestStunServer();
  }

  void SetTurnServer(const std::string addr, uint16_t port,
                     const std::string username,
                     const std::string password,
                     const char* transport = kNrIceTransportUdp) {
    p1_->SetTurnServer(addr, port, username, password, transport);
    p2_->SetTurnServer(addr, port, username, password, transport);
  }

  void SetTurnServers(const std::vector<NrIceTurnServer>& servers) {
    p1_->SetTurnServers(servers);
    p2_->SetTurnServers(servers);
  }

  void SetCandidateFilter(CandidateFilter filter, bool both=true) {
    p1_->SetCandidateFilter(filter);
    if (both) {
      p2_->SetCandidateFilter(filter);
    }
  }

  void Connect() {
    ConnectCallerAndCallee(p1_.get(), p2_.get());
  }

  void ConnectCallerAndCallee(IceTestPeer* caller, IceTestPeer* callee) {
    ASSERT_TRUE(caller->ready_ct() == 0);
    ASSERT_TRUE(caller->ice_connected() == 0);
    ASSERT_TRUE(caller->ice_reached_checking() == 0);
    ASSERT_TRUE(callee->ready_ct() == 0);
    ASSERT_TRUE(callee->ice_connected() == 0);
    ASSERT_TRUE(callee->ice_reached_checking() == 0);

    // IceTestPeer::Connect grabs attributes from the first arg, and
    // gives them to |this|, meaning that callee->Connect(caller, ...)
    // simulates caller sending an offer to callee. Order matters here
    // because it determines which peer is controlling.
    callee->Connect(caller, TRICKLE_NONE);
    caller->Connect(callee, TRICKLE_NONE);

    ASSERT_TRUE_WAIT(caller->ready_ct() == 1 && callee->ready_ct() == 1,
                     kDefaultTimeout);
    ASSERT_TRUE_WAIT(caller->ice_connected() && callee->ice_connected(),
                     kDefaultTimeout);

    ASSERT_TRUE(caller->ice_reached_checking());
    ASSERT_TRUE(callee->ice_reached_checking());

    caller->DumpAndCheckActiveCandidates();
    callee->DumpAndCheckActiveCandidates();
  }

  void SetExpectedTypes(NrIceCandidate::Type local, NrIceCandidate::Type remote,
                        std::string transport = kNrIceTransportUdp) {
    p1_->SetExpectedTypes(local, remote, transport);
    p2_->SetExpectedTypes(local, remote, transport);
  }

  void SetExpectedRemoteCandidateAddr(const std::string& addr) {
    p1_->SetExpectedRemoteCandidateAddr(addr);
    p2_->SetExpectedRemoteCandidateAddr(addr);
  }

  void ConnectP1(TrickleMode mode = TRICKLE_NONE) {
    p1_->Connect(p2_.get(), mode);
  }

  void ConnectP2(TrickleMode mode = TRICKLE_NONE) {
    p2_->Connect(p1_.get(), mode);
  }

  void WaitForConnectedStreams(int expected_streams = 1) {
    ASSERT_TRUE_WAIT(p1_->ready_ct() == expected_streams &&
                     p2_->ready_ct() == expected_streams, kDefaultTimeout);
    ASSERT_TRUE_WAIT(p1_->ice_connected() && p2_->ice_connected(),
                     kDefaultTimeout);
  }

  void AssertCheckingReached() {
    ASSERT_TRUE(p1_->ice_reached_checking());
    ASSERT_TRUE(p2_->ice_reached_checking());
  }

  void WaitForConnected(unsigned int timeout = kDefaultTimeout) {
    ASSERT_TRUE_WAIT(p1_->ice_connected(), timeout);
    ASSERT_TRUE_WAIT(p2_->ice_connected(), timeout);
  }

  void WaitForGather() {
    ASSERT_TRUE_WAIT(p1_->gathering_complete(), kDefaultTimeout);
    ASSERT_TRUE_WAIT(p2_->gathering_complete(), kDefaultTimeout);
  }

  void WaitForDisconnected(unsigned int timeout = kDefaultTimeout) {
    ASSERT_TRUE(p1_->ice_connected());
    ASSERT_TRUE(p2_->ice_connected());
    ASSERT_TRUE_WAIT(p1_->ice_connected() == 0 &&
                     p2_->ice_connected() == 0,
                     timeout);
  }

  void WaitForFailed(unsigned int timeout = kDefaultTimeout) {
    ASSERT_TRUE_WAIT(p1_->ice_failed() &&
                     p2_->ice_failed(),
                     timeout);
  }

  void ConnectTrickle(TrickleMode trickle = TRICKLE_SIMULATE) {
    p2_->Connect(p1_.get(), trickle);
    p1_->Connect(p2_.get(), trickle);
  }

  void SimulateTrickle(size_t stream) {
    p1_->SimulateTrickle(stream);
    p2_->SimulateTrickle(stream);
    ASSERT_TRUE_WAIT(p1_->is_ready(stream), kDefaultTimeout);
    ASSERT_TRUE_WAIT(p2_->is_ready(stream), kDefaultTimeout);
  }

  void SimulateTrickleP1(size_t stream) {
    p1_->SimulateTrickle(stream);
  }

  void SimulateTrickleP2(size_t stream) {
    p2_->SimulateTrickle(stream);
  }

  void CloseP1() {
    p1_->Close();
  }

  void ConnectThenDelete() {
    p2_->Connect(p1_.get(), TRICKLE_NONE, false);
    p1_->Connect(p2_.get(), TRICKLE_NONE, true);
    test_utils_->sts_target()->Dispatch(WrapRunnable(this,
                                                    &WebRtcIceConnectTest::CloseP1),
                                       NS_DISPATCH_SYNC);
    p2_->StartChecks();

    // Wait to see if we crash
    PR_Sleep(PR_MillisecondsToInterval(kDefaultTimeout));
  }

  // default is p1_ sending to p2_
  void SendReceive() {
    SendReceive(p1_.get(), p2_.get());
  }

  void SendReceive(IceTestPeer *p1, IceTestPeer *p2,
                   bool expect_tx_failure = false,
                   bool expect_rx_failure = false) {
    size_t previousSent = p1->sent();
    size_t previousReceived = p2->received();

    test_utils_->sts_target()->Dispatch(
        WrapRunnable(p1,
                     &IceTestPeer::SendPacket, 0, 1,
                     reinterpret_cast<const unsigned char *>("TEST"), 4),
        NS_DISPATCH_SYNC);

    if (expect_tx_failure) {
      ASSERT_EQ(previousSent, p1->sent());
    } else {
      ASSERT_EQ(previousSent+1, p1->sent());
    }
    if (expect_rx_failure) {
      usleep(1000);
      ASSERT_EQ(previousReceived, p2->received());
    } else {
      ASSERT_TRUE_WAIT(p2->received() == previousReceived+1, 1000);
    }
  }

  void SendFailure() {
    test_utils_->sts_target()->Dispatch(
        WrapRunnable(p1_.get(),
                     &IceTestPeer::SendFailure, 0, 1),
        NS_DISPATCH_SYNC);
  }

 protected:
  bool initted_;
  bool test_stun_server_inited_;
  nsCOMPtr<nsIEventTarget> target_;
  mozilla::UniquePtr<IceTestPeer> p1_;
  mozilla::UniquePtr<IceTestPeer> p2_;
  bool use_nat_;
  TestNat::NatBehavior filtering_type_;
  TestNat::NatBehavior mapping_type_;
  bool block_udp_;
};

class WebRtcIcePrioritizerTest : public StunTest {
 public:
  WebRtcIcePrioritizerTest():
    prioritizer_(nullptr) {}

  ~WebRtcIcePrioritizerTest() {
    if (prioritizer_) {
      nr_interface_prioritizer_destroy(&prioritizer_);
    }
  }

  void SetPriorizer(nr_interface_prioritizer *prioritizer) {
    prioritizer_ = prioritizer;
  }

  void AddInterface(const std::string& num, int type, int estimated_speed) {
    std::string str_addr = "10.0.0." + num;
    std::string ifname = "eth" + num;
    nr_local_addr local_addr;
    local_addr.interface.type = type;
    local_addr.interface.estimated_speed = estimated_speed;

    int r = nr_str_port_to_transport_addr(str_addr.c_str(), 0,
                                          IPPROTO_UDP, &(local_addr.addr));
    ASSERT_EQ(0, r);
    strncpy(local_addr.addr.ifname, ifname.c_str(), MAXIFNAME);

    r = nr_interface_prioritizer_add_interface(prioritizer_, &local_addr);
    ASSERT_EQ(0, r);
    r = nr_interface_prioritizer_sort_preference(prioritizer_);
    ASSERT_EQ(0, r);
  }

  void HasLowerPreference(const std::string& num1, const std::string& num2) {
    std::string key1 = "eth" + num1 + ":10.0.0." + num1;
    std::string key2 = "eth" + num2 + ":10.0.0." + num2;
    UCHAR pref1, pref2;
    int r = nr_interface_prioritizer_get_priority(prioritizer_, key1.c_str(), &pref1);
    ASSERT_EQ(0, r);
    r = nr_interface_prioritizer_get_priority(prioritizer_, key2.c_str(), &pref2);
    ASSERT_EQ(0, r);
    ASSERT_LE(pref1, pref2);
  }

 private:
  nr_interface_prioritizer *prioritizer_;
};

class WebRtcIcePacketFilterTest : public StunTest {
 public:
  WebRtcIcePacketFilterTest(): udp_filter_(nullptr),
                               tcp_filter_(nullptr) {}

  void SetUp() {
    StunTest::SetUp();

    // Set up enough of the ICE ctx to allow the packet filter to work
    ice_ctx_ = NrIceCtxHandler::Create("test", true);

    nsCOMPtr<nsISocketFilterHandler> udp_handler =
      do_GetService(NS_STUN_UDP_SOCKET_FILTER_HANDLER_CONTRACTID);
    ASSERT_TRUE(udp_handler);
    udp_handler->NewFilter(getter_AddRefs(udp_filter_));

    nsCOMPtr<nsISocketFilterHandler> tcp_handler =
      do_GetService(NS_STUN_TCP_SOCKET_FILTER_HANDLER_CONTRACTID);
    ASSERT_TRUE(tcp_handler);
    tcp_handler->NewFilter(getter_AddRefs(tcp_filter_));
  }

  void TearDown() {
    test_utils_->sts_target()->Dispatch(WrapRunnable(this,
                                       &WebRtcIcePacketFilterTest::TearDown_s),
                                       NS_DISPATCH_SYNC);
    StunTest::TearDown();
  }

  void TearDown_s() {
    ice_ctx_ = nullptr;
  }

  void TestIncoming(const uint8_t* data, uint32_t len,
                    uint8_t from_addr, int from_port,
                    bool expected_result) {
    mozilla::net::NetAddr addr;
    MakeNetAddr(&addr, from_addr, from_port);
    bool result;
    nsresult rv = udp_filter_->FilterPacket(&addr, data, len,
                                            nsISocketFilter::SF_INCOMING,
                                            &result);
    ASSERT_EQ(NS_OK, rv);
    ASSERT_EQ(expected_result, result);
  }

  void TestIncomingTcp(const uint8_t* data, uint32_t len,
                       bool expected_result) {
    mozilla::net::NetAddr addr;
    bool result;
    nsresult rv = tcp_filter_->FilterPacket(&addr, data, len,
                                            nsISocketFilter::SF_INCOMING,
                                            &result);
    ASSERT_EQ(NS_OK, rv);
    ASSERT_EQ(expected_result, result);
  }

  void TestIncomingTcpFramed(const uint8_t* data, uint32_t len,
                             bool expected_result) {
    mozilla::net::NetAddr addr;
    bool result;
    uint8_t* framed_data = new uint8_t[len+2];
    framed_data[0] = htons(len);
    memcpy(&framed_data[2], data, len);
    nsresult rv = tcp_filter_->FilterPacket(&addr, framed_data, len+2,
                                            nsISocketFilter::SF_INCOMING,
                                            &result);
    ASSERT_EQ(NS_OK, rv);
    ASSERT_EQ(expected_result, result);
    delete[] framed_data;
  }

  void TestOutgoing(const uint8_t* data, uint32_t len,
                    uint8_t to_addr, int to_port,
                    bool expected_result) {
    mozilla::net::NetAddr addr;
    MakeNetAddr(&addr, to_addr, to_port);
    bool result;
    nsresult rv = udp_filter_->FilterPacket(&addr, data, len,
                                            nsISocketFilter::SF_OUTGOING,
                                            &result);
    ASSERT_EQ(NS_OK, rv);
    ASSERT_EQ(expected_result, result);
  }

  void TestOutgoingTcp(const uint8_t* data, uint32_t len,
                       bool expected_result) {
    mozilla::net::NetAddr addr;
    bool result;
    nsresult rv = tcp_filter_->FilterPacket(&addr, data, len,
                                            nsISocketFilter::SF_OUTGOING,
                                            &result);
    ASSERT_EQ(NS_OK, rv);
    ASSERT_EQ(expected_result, result);
  }

  void TestOutgoingTcpFramed(const uint8_t* data, uint32_t len,
                             bool expected_result) {
    mozilla::net::NetAddr addr;
    bool result;
    uint8_t* framed_data = new uint8_t[len+2];
    framed_data[0] = htons(len);
    memcpy(&framed_data[2], data, len);
    nsresult rv = tcp_filter_->FilterPacket(&addr, framed_data, len+2,
                                            nsISocketFilter::SF_OUTGOING,
                                            &result);
    ASSERT_EQ(NS_OK, rv);
    ASSERT_EQ(expected_result, result);
    delete[] framed_data;
  }

 private:
  void MakeNetAddr(mozilla::net::NetAddr* net_addr,
                   uint8_t last_digit, uint16_t port) {
    net_addr->inet.family = AF_INET;
    net_addr->inet.ip = 192 << 24 | 168 << 16 | 1 << 8 | last_digit;
    net_addr->inet.port = port;
  }

  nsCOMPtr<nsISocketFilter> udp_filter_;
  nsCOMPtr<nsISocketFilter> tcp_filter_;
  RefPtr<NrIceCtxHandler> ice_ctx_;
};
}  // end namespace

TEST_F(WebRtcIceGatherTest, TestGatherFakeStunServerHostnameNoResolver) {
  if (stun_server_hostname_.empty()) {
    return;
  }

  EnsurePeer();
  peer_->SetStunServer(stun_server_hostname_, kDefaultStunServerPort);
  Gather();
}

TEST_F(WebRtcIceGatherTest, TestGatherFakeStunServerTcpHostnameNoResolver) {
  if (stun_server_hostname_.empty()) {
    return;
  }

  EnsurePeer(ICE_TEST_PEER_OFFERER | ICE_TEST_PEER_ENABLED_TCP);
  peer_->SetStunServer(stun_server_hostname_, kDefaultStunServerPort,
    kNrIceTransportTcp);
  Gather();
  ASSERT_TRUE(StreamHasMatchingCandidate(0, " TCP "));
}

TEST_F(WebRtcIceGatherTest, TestGatherFakeStunServerIpAddress) {
  if (stun_server_address_.empty()) {
    return;
  }

  EnsurePeer();
  peer_->SetStunServer(stun_server_address_, kDefaultStunServerPort);
  peer_->SetFakeResolver(stun_server_address_, stun_server_hostname_);
  Gather();
}

TEST_F(WebRtcIceGatherTest, TestGatherStunServerIpAddressNoHost) {
  if (stun_server_address_.empty()) {
    return;
  }

  peer_ = MakeUnique<IceTestPeer>("P1", test_utils_, true, false, false, false, NrIceCtx::ICE_POLICY_NO_HOST);
  peer_->AddStream(1);
  peer_->SetStunServer(stun_server_address_, kDefaultStunServerPort);
  peer_->SetFakeResolver(stun_server_address_, stun_server_hostname_);
  Gather();
  ASSERT_FALSE(StreamHasMatchingCandidate(0, " host "));
}

TEST_F(WebRtcIceGatherTest, TestGatherFakeStunServerHostname) {
  if (stun_server_hostname_.empty()) {
    return;
  }

  EnsurePeer();
  peer_->SetStunServer(stun_server_hostname_, kDefaultStunServerPort);
  peer_->SetFakeResolver(stun_server_address_, stun_server_hostname_);
  Gather();
}

TEST_F(WebRtcIceGatherTest, TestGatherFakeStunBogusHostname) {
  EnsurePeer();
  peer_->SetStunServer(kBogusStunServerHostname, kDefaultStunServerPort);
  peer_->SetFakeResolver(stun_server_address_, stun_server_hostname_);
  Gather();
}

TEST_F(WebRtcIceGatherTest, TestGatherDNSStunServerIpAddress) {
  if (stun_server_address_.empty()) {
    return;
  }

  EnsurePeer();
  peer_->SetStunServer(stun_server_address_, kDefaultStunServerPort);
  peer_->SetDNSResolver();
  Gather();
  ASSERT_TRUE(StreamHasMatchingCandidate(0, " UDP "));
  ASSERT_TRUE(StreamHasMatchingCandidate(0, "typ srflx raddr"));
}

TEST_F(WebRtcIceGatherTest, TestGatherDNSStunServerIpAddressTcp) {
  if (stun_server_address_.empty()) {
    return;
  }

  EnsurePeer(ICE_TEST_PEER_OFFERER | ICE_TEST_PEER_ENABLED_TCP);
  peer_->SetStunServer(stun_server_address_, kDefaultStunServerPort,
    kNrIceTransportTcp);
  peer_->SetDNSResolver();
  Gather();
  ASSERT_TRUE(StreamHasMatchingCandidate(0, "tcptype passive"));
  ASSERT_FALSE(StreamHasMatchingCandidate(0, "tcptype passive", " 9 "));
  ASSERT_TRUE(StreamHasMatchingCandidate(0, "tcptype so"));
  ASSERT_FALSE(StreamHasMatchingCandidate(0, "tcptype so", " 9 "));
  ASSERT_TRUE(StreamHasMatchingCandidate(0, "tcptype active", " 9 "));
}

TEST_F(WebRtcIceGatherTest, TestGatherDNSStunServerHostname) {
  if (stun_server_hostname_.empty()) {
    return;
  }

  EnsurePeer();
  peer_->SetStunServer(stun_server_hostname_, kDefaultStunServerPort);
  peer_->SetDNSResolver();
  Gather();
  ASSERT_TRUE(StreamHasMatchingCandidate(0, " UDP "));
  ASSERT_TRUE(StreamHasMatchingCandidate(0, "typ srflx raddr"));
}

TEST_F(WebRtcIceGatherTest, TestGatherDNSStunServerHostnameTcp) {
  EnsurePeer(ICE_TEST_PEER_OFFERER | ICE_TEST_PEER_ENABLED_TCP);
  peer_->SetStunServer(stun_server_hostname_, kDefaultStunServerPort,
    kNrIceTransportTcp);
  peer_->SetDNSResolver();
  Gather();
  ASSERT_TRUE(StreamHasMatchingCandidate(0, "tcptype passive"));
  ASSERT_FALSE(StreamHasMatchingCandidate(0, "tcptype passive", " 9 "));
  ASSERT_TRUE(StreamHasMatchingCandidate(0, "tcptype so"));
  ASSERT_FALSE(StreamHasMatchingCandidate(0, "tcptype so", " 9 "));
  ASSERT_TRUE(StreamHasMatchingCandidate(0, "tcptype active", " 9 "));
}

TEST_F(WebRtcIceGatherTest, TestGatherDNSStunServerHostnameBothUdpTcp) {
  if (stun_server_hostname_.empty()) {
    return;
  }

  std::vector<NrIceStunServer> stun_servers;

  EnsurePeer(ICE_TEST_PEER_OFFERER | ICE_TEST_PEER_ENABLED_TCP);
  stun_servers.push_back(*NrIceStunServer::Create(stun_server_hostname_,
    kDefaultStunServerPort, kNrIceTransportUdp));
  stun_servers.push_back(*NrIceStunServer::Create(stun_server_hostname_,
    kDefaultStunServerPort, kNrIceTransportTcp));
  peer_->SetStunServers(stun_servers);
  peer_->SetDNSResolver();
  Gather();
  ASSERT_TRUE(StreamHasMatchingCandidate(0, " UDP "));
  ASSERT_TRUE(StreamHasMatchingCandidate(0, " TCP "));
}

TEST_F(WebRtcIceGatherTest, TestGatherDNSStunServerIpAddressBothUdpTcp) {
  if (stun_server_address_.empty()) {
    return;
  }

  std::vector<NrIceStunServer> stun_servers;

  EnsurePeer(ICE_TEST_PEER_OFFERER | ICE_TEST_PEER_ENABLED_TCP);
  stun_servers.push_back(*NrIceStunServer::Create(stun_server_address_,
    kDefaultStunServerPort, kNrIceTransportUdp));
  stun_servers.push_back(*NrIceStunServer::Create(stun_server_address_,
    kDefaultStunServerPort, kNrIceTransportTcp));
  peer_->SetStunServers(stun_servers);
  peer_->SetDNSResolver();
  Gather();
  ASSERT_TRUE(StreamHasMatchingCandidate(0, " UDP "));
  ASSERT_TRUE(StreamHasMatchingCandidate(0, " TCP "));
}

TEST_F(WebRtcIceGatherTest, TestGatherDNSStunBogusHostname) {
  EnsurePeer();
  peer_->SetStunServer(kBogusStunServerHostname, kDefaultStunServerPort);
  peer_->SetDNSResolver();
  Gather();
  ASSERT_TRUE(StreamHasMatchingCandidate(0, " UDP "));
}

TEST_F(WebRtcIceGatherTest, TestGatherDNSStunBogusHostnameTcp) {
  EnsurePeer(ICE_TEST_PEER_OFFERER | ICE_TEST_PEER_ENABLED_TCP);
  peer_->SetStunServer(kBogusStunServerHostname, kDefaultStunServerPort,
    kNrIceTransportTcp);
  peer_->SetDNSResolver();
  Gather();
  ASSERT_TRUE(StreamHasMatchingCandidate(0, " TCP "));
}

TEST_F(WebRtcIceGatherTest, TestDefaultCandidate) {
  EnsurePeer();
  peer_->SetStunServer(stun_server_hostname_, kDefaultStunServerPort);
  Gather();
  NrIceCandidate default_candidate;
  ASSERT_TRUE(NS_SUCCEEDED(peer_->GetDefaultCandidate(0, &default_candidate)));
}

TEST_F(WebRtcIceGatherTest, TestGatherTurn) {
  EnsurePeer();
  if (turn_server_.empty())
    return;
  peer_->SetTurnServer(turn_server_, kDefaultStunServerPort,
                       turn_user_, turn_password_, kNrIceTransportUdp);
  Gather();
}

TEST_F(WebRtcIceGatherTest, TestGatherTurnTcp) {
  EnsurePeer();
  if (turn_server_.empty())
    return;
  peer_->SetTurnServer(turn_server_, kDefaultStunServerPort,
                       turn_user_, turn_password_, kNrIceTransportTcp);
  Gather();
}

TEST_F(WebRtcIceGatherTest, TestGatherDisableComponent) {
  if (stun_server_hostname_.empty()) {
    return;
  }

  EnsurePeer();
  peer_->SetStunServer(stun_server_hostname_, kDefaultStunServerPort);
  peer_->AddStream(2);
  peer_->DisableComponent(1, 2);
  Gather();
  std::vector<std::string> candidates =
    peer_->GetCandidates(1);

  for (auto& candidate : candidates) {
    size_t sp1 = candidate.find(' ');
    ASSERT_EQ(0, candidate.compare(sp1+1, 1, "1", 1));
  }
}

TEST_F(WebRtcIceGatherTest, TestGatherVerifyNoLoopback) {
  Gather();
  ASSERT_FALSE(StreamHasMatchingCandidate(0, "127.0.0.1"));
}

TEST_F(WebRtcIceGatherTest, TestGatherAllowLoopback) {
  // Set up peer with loopback allowed.
  peer_ = MakeUnique<IceTestPeer>("P1", test_utils_, true, true);
  peer_->AddStream(1);
  Gather();
  ASSERT_TRUE(StreamHasMatchingCandidate(0, "127.0.0.1"));
}

TEST_F(WebRtcIceGatherTest, TestGatherTcpDisabled) {
  // Set up peer with tcp disabled.
  peer_ = MakeUnique<IceTestPeer>("P1", test_utils_, true, false, false);
  peer_->AddStream(1);
  Gather();
  ASSERT_FALSE(StreamHasMatchingCandidate(0, " TCP "));
  ASSERT_TRUE(StreamHasMatchingCandidate(0, " UDP "));
}

// Verify that a bogus candidate doesn't cause crashes on the
// main thread. See bug 856433.
TEST_F(WebRtcIceGatherTest, TestBogusCandidate) {
  Gather();
  peer_->ParseCandidate(0, kBogusIceCandidate);
}

TEST_F(WebRtcIceGatherTest, VerifyTestStunServer) {
  UseFakeStunUdpServerWithResponse("192.0.2.133", 3333);
  Gather();
  ASSERT_TRUE(StreamHasMatchingCandidate(0, " 192.0.2.133 3333 "));
}

TEST_F(WebRtcIceGatherTest, VerifyTestStunTcpServer) {
  UseFakeStunTcpServerWithResponse("192.0.2.233", 3333);
  Gather();
  ASSERT_TRUE(StreamHasMatchingCandidate(0, " 192.0.2.233 3333 typ srflx",
    " tcptype "));
}

TEST_F(WebRtcIceGatherTest, VerifyTestStunServerV6) {
  if (!TestStunServer::GetInstance(AF_INET6)) {
    // No V6 addresses
    return;
  }
  UseFakeStunUdpServerWithResponse("beef::", 3333);
  Gather();
  ASSERT_TRUE(StreamHasMatchingCandidate(0, " beef:: 3333 "));
}

TEST_F(WebRtcIceGatherTest, VerifyTestStunServerFQDN) {
  UseFakeStunUdpServerWithResponse("192.0.2.133", 3333, "stun.example.com");
  Gather();
  ASSERT_TRUE(StreamHasMatchingCandidate(0, " 192.0.2.133 3333 "));
}

TEST_F(WebRtcIceGatherTest, VerifyTestStunServerV6FQDN) {
  if (!TestStunServer::GetInstance(AF_INET6)) {
    // No V6 addresses
    return;
  }
  UseFakeStunUdpServerWithResponse("beef::", 3333, "stun.example.com");
  Gather();
  ASSERT_TRUE(StreamHasMatchingCandidate(0, " beef:: 3333 "));
}

TEST_F(WebRtcIceGatherTest, TestStunServerReturnsWildcardAddr) {
  UseFakeStunUdpServerWithResponse("0.0.0.0", 3333);
  Gather(kDefaultTimeout * 3);
  ASSERT_FALSE(StreamHasMatchingCandidate(0, " 0.0.0.0 "));
}

TEST_F(WebRtcIceGatherTest, TestStunServerReturnsWildcardAddrV6) {
  if (!TestStunServer::GetInstance(AF_INET6)) {
    // No V6 addresses
    return;
  }
  UseFakeStunUdpServerWithResponse("::", 3333);
  Gather(kDefaultTimeout * 3);
  ASSERT_FALSE(StreamHasMatchingCandidate(0, " :: "));
}

TEST_F(WebRtcIceGatherTest, TestStunServerReturnsPort0) {
  UseFakeStunUdpServerWithResponse("192.0.2.133", 0);
  Gather(kDefaultTimeout * 3);
  ASSERT_FALSE(StreamHasMatchingCandidate(0, " 192.0.2.133 0 "));
}

TEST_F(WebRtcIceGatherTest, TestStunServerReturnsLoopbackAddr) {
  UseFakeStunUdpServerWithResponse("127.0.0.133", 3333);
  Gather(kDefaultTimeout * 3);
  ASSERT_FALSE(StreamHasMatchingCandidate(0, " 127.0.0.133 "));
}

TEST_F(WebRtcIceGatherTest, TestStunServerReturnsLoopbackAddrV6) {
  if (!TestStunServer::GetInstance(AF_INET6)) {
    // No V6 addresses
    return;
  }
  UseFakeStunUdpServerWithResponse("::1", 3333);
  Gather(kDefaultTimeout * 3);
  ASSERT_FALSE(StreamHasMatchingCandidate(0, " ::1 "));
}

TEST_F(WebRtcIceGatherTest, TestStunServerTrickle) {
  UseFakeStunUdpServerWithResponse("192.0.2.1", 3333);
  TestStunServer::GetInstance(AF_INET)->SetDropInitialPackets(3);
  Gather(0);
  ASSERT_FALSE(StreamHasMatchingCandidate(0, "192.0.2.1"));
  WaitForGather();
  ASSERT_TRUE(StreamHasMatchingCandidate(0, "192.0.2.1"));
}

// Test no host with our fake STUN server and apparently NATted.
TEST_F(WebRtcIceGatherTest, TestFakeStunServerNatedNoHost) {
  peer_ = MakeUnique<IceTestPeer>("P1", test_utils_, true, false, false, false, NrIceCtx::ICE_POLICY_NO_HOST);
  peer_->AddStream(1);
  UseFakeStunUdpServerWithResponse("192.0.2.1", 3333);
  Gather(0);
  WaitForGather();
  DumpCandidates(0);
  ASSERT_FALSE(StreamHasMatchingCandidate(0, "host"));
  ASSERT_TRUE(StreamHasMatchingCandidate(0, "srflx"));
  NrIceCandidate default_candidate;
  nsresult rv = peer_->GetDefaultCandidate(0, &default_candidate);
  if (NS_SUCCEEDED(rv)) {
    ASSERT_NE(NrIceCandidate::ICE_HOST, default_candidate.type);
  }
}

// Test no host with our fake STUN server and apparently non-NATted.
TEST_F(WebRtcIceGatherTest, TestFakeStunServerNoNatNoHost) {
  peer_ = MakeUnique<IceTestPeer>("P1", test_utils_, true, false, false, false, NrIceCtx::ICE_POLICY_NO_HOST);
  peer_->AddStream(1);
  UseTestStunServer();
  Gather(0);
  WaitForGather();
  DumpCandidates(0);
  ASSERT_FALSE(StreamHasMatchingCandidate(0, "host"));
  ASSERT_TRUE(StreamHasMatchingCandidate(0, "srflx"));
}

TEST_F(WebRtcIceGatherTest, TestStunTcpServerTrickle) {
  UseFakeStunTcpServerWithResponse("192.0.3.1", 3333);
  TestStunTcpServer::GetInstance(AF_INET)->SetDelay(500);
  Gather(0);
  ASSERT_FALSE(StreamHasMatchingCandidate(0, " 192.0.3.1 ", " tcptype "));
  WaitForGather();
  ASSERT_TRUE(StreamHasMatchingCandidate(0, " 192.0.3.1 ", " tcptype "));
}

TEST_F(WebRtcIceGatherTest, TestStunTcpAndUdpServerTrickle) {
  UseFakeStunUdpTcpServersWithResponse("192.0.2.1", 3333, "192.0.3.1", 3333);
  TestStunServer::GetInstance(AF_INET)->SetDropInitialPackets(3);
  TestStunTcpServer::GetInstance(AF_INET)->SetDelay(500);
  Gather(0);
  ASSERT_FALSE(StreamHasMatchingCandidate(0, "192.0.2.1", "UDP"));
  ASSERT_FALSE(StreamHasMatchingCandidate(0, " 192.0.3.1 ", " tcptype "));
  WaitForGather();
  ASSERT_TRUE(StreamHasMatchingCandidate(0, "192.0.2.1", "UDP"));
  ASSERT_TRUE(StreamHasMatchingCandidate(0, " 192.0.3.1 ", " tcptype "));
}

TEST_F(WebRtcIceGatherTest, TestSetIceControlling) {
  EnsurePeer();
  peer_->SetControlling(NrIceCtx::ICE_CONTROLLING);
  NrIceCtx::Controlling controlling = peer_->GetControlling();
  ASSERT_EQ(NrIceCtx::ICE_CONTROLLING, controlling);
  // SetControlling should only allow setting this once
  peer_->SetControlling(NrIceCtx::ICE_CONTROLLED);
  controlling = peer_->GetControlling();
  ASSERT_EQ(NrIceCtx::ICE_CONTROLLING, controlling);
}

TEST_F(WebRtcIceGatherTest, TestSetIceControlled) {
  EnsurePeer();
  peer_->SetControlling(NrIceCtx::ICE_CONTROLLED);
  NrIceCtx::Controlling controlling = peer_->GetControlling();
  ASSERT_EQ(NrIceCtx::ICE_CONTROLLED, controlling);
  // SetControlling should only allow setting this once
  peer_->SetControlling(NrIceCtx::ICE_CONTROLLING);
  controlling = peer_->GetControlling();
  ASSERT_EQ(NrIceCtx::ICE_CONTROLLED, controlling);
}

TEST_F(WebRtcIceConnectTest, TestGather) {
  AddStream(1);
  ASSERT_TRUE(Gather());
}

TEST_F(WebRtcIceConnectTest, TestGatherTcp) {
  Init(false, true);
  AddStream(1);
  ASSERT_TRUE(Gather());
}

TEST_F(WebRtcIceConnectTest, TestGatherAutoPrioritize) {
  Init(false, false);
  AddStream(1);
  ASSERT_TRUE(Gather());
}


TEST_F(WebRtcIceConnectTest, TestConnect) {
  AddStream(1);
  ASSERT_TRUE(Gather());
  Connect();
}


TEST_F(WebRtcIceConnectTest, TestConnectRestartIce) {
  AddStream(1);
  ASSERT_TRUE(Gather());
  Connect();
  SendReceive(p1_.get(), p2_.get());

  p2_->RestartIce();
  ASSERT_FALSE(p2_->gathering_complete());

  // verify p1 and p2 streams are still connected after restarting ice on p2
  SendReceive(p1_.get(), p2_.get());

  mozilla::UniquePtr<IceTestPeer> p3_;
  p3_ = MakeUnique<IceTestPeer>("P3", test_utils_, true, false, false, false);
  InitPeer(p3_.get());
  p3_->AddStream(1);

  p2_->AddStream(1);
  ASSERT_TRUE(GatherCallerAndCallee(p2_.get(), p3_.get()));
  std::cout << "-------------------------------------------------" << std::endl;
  ConnectCallerAndCallee(p3_.get(), p2_.get());
  SendReceive(p1_.get(), p2_.get()); // p1 and p2 still connected
  SendReceive(p3_.get(), p2_.get()); // p3 and p2 are now connected

  p2_->FinalizeIceRestart();
  SendReceive(p3_.get(), p2_.get()); // p3 and p2 are still connected

  SendReceive(p1_.get(), p2_.get(), false, true); // p1 and p2 not connected

  p3_ = nullptr;
}

TEST_F(WebRtcIceConnectTest, TestConnectRestartIceThenAbort) {
  AddStream(1);
  ASSERT_TRUE(Gather());
  Connect();
  SendReceive(p1_.get(), p2_.get());

  p2_->RestartIce();
  ASSERT_FALSE(p2_->gathering_complete());

  // verify p1 and p2 streams are still connected after restarting ice on p2
  SendReceive(p1_.get(), p2_.get());

  mozilla::UniquePtr<IceTestPeer> p3_;
  p3_ = MakeUnique<IceTestPeer>("P3", test_utils_, true, false, false, false);
  InitPeer(p3_.get());
  p3_->AddStream(1);

  p2_->AddStream(1);
  ASSERT_TRUE(GatherCallerAndCallee(p2_.get(), p3_.get()));
  std::cout << "-------------------------------------------------" << std::endl;
  ConnectCallerAndCallee(p3_.get(), p2_.get());
  SendReceive(p1_.get(), p2_.get()); // p1 and p2 still connected
  SendReceive(p3_.get(), p2_.get()); // p3 and p2 are now connected

  p2_->RollbackIceRestart();
  SendReceive(p1_.get(), p2_.get()); // p1 and p2 are still connected

  SendReceive(p3_.get(), p2_.get(), false, true); // p3 and p2 not connected

  p3_ = nullptr;
}

TEST_F(WebRtcIceConnectTest, TestConnectSetControllingAfterIceRestart) {
  AddStream(1);
  ASSERT_TRUE(Gather());
  // Just for fun lets do this with switched rolls
  p1_->SetControlling(NrIceCtx::ICE_CONTROLLED);
  p2_->SetControlling(NrIceCtx::ICE_CONTROLLING);
  Connect();
  SendReceive(p1_.get(), p2_.get());
  // Set rolls should not switch by connecting
  ASSERT_EQ(NrIceCtx::ICE_CONTROLLED, p1_->GetControlling());
  ASSERT_EQ(NrIceCtx::ICE_CONTROLLING, p2_->GetControlling());

  p2_->RestartIce();
  ASSERT_FALSE(p2_->gathering_complete());
  // ICE restart should allow us to set control role again
  p2_->SetControlling(NrIceCtx::ICE_CONTROLLED);
  ASSERT_EQ(NrIceCtx::ICE_CONTROLLED, p2_->GetControlling());
  // But still only allowed to set control role once
  p2_->SetControlling(NrIceCtx::ICE_CONTROLLING);
  ASSERT_EQ(NrIceCtx::ICE_CONTROLLED, p2_->GetControlling());

  mozilla::UniquePtr<IceTestPeer> p3_;
  p3_ = MakeUnique<IceTestPeer>("P3", test_utils_, true, false, false, false);
  InitPeer(p3_.get());
  p3_->AddStream(1);
  // Set control role for p3 accordingly (w/o role conflict)
  p3_->SetControlling(NrIceCtx::ICE_CONTROLLING);
  ASSERT_EQ(NrIceCtx::ICE_CONTROLLING, p3_->GetControlling());

  p2_->AddStream(1);
  ASSERT_TRUE(GatherCallerAndCallee(p2_.get(), p3_.get()));
  std::cout << "-------------------------------------------------" << std::endl;
  ConnectCallerAndCallee(p3_.get(), p2_.get());
  // Again connecting should not result in role switch
  ASSERT_EQ(NrIceCtx::ICE_CONTROLLED, p2_->GetControlling());
  ASSERT_EQ(NrIceCtx::ICE_CONTROLLING, p3_->GetControlling());

  p2_->FinalizeIceRestart();
  // And again we are not allowed to switch roles at this point any more
  p2_->SetControlling(NrIceCtx::ICE_CONTROLLING);
  ASSERT_EQ(NrIceCtx::ICE_CONTROLLED, p2_->GetControlling());
  p3_->SetControlling(NrIceCtx::ICE_CONTROLLED);
  ASSERT_EQ(NrIceCtx::ICE_CONTROLLING, p3_->GetControlling());

  p3_ = nullptr;
}

TEST_F(WebRtcIceConnectTest, TestConnectTcp) {
  Init(false, true);
  AddStream(1);
  ASSERT_TRUE(Gather());
  SetCandidateFilter(IsTcpCandidate);
  SetExpectedTypes(NrIceCandidate::Type::ICE_HOST,
    NrIceCandidate::Type::ICE_HOST, kNrIceTransportTcp);
  Connect();
}

//TCP SO tests works on localhost only with delay applied:
//  tc qdisc add dev lo root netem delay 10ms
TEST_F(WebRtcIceConnectTest, DISABLED_TestConnectTcpSo) {
  Init(false, true);
  AddStream(1);
  ASSERT_TRUE(Gather());
  SetCandidateFilter(IsTcpSoCandidate);
  SetExpectedTypes(NrIceCandidate::Type::ICE_HOST,
    NrIceCandidate::Type::ICE_HOST, kNrIceTransportTcp);
  Connect();
}

// Disabled because this breaks with hairpinning.
TEST_F(WebRtcIceConnectTest, DISABLED_TestConnectNoHost) {
  Init(false, false, false, NrIceCtx::ICE_POLICY_NO_HOST);
  AddStream(1);
  ASSERT_TRUE(Gather());
  SetExpectedTypes(NrIceCandidate::Type::ICE_SERVER_REFLEXIVE,
    NrIceCandidate::Type::ICE_SERVER_REFLEXIVE, kNrIceTransportTcp);
  Connect();
}

TEST_F(WebRtcIceConnectTest, TestLoopbackOnlySortOf) {
  Init(true, false, false);
  AddStream(1);
  SetCandidateFilter(IsLoopbackCandidate);
  ASSERT_TRUE(Gather());
  SetExpectedRemoteCandidateAddr("127.0.0.1");
  Connect();
}

TEST_F(WebRtcIceConnectTest, TestConnectBothControllingP1Wins) {
  AddStream(1);
  p1_->SetTiebreaker(1);
  p2_->SetTiebreaker(0);
  ASSERT_TRUE(Gather());
  p1_->SetControlling(NrIceCtx::ICE_CONTROLLING);
  p2_->SetControlling(NrIceCtx::ICE_CONTROLLING);
  Connect();
}

TEST_F(WebRtcIceConnectTest, TestConnectBothControllingP2Wins) {
  AddStream(1);
  p1_->SetTiebreaker(0);
  p2_->SetTiebreaker(1);
  ASSERT_TRUE(Gather());
  p1_->SetControlling(NrIceCtx::ICE_CONTROLLING);
  p2_->SetControlling(NrIceCtx::ICE_CONTROLLING);
  Connect();
}

TEST_F(WebRtcIceConnectTest, TestConnectIceLiteOfferer) {
  AddStream(1);
  ASSERT_TRUE(Gather());
  p1_->SimulateIceLite();
  Connect();
}

TEST_F(WebRtcIceConnectTest, TestTrickleBothControllingP1Wins) {
  AddStream(1);
  p1_->SetTiebreaker(1);
  p2_->SetTiebreaker(0);
  ASSERT_TRUE(Gather());
  p1_->SetControlling(NrIceCtx::ICE_CONTROLLING);
  p2_->SetControlling(NrIceCtx::ICE_CONTROLLING);
  ConnectTrickle();
  SimulateTrickle(0);
  WaitForConnected(1000);
  AssertCheckingReached();
}

TEST_F(WebRtcIceConnectTest, TestTrickleBothControllingP2Wins) {
  AddStream(1);
  p1_->SetTiebreaker(0);
  p2_->SetTiebreaker(1);
  ASSERT_TRUE(Gather());
  p1_->SetControlling(NrIceCtx::ICE_CONTROLLING);
  p2_->SetControlling(NrIceCtx::ICE_CONTROLLING);
  ConnectTrickle();
  SimulateTrickle(0);
  WaitForConnected(1000);
  AssertCheckingReached();
}

TEST_F(WebRtcIceConnectTest, TestTrickleIceLiteOfferer) {
  AddStream(1);
  ASSERT_TRUE(Gather());
  p1_->SimulateIceLite();
  ConnectTrickle();
  SimulateTrickle(0);
  WaitForConnected(1000);
  AssertCheckingReached();
}

TEST_F(WebRtcIceConnectTest, TestGatherFullCone) {
  UseNat();
  AddStream(1);
  ASSERT_TRUE(Gather());
}

TEST_F(WebRtcIceConnectTest, TestGatherFullConeAutoPrioritize) {
  UseNat();
  Init(true, false);
  AddStream(1);
  ASSERT_TRUE(Gather());
}


TEST_F(WebRtcIceConnectTest, TestConnectFullCone) {
  UseNat();
  AddStream(1);
  SetExpectedTypes(NrIceCandidate::Type::ICE_SERVER_REFLEXIVE,
                   NrIceCandidate::Type::ICE_SERVER_REFLEXIVE);
  ASSERT_TRUE(Gather());
  Connect();
}

TEST_F(WebRtcIceConnectTest, TestConnectNoNatNoHost) {
  Init(false, false, false, NrIceCtx::ICE_POLICY_NO_HOST);
  AddStream(1);
  UseTestStunServer();
  // Because we are connecting from our host candidate to the
  // other side's apparent srflx (which is also their host)
  // we see a host/srflx pair.
  SetExpectedTypes(NrIceCandidate::Type::ICE_HOST,
                   NrIceCandidate::Type::ICE_SERVER_REFLEXIVE);
  ASSERT_TRUE(Gather());
  Connect();
}

TEST_F(WebRtcIceConnectTest, TestConnectFullConeNoHost) {
  UseNat();
  Init(false, false, false, NrIceCtx::ICE_POLICY_NO_HOST);
  AddStream(1);
  UseTestStunServer();
  SetExpectedTypes(NrIceCandidate::Type::ICE_SERVER_REFLEXIVE,
                   NrIceCandidate::Type::ICE_SERVER_REFLEXIVE);
  ASSERT_TRUE(Gather());
  Connect();
}

TEST_F(WebRtcIceConnectTest, TestGatherAddressRestrictedCone) {
  UseNat();
  SetFilteringType(TestNat::ADDRESS_DEPENDENT);
  SetMappingType(TestNat::ENDPOINT_INDEPENDENT);
  AddStream(1);
  ASSERT_TRUE(Gather());
}

TEST_F(WebRtcIceConnectTest, TestConnectAddressRestrictedCone) {
  UseNat();
  SetFilteringType(TestNat::ADDRESS_DEPENDENT);
  SetMappingType(TestNat::ENDPOINT_INDEPENDENT);
  AddStream(1);
  SetExpectedTypes(NrIceCandidate::Type::ICE_SERVER_REFLEXIVE,
                   NrIceCandidate::Type::ICE_SERVER_REFLEXIVE);
  ASSERT_TRUE(Gather());
  Connect();
}

TEST_F(WebRtcIceConnectTest, TestGatherPortRestrictedCone) {
  UseNat();
  SetFilteringType(TestNat::PORT_DEPENDENT);
  SetMappingType(TestNat::ENDPOINT_INDEPENDENT);
  AddStream(1);
  ASSERT_TRUE(Gather());
}

TEST_F(WebRtcIceConnectTest, TestConnectPortRestrictedCone) {
  UseNat();
  SetFilteringType(TestNat::PORT_DEPENDENT);
  SetMappingType(TestNat::ENDPOINT_INDEPENDENT);
  AddStream(1);
  SetExpectedTypes(NrIceCandidate::Type::ICE_SERVER_REFLEXIVE,
                   NrIceCandidate::Type::ICE_SERVER_REFLEXIVE);
  ASSERT_TRUE(Gather());
  Connect();
}

TEST_F(WebRtcIceConnectTest, TestGatherSymmetricNat) {
  UseNat();
  SetFilteringType(TestNat::PORT_DEPENDENT);
  SetMappingType(TestNat::PORT_DEPENDENT);
  AddStream(1);
  ASSERT_TRUE(Gather());
}

TEST_F(WebRtcIceConnectTest, TestConnectSymmetricNat) {
  if (turn_server_.empty())
    return;

  UseNat();
  SetFilteringType(TestNat::PORT_DEPENDENT);
  SetMappingType(TestNat::PORT_DEPENDENT);
  AddStream(1);
  p1_->SetExpectedTypes(NrIceCandidate::Type::ICE_RELAYED,
                        NrIceCandidate::Type::ICE_RELAYED);
  p2_->SetExpectedTypes(NrIceCandidate::Type::ICE_RELAYED,
                        NrIceCandidate::Type::ICE_RELAYED);
  SetTurnServer(turn_server_, kDefaultStunServerPort,
                turn_user_, turn_password_);
  ASSERT_TRUE(Gather());
  Connect();
}

TEST_F(WebRtcIceConnectTest, TestConnectSymmetricNatAndNoNat) {
  p1_ = MakeUnique<IceTestPeer>("P1", test_utils_, true, false, false);
  p1_->UseNat();
  p1_->SetFilteringType(TestNat::PORT_DEPENDENT);
  p1_->SetMappingType(TestNat::PORT_DEPENDENT);

  p2_ = MakeUnique<IceTestPeer>("P2", test_utils_, false, false, false);
  initted_ = true;

  AddStream(1);
  p1_->SetExpectedTypes(NrIceCandidate::Type::ICE_PEER_REFLEXIVE,
                        NrIceCandidate::Type::ICE_HOST);
  p2_->SetExpectedTypes(NrIceCandidate::Type::ICE_HOST,
                        NrIceCandidate::Type::ICE_PEER_REFLEXIVE);
  ASSERT_TRUE(Gather());
  Connect();
}

TEST_F(WebRtcIceConnectTest, TestGatherNatBlocksUDP) {
  if (turn_server_.empty())
    return;

  UseNat();
  BlockUdp();
  AddStream(1);
  std::vector<NrIceTurnServer> turn_servers;
  std::vector<unsigned char> password_vec(turn_password_.begin(),
                                          turn_password_.end());
  turn_servers.push_back(
      *NrIceTurnServer::Create(turn_server_, kDefaultStunServerPort,
                               turn_user_, password_vec, kNrIceTransportTcp));
  turn_servers.push_back(
      *NrIceTurnServer::Create(turn_server_, kDefaultStunServerPort,
                               turn_user_, password_vec, kNrIceTransportUdp));
  SetTurnServers(turn_servers);
  // We have to wait for the UDP-based stuff to time out.
  ASSERT_TRUE(Gather(kDefaultTimeout * 3));
}

TEST_F(WebRtcIceConnectTest, TestConnectNatBlocksUDP) {
  if (turn_server_.empty())
    return;

  UseNat();
  BlockUdp();
  AddStream(1);
  std::vector<NrIceTurnServer> turn_servers;
  std::vector<unsigned char> password_vec(turn_password_.begin(),
                                          turn_password_.end());
  turn_servers.push_back(
      *NrIceTurnServer::Create(turn_server_, kDefaultStunServerPort,
                               turn_user_, password_vec, kNrIceTransportTcp));
  turn_servers.push_back(
      *NrIceTurnServer::Create(turn_server_, kDefaultStunServerPort,
                               turn_user_, password_vec, kNrIceTransportUdp));
  SetTurnServers(turn_servers);
  p1_->SetExpectedTypes(NrIceCandidate::Type::ICE_RELAYED,
                        NrIceCandidate::Type::ICE_RELAYED,
                        kNrIceTransportTcp);
  p2_->SetExpectedTypes(NrIceCandidate::Type::ICE_RELAYED,
                        NrIceCandidate::Type::ICE_RELAYED,
                        kNrIceTransportTcp);
  ASSERT_TRUE(Gather(kDefaultTimeout * 3));
  Connect();
}

TEST_F(WebRtcIceConnectTest, TestConnectTwoComponents) {
  AddStream(2);
  ASSERT_TRUE(Gather());
  Connect();
}

TEST_F(WebRtcIceConnectTest, TestConnectTwoComponentsDisableSecond) {
  AddStream(2);
  ASSERT_TRUE(Gather());
  p1_->DisableComponent(0, 2);
  p2_->DisableComponent(0, 2);
  Connect();
}


TEST_F(WebRtcIceConnectTest, TestConnectP2ThenP1) {
  AddStream(1);
  ASSERT_TRUE(Gather());
  ConnectP2();
  PR_Sleep(1000);
  ConnectP1();
  WaitForConnectedStreams();
}

TEST_F(WebRtcIceConnectTest, TestConnectP2ThenP1Trickle) {
  AddStream(1);
  ASSERT_TRUE(Gather());
  ConnectP2();
  PR_Sleep(1000);
  ConnectP1(TRICKLE_SIMULATE);
  SimulateTrickleP1(0);
  WaitForConnectedStreams();
}

TEST_F(WebRtcIceConnectTest, TestConnectP2ThenP1TrickleTwoComponents) {
  AddStream(1);
  AddStream(2);
  ASSERT_TRUE(Gather());
  ConnectP2();
  PR_Sleep(1000);
  ConnectP1(TRICKLE_SIMULATE);
  SimulateTrickleP1(0);
  std::cerr << "Sleeping between trickle streams" << std::endl;
  PR_Sleep(1000);  // Give this some time to settle but not complete
                   // all of ICE.
  SimulateTrickleP1(1);
  WaitForConnectedStreams(2);
}

TEST_F(WebRtcIceConnectTest, TestConnectAutoPrioritize) {
  Init(false, false);
  AddStream(1);
  ASSERT_TRUE(Gather());
  Connect();
}

TEST_F(WebRtcIceConnectTest, TestConnectTrickleOneStreamOneComponent) {
  AddStream(1);
  ASSERT_TRUE(Gather());
  ConnectTrickle();
  SimulateTrickle(0);
  WaitForConnected(1000);
  AssertCheckingReached();
}

TEST_F(WebRtcIceConnectTest, TestConnectTrickleTwoStreamsOneComponent) {
  AddStream(1);
  AddStream(1);
  ASSERT_TRUE(Gather());
  ConnectTrickle();
  SimulateTrickle(0);
  SimulateTrickle(1);
  WaitForConnected(1000);
  AssertCheckingReached();
}

void RealisticTrickleDelay(
    std::vector<SchedulableTrickleCandidate*>& candidates) {
  for (size_t i = 0; i < candidates.size(); ++i) {
    SchedulableTrickleCandidate* cand = candidates[i];
    if (cand->IsHost()) {
      cand->Schedule(i*10);
    } else if (cand->IsReflexive()) {
      cand->Schedule(i*10 + 100);
    } else if (cand->IsRelay()) {
      cand->Schedule(i*10 + 200);
    }
  }
}

void DelayRelayCandidates(
    std::vector<SchedulableTrickleCandidate*>& candidates,
    unsigned int ms) {
  for (auto& candidate : candidates) {
    if (candidate->IsRelay()) {
      candidate->Schedule(ms);
    } else {
      candidate->Schedule(0);
    }
  }
}

void AddNonPairableCandidates(
    std::vector<SchedulableTrickleCandidate*>& candidates,
    IceTestPeer *peer, size_t stream, int net_type,
    MtransportTestUtils* test_utils_) {
  for (int i=1; i<5; i++) {
    if (net_type == i)
      continue;
    switch (i) {
      case 1:
        candidates.push_back(new SchedulableTrickleCandidate(peer, stream,
                   "candidate:0 1 UDP 2113601790 10.0.0.1 12345 typ host",
                   test_utils_));
        break;
      case 2:
        candidates.push_back(new SchedulableTrickleCandidate(peer, stream,
                   "candidate:0 1 UDP 2113601791 172.16.1.1 12345 typ host",
                   test_utils_));
        break;
      case 3:
        candidates.push_back(new SchedulableTrickleCandidate(peer, stream,
                   "candidate:0 1 UDP 2113601792 192.168.0.1 12345 typ host",
                   test_utils_));
        break;
      case 4:
        candidates.push_back(new SchedulableTrickleCandidate(peer, stream,
                   "candidate:0 1 UDP 2113601793 100.64.1.1 12345 typ host",
                   test_utils_));
        break;
      default:
        UNIMPLEMENTED;
    }
  }

  for (auto i = candidates.rbegin(); i != candidates.rend(); ++i) {
    std::cerr << "Scheduling candidate: " << (*i)->Candidate().c_str() << std::endl;
    (*i)->Schedule(0);
  }
}

void DropTrickleCandidates(
    std::vector<SchedulableTrickleCandidate*>& candidates) {
}

TEST_F(WebRtcIceConnectTest, TestConnectTrickleAddStreamDuringICE) {
  AddStream(1);
  ASSERT_TRUE(Gather());
  ConnectTrickle();
  RealisticTrickleDelay(p1_->ControlTrickle(0));
  RealisticTrickleDelay(p2_->ControlTrickle(0));
  AddStream(1);
  RealisticTrickleDelay(p1_->ControlTrickle(1));
  RealisticTrickleDelay(p2_->ControlTrickle(1));
  WaitForConnected(1000);
  AssertCheckingReached();
}

TEST_F(WebRtcIceConnectTest, TestConnectTrickleAddStreamAfterICE) {
  AddStream(1);
  ASSERT_TRUE(Gather());
  ConnectTrickle();
  RealisticTrickleDelay(p1_->ControlTrickle(0));
  RealisticTrickleDelay(p2_->ControlTrickle(0));
  WaitForConnected(1000);
  AddStream(1);
  ASSERT_TRUE(Gather());
  ConnectTrickle();
  RealisticTrickleDelay(p1_->ControlTrickle(1));
  RealisticTrickleDelay(p2_->ControlTrickle(1));
  WaitForConnected(1000);
  AssertCheckingReached();
}

TEST_F(WebRtcIceConnectTest, RemoveStream) {
  AddStream(1);
  AddStream(1);
  ASSERT_TRUE(Gather());
  ConnectTrickle();
  RealisticTrickleDelay(p1_->ControlTrickle(0));
  RealisticTrickleDelay(p2_->ControlTrickle(0));
  RealisticTrickleDelay(p1_->ControlTrickle(1));
  RealisticTrickleDelay(p2_->ControlTrickle(1));
  WaitForConnected(1000);

  RemoveStream(0);
  ASSERT_TRUE(Gather());
  ConnectTrickle();
}

TEST_F(WebRtcIceConnectTest, P1NoTrickle) {
  AddStream(1);
  ASSERT_TRUE(Gather());
  ConnectTrickle();
  DropTrickleCandidates(p1_->ControlTrickle(0));
  RealisticTrickleDelay(p2_->ControlTrickle(0));
  WaitForConnected(1000);
}

TEST_F(WebRtcIceConnectTest, P2NoTrickle) {
  AddStream(1);
  ASSERT_TRUE(Gather());
  ConnectTrickle();
  RealisticTrickleDelay(p1_->ControlTrickle(0));
  DropTrickleCandidates(p2_->ControlTrickle(0));
  WaitForConnected(1000);
}

TEST_F(WebRtcIceConnectTest, RemoveAndAddStream) {
  AddStream(1);
  AddStream(1);
  ASSERT_TRUE(Gather());
  ConnectTrickle();
  RealisticTrickleDelay(p1_->ControlTrickle(0));
  RealisticTrickleDelay(p2_->ControlTrickle(0));
  RealisticTrickleDelay(p1_->ControlTrickle(1));
  RealisticTrickleDelay(p2_->ControlTrickle(1));
  WaitForConnected(1000);

  RemoveStream(0);
  AddStream(1);
  ASSERT_TRUE(Gather());
  ConnectTrickle();
  RealisticTrickleDelay(p1_->ControlTrickle(2));
  RealisticTrickleDelay(p2_->ControlTrickle(2));
  WaitForConnected(1000);
}

TEST_F(WebRtcIceConnectTest, RemoveStreamBeforeGather) {
  AddStream(1);
  AddStream(1);
  ASSERT_TRUE(Gather(0));
  RemoveStream(0);
  WaitForGather();
  ConnectTrickle();
  RealisticTrickleDelay(p1_->ControlTrickle(1));
  RealisticTrickleDelay(p2_->ControlTrickle(1));
  WaitForConnected(1000);
}

TEST_F(WebRtcIceConnectTest, RemoveStreamDuringGather) {
  AddStream(1);
  AddStream(1);
  RemoveStream(0);
  ASSERT_TRUE(Gather());
  ConnectTrickle();
  RealisticTrickleDelay(p1_->ControlTrickle(1));
  RealisticTrickleDelay(p2_->ControlTrickle(1));
  WaitForConnected(1000);
}

TEST_F(WebRtcIceConnectTest, RemoveStreamDuringConnect) {
  AddStream(1);
  AddStream(1);
  ASSERT_TRUE(Gather());
  ConnectTrickle();
  RealisticTrickleDelay(p1_->ControlTrickle(0));
  RealisticTrickleDelay(p2_->ControlTrickle(0));
  RealisticTrickleDelay(p1_->ControlTrickle(1));
  RealisticTrickleDelay(p2_->ControlTrickle(1));
  RemoveStream(0);
  WaitForConnected(1000);
}

TEST_F(WebRtcIceConnectTest, TestConnectRealTrickleOneStreamOneComponent) {
  AddStream(1);
  AddStream(1);
  ASSERT_TRUE(Gather(0));
  ConnectTrickle(TRICKLE_REAL);
  WaitForConnected();
  WaitForGather();  // ICE can complete before we finish gathering.
  AssertCheckingReached();
}

TEST_F(WebRtcIceConnectTest, TestSendReceive) {
  AddStream(1);
  ASSERT_TRUE(Gather());
  Connect();
  SendReceive();
}

TEST_F(WebRtcIceConnectTest, TestSendReceiveTcp) {
  Init(false, true);
  AddStream(1);
  ASSERT_TRUE(Gather());
  SetCandidateFilter(IsTcpCandidate);
  SetExpectedTypes(NrIceCandidate::Type::ICE_HOST,
    NrIceCandidate::Type::ICE_HOST, kNrIceTransportTcp);
  Connect();
  SendReceive();
}

//TCP SO tests works on localhost only with delay applied:
//  tc qdisc add dev lo root netem delay 10ms
TEST_F(WebRtcIceConnectTest, DISABLED_TestSendReceiveTcpSo) {
  Init(false, true);
  AddStream(1);
  ASSERT_TRUE(Gather());
  SetCandidateFilter(IsTcpSoCandidate);
  SetExpectedTypes(NrIceCandidate::Type::ICE_HOST,
    NrIceCandidate::Type::ICE_HOST, kNrIceTransportTcp);
  Connect();
  SendReceive();
}

TEST_F(WebRtcIceConnectTest, TestConsent) {
  AddStream(1);
  SetupAndCheckConsent();
  PR_Sleep(1500);
  AssertConsentRefresh();
  SendReceive();
}

TEST_F(WebRtcIceConnectTest, TestConsentTcp) {
  Init(false, true);
  AddStream(1);
  SetCandidateFilter(IsTcpCandidate);
  SetExpectedTypes(NrIceCandidate::Type::ICE_HOST,
    NrIceCandidate::Type::ICE_HOST, kNrIceTransportTcp);
  SetupAndCheckConsent();
  PR_Sleep(1500);
  AssertConsentRefresh();
  SendReceive();
}

TEST_F(WebRtcIceConnectTest, TestConsentIntermittent) {
  AddStream(1);
  SetupAndCheckConsent();
  p1_->SetBlockStun(true);
  p2_->SetBlockStun(true);
  WaitForDisconnected();
  AssertConsentRefresh(CONSENT_STALE);
  SendReceive();
  p1_->SetBlockStun(false);
  p2_->SetBlockStun(false);
  WaitForConnected();
  AssertConsentRefresh();
  SendReceive();
  p1_->SetBlockStun(true);
  p2_->SetBlockStun(true);
  WaitForDisconnected();
  AssertConsentRefresh(CONSENT_STALE);
  SendReceive();
  p1_->SetBlockStun(false);
  p2_->SetBlockStun(false);
  WaitForConnected();
  AssertConsentRefresh();
}

TEST_F(WebRtcIceConnectTest, TestConsentTimeout) {
  AddStream(1);
  SetupAndCheckConsent();
  p1_->SetBlockStun(true);
  p2_->SetBlockStun(true);
  WaitForDisconnected();
  AssertConsentRefresh(CONSENT_STALE);
  SendReceive();
  WaitForFailed();
  AssertConsentRefresh(CONSENT_EXPIRED);
  SendFailure();
}

TEST_F(WebRtcIceConnectTest, TestConsentDelayed) {
  AddStream(1);
  SetupAndCheckConsent();
  /* Note: We don't have a list of STUN transaction IDs of the previously timed
           out consent requests. Thus responses after sending the next consent
           request are ignored. */
  p1_->SetStunResponseDelay(300);
  p2_->SetStunResponseDelay(300);
  PR_Sleep(1000);
  AssertConsentRefresh();
  SendReceive();
}

TEST_F(WebRtcIceConnectTest, TestNetworkForcedOfflineAndRecovery) {
  AddStream(1);
  SetupAndCheckConsent();
  p1_->ChangeNetworkStateToOffline();
  ASSERT_TRUE_WAIT(p1_->ice_connected() == 0, kDefaultTimeout);
  // Next round of consent check should switch it back to online
  ASSERT_TRUE_WAIT(p1_->ice_connected(), kDefaultTimeout);
}

TEST_F(WebRtcIceConnectTest, TestNetworkForcedOfflineTwice) {
  AddStream(1);
  SetupAndCheckConsent();
  p2_->ChangeNetworkStateToOffline();
  ASSERT_TRUE_WAIT(p2_->ice_connected() == 0, kDefaultTimeout);
  p2_->ChangeNetworkStateToOffline();
  ASSERT_TRUE_WAIT(p2_->ice_connected() == 0, kDefaultTimeout);
}

TEST_F(WebRtcIceConnectTest, TestNetworkOnlineDoesntChangeState) {
  AddStream(1);
  SetupAndCheckConsent();
  p2_->ChangeNetworkStateToOnline();
  ASSERT_TRUE(p2_->ice_connected());
  PR_Sleep(1500);
  p2_->ChangeNetworkStateToOnline();
  ASSERT_TRUE(p2_->ice_connected());
}

TEST_F(WebRtcIceConnectTest, TestNetworkOnlineTriggersConsent) {
  // Let's emulate audio + video w/o rtcp-mux
  AddStream(2);
  AddStream(2);
  SetupAndCheckConsent();
  p1_->ChangeNetworkStateToOffline();
  p1_->SetBlockStun(true);
  ASSERT_TRUE_WAIT(p1_->ice_connected() == 0, kDefaultTimeout);
  PR_Sleep(1500);
  ASSERT_TRUE(p1_->ice_connected() == 0);
  p1_->SetBlockStun(false);
  p1_->ChangeNetworkStateToOnline();
  ASSERT_TRUE_WAIT(p1_->ice_connected(), 500);
}

TEST_F(WebRtcIceConnectTest, TestConnectTurn) {
  if (turn_server_.empty())
    return;

  AddStream(1);
  SetTurnServer(turn_server_, kDefaultStunServerPort,
                turn_user_, turn_password_);
  ASSERT_TRUE(Gather());
  Connect();
}

TEST_F(WebRtcIceConnectTest, TestConnectTurnWithDelay) {
  if (turn_server_.empty())
    return;

  AddStream(1);
  SetTurnServer(turn_server_, kDefaultStunServerPort,
                turn_user_, turn_password_);
  SetCandidateFilter(SabotageHostCandidateAndDropReflexive);
  p1_->Gather();
  PR_Sleep(500);
  p2_->Gather();
  ConnectTrickle(TRICKLE_REAL);
  WaitForGather();
  WaitForConnectedStreams();
}

TEST_F(WebRtcIceConnectTest, TestConnectTurnWithNormalTrickleDelay) {
  if (turn_server_.empty())
    return;

  AddStream(1);
  SetTurnServer(turn_server_, kDefaultStunServerPort,
                turn_user_, turn_password_);
  ASSERT_TRUE(Gather());
  ConnectTrickle();
  RealisticTrickleDelay(p1_->ControlTrickle(0));
  RealisticTrickleDelay(p2_->ControlTrickle(0));

  WaitForConnected();
  AssertCheckingReached();
}

TEST_F(WebRtcIceConnectTest, TestConnectTurnWithNormalTrickleDelayOneSided) {
  if (turn_server_.empty())
    return;

  AddStream(1);
  SetTurnServer(turn_server_, kDefaultStunServerPort,
                turn_user_, turn_password_);
  ASSERT_TRUE(Gather());
  ConnectTrickle();
  RealisticTrickleDelay(p1_->ControlTrickle(0));
  p2_->SimulateTrickle(0);

  WaitForConnected();
  AssertCheckingReached();
}

TEST_F(WebRtcIceConnectTest, TestConnectTurnWithLargeTrickleDelay) {
  if (turn_server_.empty())
    return;

  AddStream(1);
  SetTurnServer(turn_server_, kDefaultStunServerPort,
                turn_user_, turn_password_);
  SetCandidateFilter(SabotageHostCandidateAndDropReflexive);
  ASSERT_TRUE(Gather());
  ConnectTrickle();
  // Trickle host candidates immediately, but delay relay candidates
  DelayRelayCandidates(p1_->ControlTrickle(0), 3700);
  DelayRelayCandidates(p2_->ControlTrickle(0), 3700);

  WaitForConnected();
  AssertCheckingReached();
}

TEST_F(WebRtcIceConnectTest, TestConnectTurnTcp) {
  if (turn_server_.empty())
    return;

  AddStream(1);
  SetTurnServer(turn_server_, kDefaultStunServerPort,
                turn_user_, turn_password_, kNrIceTransportTcp);
  ASSERT_TRUE(Gather());
  Connect();
}

TEST_F(WebRtcIceConnectTest, TestConnectTurnOnly) {
  if (turn_server_.empty())
    return;

  AddStream(1);
  SetTurnServer(turn_server_, kDefaultStunServerPort,
                turn_user_, turn_password_);
  ASSERT_TRUE(Gather());
  SetCandidateFilter(IsRelayCandidate);
  SetExpectedTypes(NrIceCandidate::Type::ICE_RELAYED,
                   NrIceCandidate::Type::ICE_RELAYED);
  Connect();
}

TEST_F(WebRtcIceConnectTest, TestConnectTurnTcpOnly) {
  if (turn_server_.empty())
    return;

  AddStream(1);
  SetTurnServer(turn_server_, kDefaultStunServerPort,
                turn_user_, turn_password_, kNrIceTransportTcp);
  ASSERT_TRUE(Gather());
  SetCandidateFilter(IsRelayCandidate);
  SetExpectedTypes(NrIceCandidate::Type::ICE_RELAYED,
                   NrIceCandidate::Type::ICE_RELAYED,
                   kNrIceTransportTcp);
  Connect();
}

TEST_F(WebRtcIceConnectTest, TestSendReceiveTurnOnly) {
  if (turn_server_.empty())
    return;

  AddStream(1);
  SetTurnServer(turn_server_, kDefaultStunServerPort,
                turn_user_, turn_password_);
  ASSERT_TRUE(Gather());
  SetCandidateFilter(IsRelayCandidate);
  SetExpectedTypes(NrIceCandidate::Type::ICE_RELAYED,
                   NrIceCandidate::Type::ICE_RELAYED);
  Connect();
  SendReceive();
}

TEST_F(WebRtcIceConnectTest, TestSendReceiveTurnTcpOnly) {
  if (turn_server_.empty())
    return;

  AddStream(1);
  SetTurnServer(turn_server_, kDefaultStunServerPort,
                turn_user_, turn_password_, kNrIceTransportTcp);
  ASSERT_TRUE(Gather());
  SetCandidateFilter(IsRelayCandidate);
  SetExpectedTypes(NrIceCandidate::Type::ICE_RELAYED,
                   NrIceCandidate::Type::ICE_RELAYED,
                   kNrIceTransportTcp);
  Connect();
  SendReceive();
}

TEST_F(WebRtcIceConnectTest, TestSendReceiveTurnBothOnly) {
  if (turn_server_.empty())
    return;

  AddStream(1);
  std::vector<NrIceTurnServer> turn_servers;
  std::vector<unsigned char> password_vec(turn_password_.begin(),
                                          turn_password_.end());
  turn_servers.push_back(*NrIceTurnServer::Create(
                           turn_server_, kDefaultStunServerPort,
                           turn_user_, password_vec, kNrIceTransportTcp));
  turn_servers.push_back(*NrIceTurnServer::Create(
                           turn_server_, kDefaultStunServerPort,
                           turn_user_, password_vec, kNrIceTransportUdp));
  SetTurnServers(turn_servers);
  ASSERT_TRUE(Gather());
  SetCandidateFilter(IsRelayCandidate);
  // UDP is preferred.
  SetExpectedTypes(NrIceCandidate::Type::ICE_RELAYED,
                   NrIceCandidate::Type::ICE_RELAYED,
                   kNrIceTransportUdp);
  Connect();
  SendReceive();
}

TEST_F(WebRtcIceConnectTest, TestConnectShutdownOneSide) {
  AddStream(1);
  ASSERT_TRUE(Gather());
  ConnectThenDelete();
}

TEST_F(WebRtcIceConnectTest, TestPollCandPairsBeforeConnect) {
  AddStream(1);
  ASSERT_TRUE(Gather());

  std::vector<NrIceCandidatePair> pairs;
  nsresult res = p1_->GetCandidatePairs(0, &pairs);
  // There should be no candidate pairs prior to calling Connect()
  ASSERT_EQ(NS_OK, res);
  ASSERT_EQ(0U, pairs.size());

  res = p2_->GetCandidatePairs(0, &pairs);
  ASSERT_EQ(NS_OK, res);
  ASSERT_EQ(0U, pairs.size());
}

TEST_F(WebRtcIceConnectTest, TestPollCandPairsAfterConnect) {
  AddStream(1);
  ASSERT_TRUE(Gather());
  Connect();

  std::vector<NrIceCandidatePair> pairs;
  nsresult r = p1_->GetCandidatePairs(0, &pairs);
  ASSERT_EQ(NS_OK, r);
  // How detailed of a check do we want to do here? If the turn server is
  // functioning, we'll get at least two pairs, but this is probably not
  // something we should assume.
  ASSERT_NE(0U, pairs.size());
  ASSERT_TRUE(p1_->CandidatePairsPriorityDescending(pairs));
  ASSERT_TRUE(ContainsSucceededPair(pairs));
  pairs.clear();

  r = p2_->GetCandidatePairs(0, &pairs);
  ASSERT_EQ(NS_OK, r);
  ASSERT_NE(0U, pairs.size());
  ASSERT_TRUE(p2_->CandidatePairsPriorityDescending(pairs));
  ASSERT_TRUE(ContainsSucceededPair(pairs));
}

// TODO Bug 1259842 - disabled until we find a better way to handle two
// candidates from different RFC1918 ranges
TEST_F(WebRtcIceConnectTest, DISABLED_TestHostCandPairingFilter) {
  Init(false, false, false);
  AddStream(1);
  ASSERT_TRUE(Gather());
  SetCandidateFilter(IsIpv4Candidate);

  int host_net = p1_->GetCandidatesPrivateIpv4Range(0);
  if (host_net <= 0) {
    // TODO bug 1226838: make this work with multiple private IPs
    FAIL() << "This test needs exactly one private IPv4 host candidate to work" << std::endl;
  }

  ConnectTrickle();
  AddNonPairableCandidates(p1_->ControlTrickle(0), p1_.get(), 0, host_net, test_utils_);
  AddNonPairableCandidates(p2_->ControlTrickle(0), p2_.get(), 0, host_net, test_utils_);

  std::vector<NrIceCandidatePair> pairs;
  p1_->GetCandidatePairs(0, &pairs);
  for (auto p : pairs) {
    std::cerr << "Verifying pair:" << std::endl;
    p1_->DumpCandidatePair(p);
    nr_transport_addr addr;
    nr_str_port_to_transport_addr(p.local.local_addr.host.c_str(), 0, IPPROTO_UDP, &addr);
    ASSERT_TRUE(nr_transport_addr_get_private_addr_range(&addr) == host_net);
    nr_str_port_to_transport_addr(p.remote.cand_addr.host.c_str(), 0, IPPROTO_UDP, &addr);
    ASSERT_TRUE(nr_transport_addr_get_private_addr_range(&addr) == host_net);
  }
}

// TODO Bug 1226838 - See Comment 2 - this test can't work as written
TEST_F(WebRtcIceConnectTest, DISABLED_TestSrflxCandPairingFilter) {
  if (stun_server_address_.empty()) {
    return;
  }

  Init(false, false, false);
  AddStream(1);
  ASSERT_TRUE(Gather());
  SetCandidateFilter(IsSrflxCandidate);

  if (p1_->GetCandidatesPrivateIpv4Range(0) <= 0) {
    // TODO bug 1226838: make this work with public IP addresses
    std::cerr << "Don't run this test at IETF meetings!" << std::endl;
    FAIL() << "This test needs one private IPv4 host candidate to work" << std::endl;
  }

  ConnectTrickle();
  SimulateTrickleP1(0);
  SimulateTrickleP2(0);

  std::vector<NrIceCandidatePair> pairs;
  p1_->GetCandidatePairs(0, &pairs);
  for (auto p : pairs) {
    std::cerr << "Verifying P1 pair:" << std::endl;
    p1_->DumpCandidatePair(p);
    nr_transport_addr addr;
    nr_str_port_to_transport_addr(p.local.local_addr.host.c_str(), 0, IPPROTO_UDP, &addr);
    ASSERT_TRUE(nr_transport_addr_get_private_addr_range(&addr) != 0);
    nr_str_port_to_transport_addr(p.remote.cand_addr.host.c_str(), 0, IPPROTO_UDP, &addr);
    ASSERT_TRUE(nr_transport_addr_get_private_addr_range(&addr) == 0);
  }
  p2_->GetCandidatePairs(0, &pairs);
  for (auto p : pairs) {
    std::cerr << "Verifying P2 pair:" << std::endl;
    p2_->DumpCandidatePair(p);
    nr_transport_addr addr;
    nr_str_port_to_transport_addr(p.local.local_addr.host.c_str(), 0, IPPROTO_UDP, &addr);
    ASSERT_TRUE(nr_transport_addr_get_private_addr_range(&addr) != 0);
    nr_str_port_to_transport_addr(p.remote.cand_addr.host.c_str(), 0, IPPROTO_UDP, &addr);
    ASSERT_TRUE(nr_transport_addr_get_private_addr_range(&addr) == 0);
  }
}

TEST_F(WebRtcIceConnectTest, TestPollCandPairsDuringConnect) {
  AddStream(1);
  ASSERT_TRUE(Gather());

  p2_->Connect(p1_.get(), TRICKLE_NONE, false);
  p1_->Connect(p2_.get(), TRICKLE_NONE, false);

  std::vector<NrIceCandidatePair> pairs1;
  std::vector<NrIceCandidatePair> pairs2;

  p1_->StartChecks();
  p1_->UpdateAndValidateCandidatePairs(0, &pairs1);
  p2_->UpdateAndValidateCandidatePairs(0, &pairs2);

  p2_->StartChecks();
  p1_->UpdateAndValidateCandidatePairs(0, &pairs1);
  p2_->UpdateAndValidateCandidatePairs(0, &pairs2);

  WaitForConnectedStreams();
  p1_->UpdateAndValidateCandidatePairs(0, &pairs1);
  p2_->UpdateAndValidateCandidatePairs(0, &pairs2);
  ASSERT_TRUE(ContainsSucceededPair(pairs1));
  ASSERT_TRUE(ContainsSucceededPair(pairs2));
}

TEST_F(WebRtcIceConnectTest, TestRLogConnector) {
  AddStream(1);
  ASSERT_TRUE(Gather());

  p2_->Connect(p1_.get(), TRICKLE_NONE, false);
  p1_->Connect(p2_.get(), TRICKLE_NONE, false);

  std::vector<NrIceCandidatePair> pairs1;
  std::vector<NrIceCandidatePair> pairs2;

  p1_->StartChecks();
  p1_->UpdateAndValidateCandidatePairs(0, &pairs1);
  p2_->UpdateAndValidateCandidatePairs(0, &pairs2);

  p2_->StartChecks();
  p1_->UpdateAndValidateCandidatePairs(0, &pairs1);
  p2_->UpdateAndValidateCandidatePairs(0, &pairs2);

  WaitForConnectedStreams();
  p1_->UpdateAndValidateCandidatePairs(0, &pairs1);
  p2_->UpdateAndValidateCandidatePairs(0, &pairs2);
  ASSERT_TRUE(ContainsSucceededPair(pairs1));
  ASSERT_TRUE(ContainsSucceededPair(pairs2));

  for (auto& p : pairs1) {
    std::deque<std::string> logs;
    std::string substring("CAND-PAIR(");
    substring += p.codeword;
    RLogConnector::GetInstance()->Filter(substring, 0, &logs);
    ASSERT_NE(0U, logs.size());
  }

  for (auto& p : pairs2) {
    std::deque<std::string> logs;
    std::string substring("CAND-PAIR(");
    substring += p.codeword;
    RLogConnector::GetInstance()->Filter(substring, 0, &logs);
    ASSERT_NE(0U, logs.size());
  }
}

TEST_F(WebRtcIcePrioritizerTest, TestPrioritizer) {
  SetPriorizer(::mozilla::CreateInterfacePrioritizer());

  AddInterface("0", NR_INTERFACE_TYPE_VPN, 100); // unknown vpn
  AddInterface("1", NR_INTERFACE_TYPE_VPN | NR_INTERFACE_TYPE_WIRED, 100); // wired vpn
  AddInterface("2", NR_INTERFACE_TYPE_VPN | NR_INTERFACE_TYPE_WIFI, 100); // wifi vpn
  AddInterface("3", NR_INTERFACE_TYPE_VPN | NR_INTERFACE_TYPE_MOBILE, 100); // wifi vpn
  AddInterface("4", NR_INTERFACE_TYPE_WIRED, 1000); // wired, high speed
  AddInterface("5", NR_INTERFACE_TYPE_WIRED, 10); // wired, low speed
  AddInterface("6", NR_INTERFACE_TYPE_WIFI, 10); // wifi, low speed
  AddInterface("7", NR_INTERFACE_TYPE_WIFI, 1000); // wifi, high speed
  AddInterface("8", NR_INTERFACE_TYPE_MOBILE, 10); // mobile, low speed
  AddInterface("9", NR_INTERFACE_TYPE_MOBILE, 1000); // mobile, high speed
  AddInterface("10", NR_INTERFACE_TYPE_UNKNOWN, 10); // unknown, low speed
  AddInterface("11", NR_INTERFACE_TYPE_UNKNOWN, 1000); // unknown, high speed

  // expected preference "4" > "5" > "1" > "7" > "6" > "2" > "9" > "8" > "3" > "11" > "10" > "0"

  HasLowerPreference("0", "10");
  HasLowerPreference("10", "11");
  HasLowerPreference("11", "3");
  HasLowerPreference("3", "8");
  HasLowerPreference("8", "9");
  HasLowerPreference("9", "2");
  HasLowerPreference("2", "6");
  HasLowerPreference("6", "7");
  HasLowerPreference("7", "1");
  HasLowerPreference("1", "5");
  HasLowerPreference("5", "4");
}

TEST_F(WebRtcIcePacketFilterTest, TestSendNonStunPacket) {
  const unsigned char data[] = "12345abcde";
  TestOutgoing(data, sizeof(data), 123, 45, false);
  TestOutgoingTcp(data, sizeof(data), false);
}

TEST_F(WebRtcIcePacketFilterTest, TestRecvNonStunPacket) {
  const unsigned char data[] = "12345abcde";
  TestIncoming(data, sizeof(data), 123, 45, false);
  TestIncomingTcp(data, sizeof(data), true);
}

TEST_F(WebRtcIcePacketFilterTest, TestSendStunPacket) {
  nr_stun_message *msg;
  ASSERT_EQ(0, nr_stun_build_req_no_auth(nullptr, &msg));
  msg->header.type = NR_STUN_MSG_BINDING_REQUEST;
  ASSERT_EQ(0, nr_stun_encode_message(msg));
  TestOutgoing(msg->buffer, msg->length, 123, 45, true);
  TestOutgoingTcp(msg->buffer, msg->length, true);
  TestOutgoingTcpFramed(msg->buffer, msg->length, true);
  ASSERT_EQ(0, nr_stun_message_destroy(&msg));
}

TEST_F(WebRtcIcePacketFilterTest, TestRecvStunPacketWithoutAPendingId) {
  nr_stun_message *msg;
  ASSERT_EQ(0, nr_stun_build_req_no_auth(nullptr, &msg));

  msg->header.id.octet[0] = 1;
  msg->header.type = NR_STUN_MSG_BINDING_REQUEST;
  ASSERT_EQ(0, nr_stun_encode_message(msg));
  TestOutgoing(msg->buffer, msg->length, 123, 45, true);
  TestOutgoingTcp(msg->buffer, msg->length, true);

  msg->header.id.octet[0] = 0;
  msg->header.type = NR_STUN_MSG_BINDING_RESPONSE;
  ASSERT_EQ(0, nr_stun_encode_message(msg));
  TestIncoming(msg->buffer, msg->length, 123, 45, true);
  TestIncomingTcp(msg->buffer, msg->length, true);

  ASSERT_EQ(0, nr_stun_message_destroy(&msg));
}

TEST_F(WebRtcIcePacketFilterTest, TestRecvStunPacketWithoutAPendingIdTcpFramed) {
  nr_stun_message *msg;
  ASSERT_EQ(0, nr_stun_build_req_no_auth(nullptr, &msg));

  msg->header.id.octet[0] = 1;
  msg->header.type = NR_STUN_MSG_BINDING_REQUEST;
  ASSERT_EQ(0, nr_stun_encode_message(msg));
  TestOutgoingTcpFramed(msg->buffer, msg->length, true);

  msg->header.id.octet[0] = 0;
  msg->header.type = NR_STUN_MSG_BINDING_RESPONSE;
  ASSERT_EQ(0, nr_stun_encode_message(msg));
  TestIncomingTcpFramed(msg->buffer, msg->length, true);

  ASSERT_EQ(0, nr_stun_message_destroy(&msg));
}

TEST_F(WebRtcIcePacketFilterTest, TestRecvStunPacketWithoutAPendingAddress) {
  nr_stun_message *msg;
  ASSERT_EQ(0, nr_stun_build_req_no_auth(nullptr, &msg));

  msg->header.type = NR_STUN_MSG_BINDING_REQUEST;
  ASSERT_EQ(0, nr_stun_encode_message(msg));
  TestOutgoing(msg->buffer, msg->length, 123, 45, true);
  // nothing to test here for the TCP filter

  msg->header.type = NR_STUN_MSG_BINDING_RESPONSE;
  ASSERT_EQ(0, nr_stun_encode_message(msg));
  TestIncoming(msg->buffer, msg->length, 123, 46, false);
  TestIncoming(msg->buffer, msg->length, 124, 45, false);

  ASSERT_EQ(0, nr_stun_message_destroy(&msg));
}

TEST_F(WebRtcIcePacketFilterTest, TestRecvStunPacketWithPendingIdAndAddress) {
  nr_stun_message *msg;
  ASSERT_EQ(0, nr_stun_build_req_no_auth(nullptr, &msg));

  msg->header.type = NR_STUN_MSG_BINDING_REQUEST;
  ASSERT_EQ(0, nr_stun_encode_message(msg));
  TestOutgoing(msg->buffer, msg->length, 123, 45, true);
  TestOutgoingTcp(msg->buffer, msg->length, true);

  msg->header.type = NR_STUN_MSG_BINDING_RESPONSE;
  ASSERT_EQ(0, nr_stun_encode_message(msg));
  TestIncoming(msg->buffer, msg->length, 123, 45, true);
  TestIncomingTcp(msg->buffer, msg->length, true);

  // Test whitelist by filtering non-stun packets.
  const unsigned char data[] = "12345abcde";

  // 123:45 is white-listed.
  TestOutgoing(data, sizeof(data), 123, 45, true);
  TestOutgoingTcp(data, sizeof(data), true);
  TestIncoming(data, sizeof(data), 123, 45, true);
  TestIncomingTcp(data, sizeof(data), true);

  // Indications pass as well.
  msg->header.type = NR_STUN_MSG_BINDING_INDICATION;
  ASSERT_EQ(0, nr_stun_encode_message(msg));
  TestOutgoing(msg->buffer, msg->length, 123, 45, true);
  TestOutgoingTcp(msg->buffer, msg->length, true);
  TestIncoming(msg->buffer, msg->length, 123, 45, true);
  TestIncomingTcp(msg->buffer, msg->length, true);

  // Packets from and to other address are still disallowed.
  // Note: this doesn't apply for TCP connections
  TestOutgoing(data, sizeof(data), 123, 46, false);
  TestIncoming(data, sizeof(data), 123, 46, false);
  TestOutgoing(data, sizeof(data), 124, 45, false);
  TestIncoming(data, sizeof(data), 124, 45, false);

  ASSERT_EQ(0, nr_stun_message_destroy(&msg));
}

TEST_F(WebRtcIcePacketFilterTest, TestRecvStunPacketWithPendingIdTcpFramed) {
  nr_stun_message *msg;
  ASSERT_EQ(0, nr_stun_build_req_no_auth(nullptr, &msg));

  msg->header.type = NR_STUN_MSG_BINDING_REQUEST;
  ASSERT_EQ(0, nr_stun_encode_message(msg));
  TestOutgoingTcpFramed(msg->buffer, msg->length, true);

  msg->header.type = NR_STUN_MSG_BINDING_RESPONSE;
  ASSERT_EQ(0, nr_stun_encode_message(msg));
  TestIncomingTcpFramed(msg->buffer, msg->length, true);

  // Test whitelist by filtering non-stun packets.
  const unsigned char data[] = "12345abcde";

  TestOutgoingTcpFramed(data, sizeof(data), true);
  TestIncomingTcpFramed(data, sizeof(data), true);

  ASSERT_EQ(0, nr_stun_message_destroy(&msg));
}

TEST_F(WebRtcIcePacketFilterTest, TestSendNonRequestStunPacket) {
  nr_stun_message *msg;
  ASSERT_EQ(0, nr_stun_build_req_no_auth(nullptr, &msg));

  msg->header.type = NR_STUN_MSG_BINDING_RESPONSE;
  ASSERT_EQ(0, nr_stun_encode_message(msg));
  TestOutgoing(msg->buffer, msg->length, 123, 45, false);
  TestOutgoingTcp(msg->buffer, msg->length, false);

  // Send a packet so we allow the incoming request.
  msg->header.type = NR_STUN_MSG_BINDING_REQUEST;
  ASSERT_EQ(0, nr_stun_encode_message(msg));
  TestOutgoing(msg->buffer, msg->length, 123, 45, true);
  TestOutgoingTcp(msg->buffer, msg->length, true);

  // This packet makes us able to send a response.
  msg->header.type = NR_STUN_MSG_BINDING_REQUEST;
  ASSERT_EQ(0, nr_stun_encode_message(msg));
  TestIncoming(msg->buffer, msg->length, 123, 45, true);
  TestIncomingTcp(msg->buffer, msg->length, true);

  msg->header.type = NR_STUN_MSG_BINDING_RESPONSE;
  ASSERT_EQ(0, nr_stun_encode_message(msg));
  TestOutgoing(msg->buffer, msg->length, 123, 45, true);
  TestOutgoingTcp(msg->buffer, msg->length, true);

  ASSERT_EQ(0, nr_stun_message_destroy(&msg));
}

TEST_F(WebRtcIcePacketFilterTest, TestRecvDataPacketWithAPendingAddress) {
  nr_stun_message *msg;
  ASSERT_EQ(0, nr_stun_build_req_no_auth(nullptr, &msg));

  msg->header.type = NR_STUN_MSG_BINDING_REQUEST;
  ASSERT_EQ(0, nr_stun_encode_message(msg));
  TestOutgoing(msg->buffer, msg->length, 123, 45, true);
  TestOutgoingTcp(msg->buffer, msg->length, true);

  const unsigned char data[] = "12345abcde";
  TestIncoming(data, sizeof(data), 123, 45, true);
  TestIncomingTcp(data, sizeof(data), true);

  ASSERT_EQ(0, nr_stun_message_destroy(&msg));
}

TEST(WebRtcIceInternalsTest, TestAddBogusAttribute) {
  nr_stun_message *req;
  ASSERT_EQ(0, nr_stun_message_create(&req));
  Data *data;
  ASSERT_EQ(0, r_data_alloc(&data, 3000));
  memset(data->data, 'A', data->len);
  ASSERT_TRUE(nr_stun_message_add_message_integrity_attribute(req, data));
  ASSERT_EQ(0, r_data_destroy(&data));
  ASSERT_EQ(0, nr_stun_message_destroy(&req));
}<|MERGE_RESOLUTION|>--- conflicted
+++ resolved
@@ -1384,11 +1384,6 @@
                         true),
         NS_DISPATCH_SYNC);
   }
-<<<<<<< HEAD
-
-  int trickled() { return trickled_; }
-=======
->>>>>>> a17af05f
 
   void SetControlling(NrIceCtx::Controlling controlling) {
     nsresult res;
