--- conflicted
+++ resolved
@@ -163,10 +163,7 @@
                     '-Wno-strict-prototypes',
                     '-Wmissing-prototypes',
                     '-Wno-format',
-<<<<<<< HEAD
-=======
                     '-Wno-format-security',
->>>>>>> a17af05f
                  ],
                  'defines' : [
                      'HAVE_LIBM=1',
@@ -215,10 +212,7 @@
                     '-Wno-strict-prototypes',
                     '-Wmissing-prototypes',
                     '-Wno-format',
-<<<<<<< HEAD
-=======
                     '-Wno-format-security',
->>>>>>> a17af05f
                  ],
                  'defines' : [
                      'LINUX',
