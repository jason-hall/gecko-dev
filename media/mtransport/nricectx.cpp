--- conflicted
+++ resolved
@@ -782,13 +782,8 @@
   delete ice_handler_vtbl_;
   delete ice_handler_;
 
-<<<<<<< HEAD
-  ice_handler_vtbl_ = 0;
-  ice_handler_ = 0;
-=======
   ice_handler_vtbl_ = nullptr;
   ice_handler_ = nullptr;
->>>>>>> a17af05f
   streams_.clear();
 
   return stats;
@@ -949,10 +944,6 @@
 
 void NrIceCtx::SetCtxFlags(bool default_route_only, bool proxy_only) {
   ASSERT_ON_THREAD(sts_target_);
-<<<<<<< HEAD
-  SetGatheringState(ICE_CTX_GATHER_STARTED);
-=======
->>>>>>> a17af05f
 
   if (default_route_only) {
     nr_ice_ctx_add_flags(ctx_, NR_ICE_CTX_FLAGS_ONLY_DEFAULT_ADDRS);
