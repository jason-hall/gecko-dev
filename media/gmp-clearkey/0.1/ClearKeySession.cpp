/*
 * Copyright 2015, Mozilla Foundation and contributors
 *
 * Licensed under the Apache License, Version 2.0 (the "License");
 * you may not use this file except in compliance with the License.
 * You may obtain a copy of the License at
 *
 * http://www.apache.org/licenses/LICENSE-2.0
 *
 * Unless required by applicable law or agreed to in writing, software
 * distributed under the License is distributed on an "AS IS" BASIS,
 * WITHOUT WARRANTIES OR CONDITIONS OF ANY KIND, either express or implied.
 * See the License for the specific language governing permissions and
 * limitations under the License.
 */

#include "BigEndian.h"
#include "ClearKeyDecryptionManager.h"
#include "ClearKeySession.h"
#include "ClearKeyUtils.h"
#include "ClearKeyStorage.h"
#include "psshparser/PsshParser.h"

#include <assert.h>
#include <string.h>

using namespace mozilla;
using namespace cdm;
using namespace std;

ClearKeySession::ClearKeySession(const std::string& aSessionId,
                                 SessionType aSessionType)
  : mSessionId(aSessionId)
  , mSessionType(aSessionType)
{
  CK_LOGD("ClearKeySession ctor %p", this);
}

ClearKeySession::~ClearKeySession()
{
  CK_LOGD("ClearKeySession dtor %p", this);
}

bool
ClearKeySession::Init(InitDataType aInitDataType,
                      const uint8_t* aInitData,
                      uint32_t aInitDataSize)
{
  CK_LOGD("ClearKeySession::Init");

  if (aInitDataType == InitDataType::kCenc) {
    ParseCENCInitData(aInitData, aInitDataSize, mKeyIds);
  } else if (aInitDataType == InitDataType::kKeyIds) {
    ClearKeyUtils::ParseKeyIdsInitData(aInitData, aInitDataSize, mKeyIds);
  } else if (aInitDataType == InitDataType::kWebM &&
             aInitDataSize <= kMaxWebmInitDataSize) {
    // "webm" initData format is simply the raw bytes of the keyId.
    vector<uint8_t> keyId;
    keyId.assign(aInitData, aInitData+aInitDataSize);
    mKeyIds.push_back(keyId);
  }

<<<<<<< HEAD
  if (!mKeyIds.size()) {
=======
  if (mKeyIds.empty()) {
>>>>>>> a17af05f
    return false;
  }

  return true;
}

SessionType
ClearKeySession::Type() const
{
  return mSessionType;
}

void
ClearKeySession::AddKeyId(const KeyId& aKeyId)
{
  mKeyIds.push_back(aKeyId);
}<|MERGE_RESOLUTION|>--- conflicted
+++ resolved
@@ -60,11 +60,7 @@
     mKeyIds.push_back(keyId);
   }
 
-<<<<<<< HEAD
-  if (!mKeyIds.size()) {
-=======
   if (mKeyIds.empty()) {
->>>>>>> a17af05f
     return false;
   }
 
