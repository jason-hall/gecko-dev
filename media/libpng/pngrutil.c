
/* pngrutil.c - utilities to read a PNG file
 *
<<<<<<< HEAD
 * Last changed in libpng 1.6.29 [March 16, 2017]
=======
 * Last changed in libpng 1.6.31 [July 27, 2017]
>>>>>>> a17af05f
 * Copyright (c) 1998-2002,2004,2006-2017 Glenn Randers-Pehrson
 * (Version 0.96 Copyright (c) 1996, 1997 Andreas Dilger)
 * (Version 0.88 Copyright (c) 1995, 1996 Guy Eric Schalnat, Group 42, Inc.)
 *
 * This code is released under the libpng license.
 * For conditions of distribution and use, see the disclaimer
 * and license in png.h
 *
 * This file contains routines that are only called from within
 * libpng itself during the course of reading an image.
 */

#include "pngpriv.h"

#ifdef PNG_READ_SUPPORTED

png_uint_32 PNGAPI
png_get_uint_31(png_const_structrp png_ptr, png_const_bytep buf)
{
   png_uint_32 uval = png_get_uint_32(buf);

   if (uval > PNG_UINT_31_MAX)
      png_error(png_ptr, "PNG unsigned integer out of range");

   return (uval);
}

#if defined(PNG_READ_gAMA_SUPPORTED) || defined(PNG_READ_cHRM_SUPPORTED)
/* The following is a variation on the above for use with the fixed
 * point values used for gAMA and cHRM.  Instead of png_error it
 * issues a warning and returns (-1) - an invalid value because both
 * gAMA and cHRM use *unsigned* integers for fixed point values.
 */
#define PNG_FIXED_ERROR (-1)

static png_fixed_point /* PRIVATE */
png_get_fixed_point(png_structrp png_ptr, png_const_bytep buf)
{
   png_uint_32 uval = png_get_uint_32(buf);

   if (uval <= PNG_UINT_31_MAX)
      return (png_fixed_point)uval; /* known to be in range */

   /* The caller can turn off the warning by passing NULL. */
   if (png_ptr != NULL)
      png_warning(png_ptr, "PNG fixed point integer out of range");

   return PNG_FIXED_ERROR;
}
#endif

#ifdef PNG_READ_INT_FUNCTIONS_SUPPORTED
/* NOTE: the read macros will obscure these definitions, so that if
 * PNG_USE_READ_MACROS is set the library will not use them internally,
 * but the APIs will still be available externally.
 *
 * The parentheses around "PNGAPI function_name" in the following three
 * functions are necessary because they allow the macros to co-exist with
 * these (unused but exported) functions.
 */

/* Grab an unsigned 32-bit integer from a buffer in big-endian format. */
png_uint_32 (PNGAPI
png_get_uint_32)(png_const_bytep buf)
{
   png_uint_32 uval =
       ((png_uint_32)(*(buf    )) << 24) +
       ((png_uint_32)(*(buf + 1)) << 16) +
       ((png_uint_32)(*(buf + 2)) <<  8) +
       ((png_uint_32)(*(buf + 3))      ) ;

   return uval;
}

/* Grab a signed 32-bit integer from a buffer in big-endian format.  The
 * data is stored in the PNG file in two's complement format and there
 * is no guarantee that a 'png_int_32' is exactly 32 bits, therefore
 * the following code does a two's complement to native conversion.
 */
png_int_32 (PNGAPI
png_get_int_32)(png_const_bytep buf)
{
   png_uint_32 uval = png_get_uint_32(buf);
   if ((uval & 0x80000000) == 0) /* non-negative */
      return (png_int_32)uval;

   uval = (uval ^ 0xffffffff) + 1;  /* 2's complement: -x = ~x+1 */
   if ((uval & 0x80000000) == 0) /* no overflow */
      return -(png_int_32)uval;
   /* The following has to be safe; this function only gets called on PNG data
    * and if we get here that data is invalid.  0 is the most safe value and
    * if not then an attacker would surely just generate a PNG with 0 instead.
    */
   return 0;
}

/* Grab an unsigned 16-bit integer from a buffer in big-endian format. */
png_uint_16 (PNGAPI
png_get_uint_16)(png_const_bytep buf)
{
   /* ANSI-C requires an int value to accomodate at least 16 bits so this
    * works and allows the compiler not to worry about possible narrowing
    * on 32-bit systems.  (Pre-ANSI systems did not make integers smaller
    * than 16 bits either.)
    */
   unsigned int val =
       ((unsigned int)(*buf) << 8) +
       ((unsigned int)(*(buf + 1)));

   return (png_uint_16)val;
}

#endif /* READ_INT_FUNCTIONS */

/* Read and check the PNG file signature */
void /* PRIVATE */
png_read_sig(png_structrp png_ptr, png_inforp info_ptr)
{
   png_size_t num_checked, num_to_check;

   /* Exit if the user application does not expect a signature. */
   if (png_ptr->sig_bytes >= 8)
      return;

   num_checked = png_ptr->sig_bytes;
   num_to_check = 8 - num_checked;

#ifdef PNG_IO_STATE_SUPPORTED
   png_ptr->io_state = PNG_IO_READING | PNG_IO_SIGNATURE;
#endif

   /* The signature must be serialized in a single I/O call. */
   png_read_data(png_ptr, &(info_ptr->signature[num_checked]), num_to_check);
   png_ptr->sig_bytes = 8;

   if (png_sig_cmp(info_ptr->signature, num_checked, num_to_check) != 0)
   {
      if (num_checked < 4 &&
          png_sig_cmp(info_ptr->signature, num_checked, num_to_check - 4))
         png_error(png_ptr, "Not a PNG file");
      else
         png_error(png_ptr, "PNG file corrupted by ASCII conversion");
   }
   if (num_checked < 3)
      png_ptr->mode |= PNG_HAVE_PNG_SIGNATURE;
}

/* Read the chunk header (length + type name).
 * Put the type name into png_ptr->chunk_name, and return the length.
 */
png_uint_32 /* PRIVATE */
png_read_chunk_header(png_structrp png_ptr)
{
   png_byte buf[8];
   png_uint_32 length;

#ifdef PNG_IO_STATE_SUPPORTED
   png_ptr->io_state = PNG_IO_READING | PNG_IO_CHUNK_HDR;
#endif

   /* Read the length and the chunk name.
    * This must be performed in a single I/O call.
    */
   png_read_data(png_ptr, buf, 8);
   length = png_get_uint_31(png_ptr, buf);

   /* Put the chunk name into png_ptr->chunk_name. */
   png_ptr->chunk_name = PNG_CHUNK_FROM_STRING(buf+4);

   png_debug2(0, "Reading %lx chunk, length = %lu",
       (unsigned long)png_ptr->chunk_name, (unsigned long)length);

   /* Reset the crc and run it over the chunk name. */
   png_reset_crc(png_ptr);
   png_calculate_crc(png_ptr, buf + 4, 4);

   /* Check to see if chunk name is valid. */
   png_check_chunk_name(png_ptr, png_ptr->chunk_name);

#ifdef PNG_IO_STATE_SUPPORTED
   png_ptr->io_state = PNG_IO_READING | PNG_IO_CHUNK_DATA;
#endif

   return length;
}

/* Read data, and (optionally) run it through the CRC. */
void /* PRIVATE */
png_crc_read(png_structrp png_ptr, png_bytep buf, png_uint_32 length)
{
   if (png_ptr == NULL)
      return;

   png_read_data(png_ptr, buf, length);
   png_calculate_crc(png_ptr, buf, length);
}

/* Optionally skip data and then check the CRC.  Depending on whether we
 * are reading an ancillary or critical chunk, and how the program has set
 * things up, we may calculate the CRC on the data and print a message.
 * Returns '1' if there was a CRC error, '0' otherwise.
 */
int /* PRIVATE */
png_crc_finish(png_structrp png_ptr, png_uint_32 skip)
{
   /* The size of the local buffer for inflate is a good guess as to a
    * reasonable size to use for buffering reads from the application.
    */
   while (skip > 0)
   {
      png_uint_32 len;
      png_byte tmpbuf[PNG_INFLATE_BUF_SIZE];

      len = (sizeof tmpbuf);
      if (len > skip)
         len = skip;
      skip -= len;

      png_crc_read(png_ptr, tmpbuf, len);
   }

   if (png_crc_error(png_ptr) != 0)
   {
      if (PNG_CHUNK_ANCILLARY(png_ptr->chunk_name) != 0 ?
          (png_ptr->flags & PNG_FLAG_CRC_ANCILLARY_NOWARN) == 0 :
          (png_ptr->flags & PNG_FLAG_CRC_CRITICAL_USE) != 0)
      {
         png_chunk_warning(png_ptr, "CRC error");
      }

      else
         png_chunk_error(png_ptr, "CRC error");

      return (1);
   }

   return (0);
}

/* Compare the CRC stored in the PNG file with that calculated by libpng from
 * the data it has read thus far.
 */
int /* PRIVATE */
png_crc_error(png_structrp png_ptr)
{
   png_byte crc_bytes[4];
   png_uint_32 crc;
   int need_crc = 1;

   if (PNG_CHUNK_ANCILLARY(png_ptr->chunk_name) != 0)
   {
      if ((png_ptr->flags & PNG_FLAG_CRC_ANCILLARY_MASK) ==
          (PNG_FLAG_CRC_ANCILLARY_USE | PNG_FLAG_CRC_ANCILLARY_NOWARN))
         need_crc = 0;
   }

   else /* critical */
   {
      if ((png_ptr->flags & PNG_FLAG_CRC_CRITICAL_IGNORE) != 0)
         need_crc = 0;
   }

#ifdef PNG_IO_STATE_SUPPORTED
   png_ptr->io_state = PNG_IO_READING | PNG_IO_CHUNK_CRC;
#endif

   /* The chunk CRC must be serialized in a single I/O call. */
   png_read_data(png_ptr, crc_bytes, 4);

   if (need_crc != 0)
   {
      crc = png_get_uint_32(crc_bytes);
      return ((int)(crc != png_ptr->crc));
   }

   else
      return (0);
}

#if defined(PNG_READ_iCCP_SUPPORTED) || defined(PNG_READ_iTXt_SUPPORTED) ||\
    defined(PNG_READ_pCAL_SUPPORTED) || defined(PNG_READ_sCAL_SUPPORTED) ||\
    defined(PNG_READ_sPLT_SUPPORTED) || defined(PNG_READ_tEXt_SUPPORTED) ||\
    defined(PNG_READ_zTXt_SUPPORTED) || defined(PNG_SEQUENTIAL_READ_SUPPORTED)
/* Manage the read buffer; this simply reallocates the buffer if it is not small
 * enough (or if it is not allocated).  The routine returns a pointer to the
 * buffer; if an error occurs and 'warn' is set the routine returns NULL, else
 * it will call png_error (via png_malloc) on failure.  (warn == 2 means
 * 'silent').
 */
static png_bytep
png_read_buffer(png_structrp png_ptr, png_alloc_size_t new_size, int warn)
{
   png_bytep buffer = png_ptr->read_buffer;

   if (buffer != NULL && new_size > png_ptr->read_buffer_size)
   {
      png_ptr->read_buffer = NULL;
      png_ptr->read_buffer = NULL;
      png_ptr->read_buffer_size = 0;
      png_free(png_ptr, buffer);
      buffer = NULL;
   }

   if (buffer == NULL)
   {
      buffer = png_voidcast(png_bytep, png_malloc_base(png_ptr, new_size));

      if (buffer != NULL)
      {
         png_ptr->read_buffer = buffer;
         png_ptr->read_buffer_size = new_size;
      }

      else if (warn < 2) /* else silent */
      {
         if (warn != 0)
             png_chunk_warning(png_ptr, "insufficient memory to read chunk");

         else
             png_chunk_error(png_ptr, "insufficient memory to read chunk");
      }
   }

   return buffer;
}
#endif /* READ_iCCP|iTXt|pCAL|sCAL|sPLT|tEXt|zTXt|SEQUENTIAL_READ */

/* png_inflate_claim: claim the zstream for some nefarious purpose that involves
 * decompression.  Returns Z_OK on success, else a zlib error code.  It checks
 * the owner but, in final release builds, just issues a warning if some other
 * chunk apparently owns the stream.  Prior to release it does a png_error.
 */
static int
png_inflate_claim(png_structrp png_ptr, png_uint_32 owner)
{
   if (png_ptr->zowner != 0)
   {
      char msg[64];

      PNG_STRING_FROM_CHUNK(msg, png_ptr->zowner);
      /* So the message that results is "<chunk> using zstream"; this is an
       * internal error, but is very useful for debugging.  i18n requirements
       * are minimal.
       */
      (void)png_safecat(msg, (sizeof msg), 4, " using zstream");
#if PNG_RELEASE_BUILD
      png_chunk_warning(png_ptr, msg);
      png_ptr->zowner = 0;
#else
      png_chunk_error(png_ptr, msg);
#endif
   }

   /* Implementation note: unlike 'png_deflate_claim' this internal function
    * does not take the size of the data as an argument.  Some efficiency could
    * be gained by using this when it is known *if* the zlib stream itself does
    * not record the number; however, this is an illusion: the original writer
    * of the PNG may have selected a lower window size, and we really must
    * follow that because, for systems with with limited capabilities, we
    * would otherwise reject the application's attempts to use a smaller window
    * size (zlib doesn't have an interface to say "this or lower"!).
    *
    * inflateReset2 was added to zlib 1.2.4; before this the window could not be
    * reset, therefore it is necessary to always allocate the maximum window
    * size with earlier zlibs just in case later compressed chunks need it.
    */
   {
      int ret; /* zlib return code */
#if ZLIB_VERNUM >= 0x1240
      int window_bits = 0;

# if defined(PNG_SET_OPTION_SUPPORTED) && defined(PNG_MAXIMUM_INFLATE_WINDOW)
      if (((png_ptr->options >> PNG_MAXIMUM_INFLATE_WINDOW) & 3) ==
          PNG_OPTION_ON)
      {
         window_bits = 15;
         png_ptr->zstream_start = 0; /* fixed window size */
      }

      else
      {
         png_ptr->zstream_start = 1;
      }
# endif

#endif /* ZLIB_VERNUM >= 0x1240 */

      /* Set this for safety, just in case the previous owner left pointers to
       * memory allocations.
       */
      png_ptr->zstream.next_in = NULL;
      png_ptr->zstream.avail_in = 0;
      png_ptr->zstream.next_out = NULL;
      png_ptr->zstream.avail_out = 0;

      if ((png_ptr->flags & PNG_FLAG_ZSTREAM_INITIALIZED) != 0)
      {
#if ZLIB_VERNUM >= 0x1240
         ret = inflateReset2(&png_ptr->zstream, window_bits);
#else
         ret = inflateReset(&png_ptr->zstream);
#endif
      }

      else
      {
#if ZLIB_VERNUM >= 0x1240
         ret = inflateInit2(&png_ptr->zstream, window_bits);
#else
         ret = inflateInit(&png_ptr->zstream);
#endif

         if (ret == Z_OK)
            png_ptr->flags |= PNG_FLAG_ZSTREAM_INITIALIZED;
      }

#if ZLIB_VERNUM >= 0x1290 && \
   defined(PNG_SET_OPTION_SUPPORTED) && defined(PNG_IGNORE_ADLER32)
      if (((png_ptr->options >> PNG_IGNORE_ADLER32) & 3) == PNG_OPTION_ON)
         /* Turn off validation of the ADLER32 checksum in IDAT chunks */
         ret = inflateValidate(&png_ptr->zstream, 0);
#endif

      if (ret == Z_OK)
         png_ptr->zowner = owner;

      else
         png_zstream_error(png_ptr, ret);

      return ret;
   }

#ifdef window_bits
# undef window_bits
#endif
}

#if ZLIB_VERNUM >= 0x1240
/* Handle the start of the inflate stream if we called inflateInit2(strm,0);
 * in this case some zlib versions skip validation of the CINFO field and, in
 * certain circumstances, libpng may end up displaying an invalid image, in
 * contrast to implementations that call zlib in the normal way (e.g. libpng
 * 1.5).
 */
int /* PRIVATE */
png_zlib_inflate(png_structrp png_ptr, int flush)
{
   if (png_ptr->zstream_start && png_ptr->zstream.avail_in > 0)
   {
      if ((*png_ptr->zstream.next_in >> 4) > 7)
      {
         png_ptr->zstream.msg = "invalid window size (libpng)";
         return Z_DATA_ERROR;
      }

      png_ptr->zstream_start = 0;
   }

   return inflate(&png_ptr->zstream, flush);
}
#endif /* Zlib >= 1.2.4 */

#ifdef PNG_READ_COMPRESSED_TEXT_SUPPORTED
#if defined(PNG_READ_zTXt_SUPPORTED) || defined (PNG_READ_iTXt_SUPPORTED)
/* png_inflate now returns zlib error codes including Z_OK and Z_STREAM_END to
 * allow the caller to do multiple calls if required.  If the 'finish' flag is
 * set Z_FINISH will be passed to the final inflate() call and Z_STREAM_END must
 * be returned or there has been a problem, otherwise Z_SYNC_FLUSH is used and
 * Z_OK or Z_STREAM_END will be returned on success.
 *
 * The input and output sizes are updated to the actual amounts of data consumed
 * or written, not the amount available (as in a z_stream).  The data pointers
 * are not changed, so the next input is (data+input_size) and the next
 * available output is (output+output_size).
 */
static int
png_inflate(png_structrp png_ptr, png_uint_32 owner, int finish,
    /* INPUT: */ png_const_bytep input, png_uint_32p input_size_ptr,
    /* OUTPUT: */ png_bytep output, png_alloc_size_t *output_size_ptr)
{
   if (png_ptr->zowner == owner) /* Else not claimed */
   {
      int ret;
      png_alloc_size_t avail_out = *output_size_ptr;
      png_uint_32 avail_in = *input_size_ptr;

      /* zlib can't necessarily handle more than 65535 bytes at once (i.e. it
       * can't even necessarily handle 65536 bytes) because the type uInt is
       * "16 bits or more".  Consequently it is necessary to chunk the input to
       * zlib.  This code uses ZLIB_IO_MAX, from pngpriv.h, as the maximum (the
       * maximum value that can be stored in a uInt.)  It is possible to set
       * ZLIB_IO_MAX to a lower value in pngpriv.h and this may sometimes have
       * a performance advantage, because it reduces the amount of data accessed
       * at each step and that may give the OS more time to page it in.
       */
      png_ptr->zstream.next_in = PNGZ_INPUT_CAST(input);
      /* avail_in and avail_out are set below from 'size' */
      png_ptr->zstream.avail_in = 0;
      png_ptr->zstream.avail_out = 0;

      /* Read directly into the output if it is available (this is set to
       * a local buffer below if output is NULL).
       */
      if (output != NULL)
         png_ptr->zstream.next_out = output;

      do
      {
         uInt avail;
         Byte local_buffer[PNG_INFLATE_BUF_SIZE];

         /* zlib INPUT BUFFER */
         /* The setting of 'avail_in' used to be outside the loop; by setting it
          * inside it is possible to chunk the input to zlib and simply rely on
          * zlib to advance the 'next_in' pointer.  This allows arbitrary
          * amounts of data to be passed through zlib at the unavoidable cost of
          * requiring a window save (memcpy of up to 32768 output bytes)
          * every ZLIB_IO_MAX input bytes.
          */
         avail_in += png_ptr->zstream.avail_in; /* not consumed last time */

         avail = ZLIB_IO_MAX;

         if (avail_in < avail)
            avail = (uInt)avail_in; /* safe: < than ZLIB_IO_MAX */

         avail_in -= avail;
         png_ptr->zstream.avail_in = avail;

         /* zlib OUTPUT BUFFER */
         avail_out += png_ptr->zstream.avail_out; /* not written last time */

         avail = ZLIB_IO_MAX; /* maximum zlib can process */

         if (output == NULL)
         {
            /* Reset the output buffer each time round if output is NULL and
             * make available the full buffer, up to 'remaining_space'
             */
            png_ptr->zstream.next_out = local_buffer;
            if ((sizeof local_buffer) < avail)
               avail = (sizeof local_buffer);
         }

         if (avail_out < avail)
            avail = (uInt)avail_out; /* safe: < ZLIB_IO_MAX */

         png_ptr->zstream.avail_out = avail;
         avail_out -= avail;

         /* zlib inflate call */
         /* In fact 'avail_out' may be 0 at this point, that happens at the end
          * of the read when the final LZ end code was not passed at the end of
          * the previous chunk of input data.  Tell zlib if we have reached the
          * end of the output buffer.
          */
         ret = PNG_INFLATE(png_ptr, avail_out > 0 ? Z_NO_FLUSH :
             (finish ? Z_FINISH : Z_SYNC_FLUSH));
      } while (ret == Z_OK);

      /* For safety kill the local buffer pointer now */
      if (output == NULL)
         png_ptr->zstream.next_out = NULL;

      /* Claw back the 'size' and 'remaining_space' byte counts. */
      avail_in += png_ptr->zstream.avail_in;
      avail_out += png_ptr->zstream.avail_out;

      /* Update the input and output sizes; the updated values are the amount
       * consumed or written, effectively the inverse of what zlib uses.
       */
      if (avail_out > 0)
         *output_size_ptr -= avail_out;

      if (avail_in > 0)
         *input_size_ptr -= avail_in;

      /* Ensure png_ptr->zstream.msg is set (even in the success case!) */
      png_zstream_error(png_ptr, ret);
      return ret;
   }

   else
   {
      /* This is a bad internal error.  The recovery assigns to the zstream msg
       * pointer, which is not owned by the caller, but this is safe; it's only
       * used on errors!
       */
      png_ptr->zstream.msg = PNGZ_MSG_CAST("zstream unclaimed");
      return Z_STREAM_ERROR;
   }
}

/*
 * Decompress trailing data in a chunk.  The assumption is that read_buffer
 * points at an allocated area holding the contents of a chunk with a
 * trailing compressed part.  What we get back is an allocated area
 * holding the original prefix part and an uncompressed version of the
 * trailing part (the malloc area passed in is freed).
 */
static int
png_decompress_chunk(png_structrp png_ptr,
    png_uint_32 chunklength, png_uint_32 prefix_size,
    png_alloc_size_t *newlength /* must be initialized to the maximum! */,
    int terminate /*add a '\0' to the end of the uncompressed data*/)
{
   /* TODO: implement different limits for different types of chunk.
    *
    * The caller supplies *newlength set to the maximum length of the
    * uncompressed data, but this routine allocates space for the prefix and
    * maybe a '\0' terminator too.  We have to assume that 'prefix_size' is
    * limited only by the maximum chunk size.
    */
   png_alloc_size_t limit = PNG_SIZE_MAX;

# ifdef PNG_SET_USER_LIMITS_SUPPORTED
   if (png_ptr->user_chunk_malloc_max > 0 &&
       png_ptr->user_chunk_malloc_max < limit)
      limit = png_ptr->user_chunk_malloc_max;
# elif PNG_USER_CHUNK_MALLOC_MAX > 0
   if (PNG_USER_CHUNK_MALLOC_MAX < limit)
      limit = PNG_USER_CHUNK_MALLOC_MAX;
# endif

   if (limit >= prefix_size + (terminate != 0))
   {
      int ret;

      limit -= prefix_size + (terminate != 0);

      if (limit < *newlength)
         *newlength = limit;

      /* Now try to claim the stream. */
      ret = png_inflate_claim(png_ptr, png_ptr->chunk_name);

      if (ret == Z_OK)
      {
         png_uint_32 lzsize = chunklength - prefix_size;

         ret = png_inflate(png_ptr, png_ptr->chunk_name, 1/*finish*/,
             /* input: */ png_ptr->read_buffer + prefix_size, &lzsize,
             /* output: */ NULL, newlength);

         if (ret == Z_STREAM_END)
         {
            /* Use 'inflateReset' here, not 'inflateReset2' because this
             * preserves the previously decided window size (otherwise it would
             * be necessary to store the previous window size.)  In practice
             * this doesn't matter anyway, because png_inflate will call inflate
             * with Z_FINISH in almost all cases, so the window will not be
             * maintained.
             */
            if (inflateReset(&png_ptr->zstream) == Z_OK)
            {
               /* Because of the limit checks above we know that the new,
                * expanded, size will fit in a size_t (let alone an
                * png_alloc_size_t).  Use png_malloc_base here to avoid an
                * extra OOM message.
                */
               png_alloc_size_t new_size = *newlength;
               png_alloc_size_t buffer_size = prefix_size + new_size +
                   (terminate != 0);
               png_bytep text = png_voidcast(png_bytep, png_malloc_base(png_ptr,
                   buffer_size));

               if (text != NULL)
               {
                  ret = png_inflate(png_ptr, png_ptr->chunk_name, 1/*finish*/,
                      png_ptr->read_buffer + prefix_size, &lzsize,
                      text + prefix_size, newlength);

                  if (ret == Z_STREAM_END)
                  {
                     if (new_size == *newlength)
                     {
                        if (terminate != 0)
                           text[prefix_size + *newlength] = 0;

                        if (prefix_size > 0)
                           memcpy(text, png_ptr->read_buffer, prefix_size);

                        {
                           png_bytep old_ptr = png_ptr->read_buffer;

                           png_ptr->read_buffer = text;
                           png_ptr->read_buffer_size = buffer_size;
                           text = old_ptr; /* freed below */
                        }
                     }

                     else
                     {
                        /* The size changed on the second read, there can be no
                         * guarantee that anything is correct at this point.
                         * The 'msg' pointer has been set to "unexpected end of
                         * LZ stream", which is fine, but return an error code
                         * that the caller won't accept.
                         */
                        ret = PNG_UNEXPECTED_ZLIB_RETURN;
                     }
                  }

                  else if (ret == Z_OK)
                     ret = PNG_UNEXPECTED_ZLIB_RETURN; /* for safety */

                  /* Free the text pointer (this is the old read_buffer on
                   * success)
                   */
                  png_free(png_ptr, text);

                  /* This really is very benign, but it's still an error because
                   * the extra space may otherwise be used as a Trojan Horse.
                   */
                  if (ret == Z_STREAM_END &&
                      chunklength - prefix_size != lzsize)
                     png_chunk_benign_error(png_ptr, "extra compressed data");
               }

               else
               {
                  /* Out of memory allocating the buffer */
                  ret = Z_MEM_ERROR;
                  png_zstream_error(png_ptr, Z_MEM_ERROR);
               }
            }

            else
            {
               /* inflateReset failed, store the error message */
               png_zstream_error(png_ptr, ret);

               if (ret == Z_STREAM_END)
                  ret = PNG_UNEXPECTED_ZLIB_RETURN;
            }
         }

         else if (ret == Z_OK)
            ret = PNG_UNEXPECTED_ZLIB_RETURN;

         /* Release the claimed stream */
         png_ptr->zowner = 0;
      }

      else /* the claim failed */ if (ret == Z_STREAM_END) /* impossible! */
         ret = PNG_UNEXPECTED_ZLIB_RETURN;

      return ret;
   }

   else
   {
      /* Application/configuration limits exceeded */
      png_zstream_error(png_ptr, Z_MEM_ERROR);
      return Z_MEM_ERROR;
   }
}
#endif /* READ_zTXt || READ_iTXt */
#endif /* READ_COMPRESSED_TEXT */

#ifdef PNG_READ_iCCP_SUPPORTED
/* Perform a partial read and decompress, producing 'avail_out' bytes and
 * reading from the current chunk as required.
 */
static int
png_inflate_read(png_structrp png_ptr, png_bytep read_buffer, uInt read_size,
    png_uint_32p chunk_bytes, png_bytep next_out, png_alloc_size_t *out_size,
    int finish)
{
   if (png_ptr->zowner == png_ptr->chunk_name)
   {
      int ret;

      /* next_in and avail_in must have been initialized by the caller. */
      png_ptr->zstream.next_out = next_out;
      png_ptr->zstream.avail_out = 0; /* set in the loop */

      do
      {
         if (png_ptr->zstream.avail_in == 0)
         {
            if (read_size > *chunk_bytes)
               read_size = (uInt)*chunk_bytes;
            *chunk_bytes -= read_size;

            if (read_size > 0)
               png_crc_read(png_ptr, read_buffer, read_size);

            png_ptr->zstream.next_in = read_buffer;
            png_ptr->zstream.avail_in = read_size;
         }

         if (png_ptr->zstream.avail_out == 0)
         {
            uInt avail = ZLIB_IO_MAX;
            if (avail > *out_size)
               avail = (uInt)*out_size;
            *out_size -= avail;

            png_ptr->zstream.avail_out = avail;
         }

         /* Use Z_SYNC_FLUSH when there is no more chunk data to ensure that all
          * the available output is produced; this allows reading of truncated
          * streams.
          */
         ret = PNG_INFLATE(png_ptr, *chunk_bytes > 0 ?
             Z_NO_FLUSH : (finish ? Z_FINISH : Z_SYNC_FLUSH));
      }
      while (ret == Z_OK && (*out_size > 0 || png_ptr->zstream.avail_out > 0));

      *out_size += png_ptr->zstream.avail_out;
      png_ptr->zstream.avail_out = 0; /* Should not be required, but is safe */

      /* Ensure the error message pointer is always set: */
      png_zstream_error(png_ptr, ret);
      return ret;
   }

   else
   {
      png_ptr->zstream.msg = PNGZ_MSG_CAST("zstream unclaimed");
      return Z_STREAM_ERROR;
   }
}
#endif /* READ_iCCP */

/* Read and check the IDHR chunk */

void /* PRIVATE */
png_handle_IHDR(png_structrp png_ptr, png_inforp info_ptr, png_uint_32 length)
{
   png_byte buf[13];
   png_uint_32 width, height;
   int bit_depth, color_type, compression_type, filter_type;
   int interlace_type;

   png_debug(1, "in png_handle_IHDR");

   if ((png_ptr->mode & PNG_HAVE_IHDR) != 0)
      png_chunk_error(png_ptr, "out of place");

   /* Check the length */
   if (length != 13)
      png_chunk_error(png_ptr, "invalid");

   png_ptr->mode |= PNG_HAVE_IHDR;

   png_crc_read(png_ptr, buf, 13);
   png_crc_finish(png_ptr, 0);

   width = png_get_uint_31(png_ptr, buf);
   height = png_get_uint_31(png_ptr, buf + 4);
   bit_depth = buf[8];
   color_type = buf[9];
   compression_type = buf[10];
   filter_type = buf[11];
   interlace_type = buf[12];

#ifdef PNG_READ_APNG_SUPPORTED
   png_ptr->first_frame_width = width;
   png_ptr->first_frame_height = height;
#endif

   /* Set internal variables */
   png_ptr->width = width;
   png_ptr->height = height;
   png_ptr->bit_depth = (png_byte)bit_depth;
   png_ptr->interlaced = (png_byte)interlace_type;
   png_ptr->color_type = (png_byte)color_type;
#ifdef PNG_MNG_FEATURES_SUPPORTED
   png_ptr->filter_type = (png_byte)filter_type;
#endif
   png_ptr->compression_type = (png_byte)compression_type;

   /* Find number of channels */
   switch (png_ptr->color_type)
   {
      default: /* invalid, png_set_IHDR calls png_error */
      case PNG_COLOR_TYPE_GRAY:
      case PNG_COLOR_TYPE_PALETTE:
         png_ptr->channels = 1;
         break;

      case PNG_COLOR_TYPE_RGB:
         png_ptr->channels = 3;
         break;

      case PNG_COLOR_TYPE_GRAY_ALPHA:
         png_ptr->channels = 2;
         break;

      case PNG_COLOR_TYPE_RGB_ALPHA:
         png_ptr->channels = 4;
         break;
   }

   /* Set up other useful info */
   png_ptr->pixel_depth = (png_byte)(png_ptr->bit_depth * png_ptr->channels);
   png_ptr->rowbytes = PNG_ROWBYTES(png_ptr->pixel_depth, png_ptr->width);
   png_debug1(3, "bit_depth = %d", png_ptr->bit_depth);
   png_debug1(3, "channels = %d", png_ptr->channels);
   png_debug1(3, "rowbytes = %lu", (unsigned long)png_ptr->rowbytes);
   png_set_IHDR(png_ptr, info_ptr, width, height, bit_depth,
       color_type, interlace_type, compression_type, filter_type);
}

/* Read and check the palette */
void /* PRIVATE */
png_handle_PLTE(png_structrp png_ptr, png_inforp info_ptr, png_uint_32 length)
{
   png_color palette[PNG_MAX_PALETTE_LENGTH];
   int max_palette_length, num, i;
#ifdef PNG_POINTER_INDEXING_SUPPORTED
   png_colorp pal_ptr;
#endif

   png_debug(1, "in png_handle_PLTE");

   if ((png_ptr->mode & PNG_HAVE_IHDR) == 0)
      png_chunk_error(png_ptr, "missing IHDR");

   /* Moved to before the 'after IDAT' check below because otherwise duplicate
    * PLTE chunks are potentially ignored (the spec says there shall not be more
    * than one PLTE, the error is not treated as benign, so this check trumps
    * the requirement that PLTE appears before IDAT.)
    */
   else if ((png_ptr->mode & PNG_HAVE_PLTE) != 0)
      png_chunk_error(png_ptr, "duplicate");

   else if ((png_ptr->mode & PNG_HAVE_IDAT) != 0)
   {
      /* This is benign because the non-benign error happened before, when an
       * IDAT was encountered in a color-mapped image with no PLTE.
       */
      png_crc_finish(png_ptr, length);
      png_chunk_benign_error(png_ptr, "out of place");
      return;
   }

   png_ptr->mode |= PNG_HAVE_PLTE;

   if ((png_ptr->color_type & PNG_COLOR_MASK_COLOR) == 0)
   {
      png_crc_finish(png_ptr, length);
      png_chunk_benign_error(png_ptr, "ignored in grayscale PNG");
      return;
   }

#ifndef PNG_READ_OPT_PLTE_SUPPORTED
   if (png_ptr->color_type != PNG_COLOR_TYPE_PALETTE)
   {
      png_crc_finish(png_ptr, length);
      return;
   }
#endif

   if (length > 3*PNG_MAX_PALETTE_LENGTH || length % 3)
   {
      png_crc_finish(png_ptr, length);

      if (png_ptr->color_type != PNG_COLOR_TYPE_PALETTE)
         png_chunk_benign_error(png_ptr, "invalid");

      else
         png_chunk_error(png_ptr, "invalid");

      return;
   }

   /* The cast is safe because 'length' is less than 3*PNG_MAX_PALETTE_LENGTH */
   num = (int)length / 3;

   /* If the palette has 256 or fewer entries but is too large for the bit
    * depth, we don't issue an error, to preserve the behavior of previous
    * libpng versions. We silently truncate the unused extra palette entries
    * here.
    */
   if (png_ptr->color_type == PNG_COLOR_TYPE_PALETTE)
      max_palette_length = (1 << png_ptr->bit_depth);
   else
      max_palette_length = PNG_MAX_PALETTE_LENGTH;

   if (num > max_palette_length)
      num = max_palette_length;

#ifdef PNG_POINTER_INDEXING_SUPPORTED
   for (i = 0, pal_ptr = palette; i < num; i++, pal_ptr++)
   {
      png_byte buf[3];

      png_crc_read(png_ptr, buf, 3);
      pal_ptr->red = buf[0];
      pal_ptr->green = buf[1];
      pal_ptr->blue = buf[2];
   }
#else
   for (i = 0; i < num; i++)
   {
      png_byte buf[3];

      png_crc_read(png_ptr, buf, 3);
      /* Don't depend upon png_color being any order */
      palette[i].red = buf[0];
      palette[i].green = buf[1];
      palette[i].blue = buf[2];
   }
#endif

   /* If we actually need the PLTE chunk (ie for a paletted image), we do
    * whatever the normal CRC configuration tells us.  However, if we
    * have an RGB image, the PLTE can be considered ancillary, so
    * we will act as though it is.
    */
#ifndef PNG_READ_OPT_PLTE_SUPPORTED
   if (png_ptr->color_type == PNG_COLOR_TYPE_PALETTE)
#endif
   {
      png_crc_finish(png_ptr, (png_uint_32) (length - (unsigned int)num * 3));
   }

#ifndef PNG_READ_OPT_PLTE_SUPPORTED
   else if (png_crc_error(png_ptr) != 0)  /* Only if we have a CRC error */
   {
      /* If we don't want to use the data from an ancillary chunk,
       * we have two options: an error abort, or a warning and we
       * ignore the data in this chunk (which should be OK, since
       * it's considered ancillary for a RGB or RGBA image).
       *
       * IMPLEMENTATION NOTE: this is only here because png_crc_finish uses the
       * chunk type to determine whether to check the ancillary or the critical
       * flags.
       */
      if ((png_ptr->flags & PNG_FLAG_CRC_ANCILLARY_USE) == 0)
      {
         if ((png_ptr->flags & PNG_FLAG_CRC_ANCILLARY_NOWARN) != 0)
            return;

         else
            png_chunk_error(png_ptr, "CRC error");
      }

      /* Otherwise, we (optionally) emit a warning and use the chunk. */
      else if ((png_ptr->flags & PNG_FLAG_CRC_ANCILLARY_NOWARN) == 0)
         png_chunk_warning(png_ptr, "CRC error");
   }
#endif

   /* TODO: png_set_PLTE has the side effect of setting png_ptr->palette to its
    * own copy of the palette.  This has the side effect that when png_start_row
    * is called (this happens after any call to png_read_update_info) the
    * info_ptr palette gets changed.  This is extremely unexpected and
    * confusing.
    *
    * Fix this by not sharing the palette in this way.
    */
   png_set_PLTE(png_ptr, info_ptr, palette, num);

   /* The three chunks, bKGD, hIST and tRNS *must* appear after PLTE and before
    * IDAT.  Prior to 1.6.0 this was not checked; instead the code merely
    * checked the apparent validity of a tRNS chunk inserted before PLTE on a
    * palette PNG.  1.6.0 attempts to rigorously follow the standard and
    * therefore does a benign error if the erroneous condition is detected *and*
    * cancels the tRNS if the benign error returns.  The alternative is to
    * amend the standard since it would be rather hypocritical of the standards
    * maintainers to ignore it.
    */
#ifdef PNG_READ_tRNS_SUPPORTED
   if (png_ptr->num_trans > 0 ||
       (info_ptr != NULL && (info_ptr->valid & PNG_INFO_tRNS) != 0))
   {
      /* Cancel this because otherwise it would be used if the transforms
       * require it.  Don't cancel the 'valid' flag because this would prevent
       * detection of duplicate chunks.
       */
      png_ptr->num_trans = 0;

      if (info_ptr != NULL)
         info_ptr->num_trans = 0;

      png_chunk_benign_error(png_ptr, "tRNS must be after");
   }
#endif

#ifdef PNG_READ_hIST_SUPPORTED
   if (info_ptr != NULL && (info_ptr->valid & PNG_INFO_hIST) != 0)
      png_chunk_benign_error(png_ptr, "hIST must be after");
#endif

#ifdef PNG_READ_bKGD_SUPPORTED
   if (info_ptr != NULL && (info_ptr->valid & PNG_INFO_bKGD) != 0)
      png_chunk_benign_error(png_ptr, "bKGD must be after");
#endif
}

void /* PRIVATE */
png_handle_IEND(png_structrp png_ptr, png_inforp info_ptr, png_uint_32 length)
{
   png_debug(1, "in png_handle_IEND");

   if ((png_ptr->mode & PNG_HAVE_IHDR) == 0 ||
       (png_ptr->mode & PNG_HAVE_IDAT) == 0)
      png_chunk_error(png_ptr, "out of place");

   png_ptr->mode |= (PNG_AFTER_IDAT | PNG_HAVE_IEND);

   png_crc_finish(png_ptr, length);

   if (length != 0)
      png_chunk_benign_error(png_ptr, "invalid");

   PNG_UNUSED(info_ptr)
}

#ifdef PNG_READ_gAMA_SUPPORTED
void /* PRIVATE */
png_handle_gAMA(png_structrp png_ptr, png_inforp info_ptr, png_uint_32 length)
{
   png_fixed_point igamma;
   png_byte buf[4];

   png_debug(1, "in png_handle_gAMA");

   if ((png_ptr->mode & PNG_HAVE_IHDR) == 0)
      png_chunk_error(png_ptr, "missing IHDR");

   else if ((png_ptr->mode & (PNG_HAVE_IDAT|PNG_HAVE_PLTE)) != 0)
   {
      png_crc_finish(png_ptr, length);
      png_chunk_benign_error(png_ptr, "out of place");
      return;
   }

   if (length != 4)
   {
      png_crc_finish(png_ptr, length);
      png_chunk_benign_error(png_ptr, "invalid");
      return;
   }

   png_crc_read(png_ptr, buf, 4);

   if (png_crc_finish(png_ptr, 0) != 0)
      return;

   igamma = png_get_fixed_point(NULL, buf);

   png_colorspace_set_gamma(png_ptr, &png_ptr->colorspace, igamma);
   png_colorspace_sync(png_ptr, info_ptr);
}
#endif

#ifdef PNG_READ_sBIT_SUPPORTED
void /* PRIVATE */
png_handle_sBIT(png_structrp png_ptr, png_inforp info_ptr, png_uint_32 length)
{
   unsigned int truelen, i;
   png_byte sample_depth;
   png_byte buf[4];

   png_debug(1, "in png_handle_sBIT");

   if ((png_ptr->mode & PNG_HAVE_IHDR) == 0)
      png_chunk_error(png_ptr, "missing IHDR");

   else if ((png_ptr->mode & (PNG_HAVE_IDAT|PNG_HAVE_PLTE)) != 0)
   {
      png_crc_finish(png_ptr, length);
      png_chunk_benign_error(png_ptr, "out of place");
      return;
   }

   if (info_ptr != NULL && (info_ptr->valid & PNG_INFO_sBIT) != 0)
   {
      png_crc_finish(png_ptr, length);
      png_chunk_benign_error(png_ptr, "duplicate");
      return;
   }

   if (png_ptr->color_type == PNG_COLOR_TYPE_PALETTE)
   {
      truelen = 3;
      sample_depth = 8;
   }

   else
   {
      truelen = png_ptr->channels;
      sample_depth = png_ptr->bit_depth;
   }

   if (length != truelen || length > 4)
   {
      png_chunk_benign_error(png_ptr, "invalid");
      png_crc_finish(png_ptr, length);
      return;
   }

   buf[0] = buf[1] = buf[2] = buf[3] = sample_depth;
   png_crc_read(png_ptr, buf, truelen);

   if (png_crc_finish(png_ptr, 0) != 0)
      return;

   for (i=0; i<truelen; ++i)
   {
      if (buf[i] == 0 || buf[i] > sample_depth)
      {
         png_chunk_benign_error(png_ptr, "invalid");
         return;
      }
   }

   if ((png_ptr->color_type & PNG_COLOR_MASK_COLOR) != 0)
   {
      png_ptr->sig_bit.red = buf[0];
      png_ptr->sig_bit.green = buf[1];
      png_ptr->sig_bit.blue = buf[2];
      png_ptr->sig_bit.alpha = buf[3];
   }

   else
   {
      png_ptr->sig_bit.gray = buf[0];
      png_ptr->sig_bit.red = buf[0];
      png_ptr->sig_bit.green = buf[0];
      png_ptr->sig_bit.blue = buf[0];
      png_ptr->sig_bit.alpha = buf[1];
   }

   png_set_sBIT(png_ptr, info_ptr, &(png_ptr->sig_bit));
}
#endif

#ifdef PNG_READ_cHRM_SUPPORTED
void /* PRIVATE */
png_handle_cHRM(png_structrp png_ptr, png_inforp info_ptr, png_uint_32 length)
{
   png_byte buf[32];
   png_xy xy;

   png_debug(1, "in png_handle_cHRM");

   if ((png_ptr->mode & PNG_HAVE_IHDR) == 0)
      png_chunk_error(png_ptr, "missing IHDR");

   else if ((png_ptr->mode & (PNG_HAVE_IDAT|PNG_HAVE_PLTE)) != 0)
   {
      png_crc_finish(png_ptr, length);
      png_chunk_benign_error(png_ptr, "out of place");
      return;
   }

   if (length != 32)
   {
      png_crc_finish(png_ptr, length);
      png_chunk_benign_error(png_ptr, "invalid");
      return;
   }

   png_crc_read(png_ptr, buf, 32);

   if (png_crc_finish(png_ptr, 0) != 0)
      return;

   xy.whitex = png_get_fixed_point(NULL, buf);
   xy.whitey = png_get_fixed_point(NULL, buf + 4);
   xy.redx   = png_get_fixed_point(NULL, buf + 8);
   xy.redy   = png_get_fixed_point(NULL, buf + 12);
   xy.greenx = png_get_fixed_point(NULL, buf + 16);
   xy.greeny = png_get_fixed_point(NULL, buf + 20);
   xy.bluex  = png_get_fixed_point(NULL, buf + 24);
   xy.bluey  = png_get_fixed_point(NULL, buf + 28);

   if (xy.whitex == PNG_FIXED_ERROR ||
       xy.whitey == PNG_FIXED_ERROR ||
       xy.redx   == PNG_FIXED_ERROR ||
       xy.redy   == PNG_FIXED_ERROR ||
       xy.greenx == PNG_FIXED_ERROR ||
       xy.greeny == PNG_FIXED_ERROR ||
       xy.bluex  == PNG_FIXED_ERROR ||
       xy.bluey  == PNG_FIXED_ERROR)
   {
      png_chunk_benign_error(png_ptr, "invalid values");
      return;
   }

   /* If a colorspace error has already been output skip this chunk */
   if ((png_ptr->colorspace.flags & PNG_COLORSPACE_INVALID) != 0)
      return;

   if ((png_ptr->colorspace.flags & PNG_COLORSPACE_FROM_cHRM) != 0)
   {
      png_ptr->colorspace.flags |= PNG_COLORSPACE_INVALID;
      png_colorspace_sync(png_ptr, info_ptr);
      png_chunk_benign_error(png_ptr, "duplicate");
      return;
   }

   png_ptr->colorspace.flags |= PNG_COLORSPACE_FROM_cHRM;
   (void)png_colorspace_set_chromaticities(png_ptr, &png_ptr->colorspace, &xy,
       1/*prefer cHRM values*/);
   png_colorspace_sync(png_ptr, info_ptr);
}
#endif

#ifdef PNG_READ_sRGB_SUPPORTED
void /* PRIVATE */
png_handle_sRGB(png_structrp png_ptr, png_inforp info_ptr, png_uint_32 length)
{
   png_byte intent;

   png_debug(1, "in png_handle_sRGB");

   if ((png_ptr->mode & PNG_HAVE_IHDR) == 0)
      png_chunk_error(png_ptr, "missing IHDR");

   else if ((png_ptr->mode & (PNG_HAVE_IDAT|PNG_HAVE_PLTE)) != 0)
   {
      png_crc_finish(png_ptr, length);
      png_chunk_benign_error(png_ptr, "out of place");
      return;
   }

   if (length != 1)
   {
      png_crc_finish(png_ptr, length);
      png_chunk_benign_error(png_ptr, "invalid");
      return;
   }

   png_crc_read(png_ptr, &intent, 1);

   if (png_crc_finish(png_ptr, 0) != 0)
      return;

   /* If a colorspace error has already been output skip this chunk */
   if ((png_ptr->colorspace.flags & PNG_COLORSPACE_INVALID) != 0)
      return;

   /* Only one sRGB or iCCP chunk is allowed, use the HAVE_INTENT flag to detect
    * this.
    */
   if ((png_ptr->colorspace.flags & PNG_COLORSPACE_HAVE_INTENT) != 0)
   {
      png_ptr->colorspace.flags |= PNG_COLORSPACE_INVALID;
      png_colorspace_sync(png_ptr, info_ptr);
      png_chunk_benign_error(png_ptr, "too many profiles");
      return;
   }

   (void)png_colorspace_set_sRGB(png_ptr, &png_ptr->colorspace, intent);
   png_colorspace_sync(png_ptr, info_ptr);
}
#endif /* READ_sRGB */

#ifdef PNG_READ_iCCP_SUPPORTED
void /* PRIVATE */
png_handle_iCCP(png_structrp png_ptr, png_inforp info_ptr, png_uint_32 length)
/* Note: this does not properly handle profiles that are > 64K under DOS */
{
   png_const_charp errmsg = NULL; /* error message output, or no error */
   int finished = 0; /* crc checked */

   png_debug(1, "in png_handle_iCCP");

   if ((png_ptr->mode & PNG_HAVE_IHDR) == 0)
      png_chunk_error(png_ptr, "missing IHDR");

   else if ((png_ptr->mode & (PNG_HAVE_IDAT|PNG_HAVE_PLTE)) != 0)
   {
      png_crc_finish(png_ptr, length);
      png_chunk_benign_error(png_ptr, "out of place");
      return;
   }

   /* Consistent with all the above colorspace handling an obviously *invalid*
    * chunk is just ignored, so does not invalidate the color space.  An
    * alternative is to set the 'invalid' flags at the start of this routine
    * and only clear them in they were not set before and all the tests pass.
    * The minimum 'deflate' stream is assumed to be just the 2 byte header and
    * 4 byte checksum.  The keyword must be at least one character and there is
    * a terminator (0) byte and the compression method.
    */
   if (length < 9)
   {
      png_crc_finish(png_ptr, length);
      png_chunk_benign_error(png_ptr, "too short");
      return;
   }

   /* If a colorspace error has already been output skip this chunk */
   if ((png_ptr->colorspace.flags & PNG_COLORSPACE_INVALID) != 0)
   {
      png_crc_finish(png_ptr, length);
      return;
   }

   /* Only one sRGB or iCCP chunk is allowed, use the HAVE_INTENT flag to detect
    * this.
    */
   if ((png_ptr->colorspace.flags & PNG_COLORSPACE_HAVE_INTENT) == 0)
   {
      uInt read_length, keyword_length;
      char keyword[81];

      /* Find the keyword; the keyword plus separator and compression method
       * bytes can be at most 81 characters long.
       */
      read_length = 81; /* maximum */
      if (read_length > length)
         read_length = (uInt)length;

      png_crc_read(png_ptr, (png_bytep)keyword, read_length);
      length -= read_length;

      keyword_length = 0;
      while (keyword_length < 80 && keyword_length < read_length &&
         keyword[keyword_length] != 0)
         ++keyword_length;

      /* TODO: make the keyword checking common */
      if (keyword_length >= 1 && keyword_length <= 79)
      {
         /* We only understand '0' compression - deflate - so if we get a
          * different value we can't safely decode the chunk.
          */
         if (keyword_length+1 < read_length &&
            keyword[keyword_length+1] == PNG_COMPRESSION_TYPE_BASE)
         {
            read_length -= keyword_length+2;

            if (png_inflate_claim(png_ptr, png_iCCP) == Z_OK)
            {
               Byte profile_header[132];
               Byte local_buffer[PNG_INFLATE_BUF_SIZE];
               png_alloc_size_t size = (sizeof profile_header);

               png_ptr->zstream.next_in = (Bytef*)keyword + (keyword_length+2);
               png_ptr->zstream.avail_in = read_length;
               (void)png_inflate_read(png_ptr, local_buffer,
                   (sizeof local_buffer), &length, profile_header, &size,
                   0/*finish: don't, because the output is too small*/);

               if (size == 0)
               {
                  /* We have the ICC profile header; do the basic header checks.
                   */
                  const png_uint_32 profile_length =
                     png_get_uint_32(profile_header);

                  if (png_icc_check_length(png_ptr, &png_ptr->colorspace,
                      keyword, profile_length) != 0)
                  {
                     /* The length is apparently ok, so we can check the 132
                      * byte header.
                      */
                     if (png_icc_check_header(png_ptr, &png_ptr->colorspace,
                         keyword, profile_length, profile_header,
                         png_ptr->color_type) != 0)
                     {
                        /* Now read the tag table; a variable size buffer is
                         * needed at this point, allocate one for the whole
                         * profile.  The header check has already validated
                         * that none of these stuff will overflow.
                         */
                        const png_uint_32 tag_count = png_get_uint_32(
                            profile_header+128);
                        png_bytep profile = png_read_buffer(png_ptr,
                            profile_length, 2/*silent*/);

                        if (profile != NULL)
                        {
                           memcpy(profile, profile_header,
                               (sizeof profile_header));

                           size = 12 * tag_count;

                           (void)png_inflate_read(png_ptr, local_buffer,
                               (sizeof local_buffer), &length,
                               profile + (sizeof profile_header), &size, 0);

                           /* Still expect a buffer error because we expect
                            * there to be some tag data!
                            */
                           if (size == 0)
                           {
                              if (png_icc_check_tag_table(png_ptr,
                                  &png_ptr->colorspace, keyword, profile_length,
                                  profile) != 0)
                              {
                                 /* The profile has been validated for basic
                                  * security issues, so read the whole thing in.
                                  */
                                 size = profile_length - (sizeof profile_header)
                                     - 12 * tag_count;

                                 (void)png_inflate_read(png_ptr, local_buffer,
                                     (sizeof local_buffer), &length,
                                     profile + (sizeof profile_header) +
                                     12 * tag_count, &size, 1/*finish*/);

                                 if (length > 0 && !(png_ptr->flags &
                                     PNG_FLAG_BENIGN_ERRORS_WARN))
                                    errmsg = "extra compressed data";

                                 /* But otherwise allow extra data: */
                                 else if (size == 0)
                                 {
                                    if (length > 0)
                                    {
                                       /* This can be handled completely, so
                                        * keep going.
                                        */
                                       png_chunk_warning(png_ptr,
                                           "extra compressed data");
                                    }

                                    png_crc_finish(png_ptr, length);
                                    finished = 1;

# if defined(PNG_sRGB_SUPPORTED) && PNG_sRGB_PROFILE_CHECKS >= 0
                                    /* Check for a match against sRGB */
                                    png_icc_set_sRGB(png_ptr,
                                        &png_ptr->colorspace, profile,
                                        png_ptr->zstream.adler);
# endif

                                    /* Steal the profile for info_ptr. */
                                    if (info_ptr != NULL)
                                    {
                                       png_free_data(png_ptr, info_ptr,
                                           PNG_FREE_ICCP, 0);

                                       info_ptr->iccp_name = png_voidcast(char*,
                                           png_malloc_base(png_ptr,
                                           keyword_length+1));
                                       if (info_ptr->iccp_name != NULL)
                                       {
                                          memcpy(info_ptr->iccp_name, keyword,
                                              keyword_length+1);
                                          info_ptr->iccp_proflen =
                                              profile_length;
                                          info_ptr->iccp_profile = profile;
                                          png_ptr->read_buffer = NULL; /*steal*/
                                          info_ptr->free_me |= PNG_FREE_ICCP;
                                          info_ptr->valid |= PNG_INFO_iCCP;
                                       }

                                       else
                                       {
                                          png_ptr->colorspace.flags |=
                                             PNG_COLORSPACE_INVALID;
                                          errmsg = "out of memory";
                                       }
                                    }

                                    /* else the profile remains in the read
                                     * buffer which gets reused for subsequent
                                     * chunks.
                                     */

                                    if (info_ptr != NULL)
                                       png_colorspace_sync(png_ptr, info_ptr);

                                    if (errmsg == NULL)
                                    {
                                       png_ptr->zowner = 0;
                                       return;
                                    }
                                 }

                                 else if (size > 0)
                                    errmsg = "truncated";

#ifndef __COVERITY__
                                 else
                                    errmsg = png_ptr->zstream.msg;
#endif
                              }

                              /* else png_icc_check_tag_table output an error */
                           }

                           else /* profile truncated */
                              errmsg = png_ptr->zstream.msg;
                        }

                        else
                           errmsg = "out of memory";
                     }

                     /* else png_icc_check_header output an error */
                  }

                  /* else png_icc_check_length output an error */
               }

               else /* profile truncated */
                  errmsg = png_ptr->zstream.msg;

               /* Release the stream */
               png_ptr->zowner = 0;
            }

            else /* png_inflate_claim failed */
               errmsg = png_ptr->zstream.msg;
         }

         else
            errmsg = "bad compression method"; /* or missing */
      }

      else
         errmsg = "bad keyword";
   }

   else
      errmsg = "too many profiles";

   /* Failure: the reason is in 'errmsg' */
   if (finished == 0)
      png_crc_finish(png_ptr, length);

   png_ptr->colorspace.flags |= PNG_COLORSPACE_INVALID;
   png_colorspace_sync(png_ptr, info_ptr);
   if (errmsg != NULL) /* else already output */
      png_chunk_benign_error(png_ptr, errmsg);
}
#endif /* READ_iCCP */

#ifdef PNG_READ_sPLT_SUPPORTED
void /* PRIVATE */
png_handle_sPLT(png_structrp png_ptr, png_inforp info_ptr, png_uint_32 length)
/* Note: this does not properly handle chunks that are > 64K under DOS */
{
   png_bytep entry_start, buffer;
   png_sPLT_t new_palette;
   png_sPLT_entryp pp;
   png_uint_32 data_length;
   int entry_size, i;
   png_uint_32 skip = 0;
   png_uint_32 dl;
   png_size_t max_dl;

   png_debug(1, "in png_handle_sPLT");

#ifdef PNG_USER_LIMITS_SUPPORTED
   if (png_ptr->user_chunk_cache_max != 0)
   {
      if (png_ptr->user_chunk_cache_max == 1)
      {
         png_crc_finish(png_ptr, length);
         return;
      }

      if (--png_ptr->user_chunk_cache_max == 1)
      {
         png_warning(png_ptr, "No space in chunk cache for sPLT");
         png_crc_finish(png_ptr, length);
         return;
      }
   }
#endif

   if ((png_ptr->mode & PNG_HAVE_IHDR) == 0)
      png_chunk_error(png_ptr, "missing IHDR");

   else if ((png_ptr->mode & PNG_HAVE_IDAT) != 0)
   {
      png_crc_finish(png_ptr, length);
      png_chunk_benign_error(png_ptr, "out of place");
      return;
   }

#ifdef PNG_MAX_MALLOC_64K
   if (length > 65535U)
   {
      png_crc_finish(png_ptr, length);
      png_chunk_benign_error(png_ptr, "too large to fit in memory");
      return;
   }
#endif

   buffer = png_read_buffer(png_ptr, length+1, 2/*silent*/);
   if (buffer == NULL)
   {
      png_crc_finish(png_ptr, length);
      png_chunk_benign_error(png_ptr, "out of memory");
      return;
   }


   /* WARNING: this may break if size_t is less than 32 bits; it is assumed
    * that the PNG_MAX_MALLOC_64K test is enabled in this case, but this is a
    * potential breakage point if the types in pngconf.h aren't exactly right.
    */
   png_crc_read(png_ptr, buffer, length);

   if (png_crc_finish(png_ptr, skip) != 0)
      return;

   buffer[length] = 0;

   for (entry_start = buffer; *entry_start; entry_start++)
      /* Empty loop to find end of name */ ;

   ++entry_start;

   /* A sample depth should follow the separator, and we should be on it  */
   if (length < 2U || entry_start > buffer + (length - 2U))
   {
      png_warning(png_ptr, "malformed sPLT chunk");
      return;
   }

   new_palette.depth = *entry_start++;
   entry_size = (new_palette.depth == 8 ? 6 : 10);
   /* This must fit in a png_uint_32 because it is derived from the original
    * chunk data length.
    */
   data_length = length - (png_uint_32)(entry_start - buffer);

   /* Integrity-check the data length */
   if ((data_length % (unsigned int)entry_size) != 0)
   {
      png_warning(png_ptr, "sPLT chunk has bad length");
      return;
   }

   dl = (png_uint_32)(data_length / (unsigned int)entry_size);
   max_dl = PNG_SIZE_MAX / (sizeof (png_sPLT_entry));

   if (dl > max_dl)
   {
      png_warning(png_ptr, "sPLT chunk too long");
      return;
   }

   new_palette.nentries = (png_int_32)(data_length / (unsigned int)entry_size);

   new_palette.entries = (png_sPLT_entryp)png_malloc_warn(png_ptr,
       (png_alloc_size_t) new_palette.nentries * (sizeof (png_sPLT_entry)));

   if (new_palette.entries == NULL)
   {
      png_warning(png_ptr, "sPLT chunk requires too much memory");
      return;
   }

#ifdef PNG_POINTER_INDEXING_SUPPORTED
   for (i = 0; i < new_palette.nentries; i++)
   {
      pp = new_palette.entries + i;

      if (new_palette.depth == 8)
      {
         pp->red = *entry_start++;
         pp->green = *entry_start++;
         pp->blue = *entry_start++;
         pp->alpha = *entry_start++;
      }

      else
      {
         pp->red   = png_get_uint_16(entry_start); entry_start += 2;
         pp->green = png_get_uint_16(entry_start); entry_start += 2;
         pp->blue  = png_get_uint_16(entry_start); entry_start += 2;
         pp->alpha = png_get_uint_16(entry_start); entry_start += 2;
      }

      pp->frequency = png_get_uint_16(entry_start); entry_start += 2;
   }
#else
   pp = new_palette.entries;

   for (i = 0; i < new_palette.nentries; i++)
   {

      if (new_palette.depth == 8)
      {
         pp[i].red   = *entry_start++;
         pp[i].green = *entry_start++;
         pp[i].blue  = *entry_start++;
         pp[i].alpha = *entry_start++;
      }

      else
      {
         pp[i].red   = png_get_uint_16(entry_start); entry_start += 2;
         pp[i].green = png_get_uint_16(entry_start); entry_start += 2;
         pp[i].blue  = png_get_uint_16(entry_start); entry_start += 2;
         pp[i].alpha = png_get_uint_16(entry_start); entry_start += 2;
      }

      pp[i].frequency = png_get_uint_16(entry_start); entry_start += 2;
   }
#endif

   /* Discard all chunk data except the name and stash that */
   new_palette.name = (png_charp)buffer;

   png_set_sPLT(png_ptr, info_ptr, &new_palette, 1);

   png_free(png_ptr, new_palette.entries);
}
#endif /* READ_sPLT */

#ifdef PNG_READ_tRNS_SUPPORTED
void /* PRIVATE */
png_handle_tRNS(png_structrp png_ptr, png_inforp info_ptr, png_uint_32 length)
{
   png_byte readbuf[PNG_MAX_PALETTE_LENGTH];

   png_debug(1, "in png_handle_tRNS");

   if ((png_ptr->mode & PNG_HAVE_IHDR) == 0)
      png_chunk_error(png_ptr, "missing IHDR");

   else if ((png_ptr->mode & PNG_HAVE_IDAT) != 0)
   {
      png_crc_finish(png_ptr, length);
      png_chunk_benign_error(png_ptr, "out of place");
      return;
   }

   else if (info_ptr != NULL && (info_ptr->valid & PNG_INFO_tRNS) != 0)
   {
      png_crc_finish(png_ptr, length);
      png_chunk_benign_error(png_ptr, "duplicate");
      return;
   }

   if (png_ptr->color_type == PNG_COLOR_TYPE_GRAY)
   {
      png_byte buf[2];

      if (length != 2)
      {
         png_crc_finish(png_ptr, length);
         png_chunk_benign_error(png_ptr, "invalid");
         return;
      }

      png_crc_read(png_ptr, buf, 2);
      png_ptr->num_trans = 1;
      png_ptr->trans_color.gray = png_get_uint_16(buf);
   }

   else if (png_ptr->color_type == PNG_COLOR_TYPE_RGB)
   {
      png_byte buf[6];

      if (length != 6)
      {
         png_crc_finish(png_ptr, length);
         png_chunk_benign_error(png_ptr, "invalid");
         return;
      }

      png_crc_read(png_ptr, buf, length);
      png_ptr->num_trans = 1;
      png_ptr->trans_color.red = png_get_uint_16(buf);
      png_ptr->trans_color.green = png_get_uint_16(buf + 2);
      png_ptr->trans_color.blue = png_get_uint_16(buf + 4);
   }

   else if (png_ptr->color_type == PNG_COLOR_TYPE_PALETTE)
   {
      if ((png_ptr->mode & PNG_HAVE_PLTE) == 0)
      {
         /* TODO: is this actually an error in the ISO spec? */
         png_crc_finish(png_ptr, length);
         png_chunk_benign_error(png_ptr, "out of place");
         return;
      }

      if (length > (unsigned int) png_ptr->num_palette ||
         length > (unsigned int) PNG_MAX_PALETTE_LENGTH ||
         length == 0)
      {
         png_crc_finish(png_ptr, length);
         png_chunk_benign_error(png_ptr, "invalid");
         return;
      }

      png_crc_read(png_ptr, readbuf, length);
      png_ptr->num_trans = (png_uint_16)length;
   }

   else
   {
      png_crc_finish(png_ptr, length);
      png_chunk_benign_error(png_ptr, "invalid with alpha channel");
      return;
   }

   if (png_crc_finish(png_ptr, 0) != 0)
   {
      png_ptr->num_trans = 0;
      return;
   }

   /* TODO: this is a horrible side effect in the palette case because the
    * png_struct ends up with a pointer to the tRNS buffer owned by the
    * png_info.  Fix this.
    */
   png_set_tRNS(png_ptr, info_ptr, readbuf, png_ptr->num_trans,
       &(png_ptr->trans_color));
}
#endif

#ifdef PNG_READ_bKGD_SUPPORTED
void /* PRIVATE */
png_handle_bKGD(png_structrp png_ptr, png_inforp info_ptr, png_uint_32 length)
{
   unsigned int truelen;
   png_byte buf[6];
   png_color_16 background;

   png_debug(1, "in png_handle_bKGD");

   if ((png_ptr->mode & PNG_HAVE_IHDR) == 0)
      png_chunk_error(png_ptr, "missing IHDR");

   else if ((png_ptr->mode & PNG_HAVE_IDAT) != 0 ||
       (png_ptr->color_type == PNG_COLOR_TYPE_PALETTE &&
       (png_ptr->mode & PNG_HAVE_PLTE) == 0))
   {
      png_crc_finish(png_ptr, length);
      png_chunk_benign_error(png_ptr, "out of place");
      return;
   }

   else if (info_ptr != NULL && (info_ptr->valid & PNG_INFO_bKGD) != 0)
   {
      png_crc_finish(png_ptr, length);
      png_chunk_benign_error(png_ptr, "duplicate");
      return;
   }

   if (png_ptr->color_type == PNG_COLOR_TYPE_PALETTE)
      truelen = 1;

   else if ((png_ptr->color_type & PNG_COLOR_MASK_COLOR) != 0)
      truelen = 6;

   else
      truelen = 2;

   if (length != truelen)
   {
      png_crc_finish(png_ptr, length);
      png_chunk_benign_error(png_ptr, "invalid");
      return;
   }

   png_crc_read(png_ptr, buf, truelen);

   if (png_crc_finish(png_ptr, 0) != 0)
      return;

   /* We convert the index value into RGB components so that we can allow
    * arbitrary RGB values for background when we have transparency, and
    * so it is easy to determine the RGB values of the background color
    * from the info_ptr struct.
    */
   if (png_ptr->color_type == PNG_COLOR_TYPE_PALETTE)
   {
      background.index = buf[0];

      if (info_ptr != NULL && info_ptr->num_palette != 0)
      {
         if (buf[0] >= info_ptr->num_palette)
         {
            png_chunk_benign_error(png_ptr, "invalid index");
            return;
         }

         background.red = (png_uint_16)png_ptr->palette[buf[0]].red;
         background.green = (png_uint_16)png_ptr->palette[buf[0]].green;
         background.blue = (png_uint_16)png_ptr->palette[buf[0]].blue;
      }

      else
         background.red = background.green = background.blue = 0;

      background.gray = 0;
   }

   else if ((png_ptr->color_type & PNG_COLOR_MASK_COLOR) == 0) /* GRAY */
   {
      background.index = 0;
      background.red =
      background.green =
      background.blue =
      background.gray = png_get_uint_16(buf);
   }

   else
   {
      background.index = 0;
      background.red = png_get_uint_16(buf);
      background.green = png_get_uint_16(buf + 2);
      background.blue = png_get_uint_16(buf + 4);
      background.gray = 0;
   }

   png_set_bKGD(png_ptr, info_ptr, &background);
}
#endif

#ifdef PNG_READ_eXIf_SUPPORTED
void /* PRIVATE */
png_handle_eXIf(png_structrp png_ptr, png_inforp info_ptr, png_uint_32 length)
{
   unsigned int i;
   png_bytep eXIf_buf;

   png_debug(1, "in png_handle_eXIf");

   if ((png_ptr->mode & PNG_HAVE_IHDR) == 0)
      png_chunk_error(png_ptr, "missing IHDR");

   else if (info_ptr != NULL && (info_ptr->valid & PNG_INFO_eXIf) != 0)
   {
      png_crc_finish(png_ptr, length);
      png_chunk_benign_error(png_ptr, "duplicate");
      return;
   }

   eXIf_buf = png_voidcast(png_bytep,
             png_malloc_warn(png_ptr, length));

   for (i = 0; i < length; i++)
   {
      png_byte buf[1];
      png_crc_read(png_ptr, buf, 1);
      eXIf_buf[i] = buf[0];
   }

   if (png_crc_finish(png_ptr, 0) != 0)
      return;

   info_ptr->num_exif = length;

   png_set_eXIf(png_ptr, info_ptr, eXIf_buf);
}
#endif

#ifdef PNG_READ_hIST_SUPPORTED
void /* PRIVATE */
png_handle_hIST(png_structrp png_ptr, png_inforp info_ptr, png_uint_32 length)
{
   unsigned int num, i;
   png_uint_16 readbuf[PNG_MAX_PALETTE_LENGTH];

   png_debug(1, "in png_handle_hIST");

   if ((png_ptr->mode & PNG_HAVE_IHDR) == 0)
      png_chunk_error(png_ptr, "missing IHDR");

   else if ((png_ptr->mode & PNG_HAVE_IDAT) != 0 ||
       (png_ptr->mode & PNG_HAVE_PLTE) == 0)
   {
      png_crc_finish(png_ptr, length);
      png_chunk_benign_error(png_ptr, "out of place");
      return;
   }

   else if (info_ptr != NULL && (info_ptr->valid & PNG_INFO_hIST) != 0)
   {
      png_crc_finish(png_ptr, length);
      png_chunk_benign_error(png_ptr, "duplicate");
      return;
   }

   num = length / 2 ;

   if (num != (unsigned int) png_ptr->num_palette ||
       num > (unsigned int) PNG_MAX_PALETTE_LENGTH)
   {
      png_crc_finish(png_ptr, length);
      png_chunk_benign_error(png_ptr, "invalid");
      return;
   }

   for (i = 0; i < num; i++)
   {
      png_byte buf[2];

      png_crc_read(png_ptr, buf, 2);
      readbuf[i] = png_get_uint_16(buf);
   }

   if (png_crc_finish(png_ptr, 0) != 0)
      return;

   png_set_hIST(png_ptr, info_ptr, readbuf);
}
#endif

#ifdef PNG_READ_pHYs_SUPPORTED
void /* PRIVATE */
png_handle_pHYs(png_structrp png_ptr, png_inforp info_ptr, png_uint_32 length)
{
   png_byte buf[9];
   png_uint_32 res_x, res_y;
   int unit_type;

   png_debug(1, "in png_handle_pHYs");

   if ((png_ptr->mode & PNG_HAVE_IHDR) == 0)
      png_chunk_error(png_ptr, "missing IHDR");

   else if ((png_ptr->mode & PNG_HAVE_IDAT) != 0)
   {
      png_crc_finish(png_ptr, length);
      png_chunk_benign_error(png_ptr, "out of place");
      return;
   }

   else if (info_ptr != NULL && (info_ptr->valid & PNG_INFO_pHYs) != 0)
   {
      png_crc_finish(png_ptr, length);
      png_chunk_benign_error(png_ptr, "duplicate");
      return;
   }

   if (length != 9)
   {
      png_crc_finish(png_ptr, length);
      png_chunk_benign_error(png_ptr, "invalid");
      return;
   }

   png_crc_read(png_ptr, buf, 9);

   if (png_crc_finish(png_ptr, 0) != 0)
      return;

   res_x = png_get_uint_32(buf);
   res_y = png_get_uint_32(buf + 4);
   unit_type = buf[8];
   png_set_pHYs(png_ptr, info_ptr, res_x, res_y, unit_type);
}
#endif

#ifdef PNG_READ_oFFs_SUPPORTED
void /* PRIVATE */
png_handle_oFFs(png_structrp png_ptr, png_inforp info_ptr, png_uint_32 length)
{
   png_byte buf[9];
   png_int_32 offset_x, offset_y;
   int unit_type;

   png_debug(1, "in png_handle_oFFs");

   if ((png_ptr->mode & PNG_HAVE_IHDR) == 0)
      png_chunk_error(png_ptr, "missing IHDR");

   else if ((png_ptr->mode & PNG_HAVE_IDAT) != 0)
   {
      png_crc_finish(png_ptr, length);
      png_chunk_benign_error(png_ptr, "out of place");
      return;
   }

   else if (info_ptr != NULL && (info_ptr->valid & PNG_INFO_oFFs) != 0)
   {
      png_crc_finish(png_ptr, length);
      png_chunk_benign_error(png_ptr, "duplicate");
      return;
   }

   if (length != 9)
   {
      png_crc_finish(png_ptr, length);
      png_chunk_benign_error(png_ptr, "invalid");
      return;
   }

   png_crc_read(png_ptr, buf, 9);

   if (png_crc_finish(png_ptr, 0) != 0)
      return;

   offset_x = png_get_int_32(buf);
   offset_y = png_get_int_32(buf + 4);
   unit_type = buf[8];
   png_set_oFFs(png_ptr, info_ptr, offset_x, offset_y, unit_type);
}
#endif

#ifdef PNG_READ_pCAL_SUPPORTED
/* Read the pCAL chunk (described in the PNG Extensions document) */
void /* PRIVATE */
png_handle_pCAL(png_structrp png_ptr, png_inforp info_ptr, png_uint_32 length)
{
   png_int_32 X0, X1;
   png_byte type, nparams;
   png_bytep buffer, buf, units, endptr;
   png_charpp params;
   int i;

   png_debug(1, "in png_handle_pCAL");

   if ((png_ptr->mode & PNG_HAVE_IHDR) == 0)
      png_chunk_error(png_ptr, "missing IHDR");

   else if ((png_ptr->mode & PNG_HAVE_IDAT) != 0)
   {
      png_crc_finish(png_ptr, length);
      png_chunk_benign_error(png_ptr, "out of place");
      return;
   }

   else if (info_ptr != NULL && (info_ptr->valid & PNG_INFO_pCAL) != 0)
   {
      png_crc_finish(png_ptr, length);
      png_chunk_benign_error(png_ptr, "duplicate");
      return;
   }

   png_debug1(2, "Allocating and reading pCAL chunk data (%u bytes)",
       length + 1);

   buffer = png_read_buffer(png_ptr, length+1, 2/*silent*/);

   if (buffer == NULL)
   {
      png_crc_finish(png_ptr, length);
      png_chunk_benign_error(png_ptr, "out of memory");
      return;
   }

   png_crc_read(png_ptr, buffer, length);

   if (png_crc_finish(png_ptr, 0) != 0)
      return;

   buffer[length] = 0; /* Null terminate the last string */

   png_debug(3, "Finding end of pCAL purpose string");
   for (buf = buffer; *buf; buf++)
      /* Empty loop */ ;

   endptr = buffer + length;

   /* We need to have at least 12 bytes after the purpose string
    * in order to get the parameter information.
    */
   if (endptr - buf <= 12)
   {
      png_chunk_benign_error(png_ptr, "invalid");
      return;
   }

   png_debug(3, "Reading pCAL X0, X1, type, nparams, and units");
   X0 = png_get_int_32((png_bytep)buf+1);
   X1 = png_get_int_32((png_bytep)buf+5);
   type = buf[9];
   nparams = buf[10];
   units = buf + 11;

   png_debug(3, "Checking pCAL equation type and number of parameters");
   /* Check that we have the right number of parameters for known
    * equation types.
    */
   if ((type == PNG_EQUATION_LINEAR && nparams != 2) ||
       (type == PNG_EQUATION_BASE_E && nparams != 3) ||
       (type == PNG_EQUATION_ARBITRARY && nparams != 3) ||
       (type == PNG_EQUATION_HYPERBOLIC && nparams != 4))
   {
      png_chunk_benign_error(png_ptr, "invalid parameter count");
      return;
   }

   else if (type >= PNG_EQUATION_LAST)
   {
      png_chunk_benign_error(png_ptr, "unrecognized equation type");
   }

   for (buf = units; *buf; buf++)
      /* Empty loop to move past the units string. */ ;

   png_debug(3, "Allocating pCAL parameters array");

   params = png_voidcast(png_charpp, png_malloc_warn(png_ptr,
       nparams * (sizeof (png_charp))));

   if (params == NULL)
   {
      png_chunk_benign_error(png_ptr, "out of memory");
      return;
   }

   /* Get pointers to the start of each parameter string. */
   for (i = 0; i < nparams; i++)
   {
      buf++; /* Skip the null string terminator from previous parameter. */

      png_debug1(3, "Reading pCAL parameter %d", i);

      for (params[i] = (png_charp)buf; buf <= endptr && *buf != 0; buf++)
         /* Empty loop to move past each parameter string */ ;

      /* Make sure we haven't run out of data yet */
      if (buf > endptr)
      {
         png_free(png_ptr, params);
         png_chunk_benign_error(png_ptr, "invalid data");
         return;
      }
   }

   png_set_pCAL(png_ptr, info_ptr, (png_charp)buffer, X0, X1, type, nparams,
       (png_charp)units, params);

   png_free(png_ptr, params);
}
#endif

#ifdef PNG_READ_sCAL_SUPPORTED
/* Read the sCAL chunk */
void /* PRIVATE */
png_handle_sCAL(png_structrp png_ptr, png_inforp info_ptr, png_uint_32 length)
{
   png_bytep buffer;
   png_size_t i;
   int state;

   png_debug(1, "in png_handle_sCAL");

   if ((png_ptr->mode & PNG_HAVE_IHDR) == 0)
      png_chunk_error(png_ptr, "missing IHDR");

   else if ((png_ptr->mode & PNG_HAVE_IDAT) != 0)
   {
      png_crc_finish(png_ptr, length);
      png_chunk_benign_error(png_ptr, "out of place");
      return;
   }

   else if (info_ptr != NULL && (info_ptr->valid & PNG_INFO_sCAL) != 0)
   {
      png_crc_finish(png_ptr, length);
      png_chunk_benign_error(png_ptr, "duplicate");
      return;
   }

   /* Need unit type, width, \0, height: minimum 4 bytes */
   else if (length < 4)
   {
      png_crc_finish(png_ptr, length);
      png_chunk_benign_error(png_ptr, "invalid");
      return;
   }

   png_debug1(2, "Allocating and reading sCAL chunk data (%u bytes)",
       length + 1);

   buffer = png_read_buffer(png_ptr, length+1, 2/*silent*/);

   if (buffer == NULL)
   {
      png_chunk_benign_error(png_ptr, "out of memory");
      png_crc_finish(png_ptr, length);
      return;
   }

   png_crc_read(png_ptr, buffer, length);
   buffer[length] = 0; /* Null terminate the last string */

   if (png_crc_finish(png_ptr, 0) != 0)
      return;

   /* Validate the unit. */
   if (buffer[0] != 1 && buffer[0] != 2)
   {
      png_chunk_benign_error(png_ptr, "invalid unit");
      return;
   }

   /* Validate the ASCII numbers, need two ASCII numbers separated by
    * a '\0' and they need to fit exactly in the chunk data.
    */
   i = 1;
   state = 0;

   if (png_check_fp_number((png_const_charp)buffer, length, &state, &i) == 0 ||
       i >= length || buffer[i++] != 0)
      png_chunk_benign_error(png_ptr, "bad width format");

   else if (PNG_FP_IS_POSITIVE(state) == 0)
      png_chunk_benign_error(png_ptr, "non-positive width");

   else
   {
      png_size_t heighti = i;

      state = 0;
      if (png_check_fp_number((png_const_charp)buffer, length,
          &state, &i) == 0 || i != length)
         png_chunk_benign_error(png_ptr, "bad height format");

      else if (PNG_FP_IS_POSITIVE(state) == 0)
         png_chunk_benign_error(png_ptr, "non-positive height");

      else
         /* This is the (only) success case. */
         png_set_sCAL_s(png_ptr, info_ptr, buffer[0],
             (png_charp)buffer+1, (png_charp)buffer+heighti);
   }
}
#endif

#ifdef PNG_READ_tIME_SUPPORTED
void /* PRIVATE */
png_handle_tIME(png_structrp png_ptr, png_inforp info_ptr, png_uint_32 length)
{
   png_byte buf[7];
   png_time mod_time;

   png_debug(1, "in png_handle_tIME");

   if ((png_ptr->mode & PNG_HAVE_IHDR) == 0)
      png_chunk_error(png_ptr, "missing IHDR");

   else if (info_ptr != NULL && (info_ptr->valid & PNG_INFO_tIME) != 0)
   {
      png_crc_finish(png_ptr, length);
      png_chunk_benign_error(png_ptr, "duplicate");
      return;
   }

   if ((png_ptr->mode & PNG_HAVE_IDAT) != 0)
      png_ptr->mode |= PNG_AFTER_IDAT;

   if (length != 7)
   {
      png_crc_finish(png_ptr, length);
      png_chunk_benign_error(png_ptr, "invalid");
      return;
   }

   png_crc_read(png_ptr, buf, 7);

   if (png_crc_finish(png_ptr, 0) != 0)
      return;

   mod_time.second = buf[6];
   mod_time.minute = buf[5];
   mod_time.hour = buf[4];
   mod_time.day = buf[3];
   mod_time.month = buf[2];
   mod_time.year = png_get_uint_16(buf);

   png_set_tIME(png_ptr, info_ptr, &mod_time);
}
#endif

#ifdef PNG_READ_tEXt_SUPPORTED
/* Note: this does not properly handle chunks that are > 64K under DOS */
void /* PRIVATE */
png_handle_tEXt(png_structrp png_ptr, png_inforp info_ptr, png_uint_32 length)
{
   png_text  text_info;
   png_bytep buffer;
   png_charp key;
   png_charp text;
   png_uint_32 skip = 0;

   png_debug(1, "in png_handle_tEXt");

#ifdef PNG_USER_LIMITS_SUPPORTED
   if (png_ptr->user_chunk_cache_max != 0)
   {
      if (png_ptr->user_chunk_cache_max == 1)
      {
         png_crc_finish(png_ptr, length);
         return;
      }

      if (--png_ptr->user_chunk_cache_max == 1)
      {
         png_crc_finish(png_ptr, length);
         png_chunk_benign_error(png_ptr, "no space in chunk cache");
         return;
      }
   }
#endif

   if ((png_ptr->mode & PNG_HAVE_IHDR) == 0)
      png_chunk_error(png_ptr, "missing IHDR");

   if ((png_ptr->mode & PNG_HAVE_IDAT) != 0)
      png_ptr->mode |= PNG_AFTER_IDAT;

#ifdef PNG_MAX_MALLOC_64K
   if (length > 65535U)
   {
      png_crc_finish(png_ptr, length);
      png_chunk_benign_error(png_ptr, "too large to fit in memory");
      return;
   }
#endif

   buffer = png_read_buffer(png_ptr, length+1, 1/*warn*/);

   if (buffer == NULL)
   {
      png_chunk_benign_error(png_ptr, "out of memory");
      return;
   }

   png_crc_read(png_ptr, buffer, length);

   if (png_crc_finish(png_ptr, skip) != 0)
      return;

   key = (png_charp)buffer;
   key[length] = 0;

   for (text = key; *text; text++)
      /* Empty loop to find end of key */ ;

   if (text != key + length)
      text++;

   text_info.compression = PNG_TEXT_COMPRESSION_NONE;
   text_info.key = key;
   text_info.lang = NULL;
   text_info.lang_key = NULL;
   text_info.itxt_length = 0;
   text_info.text = text;
   text_info.text_length = strlen(text);

   if (png_set_text_2(png_ptr, info_ptr, &text_info, 1) != 0)
      png_warning(png_ptr, "Insufficient memory to process text chunk");
}
#endif

#ifdef PNG_READ_zTXt_SUPPORTED
/* Note: this does not correctly handle chunks that are > 64K under DOS */
void /* PRIVATE */
png_handle_zTXt(png_structrp png_ptr, png_inforp info_ptr, png_uint_32 length)
{
   png_const_charp errmsg = NULL;
   png_bytep       buffer;
   png_uint_32     keyword_length;

   png_debug(1, "in png_handle_zTXt");

#ifdef PNG_USER_LIMITS_SUPPORTED
   if (png_ptr->user_chunk_cache_max != 0)
   {
      if (png_ptr->user_chunk_cache_max == 1)
      {
         png_crc_finish(png_ptr, length);
         return;
      }

      if (--png_ptr->user_chunk_cache_max == 1)
      {
         png_crc_finish(png_ptr, length);
         png_chunk_benign_error(png_ptr, "no space in chunk cache");
         return;
      }
   }
#endif

   if ((png_ptr->mode & PNG_HAVE_IHDR) == 0)
      png_chunk_error(png_ptr, "missing IHDR");

   if ((png_ptr->mode & PNG_HAVE_IDAT) != 0)
      png_ptr->mode |= PNG_AFTER_IDAT;

   /* Note, "length" is sufficient here; we won't be adding
    * a null terminator later.
    */
   buffer = png_read_buffer(png_ptr, length, 2/*silent*/);

   if (buffer == NULL)
   {
      png_crc_finish(png_ptr, length);
      png_chunk_benign_error(png_ptr, "out of memory");
      return;
   }

   png_crc_read(png_ptr, buffer, length);

   if (png_crc_finish(png_ptr, 0) != 0)
      return;

   /* TODO: also check that the keyword contents match the spec! */
   for (keyword_length = 0;
      keyword_length < length && buffer[keyword_length] != 0;
      ++keyword_length)
      /* Empty loop to find end of name */ ;

   if (keyword_length > 79 || keyword_length < 1)
      errmsg = "bad keyword";

   /* zTXt must have some LZ data after the keyword, although it may expand to
    * zero bytes; we need a '\0' at the end of the keyword, the compression type
    * then the LZ data:
    */
   else if (keyword_length + 3 > length)
      errmsg = "truncated";

   else if (buffer[keyword_length+1] != PNG_COMPRESSION_TYPE_BASE)
      errmsg = "unknown compression type";

   else
   {
      png_alloc_size_t uncompressed_length = PNG_SIZE_MAX;

      /* TODO: at present png_decompress_chunk imposes a single application
       * level memory limit, this should be split to different values for iCCP
       * and text chunks.
       */
      if (png_decompress_chunk(png_ptr, length, keyword_length+2,
          &uncompressed_length, 1/*terminate*/) == Z_STREAM_END)
      {
         png_text text;

         /* It worked; png_ptr->read_buffer now looks like a tEXt chunk except
          * for the extra compression type byte and the fact that it isn't
          * necessarily '\0' terminated.
          */
         buffer = png_ptr->read_buffer;
         buffer[uncompressed_length+(keyword_length+2)] = 0;

         text.compression = PNG_TEXT_COMPRESSION_zTXt;
         text.key = (png_charp)buffer;
         text.text = (png_charp)(buffer + keyword_length+2);
         text.text_length = uncompressed_length;
         text.itxt_length = 0;
         text.lang = NULL;
         text.lang_key = NULL;

         if (png_set_text_2(png_ptr, info_ptr, &text, 1) != 0)
            errmsg = "insufficient memory";
      }

      else
         errmsg = png_ptr->zstream.msg;
   }

   if (errmsg != NULL)
      png_chunk_benign_error(png_ptr, errmsg);
}
#endif

#ifdef PNG_READ_iTXt_SUPPORTED
/* Note: this does not correctly handle chunks that are > 64K under DOS */
void /* PRIVATE */
png_handle_iTXt(png_structrp png_ptr, png_inforp info_ptr, png_uint_32 length)
{
   png_const_charp errmsg = NULL;
   png_bytep buffer;
   png_uint_32 prefix_length;

   png_debug(1, "in png_handle_iTXt");

#ifdef PNG_USER_LIMITS_SUPPORTED
   if (png_ptr->user_chunk_cache_max != 0)
   {
      if (png_ptr->user_chunk_cache_max == 1)
      {
         png_crc_finish(png_ptr, length);
         return;
      }

      if (--png_ptr->user_chunk_cache_max == 1)
      {
         png_crc_finish(png_ptr, length);
         png_chunk_benign_error(png_ptr, "no space in chunk cache");
         return;
      }
   }
#endif

   if ((png_ptr->mode & PNG_HAVE_IHDR) == 0)
      png_chunk_error(png_ptr, "missing IHDR");

   if ((png_ptr->mode & PNG_HAVE_IDAT) != 0)
      png_ptr->mode |= PNG_AFTER_IDAT;

   buffer = png_read_buffer(png_ptr, length+1, 1/*warn*/);

   if (buffer == NULL)
   {
      png_crc_finish(png_ptr, length);
      png_chunk_benign_error(png_ptr, "out of memory");
      return;
   }

   png_crc_read(png_ptr, buffer, length);

   if (png_crc_finish(png_ptr, 0) != 0)
      return;

   /* First the keyword. */
   for (prefix_length=0;
      prefix_length < length && buffer[prefix_length] != 0;
      ++prefix_length)
      /* Empty loop */ ;

   /* Perform a basic check on the keyword length here. */
   if (prefix_length > 79 || prefix_length < 1)
      errmsg = "bad keyword";

   /* Expect keyword, compression flag, compression type, language, translated
    * keyword (both may be empty but are 0 terminated) then the text, which may
    * be empty.
    */
   else if (prefix_length + 5 > length)
      errmsg = "truncated";

   else if (buffer[prefix_length+1] == 0 ||
      (buffer[prefix_length+1] == 1 &&
      buffer[prefix_length+2] == PNG_COMPRESSION_TYPE_BASE))
   {
      int compressed = buffer[prefix_length+1] != 0;
      png_uint_32 language_offset, translated_keyword_offset;
      png_alloc_size_t uncompressed_length = 0;

      /* Now the language tag */
      prefix_length += 3;
      language_offset = prefix_length;

      for (; prefix_length < length && buffer[prefix_length] != 0;
         ++prefix_length)
         /* Empty loop */ ;

      /* WARNING: the length may be invalid here, this is checked below. */
      translated_keyword_offset = ++prefix_length;

      for (; prefix_length < length && buffer[prefix_length] != 0;
         ++prefix_length)
         /* Empty loop */ ;

      /* prefix_length should now be at the trailing '\0' of the translated
       * keyword, but it may already be over the end.  None of this arithmetic
       * can overflow because chunks are at most 2^31 bytes long, but on 16-bit
       * systems the available allocation may overflow.
       */
      ++prefix_length;

      if (compressed == 0 && prefix_length <= length)
         uncompressed_length = length - prefix_length;

      else if (compressed != 0 && prefix_length < length)
      {
         uncompressed_length = PNG_SIZE_MAX;

         /* TODO: at present png_decompress_chunk imposes a single application
          * level memory limit, this should be split to different values for
          * iCCP and text chunks.
          */
         if (png_decompress_chunk(png_ptr, length, prefix_length,
             &uncompressed_length, 1/*terminate*/) == Z_STREAM_END)
            buffer = png_ptr->read_buffer;

         else
            errmsg = png_ptr->zstream.msg;
      }

      else
         errmsg = "truncated";

      if (errmsg == NULL)
      {
         png_text text;

         buffer[uncompressed_length+prefix_length] = 0;

         if (compressed == 0)
            text.compression = PNG_ITXT_COMPRESSION_NONE;

         else
            text.compression = PNG_ITXT_COMPRESSION_zTXt;

         text.key = (png_charp)buffer;
         text.lang = (png_charp)buffer + language_offset;
         text.lang_key = (png_charp)buffer + translated_keyword_offset;
         text.text = (png_charp)buffer + prefix_length;
         text.text_length = 0;
         text.itxt_length = uncompressed_length;

         if (png_set_text_2(png_ptr, info_ptr, &text, 1) != 0)
            errmsg = "insufficient memory";
      }
   }

   else
      errmsg = "bad compression info";

   if (errmsg != NULL)
      png_chunk_benign_error(png_ptr, errmsg);
}
#endif

#ifdef PNG_READ_APNG_SUPPORTED
void /* PRIVATE */
png_handle_acTL(png_structp png_ptr, png_infop info_ptr, png_uint_32 length)
{
    png_byte data[8];
    png_uint_32 num_frames;
    png_uint_32 num_plays;
    png_uint_32 didSet;

    png_debug(1, "in png_handle_acTL");

    if ((png_ptr->mode & PNG_HAVE_IHDR) == 0)
    {
        png_error(png_ptr, "Missing IHDR before acTL");
    }
    else if ((png_ptr->mode & PNG_HAVE_IDAT) != 0)
    {
        png_warning(png_ptr, "Invalid acTL after IDAT skipped");
        png_crc_finish(png_ptr, length);
        return;
    }
    else if ((png_ptr->mode & PNG_HAVE_acTL) != 0)
    {
        png_warning(png_ptr, "Duplicate acTL skipped");
        png_crc_finish(png_ptr, length);
        return;
    }
    else if (length != 8)
    {
        png_warning(png_ptr, "acTL with invalid length skipped");
        png_crc_finish(png_ptr, length);
        return;
    }

    png_crc_read(png_ptr, data, 8);
    png_crc_finish(png_ptr, 0);

    num_frames = png_get_uint_31(png_ptr, data);
    num_plays = png_get_uint_31(png_ptr, data + 4);

    /* the set function will do error checking on num_frames */
    didSet = png_set_acTL(png_ptr, info_ptr, num_frames, num_plays);
    if (didSet != 0)
        png_ptr->mode |= PNG_HAVE_acTL;
}

void /* PRIVATE */
png_handle_fcTL(png_structp png_ptr, png_infop info_ptr, png_uint_32 length)
{
    png_byte data[22];
    png_uint_32 width;
    png_uint_32 height;
    png_uint_32 x_offset;
    png_uint_32 y_offset;
    png_uint_16 delay_num;
    png_uint_16 delay_den;
    png_byte dispose_op;
    png_byte blend_op;

    png_debug(1, "in png_handle_fcTL");

    png_ensure_sequence_number(png_ptr, length);

    if ((png_ptr->mode & PNG_HAVE_IHDR) == 0)
    {
        png_error(png_ptr, "Missing IHDR before fcTL");
    }
    else if ((png_ptr->mode & PNG_HAVE_IDAT) != 0)
    {
        /* for any frames other then the first this message may be misleading,
        * but correct. PNG_HAVE_IDAT is unset before the frame head is read
        * i can't think of a better message */
        png_warning(png_ptr, "Invalid fcTL after IDAT skipped");
        png_crc_finish(png_ptr, length-4);
        return;
    }
    else if ((png_ptr->mode & PNG_HAVE_fcTL) != 0)
    {
        png_warning(png_ptr, "Duplicate fcTL within one frame skipped");
        png_crc_finish(png_ptr, length-4);
        return;
    }
    else if (length != 26)
    {
        png_warning(png_ptr, "fcTL with invalid length skipped");
        png_crc_finish(png_ptr, length-4);
        return;
    }

    png_crc_read(png_ptr, data, 22);
    png_crc_finish(png_ptr, 0);

    width = png_get_uint_31(png_ptr, data);
    height = png_get_uint_31(png_ptr, data + 4);
    x_offset = png_get_uint_31(png_ptr, data + 8);
    y_offset = png_get_uint_31(png_ptr, data + 12);
    delay_num = png_get_uint_16(data + 16);
    delay_den = png_get_uint_16(data + 18);
    dispose_op = data[20];
    blend_op = data[21];

    if (png_ptr->num_frames_read == 0 && (x_offset != 0 || y_offset != 0))
    {
        png_warning(png_ptr, "fcTL for the first frame must have zero offset");
        return;
    }

    if (info_ptr != NULL)
    {
        if (png_ptr->num_frames_read == 0 &&
            (width != info_ptr->width || height != info_ptr->height))
        {
            png_warning(png_ptr, "size in first frame's fcTL must match "
                               "the size in IHDR");
            return;
        }

        /* The set function will do more error checking */
        png_set_next_frame_fcTL(png_ptr, info_ptr, width, height,
                                x_offset, y_offset, delay_num, delay_den,
                                dispose_op, blend_op);

        png_read_reinit(png_ptr, info_ptr);

        png_ptr->mode |= PNG_HAVE_fcTL;
    }
}

void /* PRIVATE */
png_have_info(png_structp png_ptr, png_infop info_ptr)
{
    if ((info_ptr->valid & PNG_INFO_acTL) != 0 &&
        (info_ptr->valid & PNG_INFO_fcTL) == 0)
    {
        png_ptr->apng_flags |= PNG_FIRST_FRAME_HIDDEN;
        info_ptr->num_frames++;
    }
}

void /* PRIVATE */
png_handle_fdAT(png_structp png_ptr, png_infop info_ptr, png_uint_32 length)
{
    png_ensure_sequence_number(png_ptr, length);

    /* This function is only called from png_read_end(), png_read_info(),
    * and png_push_read_chunk() which means that:
    * - the user doesn't want to read this frame
    * - or this is an out-of-place fdAT
    * in either case it is safe to ignore the chunk with a warning */
    png_warning(png_ptr, "ignoring fdAT chunk");
    png_crc_finish(png_ptr, length - 4);
    PNG_UNUSED(info_ptr)
}

void /* PRIVATE */
png_ensure_sequence_number(png_structp png_ptr, png_uint_32 length)
{
    png_byte data[4];
    png_uint_32 sequence_number;

    if (length < 4)
        png_error(png_ptr, "invalid fcTL or fdAT chunk found");

    png_crc_read(png_ptr, data, 4);
    sequence_number = png_get_uint_31(png_ptr, data);

    if (sequence_number != png_ptr->next_seq_num)
        png_error(png_ptr, "fcTL or fdAT chunk with out-of-order sequence "
                           "number found");

    png_ptr->next_seq_num++;
}
#endif /* READ_APNG */

#ifdef PNG_READ_UNKNOWN_CHUNKS_SUPPORTED
/* Utility function for png_handle_unknown; set up png_ptr::unknown_chunk */
static int
png_cache_unknown_chunk(png_structrp png_ptr, png_uint_32 length)
{
   png_alloc_size_t limit = PNG_SIZE_MAX;

   if (png_ptr->unknown_chunk.data != NULL)
   {
      png_free(png_ptr, png_ptr->unknown_chunk.data);
      png_ptr->unknown_chunk.data = NULL;
   }

#  ifdef PNG_SET_USER_LIMITS_SUPPORTED
   if (png_ptr->user_chunk_malloc_max > 0 &&
       png_ptr->user_chunk_malloc_max < limit)
      limit = png_ptr->user_chunk_malloc_max;

#  elif PNG_USER_CHUNK_MALLOC_MAX > 0
   if (PNG_USER_CHUNK_MALLOC_MAX < limit)
      limit = PNG_USER_CHUNK_MALLOC_MAX;
#  endif

   if (length <= limit)
   {
      PNG_CSTRING_FROM_CHUNK(png_ptr->unknown_chunk.name, png_ptr->chunk_name);
      /* The following is safe because of the PNG_SIZE_MAX init above */
      png_ptr->unknown_chunk.size = (png_size_t)length/*SAFE*/;
      /* 'mode' is a flag array, only the bottom four bits matter here */
      png_ptr->unknown_chunk.location = (png_byte)png_ptr->mode/*SAFE*/;

      if (length == 0)
         png_ptr->unknown_chunk.data = NULL;

      else
      {
         /* Do a 'warn' here - it is handled below. */
         png_ptr->unknown_chunk.data = png_voidcast(png_bytep,
             png_malloc_warn(png_ptr, length));
      }
   }

   if (png_ptr->unknown_chunk.data == NULL && length > 0)
   {
      /* This is benign because we clean up correctly */
      png_crc_finish(png_ptr, length);
      png_chunk_benign_error(png_ptr, "unknown chunk exceeds memory limits");
      return 0;
   }

   else
   {
      if (length > 0)
         png_crc_read(png_ptr, png_ptr->unknown_chunk.data, length);
      png_crc_finish(png_ptr, 0);
      return 1;
   }
}
#endif /* READ_UNKNOWN_CHUNKS */

/* Handle an unknown, or known but disabled, chunk */
void /* PRIVATE */
png_handle_unknown(png_structrp png_ptr, png_inforp info_ptr,
    png_uint_32 length, int keep)
{
   int handled = 0; /* the chunk was handled */

   png_debug(1, "in png_handle_unknown");

#ifdef PNG_READ_UNKNOWN_CHUNKS_SUPPORTED
   /* NOTE: this code is based on the code in libpng-1.4.12 except for fixing
    * the bug which meant that setting a non-default behavior for a specific
    * chunk would be ignored (the default was always used unless a user
    * callback was installed).
    *
    * 'keep' is the value from the png_chunk_unknown_handling, the setting for
    * this specific chunk_name, if PNG_HANDLE_AS_UNKNOWN_SUPPORTED, if not it
    * will always be PNG_HANDLE_CHUNK_AS_DEFAULT and it needs to be set here.
    * This is just an optimization to avoid multiple calls to the lookup
    * function.
    */
#  ifndef PNG_HANDLE_AS_UNKNOWN_SUPPORTED
#     ifdef PNG_SET_UNKNOWN_CHUNKS_SUPPORTED
   keep = png_chunk_unknown_handling(png_ptr, png_ptr->chunk_name);
#     endif
#  endif

   /* One of the following methods will read the chunk or skip it (at least one
    * of these is always defined because this is the only way to switch on
    * PNG_READ_UNKNOWN_CHUNKS_SUPPORTED)
    */
#  ifdef PNG_READ_USER_CHUNKS_SUPPORTED
   /* The user callback takes precedence over the chunk keep value, but the
    * keep value is still required to validate a save of a critical chunk.
    */
   if (png_ptr->read_user_chunk_fn != NULL)
   {
      if (png_cache_unknown_chunk(png_ptr, length) != 0)
      {
         /* Callback to user unknown chunk handler */
         int ret = (*(png_ptr->read_user_chunk_fn))(png_ptr,
             &png_ptr->unknown_chunk);

         /* ret is:
          * negative: An error occurred; png_chunk_error will be called.
          *     zero: The chunk was not handled, the chunk will be discarded
          *           unless png_set_keep_unknown_chunks has been used to set
          *           a 'keep' behavior for this particular chunk, in which
          *           case that will be used.  A critical chunk will cause an
          *           error at this point unless it is to be saved.
          * positive: The chunk was handled, libpng will ignore/discard it.
          */
         if (ret < 0)
            png_chunk_error(png_ptr, "error in user chunk");

         else if (ret == 0)
         {
            /* If the keep value is 'default' or 'never' override it, but
             * still error out on critical chunks unless the keep value is
             * 'always'  While this is weird it is the behavior in 1.4.12.
             * A possible improvement would be to obey the value set for the
             * chunk, but this would be an API change that would probably
             * damage some applications.
             *
             * The png_app_warning below catches the case that matters, where
             * the application has not set specific save or ignore for this
             * chunk or global save or ignore.
             */
            if (keep < PNG_HANDLE_CHUNK_IF_SAFE)
            {
#              ifdef PNG_SET_UNKNOWN_CHUNKS_SUPPORTED
               if (png_ptr->unknown_default < PNG_HANDLE_CHUNK_IF_SAFE)
               {
                  png_chunk_warning(png_ptr, "Saving unknown chunk:");
                  png_app_warning(png_ptr,
                      "forcing save of an unhandled chunk;"
                      " please call png_set_keep_unknown_chunks");
                      /* with keep = PNG_HANDLE_CHUNK_IF_SAFE */
               }
#              endif
               keep = PNG_HANDLE_CHUNK_IF_SAFE;
            }
         }

         else /* chunk was handled */
         {
            handled = 1;
            /* Critical chunks can be safely discarded at this point. */
            keep = PNG_HANDLE_CHUNK_NEVER;
         }
      }

      else
         keep = PNG_HANDLE_CHUNK_NEVER; /* insufficient memory */
   }

   else
   /* Use the SAVE_UNKNOWN_CHUNKS code or skip the chunk */
#  endif /* READ_USER_CHUNKS */

#  ifdef PNG_SAVE_UNKNOWN_CHUNKS_SUPPORTED
   {
      /* keep is currently just the per-chunk setting, if there was no
       * setting change it to the global default now (not that this may
       * still be AS_DEFAULT) then obtain the cache of the chunk if required,
       * if not simply skip the chunk.
       */
      if (keep == PNG_HANDLE_CHUNK_AS_DEFAULT)
         keep = png_ptr->unknown_default;

      if (keep == PNG_HANDLE_CHUNK_ALWAYS ||
         (keep == PNG_HANDLE_CHUNK_IF_SAFE &&
          PNG_CHUNK_ANCILLARY(png_ptr->chunk_name)))
      {
         if (png_cache_unknown_chunk(png_ptr, length) == 0)
            keep = PNG_HANDLE_CHUNK_NEVER;
      }

      else
         png_crc_finish(png_ptr, length);
   }
#  else
#     ifndef PNG_READ_USER_CHUNKS_SUPPORTED
#        error no method to support READ_UNKNOWN_CHUNKS
#     endif

   {
      /* If here there is no read callback pointer set and no support is
       * compiled in to just save the unknown chunks, so simply skip this
       * chunk.  If 'keep' is something other than AS_DEFAULT or NEVER then
       * the app has erroneously asked for unknown chunk saving when there
       * is no support.
       */
      if (keep > PNG_HANDLE_CHUNK_NEVER)
         png_app_error(png_ptr, "no unknown chunk support available");

      png_crc_finish(png_ptr, length);
   }
#  endif

#  ifdef PNG_STORE_UNKNOWN_CHUNKS_SUPPORTED
   /* Now store the chunk in the chunk list if appropriate, and if the limits
    * permit it.
    */
   if (keep == PNG_HANDLE_CHUNK_ALWAYS ||
      (keep == PNG_HANDLE_CHUNK_IF_SAFE &&
       PNG_CHUNK_ANCILLARY(png_ptr->chunk_name)))
   {
#     ifdef PNG_USER_LIMITS_SUPPORTED
      switch (png_ptr->user_chunk_cache_max)
      {
         case 2:
            png_ptr->user_chunk_cache_max = 1;
            png_chunk_benign_error(png_ptr, "no space in chunk cache");
            /* FALLTHROUGH */
         case 1:
            /* NOTE: prior to 1.6.0 this case resulted in an unknown critical
             * chunk being skipped, now there will be a hard error below.
             */
            break;

         default: /* not at limit */
            --(png_ptr->user_chunk_cache_max);
            /* FALLTHROUGH */
         case 0: /* no limit */
#  endif /* USER_LIMITS */
            /* Here when the limit isn't reached or when limits are compiled
             * out; store the chunk.
             */
            png_set_unknown_chunks(png_ptr, info_ptr,
                &png_ptr->unknown_chunk, 1);
            handled = 1;
#  ifdef PNG_USER_LIMITS_SUPPORTED
            break;
      }
#  endif
   }
#  else /* no store support: the chunk must be handled by the user callback */
   PNG_UNUSED(info_ptr)
#  endif

   /* Regardless of the error handling below the cached data (if any) can be
    * freed now.  Notice that the data is not freed if there is a png_error, but
    * it will be freed by destroy_read_struct.
    */
   if (png_ptr->unknown_chunk.data != NULL)
      png_free(png_ptr, png_ptr->unknown_chunk.data);
   png_ptr->unknown_chunk.data = NULL;

#else /* !PNG_READ_UNKNOWN_CHUNKS_SUPPORTED */
   /* There is no support to read an unknown chunk, so just skip it. */
   png_crc_finish(png_ptr, length);
   PNG_UNUSED(info_ptr)
   PNG_UNUSED(keep)
#endif /* !READ_UNKNOWN_CHUNKS */

   /* Check for unhandled critical chunks */
   if (handled == 0 && PNG_CHUNK_CRITICAL(png_ptr->chunk_name))
      png_chunk_error(png_ptr, "unhandled critical chunk");
}

/* This function is called to verify that a chunk name is valid.
 * This function can't have the "critical chunk check" incorporated
 * into it, since in the future we will need to be able to call user
 * functions to handle unknown critical chunks after we check that
 * the chunk name itself is valid.
 */

/* Bit hacking: the test for an invalid byte in the 4 byte chunk name is:
 *
 * ((c) < 65 || (c) > 122 || ((c) > 90 && (c) < 97))
 */

void /* PRIVATE */
png_check_chunk_name(png_structrp png_ptr, png_uint_32 chunk_name)
{
   int i;

   png_debug(1, "in png_check_chunk_name");

   for (i=1; i<=4; ++i)
   {
      int c = chunk_name & 0xff;

      if (c < 65 || c > 122 || (c > 90 && c < 97))
         png_chunk_error(png_ptr, "invalid chunk type");

      chunk_name >>= 8;
   }
}

/* Combines the row recently read in with the existing pixels in the row.  This
 * routine takes care of alpha and transparency if requested.  This routine also
 * handles the two methods of progressive display of interlaced images,
 * depending on the 'display' value; if 'display' is true then the whole row
 * (dp) is filled from the start by replicating the available pixels.  If
 * 'display' is false only those pixels present in the pass are filled in.
 */
void /* PRIVATE */
png_combine_row(png_const_structrp png_ptr, png_bytep dp, int display)
{
   unsigned int pixel_depth = png_ptr->transformed_pixel_depth;
   png_const_bytep sp = png_ptr->row_buf + 1;
   png_alloc_size_t row_width = png_ptr->width;
   unsigned int pass = png_ptr->pass;
   png_bytep end_ptr = 0;
   png_byte end_byte = 0;
   unsigned int end_mask;

   png_debug(1, "in png_combine_row");

   /* Added in 1.5.6: it should not be possible to enter this routine until at
    * least one row has been read from the PNG data and transformed.
    */
   if (pixel_depth == 0)
      png_error(png_ptr, "internal row logic error");

   /* Added in 1.5.4: the pixel depth should match the information returned by
    * any call to png_read_update_info at this point.  Do not continue if we got
    * this wrong.
    */
   if (png_ptr->info_rowbytes != 0 && png_ptr->info_rowbytes !=
          PNG_ROWBYTES(pixel_depth, row_width))
      png_error(png_ptr, "internal row size calculation error");

   /* Don't expect this to ever happen: */
   if (row_width == 0)
      png_error(png_ptr, "internal row width error");

   /* Preserve the last byte in cases where only part of it will be overwritten,
    * the multiply below may overflow, we don't care because ANSI-C guarantees
    * we get the low bits.
    */
   end_mask = (pixel_depth * row_width) & 7;
   if (end_mask != 0)
   {
      /* end_ptr == NULL is a flag to say do nothing */
      end_ptr = dp + PNG_ROWBYTES(pixel_depth, row_width) - 1;
      end_byte = *end_ptr;
#     ifdef PNG_READ_PACKSWAP_SUPPORTED
      if ((png_ptr->transformations & PNG_PACKSWAP) != 0)
         /* little-endian byte */
         end_mask = (unsigned int)(0xff << end_mask);

      else /* big-endian byte */
#     endif
      end_mask = 0xff >> end_mask;
      /* end_mask is now the bits to *keep* from the destination row */
   }

   /* For non-interlaced images this reduces to a memcpy(). A memcpy()
    * will also happen if interlacing isn't supported or if the application
    * does not call png_set_interlace_handling().  In the latter cases the
    * caller just gets a sequence of the unexpanded rows from each interlace
    * pass.
    */
#ifdef PNG_READ_INTERLACING_SUPPORTED
   if (png_ptr->interlaced != 0 &&
       (png_ptr->transformations & PNG_INTERLACE) != 0 &&
       pass < 6 && (display == 0 ||
       /* The following copies everything for 'display' on passes 0, 2 and 4. */
       (display == 1 && (pass & 1) != 0)))
   {
      /* Narrow images may have no bits in a pass; the caller should handle
       * this, but this test is cheap:
       */
      if (row_width <= PNG_PASS_START_COL(pass))
         return;

      if (pixel_depth < 8)
      {
         /* For pixel depths up to 4 bpp the 8-pixel mask can be expanded to fit
          * into 32 bits, then a single loop over the bytes using the four byte
          * values in the 32-bit mask can be used.  For the 'display' option the
          * expanded mask may also not require any masking within a byte.  To
          * make this work the PACKSWAP option must be taken into account - it
          * simply requires the pixels to be reversed in each byte.
          *
          * The 'regular' case requires a mask for each of the first 6 passes,
          * the 'display' case does a copy for the even passes in the range
          * 0..6.  This has already been handled in the test above.
          *
          * The masks are arranged as four bytes with the first byte to use in
          * the lowest bits (little-endian) regardless of the order (PACKSWAP or
          * not) of the pixels in each byte.
          *
          * NOTE: the whole of this logic depends on the caller of this function
          * only calling it on rows appropriate to the pass.  This function only
          * understands the 'x' logic; the 'y' logic is handled by the caller.
          *
          * The following defines allow generation of compile time constant bit
          * masks for each pixel depth and each possibility of swapped or not
          * swapped bytes.  Pass 'p' is in the range 0..6; 'x', a pixel index,
          * is in the range 0..7; and the result is 1 if the pixel is to be
          * copied in the pass, 0 if not.  'S' is for the sparkle method, 'B'
          * for the block method.
          *
          * With some compilers a compile time expression of the general form:
          *
          *    (shift >= 32) ? (a >> (shift-32)) : (b >> shift)
          *
          * Produces warnings with values of 'shift' in the range 33 to 63
          * because the right hand side of the ?: expression is evaluated by
          * the compiler even though it isn't used.  Microsoft Visual C (various
          * versions) and the Intel C compiler are known to do this.  To avoid
          * this the following macros are used in 1.5.6.  This is a temporary
          * solution to avoid destabilizing the code during the release process.
          */
#        if PNG_USE_COMPILE_TIME_MASKS
#           define PNG_LSR(x,s) ((x)>>((s) & 0x1f))
#           define PNG_LSL(x,s) ((x)<<((s) & 0x1f))
#        else
#           define PNG_LSR(x,s) ((x)>>(s))
#           define PNG_LSL(x,s) ((x)<<(s))
#        endif
#        define S_COPY(p,x) (((p)<4 ? PNG_LSR(0x80088822,(3-(p))*8+(7-(x))) :\
           PNG_LSR(0xaa55ff00,(7-(p))*8+(7-(x)))) & 1)
#        define B_COPY(p,x) (((p)<4 ? PNG_LSR(0xff0fff33,(3-(p))*8+(7-(x))) :\
           PNG_LSR(0xff55ff00,(7-(p))*8+(7-(x)))) & 1)

         /* Return a mask for pass 'p' pixel 'x' at depth 'd'.  The mask is
          * little endian - the first pixel is at bit 0 - however the extra
          * parameter 's' can be set to cause the mask position to be swapped
          * within each byte, to match the PNG format.  This is done by XOR of
          * the shift with 7, 6 or 4 for bit depths 1, 2 and 4.
          */
#        define PIXEL_MASK(p,x,d,s) \
            (PNG_LSL(((PNG_LSL(1U,(d)))-1),(((x)*(d))^((s)?8-(d):0))))

         /* Hence generate the appropriate 'block' or 'sparkle' pixel copy mask.
          */
#        define S_MASKx(p,x,d,s) (S_COPY(p,x)?PIXEL_MASK(p,x,d,s):0)
#        define B_MASKx(p,x,d,s) (B_COPY(p,x)?PIXEL_MASK(p,x,d,s):0)

         /* Combine 8 of these to get the full mask.  For the 1-bpp and 2-bpp
          * cases the result needs replicating, for the 4-bpp case the above
          * generates a full 32 bits.
          */
#        define MASK_EXPAND(m,d) ((m)*((d)==1?0x01010101:((d)==2?0x00010001:1)))

#        define S_MASK(p,d,s) MASK_EXPAND(S_MASKx(p,0,d,s) + S_MASKx(p,1,d,s) +\
            S_MASKx(p,2,d,s) + S_MASKx(p,3,d,s) + S_MASKx(p,4,d,s) +\
            S_MASKx(p,5,d,s) + S_MASKx(p,6,d,s) + S_MASKx(p,7,d,s), d)

#        define B_MASK(p,d,s) MASK_EXPAND(B_MASKx(p,0,d,s) + B_MASKx(p,1,d,s) +\
            B_MASKx(p,2,d,s) + B_MASKx(p,3,d,s) + B_MASKx(p,4,d,s) +\
            B_MASKx(p,5,d,s) + B_MASKx(p,6,d,s) + B_MASKx(p,7,d,s), d)

#if PNG_USE_COMPILE_TIME_MASKS
         /* Utility macros to construct all the masks for a depth/swap
          * combination.  The 's' parameter says whether the format is PNG
          * (big endian bytes) or not.  Only the three odd-numbered passes are
          * required for the display/block algorithm.
          */
#        define S_MASKS(d,s) { S_MASK(0,d,s), S_MASK(1,d,s), S_MASK(2,d,s),\
            S_MASK(3,d,s), S_MASK(4,d,s), S_MASK(5,d,s) }

#        define B_MASKS(d,s) { B_MASK(1,d,s), B_MASK(3,d,s), B_MASK(5,d,s) }

#        define DEPTH_INDEX(d) ((d)==1?0:((d)==2?1:2))

         /* Hence the pre-compiled masks indexed by PACKSWAP (or not), depth and
          * then pass:
          */
         static PNG_CONST png_uint_32 row_mask[2/*PACKSWAP*/][3/*depth*/][6] =
         {
            /* Little-endian byte masks for PACKSWAP */
            { S_MASKS(1,0), S_MASKS(2,0), S_MASKS(4,0) },
            /* Normal (big-endian byte) masks - PNG format */
            { S_MASKS(1,1), S_MASKS(2,1), S_MASKS(4,1) }
         };

         /* display_mask has only three entries for the odd passes, so index by
          * pass>>1.
          */
         static PNG_CONST png_uint_32 display_mask[2][3][3] =
         {
            /* Little-endian byte masks for PACKSWAP */
            { B_MASKS(1,0), B_MASKS(2,0), B_MASKS(4,0) },
            /* Normal (big-endian byte) masks - PNG format */
            { B_MASKS(1,1), B_MASKS(2,1), B_MASKS(4,1) }
         };

#        define MASK(pass,depth,display,png)\
            ((display)?display_mask[png][DEPTH_INDEX(depth)][pass>>1]:\
               row_mask[png][DEPTH_INDEX(depth)][pass])

#else /* !PNG_USE_COMPILE_TIME_MASKS */
         /* This is the runtime alternative: it seems unlikely that this will
          * ever be either smaller or faster than the compile time approach.
          */
#        define MASK(pass,depth,display,png)\
            ((display)?B_MASK(pass,depth,png):S_MASK(pass,depth,png))
#endif /* !USE_COMPILE_TIME_MASKS */

         /* Use the appropriate mask to copy the required bits.  In some cases
          * the byte mask will be 0 or 0xff; optimize these cases.  row_width is
          * the number of pixels, but the code copies bytes, so it is necessary
          * to special case the end.
          */
         png_uint_32 pixels_per_byte = 8 / pixel_depth;
         png_uint_32 mask;

#        ifdef PNG_READ_PACKSWAP_SUPPORTED
         if ((png_ptr->transformations & PNG_PACKSWAP) != 0)
            mask = MASK(pass, pixel_depth, display, 0);

         else
#        endif
         mask = MASK(pass, pixel_depth, display, 1);

         for (;;)
         {
            png_uint_32 m;

            /* It doesn't matter in the following if png_uint_32 has more than
             * 32 bits because the high bits always match those in m<<24; it is,
             * however, essential to use OR here, not +, because of this.
             */
            m = mask;
            mask = (m >> 8) | (m << 24); /* rotate right to good compilers */
            m &= 0xff;

            if (m != 0) /* something to copy */
            {
               if (m != 0xff)
                  *dp = (png_byte)((*dp & ~m) | (*sp & m));
               else
                  *dp = *sp;
            }

            /* NOTE: this may overwrite the last byte with garbage if the image
             * is not an exact number of bytes wide; libpng has always done
             * this.
             */
            if (row_width <= pixels_per_byte)
               break; /* May need to restore part of the last byte */

            row_width -= pixels_per_byte;
            ++dp;
            ++sp;
         }
      }

      else /* pixel_depth >= 8 */
      {
         unsigned int bytes_to_copy, bytes_to_jump;

         /* Validate the depth - it must be a multiple of 8 */
         if (pixel_depth & 7)
            png_error(png_ptr, "invalid user transform pixel depth");

         pixel_depth >>= 3; /* now in bytes */
         row_width *= pixel_depth;

         /* Regardless of pass number the Adam 7 interlace always results in a
          * fixed number of pixels to copy then to skip.  There may be a
          * different number of pixels to skip at the start though.
          */
         {
            unsigned int offset = PNG_PASS_START_COL(pass) * pixel_depth;

            row_width -= offset;
            dp += offset;
            sp += offset;
         }

         /* Work out the bytes to copy. */
         if (display != 0)
         {
            /* When doing the 'block' algorithm the pixel in the pass gets
             * replicated to adjacent pixels.  This is why the even (0,2,4,6)
             * passes are skipped above - the entire expanded row is copied.
             */
            bytes_to_copy = (1<<((6-pass)>>1)) * pixel_depth;

            /* But don't allow this number to exceed the actual row width. */
            if (bytes_to_copy > row_width)
               bytes_to_copy = (unsigned int)/*SAFE*/row_width;
         }

         else /* normal row; Adam7 only ever gives us one pixel to copy. */
            bytes_to_copy = pixel_depth;

         /* In Adam7 there is a constant offset between where the pixels go. */
         bytes_to_jump = PNG_PASS_COL_OFFSET(pass) * pixel_depth;

         /* And simply copy these bytes.  Some optimization is possible here,
          * depending on the value of 'bytes_to_copy'.  Special case the low
          * byte counts, which we know to be frequent.
          *
          * Notice that these cases all 'return' rather than 'break' - this
          * avoids an unnecessary test on whether to restore the last byte
          * below.
          */
         switch (bytes_to_copy)
         {
            case 1:
               for (;;)
               {
                  *dp = *sp;

                  if (row_width <= bytes_to_jump)
                     return;

                  dp += bytes_to_jump;
                  sp += bytes_to_jump;
                  row_width -= bytes_to_jump;
               }

            case 2:
               /* There is a possibility of a partial copy at the end here; this
                * slows the code down somewhat.
                */
               do
               {
                  dp[0] = sp[0]; dp[1] = sp[1];

                  if (row_width <= bytes_to_jump)
                     return;

                  sp += bytes_to_jump;
                  dp += bytes_to_jump;
                  row_width -= bytes_to_jump;
               }
               while (row_width > 1);

               /* And there can only be one byte left at this point: */
               *dp = *sp;
               return;

            case 3:
               /* This can only be the RGB case, so each copy is exactly one
                * pixel and it is not necessary to check for a partial copy.
                */
               for (;;)
               {
                  dp[0] = sp[0]; dp[1] = sp[1]; dp[2] = sp[2];

                  if (row_width <= bytes_to_jump)
                     return;

                  sp += bytes_to_jump;
                  dp += bytes_to_jump;
                  row_width -= bytes_to_jump;
               }

            default:
#if PNG_ALIGN_TYPE != PNG_ALIGN_NONE
               /* Check for double byte alignment and, if possible, use a
                * 16-bit copy.  Don't attempt this for narrow images - ones that
                * are less than an interlace panel wide.  Don't attempt it for
                * wide bytes_to_copy either - use the memcpy there.
                */
               if (bytes_to_copy < 16 /*else use memcpy*/ &&
                   png_isaligned(dp, png_uint_16) &&
                   png_isaligned(sp, png_uint_16) &&
                   bytes_to_copy % (sizeof (png_uint_16)) == 0 &&
                   bytes_to_jump % (sizeof (png_uint_16)) == 0)
               {
                  /* Everything is aligned for png_uint_16 copies, but try for
                   * png_uint_32 first.
                   */
                  if (png_isaligned(dp, png_uint_32) &&
                      png_isaligned(sp, png_uint_32) &&
                      bytes_to_copy % (sizeof (png_uint_32)) == 0 &&
                      bytes_to_jump % (sizeof (png_uint_32)) == 0)
                  {
                     png_uint_32p dp32 = png_aligncast(png_uint_32p,dp);
                     png_const_uint_32p sp32 = png_aligncastconst(
                         png_const_uint_32p, sp);
                     size_t skip = (bytes_to_jump-bytes_to_copy) /
                         (sizeof (png_uint_32));

                     do
                     {
                        size_t c = bytes_to_copy;
                        do
                        {
                           *dp32++ = *sp32++;
                           c -= (sizeof (png_uint_32));
                        }
                        while (c > 0);

                        if (row_width <= bytes_to_jump)
                           return;

                        dp32 += skip;
                        sp32 += skip;
                        row_width -= bytes_to_jump;
                     }
                     while (bytes_to_copy <= row_width);

                     /* Get to here when the row_width truncates the final copy.
                      * There will be 1-3 bytes left to copy, so don't try the
                      * 16-bit loop below.
                      */
                     dp = (png_bytep)dp32;
                     sp = (png_const_bytep)sp32;
                     do
                        *dp++ = *sp++;
                     while (--row_width > 0);
                     return;
                  }

                  /* Else do it in 16-bit quantities, but only if the size is
                   * not too large.
                   */
                  else
                  {
                     png_uint_16p dp16 = png_aligncast(png_uint_16p, dp);
                     png_const_uint_16p sp16 = png_aligncastconst(
                        png_const_uint_16p, sp);
                     size_t skip = (bytes_to_jump-bytes_to_copy) /
                        (sizeof (png_uint_16));

                     do
                     {
                        size_t c = bytes_to_copy;
                        do
                        {
                           *dp16++ = *sp16++;
                           c -= (sizeof (png_uint_16));
                        }
                        while (c > 0);

                        if (row_width <= bytes_to_jump)
                           return;

                        dp16 += skip;
                        sp16 += skip;
                        row_width -= bytes_to_jump;
                     }
                     while (bytes_to_copy <= row_width);

                     /* End of row - 1 byte left, bytes_to_copy > row_width: */
                     dp = (png_bytep)dp16;
                     sp = (png_const_bytep)sp16;
                     do
                        *dp++ = *sp++;
                     while (--row_width > 0);
                     return;
                  }
               }
#endif /* ALIGN_TYPE code */

               /* The true default - use a memcpy: */
               for (;;)
               {
                  memcpy(dp, sp, bytes_to_copy);

                  if (row_width <= bytes_to_jump)
                     return;

                  sp += bytes_to_jump;
                  dp += bytes_to_jump;
                  row_width -= bytes_to_jump;
                  if (bytes_to_copy > row_width)
                     bytes_to_copy = (unsigned int)/*SAFE*/row_width;
               }
         }

         /* NOT REACHED*/
      } /* pixel_depth >= 8 */

      /* Here if pixel_depth < 8 to check 'end_ptr' below. */
   }
   else
#endif /* READ_INTERLACING */

   /* If here then the switch above wasn't used so just memcpy the whole row
    * from the temporary row buffer (notice that this overwrites the end of the
    * destination row if it is a partial byte.)
    */
   memcpy(dp, sp, PNG_ROWBYTES(pixel_depth, row_width));

   /* Restore the overwritten bits from the last byte if necessary. */
   if (end_ptr != NULL)
      *end_ptr = (png_byte)((end_byte & end_mask) | (*end_ptr & ~end_mask));
}

#ifdef PNG_READ_INTERLACING_SUPPORTED
void /* PRIVATE */
png_do_read_interlace(png_row_infop row_info, png_bytep row, int pass,
    png_uint_32 transformations /* Because these may affect the byte layout */)
{
   /* Arrays to facilitate easy interlacing - use pass (0 - 6) as index */
   /* Offset to next interlace block */
   static PNG_CONST unsigned int png_pass_inc[7] = {8, 8, 4, 4, 2, 2, 1};

   png_debug(1, "in png_do_read_interlace");
   if (row != NULL && row_info != NULL)
   {
      png_uint_32 final_width;

      final_width = row_info->width * png_pass_inc[pass];

      switch (row_info->pixel_depth)
      {
         case 1:
         {
            png_bytep sp = row + (png_size_t)((row_info->width - 1) >> 3);
            png_bytep dp = row + (png_size_t)((final_width - 1) >> 3);
            unsigned int sshift, dshift;
            unsigned int s_start, s_end;
            int s_inc;
            int jstop = (int)png_pass_inc[pass];
            png_byte v;
            png_uint_32 i;
            int j;

#ifdef PNG_READ_PACKSWAP_SUPPORTED
            if ((transformations & PNG_PACKSWAP) != 0)
            {
                sshift = ((row_info->width + 7) & 0x07);
                dshift = ((final_width + 7) & 0x07);
                s_start = 7;
                s_end = 0;
                s_inc = -1;
            }

            else
#endif
            {
                sshift = 7 - ((row_info->width + 7) & 0x07);
                dshift = 7 - ((final_width + 7) & 0x07);
                s_start = 0;
                s_end = 7;
                s_inc = 1;
            }

            for (i = 0; i < row_info->width; i++)
            {
               v = (png_byte)((*sp >> sshift) & 0x01);
               for (j = 0; j < jstop; j++)
               {
                  unsigned int tmp = *dp & (0x7f7f >> (7 - dshift));
                  tmp |= (unsigned int)(v << dshift);
                  *dp = (png_byte)(tmp & 0xff);

                  if (dshift == s_end)
                  {
                     dshift = s_start;
                     dp--;
                  }

                  else
                     dshift = (unsigned int)((int)dshift + s_inc);
               }

               if (sshift == s_end)
               {
                  sshift = s_start;
                  sp--;
               }

               else
                  sshift = (unsigned int)((int)sshift + s_inc);
            }
            break;
         }

         case 2:
         {
            png_bytep sp = row + (png_uint_32)((row_info->width - 1) >> 2);
            png_bytep dp = row + (png_uint_32)((final_width - 1) >> 2);
            unsigned int sshift, dshift;
            unsigned int s_start, s_end;
            int s_inc;
            int jstop = (int)png_pass_inc[pass];
            png_uint_32 i;

#ifdef PNG_READ_PACKSWAP_SUPPORTED
            if ((transformations & PNG_PACKSWAP) != 0)
            {
               sshift = (((row_info->width + 3) & 0x03) << 1);
               dshift = (((final_width + 3) & 0x03) << 1);
               s_start = 6;
               s_end = 0;
               s_inc = -2;
            }

            else
#endif
            {
               sshift = ((3 - ((row_info->width + 3) & 0x03)) << 1);
               dshift = ((3 - ((final_width + 3) & 0x03)) << 1);
               s_start = 0;
               s_end = 6;
               s_inc = 2;
            }

            for (i = 0; i < row_info->width; i++)
            {
               png_byte v;
               int j;

               v = (png_byte)((*sp >> sshift) & 0x03);
               for (j = 0; j < jstop; j++)
               {
                  unsigned int tmp = *dp & (0x3f3f >> (6 - dshift));
                  tmp |= (unsigned int)(v << dshift);
                  *dp = (png_byte)(tmp & 0xff);

                  if (dshift == s_end)
                  {
                     dshift = s_start;
                     dp--;
                  }

                  else
                     dshift = (unsigned int)((int)dshift + s_inc);
               }

               if (sshift == s_end)
               {
                  sshift = s_start;
                  sp--;
               }

               else
                  sshift = (unsigned int)((int)sshift + s_inc);
            }
            break;
         }

         case 4:
         {
            png_bytep sp = row + (png_size_t)((row_info->width - 1) >> 1);
            png_bytep dp = row + (png_size_t)((final_width - 1) >> 1);
            unsigned int sshift, dshift;
            unsigned int s_start, s_end;
            int s_inc;
            png_uint_32 i;
            int jstop = (int)png_pass_inc[pass];

#ifdef PNG_READ_PACKSWAP_SUPPORTED
            if ((transformations & PNG_PACKSWAP) != 0)
            {
               sshift = (((row_info->width + 1) & 0x01) << 2);
               dshift = (((final_width + 1) & 0x01) << 2);
               s_start = 4;
               s_end = 0;
               s_inc = -4;
            }

            else
#endif
            {
               sshift = ((1 - ((row_info->width + 1) & 0x01)) << 2);
               dshift = ((1 - ((final_width + 1) & 0x01)) << 2);
               s_start = 0;
               s_end = 4;
               s_inc = 4;
            }

            for (i = 0; i < row_info->width; i++)
            {
               png_byte v = (png_byte)((*sp >> sshift) & 0x0f);
               int j;

               for (j = 0; j < jstop; j++)
               {
                  unsigned int tmp = *dp & (0xf0f >> (4 - dshift));
                  tmp |= (unsigned int)(v << dshift);
                  *dp = (png_byte)(tmp & 0xff);

                  if (dshift == s_end)
                  {
                     dshift = s_start;
                     dp--;
                  }

                  else
                     dshift = (unsigned int)((int)dshift + s_inc);
               }

               if (sshift == s_end)
               {
                  sshift = s_start;
                  sp--;
               }

               else
                  sshift = (unsigned int)((int)sshift + s_inc);
            }
            break;
         }

         default:
         {
            png_size_t pixel_bytes = (row_info->pixel_depth >> 3);

            png_bytep sp = row + (png_size_t)(row_info->width - 1)
                * pixel_bytes;

            png_bytep dp = row + (png_size_t)(final_width - 1) * pixel_bytes;

            int jstop = (int)png_pass_inc[pass];
            png_uint_32 i;

            for (i = 0; i < row_info->width; i++)
            {
               png_byte v[8]; /* SAFE; pixel_depth does not exceed 64 */
               int j;

               memcpy(v, sp, pixel_bytes);

               for (j = 0; j < jstop; j++)
               {
                  memcpy(dp, v, pixel_bytes);
                  dp -= pixel_bytes;
               }

               sp -= pixel_bytes;
            }
            break;
         }
      }

      row_info->width = final_width;
      row_info->rowbytes = PNG_ROWBYTES(row_info->pixel_depth, final_width);
   }
#ifndef PNG_READ_PACKSWAP_SUPPORTED
   PNG_UNUSED(transformations)  /* Silence compiler warning */
#endif
}
#endif /* READ_INTERLACING */

static void
png_read_filter_row_sub(png_row_infop row_info, png_bytep row,
    png_const_bytep prev_row)
{
   png_size_t i;
   png_size_t istop = row_info->rowbytes;
   unsigned int bpp = (row_info->pixel_depth + 7) >> 3;
   png_bytep rp = row + bpp;

   PNG_UNUSED(prev_row)

   for (i = bpp; i < istop; i++)
   {
      *rp = (png_byte)(((int)(*rp) + (int)(*(rp-bpp))) & 0xff);
      rp++;
   }
}

static void
png_read_filter_row_up(png_row_infop row_info, png_bytep row,
    png_const_bytep prev_row)
{
   png_size_t i;
   png_size_t istop = row_info->rowbytes;
   png_bytep rp = row;
   png_const_bytep pp = prev_row;

   for (i = 0; i < istop; i++)
   {
      *rp = (png_byte)(((int)(*rp) + (int)(*pp++)) & 0xff);
      rp++;
   }
}

static void
png_read_filter_row_avg(png_row_infop row_info, png_bytep row,
    png_const_bytep prev_row)
{
   png_size_t i;
   png_bytep rp = row;
   png_const_bytep pp = prev_row;
   unsigned int bpp = (row_info->pixel_depth + 7) >> 3;
   png_size_t istop = row_info->rowbytes - bpp;

   for (i = 0; i < bpp; i++)
   {
      *rp = (png_byte)(((int)(*rp) +
         ((int)(*pp++) / 2 )) & 0xff);

      rp++;
   }

   for (i = 0; i < istop; i++)
   {
      *rp = (png_byte)(((int)(*rp) +
         (int)(*pp++ + *(rp-bpp)) / 2 ) & 0xff);

      rp++;
   }
}

static void
png_read_filter_row_paeth_1byte_pixel(png_row_infop row_info, png_bytep row,
    png_const_bytep prev_row)
{
   png_bytep rp_end = row + row_info->rowbytes;
   int a, c;

   /* First pixel/byte */
   c = *prev_row++;
   a = *row + c;
   *row++ = (png_byte)a;

   /* Remainder */
   while (row < rp_end)
   {
      int b, pa, pb, pc, p;

      a &= 0xff; /* From previous iteration or start */
      b = *prev_row++;

      p = b - c;
      pc = a - c;

#ifdef PNG_USE_ABS
      pa = abs(p);
      pb = abs(pc);
      pc = abs(p + pc);
#else
      pa = p < 0 ? -p : p;
      pb = pc < 0 ? -pc : pc;
      pc = (p + pc) < 0 ? -(p + pc) : p + pc;
#endif

      /* Find the best predictor, the least of pa, pb, pc favoring the earlier
       * ones in the case of a tie.
       */
      if (pb < pa)
      {
         pa = pb; a = b;
      }
      if (pc < pa) a = c;

      /* Calculate the current pixel in a, and move the previous row pixel to c
       * for the next time round the loop
       */
      c = b;
      a += *row;
      *row++ = (png_byte)a;
   }
}

static void
png_read_filter_row_paeth_multibyte_pixel(png_row_infop row_info, png_bytep row,
    png_const_bytep prev_row)
{
   unsigned int bpp = (row_info->pixel_depth + 7) >> 3;
   png_bytep rp_end = row + bpp;

   /* Process the first pixel in the row completely (this is the same as 'up'
    * because there is only one candidate predictor for the first row).
    */
   while (row < rp_end)
   {
      int a = *row + *prev_row++;
      *row++ = (png_byte)a;
   }

   /* Remainder */
   rp_end = rp_end + (row_info->rowbytes - bpp);

   while (row < rp_end)
   {
      int a, b, c, pa, pb, pc, p;

      c = *(prev_row - bpp);
      a = *(row - bpp);
      b = *prev_row++;

      p = b - c;
      pc = a - c;

#ifdef PNG_USE_ABS
      pa = abs(p);
      pb = abs(pc);
      pc = abs(p + pc);
#else
      pa = p < 0 ? -p : p;
      pb = pc < 0 ? -pc : pc;
      pc = (p + pc) < 0 ? -(p + pc) : p + pc;
#endif

      if (pb < pa)
      {
         pa = pb; a = b;
      }
      if (pc < pa) a = c;

      a += *row;
      *row++ = (png_byte)a;
   }
}

static void
png_init_filter_functions(png_structrp pp)
   /* This function is called once for every PNG image (except for PNG images
    * that only use PNG_FILTER_VALUE_NONE for all rows) to set the
    * implementations required to reverse the filtering of PNG rows.  Reversing
    * the filter is the first transformation performed on the row data.  It is
    * performed in place, therefore an implementation can be selected based on
    * the image pixel format.  If the implementation depends on image width then
    * take care to ensure that it works correctly if the image is interlaced -
    * interlacing causes the actual row width to vary.
    */
{
   unsigned int bpp = (pp->pixel_depth + 7) >> 3;

   pp->read_filter[PNG_FILTER_VALUE_SUB-1] = png_read_filter_row_sub;
   pp->read_filter[PNG_FILTER_VALUE_UP-1] = png_read_filter_row_up;
   pp->read_filter[PNG_FILTER_VALUE_AVG-1] = png_read_filter_row_avg;
   if (bpp == 1)
      pp->read_filter[PNG_FILTER_VALUE_PAETH-1] =
         png_read_filter_row_paeth_1byte_pixel;
   else
      pp->read_filter[PNG_FILTER_VALUE_PAETH-1] =
         png_read_filter_row_paeth_multibyte_pixel;

#ifdef PNG_FILTER_OPTIMIZATIONS
   /* To use this define PNG_FILTER_OPTIMIZATIONS as the name of a function to
    * call to install hardware optimizations for the above functions; simply
    * replace whatever elements of the pp->read_filter[] array with a hardware
    * specific (or, for that matter, generic) optimization.
    *
    * To see an example of this examine what configure.ac does when
    * --enable-arm-neon is specified on the command line.
    */
   PNG_FILTER_OPTIMIZATIONS(pp, bpp);
#endif
}

void /* PRIVATE */
png_read_filter_row(png_structrp pp, png_row_infop row_info, png_bytep row,
    png_const_bytep prev_row, int filter)
{
   /* OPTIMIZATION: DO NOT MODIFY THIS FUNCTION, instead #define
    * PNG_FILTER_OPTIMIZATIONS to a function that overrides the generic
    * implementations.  See png_init_filter_functions above.
    */
   if (filter > PNG_FILTER_VALUE_NONE && filter < PNG_FILTER_VALUE_LAST)
   {
      if (pp->read_filter[0] == NULL)
         png_init_filter_functions(pp);

      pp->read_filter[filter-1](row_info, row, prev_row);
   }
}

#ifdef PNG_SEQUENTIAL_READ_SUPPORTED
void /* PRIVATE */
png_read_IDAT_data(png_structrp png_ptr, png_bytep output,
    png_alloc_size_t avail_out)
{
   /* Loop reading IDATs and decompressing the result into output[avail_out] */
   png_ptr->zstream.next_out = output;
   png_ptr->zstream.avail_out = 0; /* safety: set below */

   if (output == NULL)
      avail_out = 0;

   do
   {
      int ret;
      png_byte tmpbuf[PNG_INFLATE_BUF_SIZE];

      if (png_ptr->zstream.avail_in == 0)
      {
         uInt avail_in;
         png_bytep buffer;

#ifdef PNG_READ_APNG_SUPPORTED
         png_uint_32 bytes_to_skip = 0;

         while (png_ptr->idat_size == 0 || bytes_to_skip != 0)
         {
            png_crc_finish(png_ptr, bytes_to_skip);
            bytes_to_skip = 0;

            png_ptr->idat_size = png_read_chunk_header(png_ptr);
            if (png_ptr->num_frames_read == 0)
            {
               if (png_ptr->chunk_name != png_IDAT)
                  png_error(png_ptr, "Not enough image data");
            }
            else
            {
               if (png_ptr->chunk_name == png_IEND)
                  png_error(png_ptr, "Not enough image data");
               if (png_ptr->chunk_name != png_fdAT)
               {
                  png_warning(png_ptr, "Skipped (ignored) a chunk "
                                       "between APNG chunks");
                  bytes_to_skip = png_ptr->idat_size;
                  continue;
               }

               png_ensure_sequence_number(png_ptr, png_ptr->idat_size);

               png_ptr->idat_size -= 4;
            }
         }
#else
         while (png_ptr->idat_size == 0)
         {
            png_crc_finish(png_ptr, 0);

            png_ptr->idat_size = png_read_chunk_header(png_ptr);
            /* This is an error even in the 'check' case because the code just
             * consumed a non-IDAT header.
             */
            if (png_ptr->chunk_name != png_IDAT)
               png_error(png_ptr, "Not enough image data");
         }
#endif /* READ_APNG */

         avail_in = png_ptr->IDAT_read_size;

         if (avail_in > png_ptr->idat_size)
            avail_in = (uInt)png_ptr->idat_size;

         /* A PNG with a gradually increasing IDAT size will defeat this attempt
          * to minimize memory usage by causing lots of re-allocs, but
          * realistically doing IDAT_read_size re-allocs is not likely to be a
          * big problem.
          */
         buffer = png_read_buffer(png_ptr, avail_in, 0/*error*/);

         png_crc_read(png_ptr, buffer, avail_in);
         png_ptr->idat_size -= avail_in;

         png_ptr->zstream.next_in = buffer;
         png_ptr->zstream.avail_in = avail_in;
      }

      /* And set up the output side. */
      if (output != NULL) /* standard read */
      {
         uInt out = ZLIB_IO_MAX;

         if (out > avail_out)
            out = (uInt)avail_out;

         avail_out -= out;
         png_ptr->zstream.avail_out = out;
      }

      else /* after last row, checking for end */
      {
         png_ptr->zstream.next_out = tmpbuf;
         png_ptr->zstream.avail_out = (sizeof tmpbuf);
      }

      /* Use NO_FLUSH; this gives zlib the maximum opportunity to optimize the
       * process.  If the LZ stream is truncated the sequential reader will
       * terminally damage the stream, above, by reading the chunk header of the
       * following chunk (it then exits with png_error).
       *
       * TODO: deal more elegantly with truncated IDAT lists.
       */
      ret = PNG_INFLATE(png_ptr, Z_NO_FLUSH);

      /* Take the unconsumed output back. */
      if (output != NULL)
         avail_out += png_ptr->zstream.avail_out;

      else /* avail_out counts the extra bytes */
         avail_out += (sizeof tmpbuf) - png_ptr->zstream.avail_out;

      png_ptr->zstream.avail_out = 0;

      if (ret == Z_STREAM_END)
      {
         /* Do this for safety; we won't read any more into this row. */
         png_ptr->zstream.next_out = NULL;

         png_ptr->mode |= PNG_AFTER_IDAT;
         png_ptr->flags |= PNG_FLAG_ZSTREAM_ENDED;
#ifdef PNG_READ_APNG_SUPPORTED
         png_ptr->num_frames_read++;
#endif

         if (png_ptr->zstream.avail_in > 0 || png_ptr->idat_size > 0)
            png_chunk_benign_error(png_ptr, "Extra compressed data");
         break;
      }

      if (ret != Z_OK)
      {
         png_zstream_error(png_ptr, ret);

         if (output != NULL)
            png_chunk_error(png_ptr, png_ptr->zstream.msg);

         else /* checking */
         {
            png_chunk_benign_error(png_ptr, png_ptr->zstream.msg);
            return;
         }
      }
   } while (avail_out > 0);

   if (avail_out > 0)
   {
      /* The stream ended before the image; this is the same as too few IDATs so
       * should be handled the same way.
       */
      if (output != NULL)
         png_error(png_ptr, "Not enough image data");

      else /* the deflate stream contained extra data */
         png_chunk_benign_error(png_ptr, "Too much image data");
   }
}

void /* PRIVATE */
png_read_finish_IDAT(png_structrp png_ptr)
{
   /* We don't need any more data and the stream should have ended, however the
    * LZ end code may actually not have been processed.  In this case we must
    * read it otherwise stray unread IDAT data or, more likely, an IDAT chunk
    * may still remain to be consumed.
    */
   if ((png_ptr->flags & PNG_FLAG_ZSTREAM_ENDED) == 0)
   {
      /* The NULL causes png_read_IDAT_data to swallow any remaining bytes in
       * the compressed stream, but the stream may be damaged too, so even after
       * this call we may need to terminate the zstream ownership.
       */
      png_read_IDAT_data(png_ptr, NULL, 0);
      png_ptr->zstream.next_out = NULL; /* safety */

      /* Now clear everything out for safety; the following may not have been
       * done.
       */
      if ((png_ptr->flags & PNG_FLAG_ZSTREAM_ENDED) == 0)
      {
         png_ptr->mode |= PNG_AFTER_IDAT;
         png_ptr->flags |= PNG_FLAG_ZSTREAM_ENDED;
      }
   }

   /* If the zstream has not been released do it now *and* terminate the reading
    * of the final IDAT chunk.
    */
   if (png_ptr->zowner == png_IDAT)
   {
      /* Always do this; the pointers otherwise point into the read buffer. */
      png_ptr->zstream.next_in = NULL;
      png_ptr->zstream.avail_in = 0;

      /* Now we no longer own the zstream. */
      png_ptr->zowner = 0;

      /* The slightly weird semantics of the sequential IDAT reading is that we
       * are always in or at the end of an IDAT chunk, so we always need to do a
       * crc_finish here.  If idat_size is non-zero we also need to read the
       * spurious bytes at the end of the chunk now.
       */
      (void)png_crc_finish(png_ptr, png_ptr->idat_size);
   }
}

void /* PRIVATE */
png_read_finish_row(png_structrp png_ptr)
{
   /* Arrays to facilitate easy interlacing - use pass (0 - 6) as index */

   /* Start of interlace block */
   static PNG_CONST png_byte png_pass_start[7] = {0, 4, 0, 2, 0, 1, 0};

   /* Offset to next interlace block */
   static PNG_CONST png_byte png_pass_inc[7] = {8, 8, 4, 4, 2, 2, 1};

   /* Start of interlace block in the y direction */
   static PNG_CONST png_byte png_pass_ystart[7] = {0, 0, 4, 0, 2, 0, 1};

   /* Offset to next interlace block in the y direction */
   static PNG_CONST png_byte png_pass_yinc[7] = {8, 8, 8, 4, 4, 2, 2};

   png_debug(1, "in png_read_finish_row");
   png_ptr->row_number++;
   if (png_ptr->row_number < png_ptr->num_rows)
      return;

   if (png_ptr->interlaced != 0)
   {
      png_ptr->row_number = 0;

      /* TO DO: don't do this if prev_row isn't needed (requires
       * read-ahead of the next row's filter byte.
       */
      memset(png_ptr->prev_row, 0, png_ptr->rowbytes + 1);

      do
      {
         png_ptr->pass++;

         if (png_ptr->pass >= 7)
            break;

         png_ptr->iwidth = (png_ptr->width +
            png_pass_inc[png_ptr->pass] - 1 -
            png_pass_start[png_ptr->pass]) /
            png_pass_inc[png_ptr->pass];

         if ((png_ptr->transformations & PNG_INTERLACE) == 0)
         {
            png_ptr->num_rows = (png_ptr->height +
                png_pass_yinc[png_ptr->pass] - 1 -
                png_pass_ystart[png_ptr->pass]) /
                png_pass_yinc[png_ptr->pass];
         }

         else  /* if (png_ptr->transformations & PNG_INTERLACE) */
            break; /* libpng deinterlacing sees every row */

      } while (png_ptr->num_rows == 0 || png_ptr->iwidth == 0);

      if (png_ptr->pass < 7)
         return;
   }

   /* Here after at the end of the last row of the last pass. */
   png_read_finish_IDAT(png_ptr);
}
#endif /* SEQUENTIAL_READ */

void /* PRIVATE */
png_read_start_row(png_structrp png_ptr)
{
   /* Arrays to facilitate easy interlacing - use pass (0 - 6) as index */

   /* Start of interlace block */
   static PNG_CONST png_byte png_pass_start[7] = {0, 4, 0, 2, 0, 1, 0};

   /* Offset to next interlace block */
   static PNG_CONST png_byte png_pass_inc[7] = {8, 8, 4, 4, 2, 2, 1};

   /* Start of interlace block in the y direction */
   static PNG_CONST png_byte png_pass_ystart[7] = {0, 0, 4, 0, 2, 0, 1};

   /* Offset to next interlace block in the y direction */
   static PNG_CONST png_byte png_pass_yinc[7] = {8, 8, 8, 4, 4, 2, 2};

   unsigned int max_pixel_depth;
   png_size_t row_bytes;

   png_debug(1, "in png_read_start_row");

#ifdef PNG_READ_TRANSFORMS_SUPPORTED
   png_init_read_transformations(png_ptr);
#endif
   if (png_ptr->interlaced != 0)
   {
      if ((png_ptr->transformations & PNG_INTERLACE) == 0)
         png_ptr->num_rows = (png_ptr->height + png_pass_yinc[0] - 1 -
             png_pass_ystart[0]) / png_pass_yinc[0];

      else
         png_ptr->num_rows = png_ptr->height;

      png_ptr->iwidth = (png_ptr->width +
          png_pass_inc[png_ptr->pass] - 1 -
          png_pass_start[png_ptr->pass]) /
          png_pass_inc[png_ptr->pass];
   }

   else
   {
      png_ptr->num_rows = png_ptr->height;
      png_ptr->iwidth = png_ptr->width;
   }

   max_pixel_depth = (unsigned int)png_ptr->pixel_depth;

   /* WARNING: * png_read_transform_info (pngrtran.c) performs a simpler set of
    * calculations to calculate the final pixel depth, then
    * png_do_read_transforms actually does the transforms.  This means that the
    * code which effectively calculates this value is actually repeated in three
    * separate places.  They must all match.  Innocent changes to the order of
    * transformations can and will break libpng in a way that causes memory
    * overwrites.
    *
    * TODO: fix this.
    */
#ifdef PNG_READ_PACK_SUPPORTED
   if ((png_ptr->transformations & PNG_PACK) != 0 && png_ptr->bit_depth < 8)
      max_pixel_depth = 8;
#endif

#ifdef PNG_READ_EXPAND_SUPPORTED
   if ((png_ptr->transformations & PNG_EXPAND) != 0)
   {
      if (png_ptr->color_type == PNG_COLOR_TYPE_PALETTE)
      {
         if (png_ptr->num_trans != 0)
            max_pixel_depth = 32;

         else
            max_pixel_depth = 24;
      }

      else if (png_ptr->color_type == PNG_COLOR_TYPE_GRAY)
      {
         if (max_pixel_depth < 8)
            max_pixel_depth = 8;

         if (png_ptr->num_trans != 0)
            max_pixel_depth *= 2;
      }

      else if (png_ptr->color_type == PNG_COLOR_TYPE_RGB)
      {
         if (png_ptr->num_trans != 0)
         {
            max_pixel_depth *= 4;
            max_pixel_depth /= 3;
         }
      }
   }
#endif

#ifdef PNG_READ_EXPAND_16_SUPPORTED
   if ((png_ptr->transformations & PNG_EXPAND_16) != 0)
   {
#  ifdef PNG_READ_EXPAND_SUPPORTED
      /* In fact it is an error if it isn't supported, but checking is
       * the safe way.
       */
      if ((png_ptr->transformations & PNG_EXPAND) != 0)
      {
         if (png_ptr->bit_depth < 16)
            max_pixel_depth *= 2;
      }
      else
#  endif
      png_ptr->transformations &= ~PNG_EXPAND_16;
   }
#endif

#ifdef PNG_READ_FILLER_SUPPORTED
   if ((png_ptr->transformations & (PNG_FILLER)) != 0)
   {
      if (png_ptr->color_type == PNG_COLOR_TYPE_GRAY)
      {
         if (max_pixel_depth <= 8)
            max_pixel_depth = 16;

         else
            max_pixel_depth = 32;
      }

      else if (png_ptr->color_type == PNG_COLOR_TYPE_RGB ||
         png_ptr->color_type == PNG_COLOR_TYPE_PALETTE)
      {
         if (max_pixel_depth <= 32)
            max_pixel_depth = 32;

         else
            max_pixel_depth = 64;
      }
   }
#endif

#ifdef PNG_READ_GRAY_TO_RGB_SUPPORTED
   if ((png_ptr->transformations & PNG_GRAY_TO_RGB) != 0)
   {
      if (
#ifdef PNG_READ_EXPAND_SUPPORTED
          (png_ptr->num_trans != 0 &&
          (png_ptr->transformations & PNG_EXPAND) != 0) ||
#endif
#ifdef PNG_READ_FILLER_SUPPORTED
          (png_ptr->transformations & (PNG_FILLER)) != 0 ||
#endif
          png_ptr->color_type == PNG_COLOR_TYPE_GRAY_ALPHA)
      {
         if (max_pixel_depth <= 16)
            max_pixel_depth = 32;

         else
            max_pixel_depth = 64;
      }

      else
      {
         if (max_pixel_depth <= 8)
         {
            if (png_ptr->color_type == PNG_COLOR_TYPE_RGB_ALPHA)
               max_pixel_depth = 32;

            else
               max_pixel_depth = 24;
         }

         else if (png_ptr->color_type == PNG_COLOR_TYPE_RGB_ALPHA)
            max_pixel_depth = 64;

         else
            max_pixel_depth = 48;
      }
   }
#endif

#if defined(PNG_READ_USER_TRANSFORM_SUPPORTED) && \
defined(PNG_USER_TRANSFORM_PTR_SUPPORTED)
   if ((png_ptr->transformations & PNG_USER_TRANSFORM) != 0)
   {
      unsigned int user_pixel_depth = png_ptr->user_transform_depth *
         png_ptr->user_transform_channels;

      if (user_pixel_depth > max_pixel_depth)
         max_pixel_depth = user_pixel_depth;
   }
#endif

   /* This value is stored in png_struct and double checked in the row read
    * code.
    */
   png_ptr->maximum_pixel_depth = (png_byte)max_pixel_depth;
   png_ptr->transformed_pixel_depth = 0; /* calculated on demand */

   /* Align the width on the next larger 8 pixels.  Mainly used
    * for interlacing
    */
   row_bytes = ((png_ptr->width + 7) & ~((png_uint_32)7));
   /* Calculate the maximum bytes needed, adding a byte and a pixel
    * for safety's sake
    */
   row_bytes = PNG_ROWBYTES(max_pixel_depth, row_bytes) +
       1 + ((max_pixel_depth + 7) >> 3U);

#ifdef PNG_MAX_MALLOC_64K
   if (row_bytes > (png_uint_32)65536L)
      png_error(png_ptr, "This image requires a row greater than 64KB");
#endif

   if (row_bytes + 48 > png_ptr->old_big_row_buf_size)
   {
      png_free(png_ptr, png_ptr->big_row_buf);
      png_free(png_ptr, png_ptr->big_prev_row);

      if (png_ptr->interlaced != 0)
         png_ptr->big_row_buf = (png_bytep)png_calloc(png_ptr,
             row_bytes + 48);

      else
         png_ptr->big_row_buf = (png_bytep)png_malloc(png_ptr, row_bytes + 48);

      png_ptr->big_prev_row = (png_bytep)png_malloc(png_ptr, row_bytes + 48);

#ifdef PNG_ALIGNED_MEMORY_SUPPORTED
      /* Use 16-byte aligned memory for row_buf with at least 16 bytes
       * of padding before and after row_buf; treat prev_row similarly.
       * NOTE: the alignment is to the start of the pixels, one beyond the start
       * of the buffer, because of the filter byte.  Prior to libpng 1.5.6 this
       * was incorrect; the filter byte was aligned, which had the exact
       * opposite effect of that intended.
       */
      {
         png_bytep temp = png_ptr->big_row_buf + 32;
         int extra = (int)((temp - (png_bytep)0) & 0x0f);
         png_ptr->row_buf = temp - extra - 1/*filter byte*/;

         temp = png_ptr->big_prev_row + 32;
         extra = (int)((temp - (png_bytep)0) & 0x0f);
         png_ptr->prev_row = temp - extra - 1/*filter byte*/;
      }

#else
      /* Use 31 bytes of padding before and 17 bytes after row_buf. */
      png_ptr->row_buf = png_ptr->big_row_buf + 31;
      png_ptr->prev_row = png_ptr->big_prev_row + 31;
#endif
      png_ptr->old_big_row_buf_size = row_bytes + 48;
   }

#ifdef PNG_MAX_MALLOC_64K
   if (png_ptr->rowbytes > 65535)
      png_error(png_ptr, "This image requires a row greater than 64KB");

#endif
   if (png_ptr->rowbytes > (PNG_SIZE_MAX - 1))
      png_error(png_ptr, "Row has too many bytes to allocate in memory");

   memset(png_ptr->prev_row, 0, png_ptr->rowbytes + 1);

   png_debug1(3, "width = %u,", png_ptr->width);
   png_debug1(3, "height = %u,", png_ptr->height);
   png_debug1(3, "iwidth = %u,", png_ptr->iwidth);
   png_debug1(3, "num_rows = %u,", png_ptr->num_rows);
   png_debug1(3, "rowbytes = %lu,", (unsigned long)png_ptr->rowbytes);
   png_debug1(3, "irowbytes = %lu",
       (unsigned long)PNG_ROWBYTES(png_ptr->pixel_depth, png_ptr->iwidth) + 1);

   /* The sequential reader needs a buffer for IDAT, but the progressive reader
    * does not, so free the read buffer now regardless; the sequential reader
    * reallocates it on demand.
    */
   if (png_ptr->read_buffer != NULL)
   {
      png_bytep buffer = png_ptr->read_buffer;

      png_ptr->read_buffer_size = 0;
      png_ptr->read_buffer = NULL;
      png_free(png_ptr, buffer);
   }

   /* Finally claim the zstream for the inflate of the IDAT data, use the bits
    * value from the stream (note that this will result in a fatal error if the
    * IDAT stream has a bogus deflate header window_bits value, but this should
    * not be happening any longer!)
    */
   if (png_inflate_claim(png_ptr, png_IDAT) != Z_OK)
      png_error(png_ptr, png_ptr->zstream.msg);

   png_ptr->flags |= PNG_FLAG_ROW_INIT;
}

#ifdef PNG_READ_APNG_SUPPORTED
/* This function is to be called after the main IDAT set has been read and
 * before a new IDAT is read. It resets some parts of png_ptr
 * to make them usable by the read functions again */
void /* PRIVATE */
png_read_reset(png_structp png_ptr)
{
    png_ptr->mode &= ~PNG_HAVE_IDAT;
    png_ptr->mode &= ~PNG_AFTER_IDAT;
    png_ptr->row_number = 0;
    png_ptr->pass = 0;
}

void /* PRIVATE */
png_read_reinit(png_structp png_ptr, png_infop info_ptr)
{
    png_ptr->width = info_ptr->next_frame_width;
    png_ptr->height = info_ptr->next_frame_height;
    png_ptr->rowbytes = PNG_ROWBYTES(png_ptr->pixel_depth,png_ptr->width);
    png_ptr->info_rowbytes = PNG_ROWBYTES(info_ptr->pixel_depth,
        png_ptr->width);
    if (png_ptr->prev_row != NULL)
        memset(png_ptr->prev_row, 0, png_ptr->rowbytes + 1);
}

#ifdef PNG_PROGRESSIVE_READ_SUPPORTED
/* same as png_read_reset() but for the progressive reader */
void /* PRIVATE */
png_progressive_read_reset(png_structp png_ptr)
{
#ifdef PNG_READ_INTERLACING_SUPPORTED
    /* Arrays to facilitate easy interlacing - use pass (0 - 6) as index */

    /* Start of interlace block */
    static PNG_CONST png_byte png_pass_start[] = {0, 4, 0, 2, 0, 1, 0};

    /* Offset to next interlace block */
    static PNG_CONST png_byte png_pass_inc[] = {8, 8, 4, 4, 2, 2, 1};

    /* Start of interlace block in the y direction */
    static PNG_CONST png_byte png_pass_ystart[] = {0, 0, 4, 0, 2, 0, 1};

    /* Offset to next interlace block in the y direction */
    static PNG_CONST png_byte png_pass_yinc[] = {8, 8, 8, 4, 4, 2, 2};

    if (png_ptr->interlaced != 0)
    {
        if ((png_ptr->transformations & PNG_INTERLACE) == 0)
            png_ptr->num_rows = (png_ptr->height + png_pass_yinc[0] - 1 -
                                png_pass_ystart[0]) / png_pass_yinc[0];
        else
            png_ptr->num_rows = png_ptr->height;

        png_ptr->iwidth = (png_ptr->width +
                           png_pass_inc[png_ptr->pass] - 1 -
                           png_pass_start[png_ptr->pass]) /
                           png_pass_inc[png_ptr->pass];
    }
    else
#endif /* READ_INTERLACING */
    {
        png_ptr->num_rows = png_ptr->height;
        png_ptr->iwidth = png_ptr->width;
    }
    png_ptr->flags &= ~PNG_FLAG_ZSTREAM_ENDED;
    if (inflateReset(&(png_ptr->zstream)) != Z_OK)
        png_error(png_ptr, "inflateReset failed");
    png_ptr->zstream.avail_in = 0;
    png_ptr->zstream.next_in = 0;
    png_ptr->zstream.next_out = png_ptr->row_buf;
    png_ptr->zstream.avail_out = (uInt)PNG_ROWBYTES(png_ptr->pixel_depth,
        png_ptr->iwidth) + 1;
}
#endif /* PROGRESSIVE_READ */
#endif /* READ_APNG */
#endif /* READ */<|MERGE_RESOLUTION|>--- conflicted
+++ resolved
@@ -1,11 +1,7 @@
 
 /* pngrutil.c - utilities to read a PNG file
  *
-<<<<<<< HEAD
- * Last changed in libpng 1.6.29 [March 16, 2017]
-=======
  * Last changed in libpng 1.6.31 [July 27, 2017]
->>>>>>> a17af05f
  * Copyright (c) 1998-2002,2004,2006-2017 Glenn Randers-Pehrson
  * (Version 0.96 Copyright (c) 1996, 1997 Andreas Dilger)
  * (Version 0.88 Copyright (c) 1995, 1996 Guy Eric Schalnat, Group 42, Inc.)
