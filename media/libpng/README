--- conflicted
+++ resolved
@@ -1,8 +1,4 @@
-<<<<<<< HEAD
-README for libpng version 1.6.29 - March 16, 2017 (shared library 16.0)
-=======
 README for libpng version 1.6.31 - July 27, 2017 (shared library 16.0)
->>>>>>> a17af05f
 See the note about version numbers near the top of png.h
 
 See INSTALL for instructions on how to install libpng.
