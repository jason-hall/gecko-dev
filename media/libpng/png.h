
/* png.h - header file for PNG reference library
 *
<<<<<<< HEAD
 * libpng version 1.6.29, March 16, 2017
=======
 * libpng version 1.6.31, July 27, 2017
>>>>>>> a17af05f
 *
 * Copyright (c) 1998-2002,2004,2006-2017 Glenn Randers-Pehrson
 * (Version 0.96 Copyright (c) 1996, 1997 Andreas Dilger)
 * (Version 0.88 Copyright (c) 1995, 1996 Guy Eric Schalnat, Group 42, Inc.)
 *
 * This code is released under the libpng license (See LICENSE, below)
 *
 * Authors and maintainers:
 *   libpng versions 0.71, May 1995, through 0.88, January 1996: Guy Schalnat
 *   libpng versions 0.89, June 1996, through 0.96, May 1997: Andreas Dilger
<<<<<<< HEAD
 *   libpng versions 0.97, January 1998, through 1.6.29, March 16, 2017:
=======
 *   libpng versions 0.97, January 1998, through 1.6.31, July 27, 2017:
>>>>>>> a17af05f
 *     Glenn Randers-Pehrson.
 *   See also "Contributing Authors", below.
 */

/*
 * COPYRIGHT NOTICE, DISCLAIMER, and LICENSE:
 *
 * If you modify libpng you may insert additional notices immediately following
 * this sentence.
 *
 * This modified version of libpng code adds animated PNG support and is
 * released under the libpng license described below. The modifications are
 * Copyright (c) 2006-2007 Andrew Smith, Copyright (c) 2008-2017 Max Stepin,
 * and are delimited by "#ifdef PNG_APNG_SUPPORTED / #endif" directives
 * surrounding them in the modified libpng source files.
 *
 * This code is released under the libpng license.
 *
<<<<<<< HEAD
 * libpng versions 1.0.7, July 1, 2000 through 1.6.29, March 16, 2017 are
=======
 * libpng versions 1.0.7, July 1, 2000 through 1.6.31, July 27, 2017 are
>>>>>>> a17af05f
 * Copyright (c) 2000-2002, 2004, 2006-2017 Glenn Randers-Pehrson, are
 * derived from libpng-1.0.6, and are distributed according to the same
 * disclaimer and license as libpng-1.0.6 with the following individuals
 * added to the list of Contributing Authors:
 *
 *    Simon-Pierre Cadieux
 *    Eric S. Raymond
 *    Mans Rullgard
 *    Cosmin Truta
 *    Gilles Vollant
 *    James Yu
 *    Mandar Sahastrabuddhe
 *    Google Inc.
 *    Vadim Barkov
 *
 * and with the following additions to the disclaimer:
 *
 *    There is no warranty against interference with your enjoyment of the
 *    library or against infringement.  There is no warranty that our
 *    efforts or the library will fulfill any of your particular purposes
 *    or needs.  This library is provided with all faults, and the entire
 *    risk of satisfactory quality, performance, accuracy, and effort is with
 *    the user.
 *
 * Some files in the "contrib" directory and some configure-generated
 * files that are distributed with libpng have other copyright owners and
 * are released under other open source licenses.
 *
 * libpng versions 0.97, January 1998, through 1.0.6, March 20, 2000, are
 * Copyright (c) 1998-2000 Glenn Randers-Pehrson, are derived from
 * libpng-0.96, and are distributed according to the same disclaimer and
 * license as libpng-0.96, with the following individuals added to the list
 * of Contributing Authors:
 *
 *    Tom Lane
 *    Glenn Randers-Pehrson
 *    Willem van Schaik
 *
 * libpng versions 0.89, June 1996, through 0.96, May 1997, are
 * Copyright (c) 1996-1997 Andreas Dilger, are derived from libpng-0.88,
 * and are distributed according to the same disclaimer and license as
 * libpng-0.88, with the following individuals added to the list of
 * Contributing Authors:
 *
 *    John Bowler
 *    Kevin Bracey
 *    Sam Bushell
 *    Magnus Holmgren
 *    Greg Roelofs
 *    Tom Tanner
 *
 * Some files in the "scripts" directory have other copyright owners
 * but are released under this license.
 *
 * libpng versions 0.5, May 1995, through 0.88, January 1996, are
 * Copyright (c) 1995-1996 Guy Eric Schalnat, Group 42, Inc.
 *
 * For the purposes of this copyright and license, "Contributing Authors"
 * is defined as the following set of individuals:
 *
 *    Andreas Dilger
 *    Dave Martindale
 *    Guy Eric Schalnat
 *    Paul Schmidt
 *    Tim Wegner
 *
 * The PNG Reference Library is supplied "AS IS".  The Contributing Authors
 * and Group 42, Inc. disclaim all warranties, expressed or implied,
 * including, without limitation, the warranties of merchantability and of
 * fitness for any purpose.  The Contributing Authors and Group 42, Inc.
 * assume no liability for direct, indirect, incidental, special, exemplary,
 * or consequential damages, which may result from the use of the PNG
 * Reference Library, even if advised of the possibility of such damage.
 *
 * Permission is hereby granted to use, copy, modify, and distribute this
 * source code, or portions hereof, for any purpose, without fee, subject
 * to the following restrictions:
 *
 *   1. The origin of this source code must not be misrepresented.
 *
 *   2. Altered versions must be plainly marked as such and must not
 *      be misrepresented as being the original source.
 *
 *   3. This Copyright notice may not be removed or altered from any
 *      source or altered source distribution.
 *
 * The Contributing Authors and Group 42, Inc. specifically permit, without
 * fee, and encourage the use of this source code as a component to
 * supporting the PNG file format in commercial products.  If you use this
 * source code in a product, acknowledgment is not required but would be
 * appreciated.
 *
 * END OF COPYRIGHT NOTICE, DISCLAIMER, and LICENSE.
 *
 * TRADEMARK:
 *
 * The name "libpng" has not been registered by the Copyright owner
 * as a trademark in any jurisdiction.  However, because libpng has
 * been distributed and maintained world-wide, continually since 1995,
 * the Copyright owner claims "common-law trademark protection" in any
 * jurisdiction where common-law trademark is recognized.
 *
 * OSI CERTIFICATION:
 *
 * Libpng is OSI Certified Open Source Software.  OSI Certified Open Source is
 * a certification mark of the Open Source Initiative. OSI has not addressed
 * the additional disclaimers inserted at version 1.0.7.
 *
 * EXPORT CONTROL:
 *
 * The Copyright owner believes that the Export Control Classification
 * Number (ECCN) for libpng is EAR99, which means not subject to export
 * controls or International Traffic in Arms Regulations (ITAR) because
 * it is open source, publicly available software, that does not contain
 * any encryption software.  See the EAR, paragraphs 734.3(b)(3) and
 * 734.7(b).
 */

/*
 * A "png_get_copyright" function is available, for convenient use in "about"
 * boxes and the like:
 *
 *    printf("%s", png_get_copyright(NULL));
 *
 * Also, the PNG logo (in PNG format, of course) is supplied in the
 * files "pngbar.png" and "pngbar.jpg (88x31) and "pngnow.png" (98x31).
 */

/*
 * The contributing authors would like to thank all those who helped
 * with testing, bug fixes, and patience.  This wouldn't have been
 * possible without all of you.
 *
 * Thanks to Frank J. T. Wojcik for helping with the documentation.
 */

/* Note about libpng version numbers:
 *
 *    Due to various miscommunications, unforeseen code incompatibilities
 *    and occasional factors outside the authors' control, version numbering
 *    on the library has not always been consistent and straightforward.
 *    The following table summarizes matters since version 0.89c, which was
 *    the first widely used release:
 *
 *    source                 png.h  png.h  shared-lib
 *    version                string   int  version
 *    -------                ------ -----  ----------
 *    0.89c "1.0 beta 3"     0.89      89  1.0.89
 *    0.90  "1.0 beta 4"     0.90      90  0.90  [should have been 2.0.90]
 *    0.95  "1.0 beta 5"     0.95      95  0.95  [should have been 2.0.95]
 *    0.96  "1.0 beta 6"     0.96      96  0.96  [should have been 2.0.96]
 *    0.97b "1.00.97 beta 7" 1.00.97   97  1.0.1 [should have been 2.0.97]
 *    0.97c                  0.97      97  2.0.97
 *    0.98                   0.98      98  2.0.98
 *    0.99                   0.99      98  2.0.99
 *    0.99a-m                0.99      99  2.0.99
 *    1.00                   1.00     100  2.1.0 [100 should be 10000]
 *    1.0.0      (from here on, the   100  2.1.0 [100 should be 10000]
 *    1.0.1       png.h string is   10001  2.1.0
 *    1.0.1a-e    identical to the  10002  from here on, the shared library
 *    1.0.2       source version)   10002  is 2.V where V is the source code
 *    1.0.2a-b                      10003  version, except as noted.
 *    1.0.3                         10003
 *    1.0.3a-d                      10004
 *    1.0.4                         10004
 *    1.0.4a-f                      10005
 *    1.0.5 (+ 2 patches)           10005
 *    1.0.5a-d                      10006
 *    1.0.5e-r                      10100 (not source compatible)
 *    1.0.5s-v                      10006 (not binary compatible)
 *    1.0.6 (+ 3 patches)           10006 (still binary incompatible)
 *    1.0.6d-f                      10007 (still binary incompatible)
 *    1.0.6g                        10007
 *    1.0.6h                        10007  10.6h (testing xy.z so-numbering)
 *    1.0.6i                        10007  10.6i
 *    1.0.6j                        10007  2.1.0.6j (incompatible with 1.0.0)
 *    1.0.7beta11-14        DLLNUM  10007  2.1.0.7beta11-14 (binary compatible)
 *    1.0.7beta15-18           1    10007  2.1.0.7beta15-18 (binary compatible)
 *    1.0.7rc1-2               1    10007  2.1.0.7rc1-2 (binary compatible)
 *    1.0.7                    1    10007  (still compatible)
 *    ...
 *    1.0.19                  10    10019  10.so.0.19[.0]
 *    ...
 *    1.2.57                  13    10257  12.so.0.57[.0]
 *    ...
 *    1.5.28                  15    10527  15.so.15.28[.0]
 *    ...
<<<<<<< HEAD
 *    1.6.29                  16    10629  16.so.16.29[.0]
=======
 *    1.6.31                  16    10631  16.so.16.31[.0]
>>>>>>> a17af05f
 *
 *    Henceforth the source version will match the shared-library major
 *    and minor numbers; the shared-library major version number will be
 *    used for changes in backward compatibility, as it is intended.  The
 *    PNG_LIBPNG_VER macro, which is not used within libpng but is available
 *    for applications, is an unsigned integer of the form xyyzz corresponding
 *    to the source version x.y.z (leading zeros in y and z).  Beta versions
 *    were given the previous public release number plus a letter, until
 *    version 1.0.6j; from then on they were given the upcoming public
 *    release number plus "betaNN" or "rcNN".
 *
 *    Binary incompatibility exists only when applications make direct access
 *    to the info_ptr or png_ptr members through png.h, and the compiled
 *    application is loaded with a different version of the library.
 *
 *    DLLNUM will change each time there are forward or backward changes
 *    in binary compatibility (e.g., when a new feature is added).
 *
 * See libpng.txt or libpng.3 for more information.  The PNG specification
 * is available as a W3C Recommendation and as an ISO Specification,
 * <https://www.w3.org/TR/2003/REC-PNG-20031110/
 */

/*
 * Y2K compliance in libpng:
 * =========================
 *
<<<<<<< HEAD
 *    March 16, 2017
=======
 *    July 27, 2017
>>>>>>> a17af05f
 *
 *    Since the PNG Development group is an ad-hoc body, we can't make
 *    an official declaration.
 *
 *    This is your unofficial assurance that libpng from version 0.71 and
<<<<<<< HEAD
 *    upward through 1.6.29 are Y2K compliant.  It is my belief that
=======
 *    upward through 1.6.31 are Y2K compliant.  It is my belief that
>>>>>>> a17af05f
 *    earlier versions were also Y2K compliant.
 *
 *    Libpng only has two year fields.  One is a 2-byte unsigned integer
 *    that will hold years up to 65535.  The other, which is deprecated,
 *    holds the date in text format, and will hold years up to 9999.
 *
 *    The integer is
 *        "png_uint_16 year" in png_time_struct.
 *
 *    The string is
 *        "char time_buffer[29]" in png_struct.  This is no longer used
 *    in libpng-1.6.x and will be removed from libpng-1.7.0.
 *
 *    There are seven time-related functions:
 *        png.c: png_convert_to_rfc_1123_buffer() in png.c
 *          (formerly png_convert_to_rfc_1123() prior to libpng-1.5.x and
 *          png_convert_to_rfc_1152() in error prior to libpng-0.98)
 *        png_convert_from_struct_tm() in pngwrite.c, called in pngwrite.c
 *        png_convert_from_time_t() in pngwrite.c
 *        png_get_tIME() in pngget.c
 *        png_handle_tIME() in pngrutil.c, called in pngread.c
 *        png_set_tIME() in pngset.c
 *        png_write_tIME() in pngwutil.c, called in pngwrite.c
 *
 *    All handle dates properly in a Y2K environment.  The
 *    png_convert_from_time_t() function calls gmtime() to convert from system
 *    clock time, which returns (year - 1900), which we properly convert to
 *    the full 4-digit year.  There is a possibility that libpng applications
 *    are not passing 4-digit years into the png_convert_to_rfc_1123_buffer()
 *    function, or that they are incorrectly passing only a 2-digit year
 *    instead of "year - 1900" into the png_convert_from_struct_tm() function,
 *    but this is not under our control.  The libpng documentation has always
 *    stated that it works with 4-digit years, and the APIs have been
 *    documented as such.
 *
 *    The tIME chunk itself is also Y2K compliant.  It uses a 2-byte unsigned
 *    integer to hold the year, and can hold years as large as 65535.
 *
 *    zlib, upon which libpng depends, is also Y2K compliant.  It contains
 *    no date-related code.
 *
 *       Glenn Randers-Pehrson
 *       libpng maintainer
 *       PNG Development Group
 */

#ifndef PNG_H
#define PNG_H

/* This is not the place to learn how to use libpng. The file libpng-manual.txt
 * describes how to use libpng, and the file example.c summarizes it
 * with some code on which to build.  This file is useful for looking
 * at the actual function definitions and structure components.  If that
 * file has been stripped from your copy of libpng, you can find it at
 * <http://www.libpng.org/pub/png/libpng-manual.txt>
 *
 * If you just need to read a PNG file and don't want to read the documentation
 * skip to the end of this file and read the section entitled 'simplified API'.
 */

/* Version information for png.h - this should match the version in png.c */
<<<<<<< HEAD
#define PNG_LIBPNG_VER_STRING "1.6.29+apng"
#define PNG_HEADER_VERSION_STRING \
     " libpng version 1.6.29+apng - March 16, 2017\n"
=======
#define PNG_LIBPNG_VER_STRING "1.6.31+apng"
#define PNG_HEADER_VERSION_STRING \
     " libpng version 1.6.31+apng - July 27, 2017\n"
>>>>>>> a17af05f

#define PNG_LIBPNG_VER_SONUM   16
#define PNG_LIBPNG_VER_DLLNUM  16

/* These should match the first 3 components of PNG_LIBPNG_VER_STRING: */
#define PNG_LIBPNG_VER_MAJOR   1
#define PNG_LIBPNG_VER_MINOR   6
<<<<<<< HEAD
#define PNG_LIBPNG_VER_RELEASE 29
=======
#define PNG_LIBPNG_VER_RELEASE 31
>>>>>>> a17af05f

/* This should match the numeric part of the final component of
 * PNG_LIBPNG_VER_STRING, omitting any leading zero:
 */

#define PNG_LIBPNG_VER_BUILD  0

/* Release Status */
#define PNG_LIBPNG_BUILD_ALPHA    1
#define PNG_LIBPNG_BUILD_BETA     2
#define PNG_LIBPNG_BUILD_RC       3
#define PNG_LIBPNG_BUILD_STABLE   4
#define PNG_LIBPNG_BUILD_RELEASE_STATUS_MASK 7

/* Release-Specific Flags */
#define PNG_LIBPNG_BUILD_PATCH    8 /* Can be OR'ed with
                                       PNG_LIBPNG_BUILD_STABLE only */
#define PNG_LIBPNG_BUILD_PRIVATE 16 /* Cannot be OR'ed with
                                       PNG_LIBPNG_BUILD_SPECIAL */
#define PNG_LIBPNG_BUILD_SPECIAL 32 /* Cannot be OR'ed with
                                       PNG_LIBPNG_BUILD_PRIVATE */

#define PNG_LIBPNG_BUILD_BASE_TYPE PNG_LIBPNG_BUILD_STABLE

/* Careful here.  At one time, Guy wanted to use 082, but that would be octal.
 * We must not include leading zeros.
 * Versions 0.7 through 1.0.0 were in the range 0 to 100 here (only
 * version 1.0.0 was mis-numbered 100 instead of 10000).  From
 * version 1.0.1 it's    xxyyzz, where x=major, y=minor, z=release
 */
<<<<<<< HEAD
#define PNG_LIBPNG_VER 10629 /* 1.6.29 */
=======
#define PNG_LIBPNG_VER 10631 /* 1.6.31 */
>>>>>>> a17af05f

/* Library configuration: these options cannot be changed after
 * the library has been built.
 */
#ifndef PNGLCONF_H
/* If pnglibconf.h is missing, you can
 * copy scripts/pnglibconf.h.prebuilt to pnglibconf.h
 */
#   include "pnglibconf.h"
#endif

#define PNG_APNG_SUPPORTED
#define PNG_READ_APNG_SUPPORTED
#define PNG_WRITE_APNG_SUPPORTED

#ifndef PNG_VERSION_INFO_ONLY
/* Machine specific configuration. */
#  include "pngconf.h"
#endif

/*
 * Added at libpng-1.2.8
 *
 * Ref MSDN: Private as priority over Special
 * VS_FF_PRIVATEBUILD File *was not* built using standard release
 * procedures. If this value is given, the StringFileInfo block must
 * contain a PrivateBuild string.
 *
 * VS_FF_SPECIALBUILD File *was* built by the original company using
 * standard release procedures but is a variation of the standard
 * file of the same version number. If this value is given, the
 * StringFileInfo block must contain a SpecialBuild string.
 */

#ifdef PNG_USER_PRIVATEBUILD /* From pnglibconf.h */
#  define PNG_LIBPNG_BUILD_TYPE \
       (PNG_LIBPNG_BUILD_BASE_TYPE | PNG_LIBPNG_BUILD_PRIVATE)
#else
#  ifdef PNG_LIBPNG_SPECIALBUILD
#    define PNG_LIBPNG_BUILD_TYPE \
         (PNG_LIBPNG_BUILD_BASE_TYPE | PNG_LIBPNG_BUILD_SPECIAL)
#  else
#    define PNG_LIBPNG_BUILD_TYPE (PNG_LIBPNG_BUILD_BASE_TYPE)
#  endif
#endif

#ifndef PNG_VERSION_INFO_ONLY

/* Inhibit C++ name-mangling for libpng functions but not for system calls. */
#ifdef __cplusplus
extern "C" {
#endif /* __cplusplus */

/* Version information for C files, stored in png.c.  This had better match
 * the version above.
 */
#define png_libpng_ver png_get_header_ver(NULL)

/* This file is arranged in several sections:
 *
 * 1. [omitted]
 * 2. Any configuration options that can be specified by for the application
 *    code when it is built.  (Build time configuration is in pnglibconf.h)
 * 3. Type definitions (base types are defined in pngconf.h), structure
 *    definitions.
 * 4. Exported library functions.
 * 5. Simplified API.
 * 6. Implementation options.
 *
 * The library source code has additional files (principally pngpriv.h) that
 * allow configuration of the library.
 */

/* Section 1: [omitted] */

/* Section 2: run time configuration
 * See pnglibconf.h for build time configuration
 *
 * Run time configuration allows the application to choose between
 * implementations of certain arithmetic APIs.  The default is set
 * at build time and recorded in pnglibconf.h, but it is safe to
 * override these (and only these) settings.  Note that this won't
 * change what the library does, only application code, and the
 * settings can (and probably should) be made on a per-file basis
 * by setting the #defines before including png.h
 *
 * Use macros to read integers from PNG data or use the exported
 * functions?
 *   PNG_USE_READ_MACROS: use the macros (see below)  Note that
 *     the macros evaluate their argument multiple times.
 *   PNG_NO_USE_READ_MACROS: call the relevant library function.
 *
 * Use the alternative algorithm for compositing alpha samples that
 * does not use division?
 *   PNG_READ_COMPOSITE_NODIV_SUPPORTED: use the 'no division'
 *      algorithm.
 *   PNG_NO_READ_COMPOSITE_NODIV: use the 'division' algorithm.
 *
 * How to handle benign errors if PNG_ALLOW_BENIGN_ERRORS is
 * false?
 *   PNG_ALLOW_BENIGN_ERRORS: map calls to the benign error
 *      APIs to png_warning.
 * Otherwise the calls are mapped to png_error.
 */

/* Section 3: type definitions, including structures and compile time
 * constants.
 * See pngconf.h for base types that vary by machine/system
 */

#ifdef PNG_APNG_SUPPORTED
/* dispose_op flags from inside fcTL */
#define PNG_DISPOSE_OP_NONE        0x00
#define PNG_DISPOSE_OP_BACKGROUND  0x01
#define PNG_DISPOSE_OP_PREVIOUS    0x02

/* blend_op flags from inside fcTL */
#define PNG_BLEND_OP_SOURCE        0x00
#define PNG_BLEND_OP_OVER          0x01
#endif /* APNG */

/* This triggers a compiler error in png.c, if png.c and png.h
 * do not agree upon the version number.
 */
<<<<<<< HEAD
typedef char* png_libpng_version_1_6_29;
=======
typedef char* png_libpng_version_1_6_31;
>>>>>>> a17af05f

/* Basic control structions.  Read libpng-manual.txt or libpng.3 for more info.
 *
 * png_struct is the cache of information used while reading or writing a single
 * PNG file.  One of these is always required, although the simplified API
 * (below) hides the creation and destruction of it.
 */
typedef struct png_struct_def png_struct;
typedef const png_struct * png_const_structp;
typedef png_struct * png_structp;
typedef png_struct * * png_structpp;

/* png_info contains information read from or to be written to a PNG file.  One
 * or more of these must exist while reading or creating a PNG file.  The
 * information is not used by libpng during read but is used to control what
 * gets written when a PNG file is created.  "png_get_" function calls read
 * information during read and "png_set_" functions calls write information
 * when creating a PNG.
 * been moved into a separate header file that is not accessible to
 * applications.  Read libpng-manual.txt or libpng.3 for more info.
 */
typedef struct png_info_def png_info;
typedef png_info * png_infop;
typedef const png_info * png_const_infop;
typedef png_info * * png_infopp;

/* Types with names ending 'p' are pointer types.  The corresponding types with
 * names ending 'rp' are identical pointer types except that the pointer is
 * marked 'restrict', which means that it is the only pointer to the object
 * passed to the function.  Applications should not use the 'restrict' types;
 * it is always valid to pass 'p' to a pointer with a function argument of the
 * corresponding 'rp' type.  Different compilers have different rules with
 * regard to type matching in the presence of 'restrict'.  For backward
 * compatibility libpng callbacks never have 'restrict' in their parameters and,
 * consequentially, writing portable application code is extremely difficult if
 * an attempt is made to use 'restrict'.
 */
typedef png_struct * PNG_RESTRICT png_structrp;
typedef const png_struct * PNG_RESTRICT png_const_structrp;
typedef png_info * PNG_RESTRICT png_inforp;
typedef const png_info * PNG_RESTRICT png_const_inforp;

/* Three color definitions.  The order of the red, green, and blue, (and the
 * exact size) is not important, although the size of the fields need to
 * be png_byte or png_uint_16 (as defined below).
 */
typedef struct png_color_struct
{
   png_byte red;
   png_byte green;
   png_byte blue;
} png_color;
typedef png_color * png_colorp;
typedef const png_color * png_const_colorp;
typedef png_color * * png_colorpp;

typedef struct png_color_16_struct
{
   png_byte index;    /* used for palette files */
   png_uint_16 red;   /* for use in red green blue files */
   png_uint_16 green;
   png_uint_16 blue;
   png_uint_16 gray;  /* for use in grayscale files */
} png_color_16;
typedef png_color_16 * png_color_16p;
typedef const png_color_16 * png_const_color_16p;
typedef png_color_16 * * png_color_16pp;

typedef struct png_color_8_struct
{
   png_byte red;   /* for use in red green blue files */
   png_byte green;
   png_byte blue;
   png_byte gray;  /* for use in grayscale files */
   png_byte alpha; /* for alpha channel files */
} png_color_8;
typedef png_color_8 * png_color_8p;
typedef const png_color_8 * png_const_color_8p;
typedef png_color_8 * * png_color_8pp;

/*
 * The following two structures are used for the in-core representation
 * of sPLT chunks.
 */
typedef struct png_sPLT_entry_struct
{
   png_uint_16 red;
   png_uint_16 green;
   png_uint_16 blue;
   png_uint_16 alpha;
   png_uint_16 frequency;
} png_sPLT_entry;
typedef png_sPLT_entry * png_sPLT_entryp;
typedef const png_sPLT_entry * png_const_sPLT_entryp;
typedef png_sPLT_entry * * png_sPLT_entrypp;

/*  When the depth of the sPLT palette is 8 bits, the color and alpha samples
 *  occupy the LSB of their respective members, and the MSB of each member
 *  is zero-filled.  The frequency member always occupies the full 16 bits.
 */

typedef struct png_sPLT_struct
{
   png_charp name;           /* palette name */
   png_byte depth;           /* depth of palette samples */
   png_sPLT_entryp entries;  /* palette entries */
   png_int_32 nentries;      /* number of palette entries */
} png_sPLT_t;
typedef png_sPLT_t * png_sPLT_tp;
typedef const png_sPLT_t * png_const_sPLT_tp;
typedef png_sPLT_t * * png_sPLT_tpp;

#ifdef PNG_TEXT_SUPPORTED
/* png_text holds the contents of a text/ztxt/itxt chunk in a PNG file,
 * and whether that contents is compressed or not.  The "key" field
 * points to a regular zero-terminated C string.  The "text" fields can be a
 * regular C string, an empty string, or a NULL pointer.
 * However, the structure returned by png_get_text() will always contain
 * the "text" field as a regular zero-terminated C string (possibly
 * empty), never a NULL pointer, so it can be safely used in printf() and
 * other string-handling functions.  Note that the "itxt_length", "lang", and
 * "lang_key" members of the structure only exist when the library is built
 * with iTXt chunk support.  Prior to libpng-1.4.0 the library was built by
 * default without iTXt support. Also note that when iTXt *is* supported,
 * the "lang" and "lang_key" fields contain NULL pointers when the
 * "compression" field contains * PNG_TEXT_COMPRESSION_NONE or
 * PNG_TEXT_COMPRESSION_zTXt. Note that the "compression value" is not the
 * same as what appears in the PNG tEXt/zTXt/iTXt chunk's "compression flag"
 * which is always 0 or 1, or its "compression method" which is always 0.
 */
typedef struct png_text_struct
{
   int  compression;       /* compression value:
                             -1: tEXt, none
                              0: zTXt, deflate
                              1: iTXt, none
                              2: iTXt, deflate  */
   png_charp key;          /* keyword, 1-79 character description of "text" */
   png_charp text;         /* comment, may be an empty string (ie "")
                              or a NULL pointer */
   png_size_t text_length; /* length of the text string */
   png_size_t itxt_length; /* length of the itxt string */
   png_charp lang;         /* language code, 0-79 characters
                              or a NULL pointer */
   png_charp lang_key;     /* keyword translated UTF-8 string, 0 or more
                              chars or a NULL pointer */
} png_text;
typedef png_text * png_textp;
typedef const png_text * png_const_textp;
typedef png_text * * png_textpp;
#endif

/* Supported compression types for text in PNG files (tEXt, and zTXt).
 * The values of the PNG_TEXT_COMPRESSION_ defines should NOT be changed. */
#define PNG_TEXT_COMPRESSION_NONE_WR -3
#define PNG_TEXT_COMPRESSION_zTXt_WR -2
#define PNG_TEXT_COMPRESSION_NONE    -1
#define PNG_TEXT_COMPRESSION_zTXt     0
#define PNG_ITXT_COMPRESSION_NONE     1
#define PNG_ITXT_COMPRESSION_zTXt     2
#define PNG_TEXT_COMPRESSION_LAST     3  /* Not a valid value */

/* png_time is a way to hold the time in an machine independent way.
 * Two conversions are provided, both from time_t and struct tm.  There
 * is no portable way to convert to either of these structures, as far
 * as I know.  If you know of a portable way, send it to me.  As a side
 * note - PNG has always been Year 2000 compliant!
 */
typedef struct png_time_struct
{
   png_uint_16 year; /* full year, as in, 1995 */
   png_byte month;   /* month of year, 1 - 12 */
   png_byte day;     /* day of month, 1 - 31 */
   png_byte hour;    /* hour of day, 0 - 23 */
   png_byte minute;  /* minute of hour, 0 - 59 */
   png_byte second;  /* second of minute, 0 - 60 (for leap seconds) */
} png_time;
typedef png_time * png_timep;
typedef const png_time * png_const_timep;
typedef png_time * * png_timepp;

#if defined(PNG_STORE_UNKNOWN_CHUNKS_SUPPORTED) ||\
   defined(PNG_USER_CHUNKS_SUPPORTED)
/* png_unknown_chunk is a structure to hold queued chunks for which there is
 * no specific support.  The idea is that we can use this to queue
 * up private chunks for output even though the library doesn't actually
 * know about their semantics.
 *
 * The data in the structure is set by libpng on read and used on write.
 */
typedef struct png_unknown_chunk_t
{
   png_byte name[5]; /* Textual chunk name with '\0' terminator */
   png_byte *data;   /* Data, should not be modified on read! */
   png_size_t size;

   /* On write 'location' must be set using the flag values listed below.
    * Notice that on read it is set by libpng however the values stored have
    * more bits set than are listed below.  Always treat the value as a
    * bitmask.  On write set only one bit - setting multiple bits may cause the
    * chunk to be written in multiple places.
    */
   png_byte location; /* mode of operation at read time */
}
png_unknown_chunk;

typedef png_unknown_chunk * png_unknown_chunkp;
typedef const png_unknown_chunk * png_const_unknown_chunkp;
typedef png_unknown_chunk * * png_unknown_chunkpp;
#endif

/* Flag values for the unknown chunk location byte. */
#define PNG_HAVE_IHDR  0x01
#define PNG_HAVE_PLTE  0x02
#define PNG_AFTER_IDAT 0x08

/* Maximum positive integer used in PNG is (2^31)-1 */
#define PNG_UINT_31_MAX ((png_uint_32)0x7fffffffL)
#define PNG_UINT_32_MAX ((png_uint_32)(-1))
#define PNG_SIZE_MAX ((png_size_t)(-1))

/* These are constants for fixed point values encoded in the
 * PNG specification manner (x100000)
 */
#define PNG_FP_1    100000
#define PNG_FP_HALF  50000
#define PNG_FP_MAX  ((png_fixed_point)0x7fffffffL)
#define PNG_FP_MIN  (-PNG_FP_MAX)

/* These describe the color_type field in png_info. */
/* color type masks */
#define PNG_COLOR_MASK_PALETTE    1
#define PNG_COLOR_MASK_COLOR      2
#define PNG_COLOR_MASK_ALPHA      4

/* color types.  Note that not all combinations are legal */
#define PNG_COLOR_TYPE_GRAY 0
#define PNG_COLOR_TYPE_PALETTE  (PNG_COLOR_MASK_COLOR | PNG_COLOR_MASK_PALETTE)
#define PNG_COLOR_TYPE_RGB        (PNG_COLOR_MASK_COLOR)
#define PNG_COLOR_TYPE_RGB_ALPHA  (PNG_COLOR_MASK_COLOR | PNG_COLOR_MASK_ALPHA)
#define PNG_COLOR_TYPE_GRAY_ALPHA (PNG_COLOR_MASK_ALPHA)
/* aliases */
#define PNG_COLOR_TYPE_RGBA  PNG_COLOR_TYPE_RGB_ALPHA
#define PNG_COLOR_TYPE_GA  PNG_COLOR_TYPE_GRAY_ALPHA

/* This is for compression type. PNG 1.0-1.2 only define the single type. */
#define PNG_COMPRESSION_TYPE_BASE 0 /* Deflate method 8, 32K window */
#define PNG_COMPRESSION_TYPE_DEFAULT PNG_COMPRESSION_TYPE_BASE

/* This is for filter type. PNG 1.0-1.2 only define the single type. */
#define PNG_FILTER_TYPE_BASE      0 /* Single row per-byte filtering */
#define PNG_INTRAPIXEL_DIFFERENCING 64 /* Used only in MNG datastreams */
#define PNG_FILTER_TYPE_DEFAULT   PNG_FILTER_TYPE_BASE

/* These are for the interlacing type.  These values should NOT be changed. */
#define PNG_INTERLACE_NONE        0 /* Non-interlaced image */
#define PNG_INTERLACE_ADAM7       1 /* Adam7 interlacing */
#define PNG_INTERLACE_LAST        2 /* Not a valid value */

/* These are for the oFFs chunk.  These values should NOT be changed. */
#define PNG_OFFSET_PIXEL          0 /* Offset in pixels */
#define PNG_OFFSET_MICROMETER     1 /* Offset in micrometers (1/10^6 meter) */
#define PNG_OFFSET_LAST           2 /* Not a valid value */

/* These are for the pCAL chunk.  These values should NOT be changed. */
#define PNG_EQUATION_LINEAR       0 /* Linear transformation */
#define PNG_EQUATION_BASE_E       1 /* Exponential base e transform */
#define PNG_EQUATION_ARBITRARY    2 /* Arbitrary base exponential transform */
#define PNG_EQUATION_HYPERBOLIC   3 /* Hyperbolic sine transformation */
#define PNG_EQUATION_LAST         4 /* Not a valid value */

/* These are for the sCAL chunk.  These values should NOT be changed. */
#define PNG_SCALE_UNKNOWN         0 /* unknown unit (image scale) */
#define PNG_SCALE_METER           1 /* meters per pixel */
#define PNG_SCALE_RADIAN          2 /* radians per pixel */
#define PNG_SCALE_LAST            3 /* Not a valid value */

/* These are for the pHYs chunk.  These values should NOT be changed. */
#define PNG_RESOLUTION_UNKNOWN    0 /* pixels/unknown unit (aspect ratio) */
#define PNG_RESOLUTION_METER      1 /* pixels/meter */
#define PNG_RESOLUTION_LAST       2 /* Not a valid value */

/* These are for the sRGB chunk.  These values should NOT be changed. */
#define PNG_sRGB_INTENT_PERCEPTUAL 0
#define PNG_sRGB_INTENT_RELATIVE   1
#define PNG_sRGB_INTENT_SATURATION 2
#define PNG_sRGB_INTENT_ABSOLUTE   3
#define PNG_sRGB_INTENT_LAST       4 /* Not a valid value */

/* This is for text chunks */
#define PNG_KEYWORD_MAX_LENGTH     79

/* Maximum number of entries in PLTE/sPLT/tRNS arrays */
#define PNG_MAX_PALETTE_LENGTH    256

/* These determine if an ancillary chunk's data has been successfully read
 * from the PNG header, or if the application has filled in the corresponding
 * data in the info_struct to be written into the output file.  The values
 * of the PNG_INFO_<chunk> defines should NOT be changed.
 */
#define PNG_INFO_gAMA 0x0001U
#define PNG_INFO_sBIT 0x0002U
#define PNG_INFO_cHRM 0x0004U
#define PNG_INFO_PLTE 0x0008U
#define PNG_INFO_tRNS 0x0010U
#define PNG_INFO_bKGD 0x0020U
#define PNG_INFO_hIST 0x0040U
#define PNG_INFO_pHYs 0x0080U
#define PNG_INFO_oFFs 0x0100U
#define PNG_INFO_tIME 0x0200U
#define PNG_INFO_pCAL 0x0400U
#define PNG_INFO_sRGB 0x0800U  /* GR-P, 0.96a */
#define PNG_INFO_iCCP 0x1000U  /* ESR, 1.0.6 */
#define PNG_INFO_sPLT 0x2000U  /* ESR, 1.0.6 */
#define PNG_INFO_sCAL 0x4000U  /* ESR, 1.0.6 */
#define PNG_INFO_IDAT 0x8000U  /* ESR, 1.0.6 */
#define PNG_INFO_eXIf 0x10000U /* GR-P, 1.6.31 */
#ifdef PNG_APNG_SUPPORTED
#define PNG_INFO_acTL 0x20000U
#define PNG_INFO_fcTL 0x40000U
#endif

/* This is used for the transformation routines, as some of them
 * change these values for the row.  It also should enable using
 * the routines for other purposes.
 */
typedef struct png_row_info_struct
{
   png_uint_32 width;    /* width of row */
   png_size_t rowbytes;  /* number of bytes in row */
   png_byte color_type;  /* color type of row */
   png_byte bit_depth;   /* bit depth of row */
   png_byte channels;    /* number of channels (1, 2, 3, or 4) */
   png_byte pixel_depth; /* bits per pixel (depth * channels) */
} png_row_info;

typedef png_row_info * png_row_infop;
typedef png_row_info * * png_row_infopp;

/* These are the function types for the I/O functions and for the functions
 * that allow the user to override the default I/O functions with his or her
 * own.  The png_error_ptr type should match that of user-supplied warning
 * and error functions, while the png_rw_ptr type should match that of the
 * user read/write data functions.  Note that the 'write' function must not
 * modify the buffer it is passed. The 'read' function, on the other hand, is
 * expected to return the read data in the buffer.
 */
typedef PNG_CALLBACK(void, *png_error_ptr, (png_structp, png_const_charp));
typedef PNG_CALLBACK(void, *png_rw_ptr, (png_structp, png_bytep, png_size_t));
typedef PNG_CALLBACK(void, *png_flush_ptr, (png_structp));
typedef PNG_CALLBACK(void, *png_read_status_ptr, (png_structp, png_uint_32,
    int));
typedef PNG_CALLBACK(void, *png_write_status_ptr, (png_structp, png_uint_32,
    int));

#ifdef PNG_PROGRESSIVE_READ_SUPPORTED
typedef PNG_CALLBACK(void, *png_progressive_info_ptr, (png_structp, png_infop));
typedef PNG_CALLBACK(void, *png_progressive_end_ptr, (png_structp, png_infop));
#ifdef PNG_APNG_SUPPORTED
typedef PNG_CALLBACK(void, *png_progressive_frame_ptr, (png_structp,
    png_uint_32));
#endif

/* The following callback receives png_uint_32 row_number, int pass for the
 * png_bytep data of the row.  When transforming an interlaced image the
 * row number is the row number within the sub-image of the interlace pass, so
 * the value will increase to the height of the sub-image (not the full image)
 * then reset to 0 for the next pass.
 *
 * Use PNG_ROW_FROM_PASS_ROW(row, pass) and PNG_COL_FROM_PASS_COL(col, pass) to
 * find the output pixel (x,y) given an interlaced sub-image pixel
 * (row,col,pass).  (See below for these macros.)
 */
typedef PNG_CALLBACK(void, *png_progressive_row_ptr, (png_structp, png_bytep,
    png_uint_32, int));
#endif

#if defined(PNG_READ_USER_TRANSFORM_SUPPORTED) || \
    defined(PNG_WRITE_USER_TRANSFORM_SUPPORTED)
typedef PNG_CALLBACK(void, *png_user_transform_ptr, (png_structp, png_row_infop,
    png_bytep));
#endif

#ifdef PNG_USER_CHUNKS_SUPPORTED
typedef PNG_CALLBACK(int, *png_user_chunk_ptr, (png_structp,
    png_unknown_chunkp));
#endif
#ifdef PNG_UNKNOWN_CHUNKS_SUPPORTED
/* not used anywhere */
/* typedef PNG_CALLBACK(void, *png_unknown_chunk_ptr, (png_structp)); */
#endif

#ifdef PNG_SETJMP_SUPPORTED
/* This must match the function definition in <setjmp.h>, and the application
 * must include this before png.h to obtain the definition of jmp_buf.  The
 * function is required to be PNG_NORETURN, but this is not checked.  If the
 * function does return the application will crash via an abort() or similar
 * system level call.
 *
 * If you get a warning here while building the library you may need to make
 * changes to ensure that pnglibconf.h records the calling convention used by
 * your compiler.  This may be very difficult - try using a different compiler
 * to build the library!
 */
PNG_FUNCTION(void, (PNGCAPI *png_longjmp_ptr), PNGARG((jmp_buf, int)), typedef);
#endif

/* Transform masks for the high-level interface */
#define PNG_TRANSFORM_IDENTITY       0x0000    /* read and write */
#define PNG_TRANSFORM_STRIP_16       0x0001    /* read only */
#define PNG_TRANSFORM_STRIP_ALPHA    0x0002    /* read only */
#define PNG_TRANSFORM_PACKING        0x0004    /* read and write */
#define PNG_TRANSFORM_PACKSWAP       0x0008    /* read and write */
#define PNG_TRANSFORM_EXPAND         0x0010    /* read only */
#define PNG_TRANSFORM_INVERT_MONO    0x0020    /* read and write */
#define PNG_TRANSFORM_SHIFT          0x0040    /* read and write */
#define PNG_TRANSFORM_BGR            0x0080    /* read and write */
#define PNG_TRANSFORM_SWAP_ALPHA     0x0100    /* read and write */
#define PNG_TRANSFORM_SWAP_ENDIAN    0x0200    /* read and write */
#define PNG_TRANSFORM_INVERT_ALPHA   0x0400    /* read and write */
#define PNG_TRANSFORM_STRIP_FILLER   0x0800    /* write only */
/* Added to libpng-1.2.34 */
#define PNG_TRANSFORM_STRIP_FILLER_BEFORE PNG_TRANSFORM_STRIP_FILLER
#define PNG_TRANSFORM_STRIP_FILLER_AFTER 0x1000 /* write only */
/* Added to libpng-1.4.0 */
#define PNG_TRANSFORM_GRAY_TO_RGB   0x2000      /* read only */
/* Added to libpng-1.5.4 */
#define PNG_TRANSFORM_EXPAND_16     0x4000      /* read only */
#if INT_MAX >= 0x8000 /* else this might break */
#define PNG_TRANSFORM_SCALE_16      0x8000      /* read only */
#endif

/* Flags for MNG supported features */
#define PNG_FLAG_MNG_EMPTY_PLTE     0x01
#define PNG_FLAG_MNG_FILTER_64      0x04
#define PNG_ALL_MNG_FEATURES        0x05

/* NOTE: prior to 1.5 these functions had no 'API' style declaration,
 * this allowed the zlib default functions to be used on Windows
 * platforms.  In 1.5 the zlib default malloc (which just calls malloc and
 * ignores the first argument) should be completely compatible with the
 * following.
 */
typedef PNG_CALLBACK(png_voidp, *png_malloc_ptr, (png_structp,
    png_alloc_size_t));
typedef PNG_CALLBACK(void, *png_free_ptr, (png_structp, png_voidp));

/* Section 4: exported functions
 * Here are the function definitions most commonly used.  This is not
 * the place to find out how to use libpng.  See libpng-manual.txt for the
 * full explanation, see example.c for the summary.  This just provides
 * a simple one line description of the use of each function.
 *
 * The PNG_EXPORT() and PNG_EXPORTA() macros used below are defined in
 * pngconf.h and in the *.dfn files in the scripts directory.
 *
 *   PNG_EXPORT(ordinal, type, name, (args));
 *
 *       ordinal:    ordinal that is used while building
 *                   *.def files. The ordinal value is only
 *                   relevant when preprocessing png.h with
 *                   the *.dfn files for building symbol table
 *                   entries, and are removed by pngconf.h.
 *       type:       return type of the function
 *       name:       function name
 *       args:       function arguments, with types
 *
 * When we wish to append attributes to a function prototype we use
 * the PNG_EXPORTA() macro instead.
 *
 *   PNG_EXPORTA(ordinal, type, name, (args), attributes);
 *
 *       ordinal, type, name, and args: same as in PNG_EXPORT().
 *       attributes: function attributes
 */

/* Returns the version number of the library */
PNG_EXPORT(1, png_uint_32, png_access_version_number, (void));

/* Tell lib we have already handled the first <num_bytes> magic bytes.
 * Handling more than 8 bytes from the beginning of the file is an error.
 */
PNG_EXPORT(2, void, png_set_sig_bytes, (png_structrp png_ptr, int num_bytes));

/* Check sig[start] through sig[start + num_to_check - 1] to see if it's a
 * PNG file.  Returns zero if the supplied bytes match the 8-byte PNG
 * signature, and non-zero otherwise.  Having num_to_check == 0 or
 * start > 7 will always fail (ie return non-zero).
 */
PNG_EXPORT(3, int, png_sig_cmp, (png_const_bytep sig, png_size_t start,
    png_size_t num_to_check));

/* Simple signature checking function.  This is the same as calling
 * png_check_sig(sig, n) := !png_sig_cmp(sig, 0, n).
 */
#define png_check_sig(sig, n) !png_sig_cmp((sig), 0, (n))

/* Allocate and initialize png_ptr struct for reading, and any other memory. */
PNG_EXPORTA(4, png_structp, png_create_read_struct,
    (png_const_charp user_png_ver, png_voidp error_ptr,
    png_error_ptr error_fn, png_error_ptr warn_fn),
    PNG_ALLOCATED);

/* Allocate and initialize png_ptr struct for writing, and any other memory */
PNG_EXPORTA(5, png_structp, png_create_write_struct,
    (png_const_charp user_png_ver, png_voidp error_ptr, png_error_ptr error_fn,
    png_error_ptr warn_fn),
    PNG_ALLOCATED);

PNG_EXPORT(6, png_size_t, png_get_compression_buffer_size,
    (png_const_structrp png_ptr));

PNG_EXPORT(7, void, png_set_compression_buffer_size, (png_structrp png_ptr,
    png_size_t size));

/* Moved from pngconf.h in 1.4.0 and modified to ensure setjmp/longjmp
 * match up.
 */
#ifdef PNG_SETJMP_SUPPORTED
/* This function returns the jmp_buf built in to *png_ptr.  It must be
 * supplied with an appropriate 'longjmp' function to use on that jmp_buf
 * unless the default error function is overridden in which case NULL is
 * acceptable.  The size of the jmp_buf is checked against the actual size
 * allocated by the library - the call will return NULL on a mismatch
 * indicating an ABI mismatch.
 */
PNG_EXPORT(8, jmp_buf*, png_set_longjmp_fn, (png_structrp png_ptr,
    png_longjmp_ptr longjmp_fn, size_t jmp_buf_size));
#  define png_jmpbuf(png_ptr) \
      (*png_set_longjmp_fn((png_ptr), longjmp, (sizeof (jmp_buf))))
#else
#  define png_jmpbuf(png_ptr) \
      (LIBPNG_WAS_COMPILED_WITH__PNG_NO_SETJMP)
#endif
/* This function should be used by libpng applications in place of
 * longjmp(png_ptr->jmpbuf, val).  If longjmp_fn() has been set, it
 * will use it; otherwise it will call PNG_ABORT().  This function was
 * added in libpng-1.5.0.
 */
PNG_EXPORTA(9, void, png_longjmp, (png_const_structrp png_ptr, int val),
    PNG_NORETURN);

#ifdef PNG_READ_SUPPORTED
/* Reset the compression stream */
PNG_EXPORTA(10, int, png_reset_zstream, (png_structrp png_ptr), PNG_DEPRECATED);
#endif

/* New functions added in libpng-1.0.2 (not enabled by default until 1.2.0) */
#ifdef PNG_USER_MEM_SUPPORTED
PNG_EXPORTA(11, png_structp, png_create_read_struct_2,
    (png_const_charp user_png_ver, png_voidp error_ptr, png_error_ptr error_fn,
    png_error_ptr warn_fn,
    png_voidp mem_ptr, png_malloc_ptr malloc_fn, png_free_ptr free_fn),
    PNG_ALLOCATED);
PNG_EXPORTA(12, png_structp, png_create_write_struct_2,
    (png_const_charp user_png_ver, png_voidp error_ptr, png_error_ptr error_fn,
    png_error_ptr warn_fn,
    png_voidp mem_ptr, png_malloc_ptr malloc_fn, png_free_ptr free_fn),
    PNG_ALLOCATED);
#endif

/* Write the PNG file signature. */
PNG_EXPORT(13, void, png_write_sig, (png_structrp png_ptr));

/* Write a PNG chunk - size, type, (optional) data, CRC. */
PNG_EXPORT(14, void, png_write_chunk, (png_structrp png_ptr, png_const_bytep
    chunk_name, png_const_bytep data, png_size_t length));

/* Write the start of a PNG chunk - length and chunk name. */
PNG_EXPORT(15, void, png_write_chunk_start, (png_structrp png_ptr,
    png_const_bytep chunk_name, png_uint_32 length));

/* Write the data of a PNG chunk started with png_write_chunk_start(). */
PNG_EXPORT(16, void, png_write_chunk_data, (png_structrp png_ptr,
    png_const_bytep data, png_size_t length));

/* Finish a chunk started with png_write_chunk_start() (includes CRC). */
PNG_EXPORT(17, void, png_write_chunk_end, (png_structrp png_ptr));

/* Allocate and initialize the info structure */
PNG_EXPORTA(18, png_infop, png_create_info_struct, (png_const_structrp png_ptr),
    PNG_ALLOCATED);

/* DEPRECATED: this function allowed init structures to be created using the
 * default allocation method (typically malloc).  Use is deprecated in 1.6.0 and
 * the API will be removed in the future.
 */
PNG_EXPORTA(19, void, png_info_init_3, (png_infopp info_ptr,
    png_size_t png_info_struct_size), PNG_DEPRECATED);

/* Writes all the PNG information before the image. */
PNG_EXPORT(20, void, png_write_info_before_PLTE,
    (png_structrp png_ptr, png_const_inforp info_ptr));
PNG_EXPORT(21, void, png_write_info,
    (png_structrp png_ptr, png_const_inforp info_ptr));

#ifdef PNG_SEQUENTIAL_READ_SUPPORTED
/* Read the information before the actual image data. */
PNG_EXPORT(22, void, png_read_info,
    (png_structrp png_ptr, png_inforp info_ptr));
#endif

#ifdef PNG_TIME_RFC1123_SUPPORTED
   /* Convert to a US string format: there is no localization support in this
    * routine.  The original implementation used a 29 character buffer in
    * png_struct, this will be removed in future versions.
    */
#if PNG_LIBPNG_VER < 10700
/* To do: remove this from libpng17 (and from libpng17/png.c and pngstruct.h) */
PNG_EXPORTA(23, png_const_charp, png_convert_to_rfc1123, (png_structrp png_ptr,
    png_const_timep ptime),PNG_DEPRECATED);
#endif
PNG_EXPORT(241, int, png_convert_to_rfc1123_buffer, (char out[29],
    png_const_timep ptime));
#endif

#ifdef PNG_CONVERT_tIME_SUPPORTED
/* Convert from a struct tm to png_time */
PNG_EXPORT(24, void, png_convert_from_struct_tm, (png_timep ptime,
    const struct tm * ttime));

/* Convert from time_t to png_time.  Uses gmtime() */
PNG_EXPORT(25, void, png_convert_from_time_t, (png_timep ptime, time_t ttime));
#endif /* CONVERT_tIME */

#ifdef PNG_READ_EXPAND_SUPPORTED
/* Expand data to 24-bit RGB, or 8-bit grayscale, with alpha if available. */
PNG_EXPORT(26, void, png_set_expand, (png_structrp png_ptr));
PNG_EXPORT(27, void, png_set_expand_gray_1_2_4_to_8, (png_structrp png_ptr));
PNG_EXPORT(28, void, png_set_palette_to_rgb, (png_structrp png_ptr));
PNG_EXPORT(29, void, png_set_tRNS_to_alpha, (png_structrp png_ptr));
#endif

#ifdef PNG_READ_EXPAND_16_SUPPORTED
/* Expand to 16-bit channels, forces conversion of palette to RGB and expansion
 * of a tRNS chunk if present.
 */
PNG_EXPORT(221, void, png_set_expand_16, (png_structrp png_ptr));
#endif

#if defined(PNG_READ_BGR_SUPPORTED) || defined(PNG_WRITE_BGR_SUPPORTED)
/* Use blue, green, red order for pixels. */
PNG_EXPORT(30, void, png_set_bgr, (png_structrp png_ptr));
#endif

#ifdef PNG_READ_GRAY_TO_RGB_SUPPORTED
/* Expand the grayscale to 24-bit RGB if necessary. */
PNG_EXPORT(31, void, png_set_gray_to_rgb, (png_structrp png_ptr));
#endif

#ifdef PNG_READ_RGB_TO_GRAY_SUPPORTED
/* Reduce RGB to grayscale. */
#define PNG_ERROR_ACTION_NONE  1
#define PNG_ERROR_ACTION_WARN  2
#define PNG_ERROR_ACTION_ERROR 3
#define PNG_RGB_TO_GRAY_DEFAULT (-1)/*for red/green coefficients*/

PNG_FP_EXPORT(32, void, png_set_rgb_to_gray, (png_structrp png_ptr,
    int error_action, double red, double green))
PNG_FIXED_EXPORT(33, void, png_set_rgb_to_gray_fixed, (png_structrp png_ptr,
    int error_action, png_fixed_point red, png_fixed_point green))

PNG_EXPORT(34, png_byte, png_get_rgb_to_gray_status, (png_const_structrp
    png_ptr));
#endif

#ifdef PNG_BUILD_GRAYSCALE_PALETTE_SUPPORTED
PNG_EXPORT(35, void, png_build_grayscale_palette, (int bit_depth,
    png_colorp palette));
#endif

#ifdef PNG_READ_ALPHA_MODE_SUPPORTED
/* How the alpha channel is interpreted - this affects how the color channels
 * of a PNG file are returned to the calling application when an alpha channel,
 * or a tRNS chunk in a palette file, is present.
 *
 * This has no effect on the way pixels are written into a PNG output
 * datastream. The color samples in a PNG datastream are never premultiplied
 * with the alpha samples.
 *
 * The default is to return data according to the PNG specification: the alpha
 * channel is a linear measure of the contribution of the pixel to the
 * corresponding composited pixel, and the color channels are unassociated
 * (not premultiplied).  The gamma encoded color channels must be scaled
 * according to the contribution and to do this it is necessary to undo
 * the encoding, scale the color values, perform the composition and reencode
 * the values.  This is the 'PNG' mode.
 *
 * The alternative is to 'associate' the alpha with the color information by
 * storing color channel values that have been scaled by the alpha.
 * image.  These are the 'STANDARD', 'ASSOCIATED' or 'PREMULTIPLIED' modes
 * (the latter being the two common names for associated alpha color channels).
 *
 * For the 'OPTIMIZED' mode, a pixel is treated as opaque only if the alpha
 * value is equal to the maximum value.
 *
 * The final choice is to gamma encode the alpha channel as well.  This is
 * broken because, in practice, no implementation that uses this choice
 * correctly undoes the encoding before handling alpha composition.  Use this
 * choice only if other serious errors in the software or hardware you use
 * mandate it; the typical serious error is for dark halos to appear around
 * opaque areas of the composited PNG image because of arithmetic overflow.
 *
 * The API function png_set_alpha_mode specifies which of these choices to use
 * with an enumerated 'mode' value and the gamma of the required output:
 */
#define PNG_ALPHA_PNG           0 /* according to the PNG standard */
#define PNG_ALPHA_STANDARD      1 /* according to Porter/Duff */
#define PNG_ALPHA_ASSOCIATED    1 /* as above; this is the normal practice */
#define PNG_ALPHA_PREMULTIPLIED 1 /* as above */
#define PNG_ALPHA_OPTIMIZED     2 /* 'PNG' for opaque pixels, else 'STANDARD' */
#define PNG_ALPHA_BROKEN        3 /* the alpha channel is gamma encoded */

PNG_FP_EXPORT(227, void, png_set_alpha_mode, (png_structrp png_ptr, int mode,
    double output_gamma))
PNG_FIXED_EXPORT(228, void, png_set_alpha_mode_fixed, (png_structrp png_ptr,
    int mode, png_fixed_point output_gamma))
#endif

#if defined(PNG_GAMMA_SUPPORTED) || defined(PNG_READ_ALPHA_MODE_SUPPORTED)
/* The output_gamma value is a screen gamma in libpng terminology: it expresses
 * how to decode the output values, not how they are encoded.
 */
#define PNG_DEFAULT_sRGB -1       /* sRGB gamma and color space */
#define PNG_GAMMA_MAC_18 -2       /* Old Mac '1.8' gamma and color space */
#define PNG_GAMMA_sRGB   220000   /* Television standards--matches sRGB gamma */
#define PNG_GAMMA_LINEAR PNG_FP_1 /* Linear */
#endif

/* The following are examples of calls to png_set_alpha_mode to achieve the
 * required overall gamma correction and, where necessary, alpha
 * premultiplication.
 *
 * png_set_alpha_mode(pp, PNG_ALPHA_PNG, PNG_DEFAULT_sRGB);
 *    This is the default libpng handling of the alpha channel - it is not
 *    pre-multiplied into the color components.  In addition the call states
 *    that the output is for a sRGB system and causes all PNG files without gAMA
 *    chunks to be assumed to be encoded using sRGB.
 *
 * png_set_alpha_mode(pp, PNG_ALPHA_PNG, PNG_GAMMA_MAC);
 *    In this case the output is assumed to be something like an sRGB conformant
 *    display preceeded by a power-law lookup table of power 1.45.  This is how
 *    early Mac systems behaved.
 *
 * png_set_alpha_mode(pp, PNG_ALPHA_STANDARD, PNG_GAMMA_LINEAR);
 *    This is the classic Jim Blinn approach and will work in academic
 *    environments where everything is done by the book.  It has the shortcoming
 *    of assuming that input PNG data with no gamma information is linear - this
 *    is unlikely to be correct unless the PNG files where generated locally.
 *    Most of the time the output precision will be so low as to show
 *    significant banding in dark areas of the image.
 *
 * png_set_expand_16(pp);
 * png_set_alpha_mode(pp, PNG_ALPHA_STANDARD, PNG_DEFAULT_sRGB);
 *    This is a somewhat more realistic Jim Blinn inspired approach.  PNG files
 *    are assumed to have the sRGB encoding if not marked with a gamma value and
 *    the output is always 16 bits per component.  This permits accurate scaling
 *    and processing of the data.  If you know that your input PNG files were
 *    generated locally you might need to replace PNG_DEFAULT_sRGB with the
 *    correct value for your system.
 *
 * png_set_alpha_mode(pp, PNG_ALPHA_OPTIMIZED, PNG_DEFAULT_sRGB);
 *    If you just need to composite the PNG image onto an existing background
 *    and if you control the code that does this you can use the optimization
 *    setting.  In this case you just copy completely opaque pixels to the
 *    output.  For pixels that are not completely transparent (you just skip
 *    those) you do the composition math using png_composite or png_composite_16
 *    below then encode the resultant 8-bit or 16-bit values to match the output
 *    encoding.
 *
 * Other cases
 *    If neither the PNG nor the standard linear encoding work for you because
 *    of the software or hardware you use then you have a big problem.  The PNG
 *    case will probably result in halos around the image.  The linear encoding
 *    will probably result in a washed out, too bright, image (it's actually too
 *    contrasty.)  Try the ALPHA_OPTIMIZED mode above - this will probably
 *    substantially reduce the halos.  Alternatively try:
 *
 * png_set_alpha_mode(pp, PNG_ALPHA_BROKEN, PNG_DEFAULT_sRGB);
 *    This option will also reduce the halos, but there will be slight dark
 *    halos round the opaque parts of the image where the background is light.
 *    In the OPTIMIZED mode the halos will be light halos where the background
 *    is dark.  Take your pick - the halos are unavoidable unless you can get
 *    your hardware/software fixed!  (The OPTIMIZED approach is slightly
 *    faster.)
 *
 * When the default gamma of PNG files doesn't match the output gamma.
 *    If you have PNG files with no gamma information png_set_alpha_mode allows
 *    you to provide a default gamma, but it also sets the ouput gamma to the
 *    matching value.  If you know your PNG files have a gamma that doesn't
 *    match the output you can take advantage of the fact that
 *    png_set_alpha_mode always sets the output gamma but only sets the PNG
 *    default if it is not already set:
 *
 * png_set_alpha_mode(pp, PNG_ALPHA_PNG, PNG_DEFAULT_sRGB);
 * png_set_alpha_mode(pp, PNG_ALPHA_PNG, PNG_GAMMA_MAC);
 *    The first call sets both the default and the output gamma values, the
 *    second call overrides the output gamma without changing the default.  This
 *    is easier than achieving the same effect with png_set_gamma.  You must use
 *    PNG_ALPHA_PNG for the first call - internal checking in png_set_alpha will
 *    fire if more than one call to png_set_alpha_mode and png_set_background is
 *    made in the same read operation, however multiple calls with PNG_ALPHA_PNG
 *    are ignored.
 */

#ifdef PNG_READ_STRIP_ALPHA_SUPPORTED
PNG_EXPORT(36, void, png_set_strip_alpha, (png_structrp png_ptr));
#endif

#if defined(PNG_READ_SWAP_ALPHA_SUPPORTED) || \
    defined(PNG_WRITE_SWAP_ALPHA_SUPPORTED)
PNG_EXPORT(37, void, png_set_swap_alpha, (png_structrp png_ptr));
#endif

#if defined(PNG_READ_INVERT_ALPHA_SUPPORTED) || \
    defined(PNG_WRITE_INVERT_ALPHA_SUPPORTED)
PNG_EXPORT(38, void, png_set_invert_alpha, (png_structrp png_ptr));
#endif

#if defined(PNG_READ_FILLER_SUPPORTED) || defined(PNG_WRITE_FILLER_SUPPORTED)
/* Add a filler byte to 8-bit or 16-bit Gray or 24-bit or 48-bit RGB images. */
PNG_EXPORT(39, void, png_set_filler, (png_structrp png_ptr, png_uint_32 filler,
    int flags));
/* The values of the PNG_FILLER_ defines should NOT be changed */
#  define PNG_FILLER_BEFORE 0
#  define PNG_FILLER_AFTER 1
/* Add an alpha byte to 8-bit or 16-bit Gray or 24-bit or 48-bit RGB images. */
PNG_EXPORT(40, void, png_set_add_alpha, (png_structrp png_ptr,
    png_uint_32 filler, int flags));
#endif /* READ_FILLER || WRITE_FILLER */

#if defined(PNG_READ_SWAP_SUPPORTED) || defined(PNG_WRITE_SWAP_SUPPORTED)
/* Swap bytes in 16-bit depth files. */
PNG_EXPORT(41, void, png_set_swap, (png_structrp png_ptr));
#endif

#if defined(PNG_READ_PACK_SUPPORTED) || defined(PNG_WRITE_PACK_SUPPORTED)
/* Use 1 byte per pixel in 1, 2, or 4-bit depth files. */
PNG_EXPORT(42, void, png_set_packing, (png_structrp png_ptr));
#endif

#if defined(PNG_READ_PACKSWAP_SUPPORTED) || \
    defined(PNG_WRITE_PACKSWAP_SUPPORTED)
/* Swap packing order of pixels in bytes. */
PNG_EXPORT(43, void, png_set_packswap, (png_structrp png_ptr));
#endif

#if defined(PNG_READ_SHIFT_SUPPORTED) || defined(PNG_WRITE_SHIFT_SUPPORTED)
/* Converts files to legal bit depths. */
PNG_EXPORT(44, void, png_set_shift, (png_structrp png_ptr, png_const_color_8p
    true_bits));
#endif

#if defined(PNG_READ_INTERLACING_SUPPORTED) || \
    defined(PNG_WRITE_INTERLACING_SUPPORTED)
/* Have the code handle the interlacing.  Returns the number of passes.
 * MUST be called before png_read_update_info or png_start_read_image,
 * otherwise it will not have the desired effect.  Note that it is still
 * necessary to call png_read_row or png_read_rows png_get_image_height
 * times for each pass.
*/
PNG_EXPORT(45, int, png_set_interlace_handling, (png_structrp png_ptr));
#endif

#if defined(PNG_READ_INVERT_SUPPORTED) || defined(PNG_WRITE_INVERT_SUPPORTED)
/* Invert monochrome files */
PNG_EXPORT(46, void, png_set_invert_mono, (png_structrp png_ptr));
#endif

#ifdef PNG_READ_BACKGROUND_SUPPORTED
/* Handle alpha and tRNS by replacing with a background color.  Prior to
 * libpng-1.5.4 this API must not be called before the PNG file header has been
 * read.  Doing so will result in unexpected behavior and possible warnings or
 * errors if the PNG file contains a bKGD chunk.
 */
PNG_FP_EXPORT(47, void, png_set_background, (png_structrp png_ptr,
    png_const_color_16p background_color, int background_gamma_code,
    int need_expand, double background_gamma))
PNG_FIXED_EXPORT(215, void, png_set_background_fixed, (png_structrp png_ptr,
    png_const_color_16p background_color, int background_gamma_code,
    int need_expand, png_fixed_point background_gamma))
#endif
#ifdef PNG_READ_BACKGROUND_SUPPORTED
#  define PNG_BACKGROUND_GAMMA_UNKNOWN 0
#  define PNG_BACKGROUND_GAMMA_SCREEN  1
#  define PNG_BACKGROUND_GAMMA_FILE    2
#  define PNG_BACKGROUND_GAMMA_UNIQUE  3
#endif

#ifdef PNG_READ_SCALE_16_TO_8_SUPPORTED
/* Scale a 16-bit depth file down to 8-bit, accurately. */
PNG_EXPORT(229, void, png_set_scale_16, (png_structrp png_ptr));
#endif

#ifdef PNG_READ_STRIP_16_TO_8_SUPPORTED
#define PNG_READ_16_TO_8_SUPPORTED /* Name prior to 1.5.4 */
/* Strip the second byte of information from a 16-bit depth file. */
PNG_EXPORT(48, void, png_set_strip_16, (png_structrp png_ptr));
#endif

#ifdef PNG_READ_QUANTIZE_SUPPORTED
/* Turn on quantizing, and reduce the palette to the number of colors
 * available.
 */
PNG_EXPORT(49, void, png_set_quantize, (png_structrp png_ptr,
    png_colorp palette, int num_palette, int maximum_colors,
    png_const_uint_16p histogram, int full_quantize));
#endif

#ifdef PNG_READ_GAMMA_SUPPORTED
/* The threshold on gamma processing is configurable but hard-wired into the
 * library.  The following is the floating point variant.
 */
#define PNG_GAMMA_THRESHOLD (PNG_GAMMA_THRESHOLD_FIXED*.00001)

/* Handle gamma correction. Screen_gamma=(display_exponent).
 * NOTE: this API simply sets the screen and file gamma values. It will
 * therefore override the value for gamma in a PNG file if it is called after
 * the file header has been read - use with care  - call before reading the PNG
 * file for best results!
 *
 * These routines accept the same gamma values as png_set_alpha_mode (described
 * above).  The PNG_GAMMA_ defines and PNG_DEFAULT_sRGB can be passed to either
 * API (floating point or fixed.)  Notice, however, that the 'file_gamma' value
 * is the inverse of a 'screen gamma' value.
 */
PNG_FP_EXPORT(50, void, png_set_gamma, (png_structrp png_ptr,
    double screen_gamma, double override_file_gamma))
PNG_FIXED_EXPORT(208, void, png_set_gamma_fixed, (png_structrp png_ptr,
    png_fixed_point screen_gamma, png_fixed_point override_file_gamma))
#endif

#ifdef PNG_WRITE_FLUSH_SUPPORTED
/* Set how many lines between output flushes - 0 for no flushing */
PNG_EXPORT(51, void, png_set_flush, (png_structrp png_ptr, int nrows));
/* Flush the current PNG output buffer */
PNG_EXPORT(52, void, png_write_flush, (png_structrp png_ptr));
#endif

/* Optional update palette with requested transformations */
PNG_EXPORT(53, void, png_start_read_image, (png_structrp png_ptr));

/* Optional call to update the users info structure */
PNG_EXPORT(54, void, png_read_update_info, (png_structrp png_ptr,
    png_inforp info_ptr));

#ifdef PNG_SEQUENTIAL_READ_SUPPORTED
/* Read one or more rows of image data. */
PNG_EXPORT(55, void, png_read_rows, (png_structrp png_ptr, png_bytepp row,
    png_bytepp display_row, png_uint_32 num_rows));
#endif

#ifdef PNG_SEQUENTIAL_READ_SUPPORTED
/* Read a row of data. */
PNG_EXPORT(56, void, png_read_row, (png_structrp png_ptr, png_bytep row,
    png_bytep display_row));
#endif

#ifdef PNG_SEQUENTIAL_READ_SUPPORTED
/* Read the whole image into memory at once. */
PNG_EXPORT(57, void, png_read_image, (png_structrp png_ptr, png_bytepp image));
#endif

/* Write a row of image data */
PNG_EXPORT(58, void, png_write_row, (png_structrp png_ptr,
    png_const_bytep row));

/* Write a few rows of image data: (*row) is not written; however, the type
 * is declared as writeable to maintain compatibility with previous versions
 * of libpng and to allow the 'display_row' array from read_rows to be passed
 * unchanged to write_rows.
 */
PNG_EXPORT(59, void, png_write_rows, (png_structrp png_ptr, png_bytepp row,
    png_uint_32 num_rows));

/* Write the image data */
PNG_EXPORT(60, void, png_write_image, (png_structrp png_ptr, png_bytepp image));

/* Write the end of the PNG file. */
PNG_EXPORT(61, void, png_write_end, (png_structrp png_ptr,
    png_inforp info_ptr));

#ifdef PNG_SEQUENTIAL_READ_SUPPORTED
/* Read the end of the PNG file. */
PNG_EXPORT(62, void, png_read_end, (png_structrp png_ptr, png_inforp info_ptr));
#endif

/* Free any memory associated with the png_info_struct */
PNG_EXPORT(63, void, png_destroy_info_struct, (png_const_structrp png_ptr,
    png_infopp info_ptr_ptr));

/* Free any memory associated with the png_struct and the png_info_structs */
PNG_EXPORT(64, void, png_destroy_read_struct, (png_structpp png_ptr_ptr,
    png_infopp info_ptr_ptr, png_infopp end_info_ptr_ptr));

/* Free any memory associated with the png_struct and the png_info_structs */
PNG_EXPORT(65, void, png_destroy_write_struct, (png_structpp png_ptr_ptr,
    png_infopp info_ptr_ptr));

/* Set the libpng method of handling chunk CRC errors */
PNG_EXPORT(66, void, png_set_crc_action, (png_structrp png_ptr, int crit_action,
    int ancil_action));

/* Values for png_set_crc_action() say how to handle CRC errors in
 * ancillary and critical chunks, and whether to use the data contained
 * therein.  Note that it is impossible to "discard" data in a critical
 * chunk.  For versions prior to 0.90, the action was always error/quit,
 * whereas in version 0.90 and later, the action for CRC errors in ancillary
 * chunks is warn/discard.  These values should NOT be changed.
 *
 *      value                       action:critical     action:ancillary
 */
#define PNG_CRC_DEFAULT       0  /* error/quit          warn/discard data */
#define PNG_CRC_ERROR_QUIT    1  /* error/quit          error/quit        */
#define PNG_CRC_WARN_DISCARD  2  /* (INVALID)           warn/discard data */
#define PNG_CRC_WARN_USE      3  /* warn/use data       warn/use data     */
#define PNG_CRC_QUIET_USE     4  /* quiet/use data      quiet/use data    */
#define PNG_CRC_NO_CHANGE     5  /* use current value   use current value */

#ifdef PNG_WRITE_SUPPORTED
/* These functions give the user control over the scan-line filtering in
 * libpng and the compression methods used by zlib.  These functions are
 * mainly useful for testing, as the defaults should work with most users.
 * Those users who are tight on memory or want faster performance at the
 * expense of compression can modify them.  See the compression library
 * header file (zlib.h) for an explination of the compression functions.
 */

/* Set the filtering method(s) used by libpng.  Currently, the only valid
 * value for "method" is 0.
 */
PNG_EXPORT(67, void, png_set_filter, (png_structrp png_ptr, int method,
    int filters));
#endif /* WRITE */

/* Flags for png_set_filter() to say which filters to use.  The flags
 * are chosen so that they don't conflict with real filter types
 * below, in case they are supplied instead of the #defined constants.
 * These values should NOT be changed.
 */
#define PNG_NO_FILTERS     0x00
#define PNG_FILTER_NONE    0x08
#define PNG_FILTER_SUB     0x10
#define PNG_FILTER_UP      0x20
#define PNG_FILTER_AVG     0x40
#define PNG_FILTER_PAETH   0x80
#define PNG_FAST_FILTERS (PNG_FILTER_NONE | PNG_FILTER_SUB | PNG_FILTER_UP)
#define PNG_ALL_FILTERS (PNG_FAST_FILTERS | PNG_FILTER_AVG | PNG_FILTER_PAETH)

/* Filter values (not flags) - used in pngwrite.c, pngwutil.c for now.
 * These defines should NOT be changed.
 */
#define PNG_FILTER_VALUE_NONE  0
#define PNG_FILTER_VALUE_SUB   1
#define PNG_FILTER_VALUE_UP    2
#define PNG_FILTER_VALUE_AVG   3
#define PNG_FILTER_VALUE_PAETH 4
#define PNG_FILTER_VALUE_LAST  5

#ifdef PNG_WRITE_SUPPORTED
#ifdef PNG_WRITE_WEIGHTED_FILTER_SUPPORTED /* DEPRECATED */
PNG_FP_EXPORT(68, void, png_set_filter_heuristics, (png_structrp png_ptr,
    int heuristic_method, int num_weights, png_const_doublep filter_weights,
    png_const_doublep filter_costs))
PNG_FIXED_EXPORT(209, void, png_set_filter_heuristics_fixed,
    (png_structrp png_ptr, int heuristic_method, int num_weights,
    png_const_fixed_point_p filter_weights,
    png_const_fixed_point_p filter_costs))
#endif /* WRITE_WEIGHTED_FILTER */

/* The following are no longer used and will be removed from libpng-1.7: */
#define PNG_FILTER_HEURISTIC_DEFAULT    0  /* Currently "UNWEIGHTED" */
#define PNG_FILTER_HEURISTIC_UNWEIGHTED 1  /* Used by libpng < 0.95 */
#define PNG_FILTER_HEURISTIC_WEIGHTED   2  /* Experimental feature */
#define PNG_FILTER_HEURISTIC_LAST       3  /* Not a valid value */

/* Set the library compression level.  Currently, valid values range from
 * 0 - 9, corresponding directly to the zlib compression levels 0 - 9
 * (0 - no compression, 9 - "maximal" compression).  Note that tests have
 * shown that zlib compression levels 3-6 usually perform as well as level 9
 * for PNG images, and do considerably fewer caclulations.  In the future,
 * these values may not correspond directly to the zlib compression levels.
 */
#ifdef PNG_WRITE_CUSTOMIZE_COMPRESSION_SUPPORTED
PNG_EXPORT(69, void, png_set_compression_level, (png_structrp png_ptr,
    int level));

PNG_EXPORT(70, void, png_set_compression_mem_level, (png_structrp png_ptr,
    int mem_level));

PNG_EXPORT(71, void, png_set_compression_strategy, (png_structrp png_ptr,
    int strategy));

/* If PNG_WRITE_OPTIMIZE_CMF_SUPPORTED is defined, libpng will use a
 * smaller value of window_bits if it can do so safely.
 */
PNG_EXPORT(72, void, png_set_compression_window_bits, (png_structrp png_ptr,
    int window_bits));

PNG_EXPORT(73, void, png_set_compression_method, (png_structrp png_ptr,
    int method));
#endif /* WRITE_CUSTOMIZE_COMPRESSION */

#ifdef PNG_WRITE_CUSTOMIZE_ZTXT_COMPRESSION_SUPPORTED
/* Also set zlib parameters for compressing non-IDAT chunks */
PNG_EXPORT(222, void, png_set_text_compression_level, (png_structrp png_ptr,
    int level));

PNG_EXPORT(223, void, png_set_text_compression_mem_level, (png_structrp png_ptr,
    int mem_level));

PNG_EXPORT(224, void, png_set_text_compression_strategy, (png_structrp png_ptr,
    int strategy));

/* If PNG_WRITE_OPTIMIZE_CMF_SUPPORTED is defined, libpng will use a
 * smaller value of window_bits if it can do so safely.
 */
PNG_EXPORT(225, void, png_set_text_compression_window_bits,
    (png_structrp png_ptr, int window_bits));

PNG_EXPORT(226, void, png_set_text_compression_method, (png_structrp png_ptr,
    int method));
#endif /* WRITE_CUSTOMIZE_ZTXT_COMPRESSION */
#endif /* WRITE */

/* These next functions are called for input/output, memory, and error
 * handling.  They are in the file pngrio.c, pngwio.c, and pngerror.c,
 * and call standard C I/O routines such as fread(), fwrite(), and
 * fprintf().  These functions can be made to use other I/O routines
 * at run time for those applications that need to handle I/O in a
 * different manner by calling png_set_???_fn().  See libpng-manual.txt for
 * more information.
 */

#ifdef PNG_STDIO_SUPPORTED
/* Initialize the input/output for the PNG file to the default functions. */
PNG_EXPORT(74, void, png_init_io, (png_structrp png_ptr, png_FILE_p fp));
#endif

/* Replace the (error and abort), and warning functions with user
 * supplied functions.  If no messages are to be printed you must still
 * write and use replacement functions. The replacement error_fn should
 * still do a longjmp to the last setjmp location if you are using this
 * method of error handling.  If error_fn or warning_fn is NULL, the
 * default function will be used.
 */

PNG_EXPORT(75, void, png_set_error_fn, (png_structrp png_ptr,
    png_voidp error_ptr, png_error_ptr error_fn, png_error_ptr warning_fn));

/* Return the user pointer associated with the error functions */
PNG_EXPORT(76, png_voidp, png_get_error_ptr, (png_const_structrp png_ptr));

/* Replace the default data output functions with a user supplied one(s).
 * If buffered output is not used, then output_flush_fn can be set to NULL.
 * If PNG_WRITE_FLUSH_SUPPORTED is not defined at libpng compile time
 * output_flush_fn will be ignored (and thus can be NULL).
 * It is probably a mistake to use NULL for output_flush_fn if
 * write_data_fn is not also NULL unless you have built libpng with
 * PNG_WRITE_FLUSH_SUPPORTED undefined, because in this case libpng's
 * default flush function, which uses the standard *FILE structure, will
 * be used.
 */
PNG_EXPORT(77, void, png_set_write_fn, (png_structrp png_ptr, png_voidp io_ptr,
    png_rw_ptr write_data_fn, png_flush_ptr output_flush_fn));

/* Replace the default data input function with a user supplied one. */
PNG_EXPORT(78, void, png_set_read_fn, (png_structrp png_ptr, png_voidp io_ptr,
    png_rw_ptr read_data_fn));

/* Return the user pointer associated with the I/O functions */
PNG_EXPORT(79, png_voidp, png_get_io_ptr, (png_const_structrp png_ptr));

PNG_EXPORT(80, void, png_set_read_status_fn, (png_structrp png_ptr,
    png_read_status_ptr read_row_fn));

PNG_EXPORT(81, void, png_set_write_status_fn, (png_structrp png_ptr,
    png_write_status_ptr write_row_fn));

#ifdef PNG_USER_MEM_SUPPORTED
/* Replace the default memory allocation functions with user supplied one(s). */
PNG_EXPORT(82, void, png_set_mem_fn, (png_structrp png_ptr, png_voidp mem_ptr,
    png_malloc_ptr malloc_fn, png_free_ptr free_fn));
/* Return the user pointer associated with the memory functions */
PNG_EXPORT(83, png_voidp, png_get_mem_ptr, (png_const_structrp png_ptr));
#endif

#ifdef PNG_READ_USER_TRANSFORM_SUPPORTED
PNG_EXPORT(84, void, png_set_read_user_transform_fn, (png_structrp png_ptr,
    png_user_transform_ptr read_user_transform_fn));
#endif

#ifdef PNG_WRITE_USER_TRANSFORM_SUPPORTED
PNG_EXPORT(85, void, png_set_write_user_transform_fn, (png_structrp png_ptr,
    png_user_transform_ptr write_user_transform_fn));
#endif

#ifdef PNG_USER_TRANSFORM_PTR_SUPPORTED
PNG_EXPORT(86, void, png_set_user_transform_info, (png_structrp png_ptr,
    png_voidp user_transform_ptr, int user_transform_depth,
    int user_transform_channels));
/* Return the user pointer associated with the user transform functions */
PNG_EXPORT(87, png_voidp, png_get_user_transform_ptr,
    (png_const_structrp png_ptr));
#endif

#ifdef PNG_USER_TRANSFORM_INFO_SUPPORTED
/* Return information about the row currently being processed.  Note that these
 * APIs do not fail but will return unexpected results if called outside a user
 * transform callback.  Also note that when transforming an interlaced image the
 * row number is the row number within the sub-image of the interlace pass, so
 * the value will increase to the height of the sub-image (not the full image)
 * then reset to 0 for the next pass.
 *
 * Use PNG_ROW_FROM_PASS_ROW(row, pass) and PNG_COL_FROM_PASS_COL(col, pass) to
 * find the output pixel (x,y) given an interlaced sub-image pixel
 * (row,col,pass).  (See below for these macros.)
 */
PNG_EXPORT(217, png_uint_32, png_get_current_row_number, (png_const_structrp));
PNG_EXPORT(218, png_byte, png_get_current_pass_number, (png_const_structrp));
#endif

#ifdef PNG_READ_USER_CHUNKS_SUPPORTED
/* This callback is called only for *unknown* chunks.  If
 * PNG_HANDLE_AS_UNKNOWN_SUPPORTED is set then it is possible to set known
 * chunks to be treated as unknown, however in this case the callback must do
 * any processing required by the chunk (e.g. by calling the appropriate
 * png_set_ APIs.)
 *
 * There is no write support - on write, by default, all the chunks in the
 * 'unknown' list are written in the specified position.
 *
 * The integer return from the callback function is interpreted thus:
 *
 * negative: An error occurred; png_chunk_error will be called.
 *     zero: The chunk was not handled, the chunk will be saved. A critical
 *           chunk will cause an error at this point unless it is to be saved.
 * positive: The chunk was handled, libpng will ignore/discard it.
 *
 * See "INTERACTION WTIH USER CHUNK CALLBACKS" below for important notes about
 * how this behavior will change in libpng 1.7
 */
PNG_EXPORT(88, void, png_set_read_user_chunk_fn, (png_structrp png_ptr,
    png_voidp user_chunk_ptr, png_user_chunk_ptr read_user_chunk_fn));
#endif

#ifdef PNG_USER_CHUNKS_SUPPORTED
PNG_EXPORT(89, png_voidp, png_get_user_chunk_ptr, (png_const_structrp png_ptr));
#endif

#ifdef PNG_PROGRESSIVE_READ_SUPPORTED
/* Sets the function callbacks for the push reader, and a pointer to a
 * user-defined structure available to the callback functions.
 */
PNG_EXPORT(90, void, png_set_progressive_read_fn, (png_structrp png_ptr,
    png_voidp progressive_ptr, png_progressive_info_ptr info_fn,
    png_progressive_row_ptr row_fn, png_progressive_end_ptr end_fn));

/* Returns the user pointer associated with the push read functions */
PNG_EXPORT(91, png_voidp, png_get_progressive_ptr,
    (png_const_structrp png_ptr));

/* Function to be called when data becomes available */
PNG_EXPORT(92, void, png_process_data, (png_structrp png_ptr,
    png_inforp info_ptr, png_bytep buffer, png_size_t buffer_size));

/* A function which may be called *only* within png_process_data to stop the
 * processing of any more data.  The function returns the number of bytes
 * remaining, excluding any that libpng has cached internally.  A subsequent
 * call to png_process_data must supply these bytes again.  If the argument
 * 'save' is set to true the routine will first save all the pending data and
 * will always return 0.
 */
PNG_EXPORT(219, png_size_t, png_process_data_pause, (png_structrp, int save));

/* A function which may be called *only* outside (after) a call to
 * png_process_data.  It returns the number of bytes of data to skip in the
 * input.  Normally it will return 0, but if it returns a non-zero value the
 * application must skip than number of bytes of input data and pass the
 * following data to the next call to png_process_data.
 */
PNG_EXPORT(220, png_uint_32, png_process_data_skip, (png_structrp));

/* Function that combines rows.  'new_row' is a flag that should come from
 * the callback and be non-NULL if anything needs to be done; the library
 * stores its own version of the new data internally and ignores the passed
 * in value.
 */
PNG_EXPORT(93, void, png_progressive_combine_row, (png_const_structrp png_ptr,
    png_bytep old_row, png_const_bytep new_row));
#endif /* PROGRESSIVE_READ */

PNG_EXPORTA(94, png_voidp, png_malloc, (png_const_structrp png_ptr,
    png_alloc_size_t size), PNG_ALLOCATED);
/* Added at libpng version 1.4.0 */
PNG_EXPORTA(95, png_voidp, png_calloc, (png_const_structrp png_ptr,
    png_alloc_size_t size), PNG_ALLOCATED);

/* Added at libpng version 1.2.4 */
PNG_EXPORTA(96, png_voidp, png_malloc_warn, (png_const_structrp png_ptr,
    png_alloc_size_t size), PNG_ALLOCATED);

/* Frees a pointer allocated by png_malloc() */
PNG_EXPORT(97, void, png_free, (png_const_structrp png_ptr, png_voidp ptr));

/* Free data that was allocated internally */
PNG_EXPORT(98, void, png_free_data, (png_const_structrp png_ptr,
    png_inforp info_ptr, png_uint_32 free_me, int num));

/* Reassign responsibility for freeing existing data, whether allocated
 * by libpng or by the application; this works on the png_info structure passed
 * in, it does not change the state for other png_info structures.
 *
 * It is unlikely that this function works correctly as of 1.6.0 and using it
 * may result either in memory leaks or double free of allocated data.
 */
PNG_EXPORT(99, void, png_data_freer, (png_const_structrp png_ptr,
    png_inforp info_ptr, int freer, png_uint_32 mask));

/* Assignments for png_data_freer */
#define PNG_DESTROY_WILL_FREE_DATA 1
#define PNG_SET_WILL_FREE_DATA 1
#define PNG_USER_WILL_FREE_DATA 2
/* Flags for png_ptr->free_me and info_ptr->free_me */
#define PNG_FREE_HIST 0x0008U
#define PNG_FREE_ICCP 0x0010U
#define PNG_FREE_SPLT 0x0020U
#define PNG_FREE_ROWS 0x0040U
#define PNG_FREE_PCAL 0x0080U
#define PNG_FREE_SCAL 0x0100U
#ifdef PNG_STORE_UNKNOWN_CHUNKS_SUPPORTED
#  define PNG_FREE_UNKN 0x0200U
#endif
/*      PNG_FREE_LIST 0x0400U   removed in 1.6.0 because it is ignored */
#define PNG_FREE_PLTE 0x1000U
#define PNG_FREE_TRNS 0x2000U
#define PNG_FREE_TEXT 0x4000U
#define PNG_FREE_EXIF 0x8000U /* Added at libpng-1.6.31 */
#define PNG_FREE_ALL  0xffffU
#define PNG_FREE_MUL  0x4220U /* PNG_FREE_SPLT|PNG_FREE_TEXT|PNG_FREE_UNKN */

#ifdef PNG_USER_MEM_SUPPORTED
PNG_EXPORTA(100, png_voidp, png_malloc_default, (png_const_structrp png_ptr,
    png_alloc_size_t size), PNG_ALLOCATED PNG_DEPRECATED);
PNG_EXPORTA(101, void, png_free_default, (png_const_structrp png_ptr,
    png_voidp ptr), PNG_DEPRECATED);
#endif

#ifdef PNG_ERROR_TEXT_SUPPORTED
/* Fatal error in PNG image of libpng - can't continue */
PNG_EXPORTA(102, void, png_error, (png_const_structrp png_ptr,
    png_const_charp error_message), PNG_NORETURN);

/* The same, but the chunk name is prepended to the error string. */
PNG_EXPORTA(103, void, png_chunk_error, (png_const_structrp png_ptr,
    png_const_charp error_message), PNG_NORETURN);

#else
/* Fatal error in PNG image of libpng - can't continue */
PNG_EXPORTA(104, void, png_err, (png_const_structrp png_ptr), PNG_NORETURN);
#  define png_error(s1,s2) png_err(s1)
#  define png_chunk_error(s1,s2) png_err(s1)
#endif

#ifdef PNG_WARNINGS_SUPPORTED
/* Non-fatal error in libpng.  Can continue, but may have a problem. */
PNG_EXPORT(105, void, png_warning, (png_const_structrp png_ptr,
    png_const_charp warning_message));

/* Non-fatal error in libpng, chunk name is prepended to message. */
PNG_EXPORT(106, void, png_chunk_warning, (png_const_structrp png_ptr,
    png_const_charp warning_message));
#else
#  define png_warning(s1,s2) ((void)(s1))
#  define png_chunk_warning(s1,s2) ((void)(s1))
#endif

#ifdef PNG_BENIGN_ERRORS_SUPPORTED
/* Benign error in libpng.  Can continue, but may have a problem.
 * User can choose whether to handle as a fatal error or as a warning. */
PNG_EXPORT(107, void, png_benign_error, (png_const_structrp png_ptr,
    png_const_charp warning_message));

#ifdef PNG_READ_SUPPORTED
/* Same, chunk name is prepended to message (only during read) */
PNG_EXPORT(108, void, png_chunk_benign_error, (png_const_structrp png_ptr,
    png_const_charp warning_message));
#endif

PNG_EXPORT(109, void, png_set_benign_errors,
    (png_structrp png_ptr, int allowed));
#else
#  ifdef PNG_ALLOW_BENIGN_ERRORS
#    define png_benign_error png_warning
#    define png_chunk_benign_error png_chunk_warning
#  else
#    define png_benign_error png_error
#    define png_chunk_benign_error png_chunk_error
#  endif
#endif

/* The png_set_<chunk> functions are for storing values in the png_info_struct.
 * Similarly, the png_get_<chunk> calls are used to read values from the
 * png_info_struct, either storing the parameters in the passed variables, or
 * setting pointers into the png_info_struct where the data is stored.  The
 * png_get_<chunk> functions return a non-zero value if the data was available
 * in info_ptr, or return zero and do not change any of the parameters if the
 * data was not available.
 *
 * These functions should be used instead of directly accessing png_info
 * to avoid problems with future changes in the size and internal layout of
 * png_info_struct.
 */
/* Returns "flag" if chunk data is valid in info_ptr. */
PNG_EXPORT(110, png_uint_32, png_get_valid, (png_const_structrp png_ptr,
    png_const_inforp info_ptr, png_uint_32 flag));

/* Returns number of bytes needed to hold a transformed row. */
PNG_EXPORT(111, png_size_t, png_get_rowbytes, (png_const_structrp png_ptr,
    png_const_inforp info_ptr));

#ifdef PNG_INFO_IMAGE_SUPPORTED
/* Returns row_pointers, which is an array of pointers to scanlines that was
 * returned from png_read_png().
 */
PNG_EXPORT(112, png_bytepp, png_get_rows, (png_const_structrp png_ptr,
    png_const_inforp info_ptr));

/* Set row_pointers, which is an array of pointers to scanlines for use
 * by png_write_png().
 */
PNG_EXPORT(113, void, png_set_rows, (png_const_structrp png_ptr,
    png_inforp info_ptr, png_bytepp row_pointers));
#endif

/* Returns number of color channels in image. */
PNG_EXPORT(114, png_byte, png_get_channels, (png_const_structrp png_ptr,
    png_const_inforp info_ptr));

#ifdef PNG_EASY_ACCESS_SUPPORTED
/* Returns image width in pixels. */
PNG_EXPORT(115, png_uint_32, png_get_image_width, (png_const_structrp png_ptr,
    png_const_inforp info_ptr));

/* Returns image height in pixels. */
PNG_EXPORT(116, png_uint_32, png_get_image_height, (png_const_structrp png_ptr,
    png_const_inforp info_ptr));

/* Returns image bit_depth. */
PNG_EXPORT(117, png_byte, png_get_bit_depth, (png_const_structrp png_ptr,
    png_const_inforp info_ptr));

/* Returns image color_type. */
PNG_EXPORT(118, png_byte, png_get_color_type, (png_const_structrp png_ptr,
    png_const_inforp info_ptr));

/* Returns image filter_type. */
PNG_EXPORT(119, png_byte, png_get_filter_type, (png_const_structrp png_ptr,
    png_const_inforp info_ptr));

/* Returns image interlace_type. */
PNG_EXPORT(120, png_byte, png_get_interlace_type, (png_const_structrp png_ptr,
    png_const_inforp info_ptr));

/* Returns image compression_type. */
PNG_EXPORT(121, png_byte, png_get_compression_type, (png_const_structrp png_ptr,
    png_const_inforp info_ptr));

/* Returns image resolution in pixels per meter, from pHYs chunk data. */
PNG_EXPORT(122, png_uint_32, png_get_pixels_per_meter,
    (png_const_structrp png_ptr, png_const_inforp info_ptr));
PNG_EXPORT(123, png_uint_32, png_get_x_pixels_per_meter,
    (png_const_structrp png_ptr, png_const_inforp info_ptr));
PNG_EXPORT(124, png_uint_32, png_get_y_pixels_per_meter,
    (png_const_structrp png_ptr, png_const_inforp info_ptr));

/* Returns pixel aspect ratio, computed from pHYs chunk data.  */
PNG_FP_EXPORT(125, float, png_get_pixel_aspect_ratio,
    (png_const_structrp png_ptr, png_const_inforp info_ptr))
PNG_FIXED_EXPORT(210, png_fixed_point, png_get_pixel_aspect_ratio_fixed,
    (png_const_structrp png_ptr, png_const_inforp info_ptr))

/* Returns image x, y offset in pixels or microns, from oFFs chunk data. */
PNG_EXPORT(126, png_int_32, png_get_x_offset_pixels,
    (png_const_structrp png_ptr, png_const_inforp info_ptr));
PNG_EXPORT(127, png_int_32, png_get_y_offset_pixels,
    (png_const_structrp png_ptr, png_const_inforp info_ptr));
PNG_EXPORT(128, png_int_32, png_get_x_offset_microns,
    (png_const_structrp png_ptr, png_const_inforp info_ptr));
PNG_EXPORT(129, png_int_32, png_get_y_offset_microns,
    (png_const_structrp png_ptr, png_const_inforp info_ptr));

#endif /* EASY_ACCESS */

#ifdef PNG_READ_SUPPORTED
/* Returns pointer to signature string read from PNG header */
PNG_EXPORT(130, png_const_bytep, png_get_signature, (png_const_structrp png_ptr,
    png_const_inforp info_ptr));
#endif

#ifdef PNG_bKGD_SUPPORTED
PNG_EXPORT(131, png_uint_32, png_get_bKGD, (png_const_structrp png_ptr,
    png_inforp info_ptr, png_color_16p *background));
#endif

#ifdef PNG_bKGD_SUPPORTED
PNG_EXPORT(132, void, png_set_bKGD, (png_const_structrp png_ptr,
    png_inforp info_ptr, png_const_color_16p background));
#endif

#ifdef PNG_cHRM_SUPPORTED
PNG_FP_EXPORT(133, png_uint_32, png_get_cHRM, (png_const_structrp png_ptr,
    png_const_inforp info_ptr, double *white_x, double *white_y, double *red_x,
    double *red_y, double *green_x, double *green_y, double *blue_x,
    double *blue_y))
PNG_FP_EXPORT(230, png_uint_32, png_get_cHRM_XYZ, (png_const_structrp png_ptr,
    png_const_inforp info_ptr, double *red_X, double *red_Y, double *red_Z,
    double *green_X, double *green_Y, double *green_Z, double *blue_X,
    double *blue_Y, double *blue_Z))
PNG_FIXED_EXPORT(134, png_uint_32, png_get_cHRM_fixed,
    (png_const_structrp png_ptr, png_const_inforp info_ptr,
    png_fixed_point *int_white_x, png_fixed_point *int_white_y,
    png_fixed_point *int_red_x, png_fixed_point *int_red_y,
    png_fixed_point *int_green_x, png_fixed_point *int_green_y,
    png_fixed_point *int_blue_x, png_fixed_point *int_blue_y))
PNG_FIXED_EXPORT(231, png_uint_32, png_get_cHRM_XYZ_fixed,
    (png_const_structrp png_ptr, png_const_inforp info_ptr,
    png_fixed_point *int_red_X, png_fixed_point *int_red_Y,
    png_fixed_point *int_red_Z, png_fixed_point *int_green_X,
    png_fixed_point *int_green_Y, png_fixed_point *int_green_Z,
    png_fixed_point *int_blue_X, png_fixed_point *int_blue_Y,
    png_fixed_point *int_blue_Z))
#endif

#ifdef PNG_cHRM_SUPPORTED
PNG_FP_EXPORT(135, void, png_set_cHRM, (png_const_structrp png_ptr,
    png_inforp info_ptr,
    double white_x, double white_y, double red_x, double red_y, double green_x,
    double green_y, double blue_x, double blue_y))
PNG_FP_EXPORT(232, void, png_set_cHRM_XYZ, (png_const_structrp png_ptr,
    png_inforp info_ptr, double red_X, double red_Y, double red_Z,
    double green_X, double green_Y, double green_Z, double blue_X,
    double blue_Y, double blue_Z))
PNG_FIXED_EXPORT(136, void, png_set_cHRM_fixed, (png_const_structrp png_ptr,
    png_inforp info_ptr, png_fixed_point int_white_x,
    png_fixed_point int_white_y, png_fixed_point int_red_x,
    png_fixed_point int_red_y, png_fixed_point int_green_x,
    png_fixed_point int_green_y, png_fixed_point int_blue_x,
    png_fixed_point int_blue_y))
PNG_FIXED_EXPORT(233, void, png_set_cHRM_XYZ_fixed, (png_const_structrp png_ptr,
    png_inforp info_ptr, png_fixed_point int_red_X, png_fixed_point int_red_Y,
    png_fixed_point int_red_Z, png_fixed_point int_green_X,
    png_fixed_point int_green_Y, png_fixed_point int_green_Z,
    png_fixed_point int_blue_X, png_fixed_point int_blue_Y,
    png_fixed_point int_blue_Z))
#endif

#ifdef PNG_eXIf_SUPPORTED
PNG_EXPORT(246, png_uint_32, png_get_eXIf, (png_const_structrp png_ptr,
    png_inforp info_ptr, png_bytep *exif));
PNG_EXPORT(247, void, png_set_eXIf, (png_const_structrp png_ptr,
    png_inforp info_ptr, const png_bytep exif));
#endif

#ifdef PNG_gAMA_SUPPORTED
PNG_FP_EXPORT(137, png_uint_32, png_get_gAMA, (png_const_structrp png_ptr,
    png_const_inforp info_ptr, double *file_gamma))
PNG_FIXED_EXPORT(138, png_uint_32, png_get_gAMA_fixed,
    (png_const_structrp png_ptr, png_const_inforp info_ptr,
    png_fixed_point *int_file_gamma))
#endif

#ifdef PNG_gAMA_SUPPORTED
PNG_FP_EXPORT(139, void, png_set_gAMA, (png_const_structrp png_ptr,
    png_inforp info_ptr, double file_gamma))
PNG_FIXED_EXPORT(140, void, png_set_gAMA_fixed, (png_const_structrp png_ptr,
    png_inforp info_ptr, png_fixed_point int_file_gamma))
#endif

#ifdef PNG_hIST_SUPPORTED
PNG_EXPORT(141, png_uint_32, png_get_hIST, (png_const_structrp png_ptr,
    png_inforp info_ptr, png_uint_16p *hist));
PNG_EXPORT(142, void, png_set_hIST, (png_const_structrp png_ptr,
    png_inforp info_ptr, png_const_uint_16p hist));
#endif

PNG_EXPORT(143, png_uint_32, png_get_IHDR, (png_const_structrp png_ptr,
    png_const_inforp info_ptr, png_uint_32 *width, png_uint_32 *height,
    int *bit_depth, int *color_type, int *interlace_method,
    int *compression_method, int *filter_method));

PNG_EXPORT(144, void, png_set_IHDR, (png_const_structrp png_ptr,
    png_inforp info_ptr, png_uint_32 width, png_uint_32 height, int bit_depth,
    int color_type, int interlace_method, int compression_method,
    int filter_method));

#ifdef PNG_oFFs_SUPPORTED
PNG_EXPORT(145, png_uint_32, png_get_oFFs, (png_const_structrp png_ptr,
   png_const_inforp info_ptr, png_int_32 *offset_x, png_int_32 *offset_y,
   int *unit_type));
#endif

#ifdef PNG_oFFs_SUPPORTED
PNG_EXPORT(146, void, png_set_oFFs, (png_const_structrp png_ptr,
    png_inforp info_ptr, png_int_32 offset_x, png_int_32 offset_y,
    int unit_type));
#endif

#ifdef PNG_pCAL_SUPPORTED
PNG_EXPORT(147, png_uint_32, png_get_pCAL, (png_const_structrp png_ptr,
    png_inforp info_ptr, png_charp *purpose, png_int_32 *X0,
    png_int_32 *X1, int *type, int *nparams, png_charp *units,
    png_charpp *params));
#endif

#ifdef PNG_pCAL_SUPPORTED
PNG_EXPORT(148, void, png_set_pCAL, (png_const_structrp png_ptr,
    png_inforp info_ptr, png_const_charp purpose, png_int_32 X0, png_int_32 X1,
    int type, int nparams, png_const_charp units, png_charpp params));
#endif

#ifdef PNG_pHYs_SUPPORTED
PNG_EXPORT(149, png_uint_32, png_get_pHYs, (png_const_structrp png_ptr,
    png_const_inforp info_ptr, png_uint_32 *res_x, png_uint_32 *res_y,
    int *unit_type));
#endif

#ifdef PNG_pHYs_SUPPORTED
PNG_EXPORT(150, void, png_set_pHYs, (png_const_structrp png_ptr,
    png_inforp info_ptr, png_uint_32 res_x, png_uint_32 res_y, int unit_type));
#endif

PNG_EXPORT(151, png_uint_32, png_get_PLTE, (png_const_structrp png_ptr,
   png_inforp info_ptr, png_colorp *palette, int *num_palette));

PNG_EXPORT(152, void, png_set_PLTE, (png_structrp png_ptr,
    png_inforp info_ptr, png_const_colorp palette, int num_palette));

#ifdef PNG_sBIT_SUPPORTED
PNG_EXPORT(153, png_uint_32, png_get_sBIT, (png_const_structrp png_ptr,
    png_inforp info_ptr, png_color_8p *sig_bit));
#endif

#ifdef PNG_sBIT_SUPPORTED
PNG_EXPORT(154, void, png_set_sBIT, (png_const_structrp png_ptr,
    png_inforp info_ptr, png_const_color_8p sig_bit));
#endif

#ifdef PNG_sRGB_SUPPORTED
PNG_EXPORT(155, png_uint_32, png_get_sRGB, (png_const_structrp png_ptr,
    png_const_inforp info_ptr, int *file_srgb_intent));
#endif

#ifdef PNG_sRGB_SUPPORTED
PNG_EXPORT(156, void, png_set_sRGB, (png_const_structrp png_ptr,
    png_inforp info_ptr, int srgb_intent));
PNG_EXPORT(157, void, png_set_sRGB_gAMA_and_cHRM, (png_const_structrp png_ptr,
    png_inforp info_ptr, int srgb_intent));
#endif

#ifdef PNG_iCCP_SUPPORTED
PNG_EXPORT(158, png_uint_32, png_get_iCCP, (png_const_structrp png_ptr,
    png_inforp info_ptr, png_charpp name, int *compression_type,
    png_bytepp profile, png_uint_32 *proflen));
#endif

#ifdef PNG_iCCP_SUPPORTED
PNG_EXPORT(159, void, png_set_iCCP, (png_const_structrp png_ptr,
    png_inforp info_ptr, png_const_charp name, int compression_type,
    png_const_bytep profile, png_uint_32 proflen));
#endif

#ifdef PNG_sPLT_SUPPORTED
PNG_EXPORT(160, int, png_get_sPLT, (png_const_structrp png_ptr,
    png_inforp info_ptr, png_sPLT_tpp entries));
#endif

#ifdef PNG_sPLT_SUPPORTED
PNG_EXPORT(161, void, png_set_sPLT, (png_const_structrp png_ptr,
    png_inforp info_ptr, png_const_sPLT_tp entries, int nentries));
#endif

#ifdef PNG_TEXT_SUPPORTED
/* png_get_text also returns the number of text chunks in *num_text */
PNG_EXPORT(162, int, png_get_text, (png_const_structrp png_ptr,
    png_inforp info_ptr, png_textp *text_ptr, int *num_text));
#endif

/* Note while png_set_text() will accept a structure whose text,
 * language, and  translated keywords are NULL pointers, the structure
 * returned by png_get_text will always contain regular
 * zero-terminated C strings.  They might be empty strings but
 * they will never be NULL pointers.
 */

#ifdef PNG_TEXT_SUPPORTED
PNG_EXPORT(163, void, png_set_text, (png_const_structrp png_ptr,
    png_inforp info_ptr, png_const_textp text_ptr, int num_text));
#endif

#ifdef PNG_tIME_SUPPORTED
PNG_EXPORT(164, png_uint_32, png_get_tIME, (png_const_structrp png_ptr,
    png_inforp info_ptr, png_timep *mod_time));
#endif

#ifdef PNG_tIME_SUPPORTED
PNG_EXPORT(165, void, png_set_tIME, (png_const_structrp png_ptr,
    png_inforp info_ptr, png_const_timep mod_time));
#endif

#ifdef PNG_tRNS_SUPPORTED
PNG_EXPORT(166, png_uint_32, png_get_tRNS, (png_const_structrp png_ptr,
    png_inforp info_ptr, png_bytep *trans_alpha, int *num_trans,
    png_color_16p *trans_color));
#endif

#ifdef PNG_tRNS_SUPPORTED
PNG_EXPORT(167, void, png_set_tRNS, (png_structrp png_ptr,
    png_inforp info_ptr, png_const_bytep trans_alpha, int num_trans,
    png_const_color_16p trans_color));
#endif

#ifdef PNG_sCAL_SUPPORTED
PNG_FP_EXPORT(168, png_uint_32, png_get_sCAL, (png_const_structrp png_ptr,
    png_const_inforp info_ptr, int *unit, double *width, double *height))
#if defined(PNG_FLOATING_ARITHMETIC_SUPPORTED) || \
   defined(PNG_FLOATING_POINT_SUPPORTED)
/* NOTE: this API is currently implemented using floating point arithmetic,
 * consequently it can only be used on systems with floating point support.
 * In any case the range of values supported by png_fixed_point is small and it
 * is highly recommended that png_get_sCAL_s be used instead.
 */
PNG_FIXED_EXPORT(214, png_uint_32, png_get_sCAL_fixed,
    (png_const_structrp png_ptr, png_const_inforp info_ptr, int *unit,
    png_fixed_point *width, png_fixed_point *height))
#endif
PNG_EXPORT(169, png_uint_32, png_get_sCAL_s,
    (png_const_structrp png_ptr, png_const_inforp info_ptr, int *unit,
    png_charpp swidth, png_charpp sheight));

PNG_FP_EXPORT(170, void, png_set_sCAL, (png_const_structrp png_ptr,
    png_inforp info_ptr, int unit, double width, double height))
PNG_FIXED_EXPORT(213, void, png_set_sCAL_fixed, (png_const_structrp png_ptr,
   png_inforp info_ptr, int unit, png_fixed_point width,
   png_fixed_point height))
PNG_EXPORT(171, void, png_set_sCAL_s, (png_const_structrp png_ptr,
    png_inforp info_ptr, int unit,
    png_const_charp swidth, png_const_charp sheight));
#endif /* sCAL */

#ifdef PNG_SET_UNKNOWN_CHUNKS_SUPPORTED
/* Provide the default handling for all unknown chunks or, optionally, for
 * specific unknown chunks.
 *
 * NOTE: prior to 1.6.0 the handling specified for particular chunks on read was
 * ignored and the default was used, the per-chunk setting only had an effect on
 * write.  If you wish to have chunk-specific handling on read in code that must
 * work on earlier versions you must use a user chunk callback to specify the
 * desired handling (keep or discard.)
 *
 * The 'keep' parameter is a PNG_HANDLE_CHUNK_ value as listed below.  The
 * parameter is interpreted as follows:
 *
 * READ:
 *    PNG_HANDLE_CHUNK_AS_DEFAULT:
 *       Known chunks: do normal libpng processing, do not keep the chunk (but
 *          see the comments below about PNG_HANDLE_AS_UNKNOWN_SUPPORTED)
 *       Unknown chunks: for a specific chunk use the global default, when used
 *          as the default discard the chunk data.
 *    PNG_HANDLE_CHUNK_NEVER:
 *       Discard the chunk data.
 *    PNG_HANDLE_CHUNK_IF_SAFE:
 *       Keep the chunk data if the chunk is not critical else raise a chunk
 *       error.
 *    PNG_HANDLE_CHUNK_ALWAYS:
 *       Keep the chunk data.
 *
 * If the chunk data is saved it can be retrieved using png_get_unknown_chunks,
 * below.  Notice that specifying "AS_DEFAULT" as a global default is equivalent
 * to specifying "NEVER", however when "AS_DEFAULT" is used for specific chunks
 * it simply resets the behavior to the libpng default.
 *
 * INTERACTION WTIH USER CHUNK CALLBACKS:
 * The per-chunk handling is always used when there is a png_user_chunk_ptr
 * callback and the callback returns 0; the chunk is then always stored *unless*
 * it is critical and the per-chunk setting is other than ALWAYS.  Notice that
 * the global default is *not* used in this case.  (In effect the per-chunk
 * value is incremented to at least IF_SAFE.)
 *
 * IMPORTANT NOTE: this behavior will change in libpng 1.7 - the global and
 * per-chunk defaults will be honored.  If you want to preserve the current
 * behavior when your callback returns 0 you must set PNG_HANDLE_CHUNK_IF_SAFE
 * as the default - if you don't do this libpng 1.6 will issue a warning.
 *
 * If you want unhandled unknown chunks to be discarded in libpng 1.6 and
 * earlier simply return '1' (handled).
 *
 * PNG_HANDLE_AS_UNKNOWN_SUPPORTED:
 *    If this is *not* set known chunks will always be handled by libpng and
 *    will never be stored in the unknown chunk list.  Known chunks listed to
 *    png_set_keep_unknown_chunks will have no effect.  If it is set then known
 *    chunks listed with a keep other than AS_DEFAULT will *never* be processed
 *    by libpng, in addition critical chunks must either be processed by the
 *    callback or saved.
 *
 *    The IHDR and IEND chunks must not be listed.  Because this turns off the
 *    default handling for chunks that would otherwise be recognized the
 *    behavior of libpng transformations may well become incorrect!
 *
 * WRITE:
 *    When writing chunks the options only apply to the chunks specified by
 *    png_set_unknown_chunks (below), libpng will *always* write known chunks
 *    required by png_set_ calls and will always write the core critical chunks
 *    (as required for PLTE).
 *
 *    Each chunk in the png_set_unknown_chunks list is looked up in the
 *    png_set_keep_unknown_chunks list to find the keep setting, this is then
 *    interpreted as follows:
 *
 *    PNG_HANDLE_CHUNK_AS_DEFAULT:
 *       Write safe-to-copy chunks and write other chunks if the global
 *       default is set to _ALWAYS, otherwise don't write this chunk.
 *    PNG_HANDLE_CHUNK_NEVER:
 *       Do not write the chunk.
 *    PNG_HANDLE_CHUNK_IF_SAFE:
 *       Write the chunk if it is safe-to-copy, otherwise do not write it.
 *    PNG_HANDLE_CHUNK_ALWAYS:
 *       Write the chunk.
 *
 * Note that the default behavior is effectively the opposite of the read case -
 * in read unknown chunks are not stored by default, in write they are written
 * by default.  Also the behavior of PNG_HANDLE_CHUNK_IF_SAFE is very different
 * - on write the safe-to-copy bit is checked, on read the critical bit is
 * checked and on read if the chunk is critical an error will be raised.
 *
 * num_chunks:
 * ===========
 *    If num_chunks is positive, then the "keep" parameter specifies the manner
 *    for handling only those chunks appearing in the chunk_list array,
 *    otherwise the chunk list array is ignored.
 *
 *    If num_chunks is 0 the "keep" parameter specifies the default behavior for
 *    unknown chunks, as described above.
 *
 *    If num_chunks is negative, then the "keep" parameter specifies the manner
 *    for handling all unknown chunks plus all chunks recognized by libpng
 *    except for the IHDR, PLTE, tRNS, IDAT, and IEND chunks (which continue to
 *    be processed by libpng.
 */
#ifdef PNG_HANDLE_AS_UNKNOWN_SUPPORTED
PNG_EXPORT(172, void, png_set_keep_unknown_chunks, (png_structrp png_ptr,
    int keep, png_const_bytep chunk_list, int num_chunks));
#endif /* HANDLE_AS_UNKNOWN */

/* The "keep" PNG_HANDLE_CHUNK_ parameter for the specified chunk is returned;
 * the result is therefore true (non-zero) if special handling is required,
 * false for the default handling.
 */
PNG_EXPORT(173, int, png_handle_as_unknown, (png_const_structrp png_ptr,
    png_const_bytep chunk_name));
#endif /* SET_UNKNOWN_CHUNKS */

#ifdef PNG_STORE_UNKNOWN_CHUNKS_SUPPORTED
PNG_EXPORT(174, void, png_set_unknown_chunks, (png_const_structrp png_ptr,
    png_inforp info_ptr, png_const_unknown_chunkp unknowns,
    int num_unknowns));
   /* NOTE: prior to 1.6.0 this routine set the 'location' field of the added
    * unknowns to the location currently stored in the png_struct.  This is
    * invariably the wrong value on write.  To fix this call the following API
    * for each chunk in the list with the correct location.  If you know your
    * code won't be compiled on earlier versions you can rely on
    * png_set_unknown_chunks(write-ptr, png_get_unknown_chunks(read-ptr)) doing
    * the correct thing.
    */

PNG_EXPORT(175, void, png_set_unknown_chunk_location,
    (png_const_structrp png_ptr, png_inforp info_ptr, int chunk, int location));

PNG_EXPORT(176, int, png_get_unknown_chunks, (png_const_structrp png_ptr,
    png_inforp info_ptr, png_unknown_chunkpp entries));
#endif

/* Png_free_data() will turn off the "valid" flag for anything it frees.
 * If you need to turn it off for a chunk that your application has freed,
 * you can use png_set_invalid(png_ptr, info_ptr, PNG_INFO_CHNK);
 */
PNG_EXPORT(177, void, png_set_invalid, (png_const_structrp png_ptr,
    png_inforp info_ptr, int mask));

#ifdef PNG_INFO_IMAGE_SUPPORTED
/* The "params" pointer is currently not used and is for future expansion. */
#ifdef PNG_SEQUENTIAL_READ_SUPPORTED
PNG_EXPORT(178, void, png_read_png, (png_structrp png_ptr, png_inforp info_ptr,
    int transforms, png_voidp params));
#endif
#ifdef PNG_WRITE_SUPPORTED
PNG_EXPORT(179, void, png_write_png, (png_structrp png_ptr, png_inforp info_ptr,
    int transforms, png_voidp params));
#endif
#endif

PNG_EXPORT(180, png_const_charp, png_get_copyright,
    (png_const_structrp png_ptr));
PNG_EXPORT(181, png_const_charp, png_get_header_ver,
    (png_const_structrp png_ptr));
PNG_EXPORT(182, png_const_charp, png_get_header_version,
    (png_const_structrp png_ptr));
PNG_EXPORT(183, png_const_charp, png_get_libpng_ver,
    (png_const_structrp png_ptr));

#ifdef PNG_MNG_FEATURES_SUPPORTED
PNG_EXPORT(184, png_uint_32, png_permit_mng_features, (png_structrp png_ptr,
    png_uint_32 mng_features_permitted));
#endif

/* For use in png_set_keep_unknown, added to version 1.2.6 */
#define PNG_HANDLE_CHUNK_AS_DEFAULT   0
#define PNG_HANDLE_CHUNK_NEVER        1
#define PNG_HANDLE_CHUNK_IF_SAFE      2
#define PNG_HANDLE_CHUNK_ALWAYS       3
#define PNG_HANDLE_CHUNK_LAST         4

/* Strip the prepended error numbers ("#nnn ") from error and warning
 * messages before passing them to the error or warning handler.
 */
#ifdef PNG_ERROR_NUMBERS_SUPPORTED
PNG_EXPORT(185, void, png_set_strip_error_numbers, (png_structrp png_ptr,
    png_uint_32 strip_mode));
#endif

/* Added in libpng-1.2.6 */
#ifdef PNG_SET_USER_LIMITS_SUPPORTED
PNG_EXPORT(186, void, png_set_user_limits, (png_structrp png_ptr,
    png_uint_32 user_width_max, png_uint_32 user_height_max));
PNG_EXPORT(187, png_uint_32, png_get_user_width_max,
    (png_const_structrp png_ptr));
PNG_EXPORT(188, png_uint_32, png_get_user_height_max,
    (png_const_structrp png_ptr));
/* Added in libpng-1.4.0 */
PNG_EXPORT(189, void, png_set_chunk_cache_max, (png_structrp png_ptr,
    png_uint_32 user_chunk_cache_max));
PNG_EXPORT(190, png_uint_32, png_get_chunk_cache_max,
    (png_const_structrp png_ptr));
/* Added in libpng-1.4.1 */
PNG_EXPORT(191, void, png_set_chunk_malloc_max, (png_structrp png_ptr,
    png_alloc_size_t user_chunk_cache_max));
PNG_EXPORT(192, png_alloc_size_t, png_get_chunk_malloc_max,
    (png_const_structrp png_ptr));
#endif

#if defined(PNG_INCH_CONVERSIONS_SUPPORTED)
PNG_EXPORT(193, png_uint_32, png_get_pixels_per_inch,
    (png_const_structrp png_ptr, png_const_inforp info_ptr));

PNG_EXPORT(194, png_uint_32, png_get_x_pixels_per_inch,
    (png_const_structrp png_ptr, png_const_inforp info_ptr));

PNG_EXPORT(195, png_uint_32, png_get_y_pixels_per_inch,
    (png_const_structrp png_ptr, png_const_inforp info_ptr));

PNG_FP_EXPORT(196, float, png_get_x_offset_inches,
    (png_const_structrp png_ptr, png_const_inforp info_ptr))
#ifdef PNG_FIXED_POINT_SUPPORTED /* otherwise not implemented. */
PNG_FIXED_EXPORT(211, png_fixed_point, png_get_x_offset_inches_fixed,
    (png_const_structrp png_ptr, png_const_inforp info_ptr))
#endif

PNG_FP_EXPORT(197, float, png_get_y_offset_inches, (png_const_structrp png_ptr,
    png_const_inforp info_ptr))
#ifdef PNG_FIXED_POINT_SUPPORTED /* otherwise not implemented. */
PNG_FIXED_EXPORT(212, png_fixed_point, png_get_y_offset_inches_fixed,
    (png_const_structrp png_ptr, png_const_inforp info_ptr))
#endif

#  ifdef PNG_pHYs_SUPPORTED
PNG_EXPORT(198, png_uint_32, png_get_pHYs_dpi, (png_const_structrp png_ptr,
    png_const_inforp info_ptr, png_uint_32 *res_x, png_uint_32 *res_y,
    int *unit_type));
#  endif /* pHYs */
#endif  /* INCH_CONVERSIONS */

/* Added in libpng-1.4.0 */
#ifdef PNG_IO_STATE_SUPPORTED
PNG_EXPORT(199, png_uint_32, png_get_io_state, (png_const_structrp png_ptr));

/* Removed from libpng 1.6; use png_get_io_chunk_type. */
PNG_REMOVED(200, png_const_bytep, png_get_io_chunk_name, (png_structrp png_ptr),
    PNG_DEPRECATED)

PNG_EXPORT(216, png_uint_32, png_get_io_chunk_type,
    (png_const_structrp png_ptr));

/* The flags returned by png_get_io_state() are the following: */
#  define PNG_IO_NONE        0x0000   /* no I/O at this moment */
#  define PNG_IO_READING     0x0001   /* currently reading */
#  define PNG_IO_WRITING     0x0002   /* currently writing */
#  define PNG_IO_SIGNATURE   0x0010   /* currently at the file signature */
#  define PNG_IO_CHUNK_HDR   0x0020   /* currently at the chunk header */
#  define PNG_IO_CHUNK_DATA  0x0040   /* currently at the chunk data */
#  define PNG_IO_CHUNK_CRC   0x0080   /* currently at the chunk crc */
#  define PNG_IO_MASK_OP     0x000f   /* current operation: reading/writing */
#  define PNG_IO_MASK_LOC    0x00f0   /* current location: sig/hdr/data/crc */
#endif /* IO_STATE */

/* Interlace support.  The following macros are always defined so that if
 * libpng interlace handling is turned off the macros may be used to handle
 * interlaced images within the application.
 */
#define PNG_INTERLACE_ADAM7_PASSES 7

/* Two macros to return the first row and first column of the original,
 * full, image which appears in a given pass.  'pass' is in the range 0
 * to 6 and the result is in the range 0 to 7.
 */
#define PNG_PASS_START_ROW(pass) (((1&~(pass))<<(3-((pass)>>1)))&7)
#define PNG_PASS_START_COL(pass) (((1& (pass))<<(3-(((pass)+1)>>1)))&7)

/* A macro to return the offset between pixels in the output row for a pair of
 * pixels in the input - effectively the inverse of the 'COL_SHIFT' macro that
 * follows.  Note that ROW_OFFSET is the offset from one row to the next whereas
 * COL_OFFSET is from one column to the next, within a row.
 */
#define PNG_PASS_ROW_OFFSET(pass) ((pass)>2?(8>>(((pass)-1)>>1)):8)
#define PNG_PASS_COL_OFFSET(pass) (1<<((7-(pass))>>1))

/* Two macros to help evaluate the number of rows or columns in each
 * pass.  This is expressed as a shift - effectively log2 of the number or
 * rows or columns in each 8x8 tile of the original image.
 */
#define PNG_PASS_ROW_SHIFT(pass) ((pass)>2?(8-(pass))>>1:3)
#define PNG_PASS_COL_SHIFT(pass) ((pass)>1?(7-(pass))>>1:3)

/* Hence two macros to determine the number of rows or columns in a given
 * pass of an image given its height or width.  In fact these macros may
 * return non-zero even though the sub-image is empty, because the other
 * dimension may be empty for a small image.
 */
#define PNG_PASS_ROWS(height, pass) (((height)+(((1<<PNG_PASS_ROW_SHIFT(pass))\
   -1)-PNG_PASS_START_ROW(pass)))>>PNG_PASS_ROW_SHIFT(pass))
#define PNG_PASS_COLS(width, pass) (((width)+(((1<<PNG_PASS_COL_SHIFT(pass))\
   -1)-PNG_PASS_START_COL(pass)))>>PNG_PASS_COL_SHIFT(pass))

/* For the reader row callbacks (both progressive and sequential) it is
 * necessary to find the row in the output image given a row in an interlaced
 * image, so two more macros:
 */
#define PNG_ROW_FROM_PASS_ROW(y_in, pass) \
   (((y_in)<<PNG_PASS_ROW_SHIFT(pass))+PNG_PASS_START_ROW(pass))
#define PNG_COL_FROM_PASS_COL(x_in, pass) \
   (((x_in)<<PNG_PASS_COL_SHIFT(pass))+PNG_PASS_START_COL(pass))

/* Two macros which return a boolean (0 or 1) saying whether the given row
 * or column is in a particular pass.  These use a common utility macro that
 * returns a mask for a given pass - the offset 'off' selects the row or
 * column version.  The mask has the appropriate bit set for each column in
 * the tile.
 */
#define PNG_PASS_MASK(pass,off) ( \
   ((0x110145AF>>(((7-(off))-(pass))<<2)) & 0xF) | \
   ((0x01145AF0>>(((7-(off))-(pass))<<2)) & 0xF0))

#define PNG_ROW_IN_INTERLACE_PASS(y, pass) \
   ((PNG_PASS_MASK(pass,0) >> ((y)&7)) & 1)
#define PNG_COL_IN_INTERLACE_PASS(x, pass) \
   ((PNG_PASS_MASK(pass,1) >> ((x)&7)) & 1)

#ifdef PNG_READ_COMPOSITE_NODIV_SUPPORTED
/* With these routines we avoid an integer divide, which will be slower on
 * most machines.  However, it does take more operations than the corresponding
 * divide method, so it may be slower on a few RISC systems.  There are two
 * shifts (by 8 or 16 bits) and an addition, versus a single integer divide.
 *
 * Note that the rounding factors are NOT supposed to be the same!  128 and
 * 32768 are correct for the NODIV code; 127 and 32767 are correct for the
 * standard method.
 *
 * [Optimized code by Greg Roelofs and Mark Adler...blame us for bugs. :-) ]
 */

 /* fg and bg should be in `gamma 1.0' space; alpha is the opacity */

#  define png_composite(composite, fg, alpha, bg)        \
   {                                                     \
      png_uint_16 temp = (png_uint_16)((png_uint_16)(fg) \
          * (png_uint_16)(alpha)                         \
          + (png_uint_16)(bg)*(png_uint_16)(255          \
          - (png_uint_16)(alpha)) + 128);                \
      (composite) = (png_byte)(((temp + (temp >> 8)) >> 8) & 0xff); \
   }

#  define png_composite_16(composite, fg, alpha, bg)     \
   {                                                     \
      png_uint_32 temp = (png_uint_32)((png_uint_32)(fg) \
          * (png_uint_32)(alpha)                         \
          + (png_uint_32)(bg)*(65535                     \
          - (png_uint_32)(alpha)) + 32768);              \
      (composite) = (png_uint_16)(0xffff & ((temp + (temp >> 16)) >> 16)); \
   }

#else  /* Standard method using integer division */

#  define png_composite(composite, fg, alpha, bg)                      \
   (composite) =                                                       \
       (png_byte)(0xff & (((png_uint_16)(fg) * (png_uint_16)(alpha) +  \
       (png_uint_16)(bg) * (png_uint_16)(255 - (png_uint_16)(alpha)) + \
       127) / 255))

#  define png_composite_16(composite, fg, alpha, bg)                       \
   (composite) =                                                           \
       (png_uint_16)(0xffff & (((png_uint_32)(fg) * (png_uint_32)(alpha) + \
       (png_uint_32)(bg)*(png_uint_32)(65535 - (png_uint_32)(alpha)) +     \
       32767) / 65535))
#endif /* READ_COMPOSITE_NODIV */

#ifdef PNG_READ_INT_FUNCTIONS_SUPPORTED
PNG_EXPORT(201, png_uint_32, png_get_uint_32, (png_const_bytep buf));
PNG_EXPORT(202, png_uint_16, png_get_uint_16, (png_const_bytep buf));
PNG_EXPORT(203, png_int_32, png_get_int_32, (png_const_bytep buf));
#endif

PNG_EXPORT(204, png_uint_32, png_get_uint_31, (png_const_structrp png_ptr,
    png_const_bytep buf));
/* No png_get_int_16 -- may be added if there's a real need for it. */

/* Place a 32-bit number into a buffer in PNG byte order (big-endian). */
#ifdef PNG_WRITE_INT_FUNCTIONS_SUPPORTED
PNG_EXPORT(205, void, png_save_uint_32, (png_bytep buf, png_uint_32 i));
#endif
#ifdef PNG_SAVE_INT_32_SUPPORTED
PNG_EXPORT(206, void, png_save_int_32, (png_bytep buf, png_int_32 i));
#endif

/* Place a 16-bit number into a buffer in PNG byte order.
 * The parameter is declared unsigned int, not png_uint_16,
 * just to avoid potential problems on pre-ANSI C compilers.
 */
#ifdef PNG_WRITE_INT_FUNCTIONS_SUPPORTED
PNG_EXPORT(207, void, png_save_uint_16, (png_bytep buf, unsigned int i));
/* No png_save_int_16 -- may be added if there's a real need for it. */
#endif

#ifdef PNG_USE_READ_MACROS
/* Inline macros to do direct reads of bytes from the input buffer.
 * The png_get_int_32() routine assumes we are using two's complement
 * format for negative values, which is almost certainly true.
 */
#  define PNG_get_uint_32(buf) \
   (((png_uint_32)(*(buf)) << 24) + \
    ((png_uint_32)(*((buf) + 1)) << 16) + \
    ((png_uint_32)(*((buf) + 2)) << 8) + \
    ((png_uint_32)(*((buf) + 3))))

   /* From libpng-1.4.0 until 1.4.4, the png_get_uint_16 macro (but not the
    * function) incorrectly returned a value of type png_uint_32.
    */
#  define PNG_get_uint_16(buf) \
   ((png_uint_16) \
    (((unsigned int)(*(buf)) << 8) + \
    ((unsigned int)(*((buf) + 1)))))

#  define PNG_get_int_32(buf) \
   ((png_int_32)((*(buf) & 0x80) \
    ? -((png_int_32)(((png_get_uint_32(buf)^0xffffffffU)+1U)&0x7fffffffU)) \
    : (png_int_32)png_get_uint_32(buf)))

/* If PNG_PREFIX is defined the same thing as below happens in pnglibconf.h,
 * but defining a macro name prefixed with PNG_PREFIX.
 */
#  ifndef PNG_PREFIX
#    define png_get_uint_32(buf) PNG_get_uint_32(buf)
#    define png_get_uint_16(buf) PNG_get_uint_16(buf)
#    define png_get_int_32(buf)  PNG_get_int_32(buf)
#  endif
#else
#  ifdef PNG_PREFIX
   /* No macros; revert to the (redefined) function */
#    define PNG_get_uint_32 (png_get_uint_32)
#    define PNG_get_uint_16 (png_get_uint_16)
#    define PNG_get_int_32  (png_get_int_32)
#  endif
#endif

#ifdef PNG_CHECK_FOR_INVALID_INDEX_SUPPORTED
PNG_EXPORT(242, void, png_set_check_for_invalid_index,
    (png_structrp png_ptr, int allowed));
#  ifdef PNG_GET_PALETTE_MAX_SUPPORTED
PNG_EXPORT(243, int, png_get_palette_max, (png_const_structp png_ptr,
    png_const_infop info_ptr));
#  endif
#endif /* CHECK_FOR_INVALID_INDEX */

/*******************************************************************************
 * Section 5: SIMPLIFIED API
 *******************************************************************************
 *
 * Please read the documentation in libpng-manual.txt (TODO: write said
 * documentation) if you don't understand what follows.
 *
 * The simplified API hides the details of both libpng and the PNG file format
 * itself.  It allows PNG files to be read into a very limited number of
 * in-memory bitmap formats or to be written from the same formats.  If these
 * formats do not accomodate your needs then you can, and should, use the more
 * sophisticated APIs above - these support a wide variety of in-memory formats
 * and a wide variety of sophisticated transformations to those formats as well
 * as a wide variety of APIs to manipulate ancillary information.
 *
 * To read a PNG file using the simplified API:
 *
 * 1) Declare a 'png_image' structure (see below) on the stack, set the
 *    version field to PNG_IMAGE_VERSION and the 'opaque' pointer to NULL
 *    (this is REQUIRED, your program may crash if you don't do it.)
 * 2) Call the appropriate png_image_begin_read... function.
 * 3) Set the png_image 'format' member to the required sample format.
 * 4) Allocate a buffer for the image and, if required, the color-map.
 * 5) Call png_image_finish_read to read the image and, if required, the
 *    color-map into your buffers.
 *
 * There are no restrictions on the format of the PNG input itself; all valid
 * color types, bit depths, and interlace methods are acceptable, and the
 * input image is transformed as necessary to the requested in-memory format
 * during the png_image_finish_read() step.  The only caveat is that if you
 * request a color-mapped image from a PNG that is full-color or makes
 * complex use of an alpha channel the transformation is extremely lossy and the
 * result may look terrible.
 *
 * To write a PNG file using the simplified API:
 *
 * 1) Declare a 'png_image' structure on the stack and memset() it to all zero.
 * 2) Initialize the members of the structure that describe the image, setting
 *    the 'format' member to the format of the image samples.
 * 3) Call the appropriate png_image_write... function with a pointer to the
 *    image and, if necessary, the color-map to write the PNG data.
 *
 * png_image is a structure that describes the in-memory format of an image
 * when it is being read or defines the in-memory format of an image that you
 * need to write:
 */
#if defined(PNG_SIMPLIFIED_READ_SUPPORTED) || \
    defined(PNG_SIMPLIFIED_WRITE_SUPPORTED)

#define PNG_IMAGE_VERSION 1

typedef struct png_control *png_controlp;
typedef struct
{
   png_controlp opaque;    /* Initialize to NULL, free with png_image_free */
   png_uint_32  version;   /* Set to PNG_IMAGE_VERSION */
   png_uint_32  width;     /* Image width in pixels (columns) */
   png_uint_32  height;    /* Image height in pixels (rows) */
   png_uint_32  format;    /* Image format as defined below */
   png_uint_32  flags;     /* A bit mask containing informational flags */
   png_uint_32  colormap_entries;
                           /* Number of entries in the color-map */

   /* In the event of an error or warning the following field will be set to a
    * non-zero value and the 'message' field will contain a '\0' terminated
    * string with the libpng error or warning message.  If both warnings and
    * an error were encountered, only the error is recorded.  If there
    * are multiple warnings, only the first one is recorded.
    *
    * The upper 30 bits of this value are reserved, the low two bits contain
    * a value as follows:
    */
#  define PNG_IMAGE_WARNING 1
#  define PNG_IMAGE_ERROR 2
   /*
    * The result is a two-bit code such that a value more than 1 indicates
    * a failure in the API just called:
    *
    *    0 - no warning or error
    *    1 - warning
    *    2 - error
    *    3 - error preceded by warning
    */
#  define PNG_IMAGE_FAILED(png_cntrl) ((((png_cntrl).warning_or_error)&0x03)>1)

   png_uint_32  warning_or_error;

   char         message[64];
} png_image, *png_imagep;

/* The samples of the image have one to four channels whose components have
 * original values in the range 0 to 1.0:
 *
 * 1: A single gray or luminance channel (G).
 * 2: A gray/luminance channel and an alpha channel (GA).
 * 3: Three red, green, blue color channels (RGB).
 * 4: Three color channels and an alpha channel (RGBA).
 *
 * The components are encoded in one of two ways:
 *
 * a) As a small integer, value 0..255, contained in a single byte.  For the
 * alpha channel the original value is simply value/255.  For the color or
 * luminance channels the value is encoded according to the sRGB specification
 * and matches the 8-bit format expected by typical display devices.
 *
 * The color/gray channels are not scaled (pre-multiplied) by the alpha
 * channel and are suitable for passing to color management software.
 *
 * b) As a value in the range 0..65535, contained in a 2-byte integer.  All
 * channels can be converted to the original value by dividing by 65535; all
 * channels are linear.  Color channels use the RGB encoding (RGB end-points) of
 * the sRGB specification.  This encoding is identified by the
 * PNG_FORMAT_FLAG_LINEAR flag below.
 *
 * When the simplified API needs to convert between sRGB and linear colorspaces,
 * the actual sRGB transfer curve defined in the sRGB specification (see the
 * article at https://en.wikipedia.org/wiki/SRGB) is used, not the gamma=1/2.2
 * approximation used elsewhere in libpng.
 *
 * When an alpha channel is present it is expected to denote pixel coverage
 * of the color or luminance channels and is returned as an associated alpha
 * channel: the color/gray channels are scaled (pre-multiplied) by the alpha
 * value.
 *
 * The samples are either contained directly in the image data, between 1 and 8
 * bytes per pixel according to the encoding, or are held in a color-map indexed
 * by bytes in the image data.  In the case of a color-map the color-map entries
 * are individual samples, encoded as above, and the image data has one byte per
 * pixel to select the relevant sample from the color-map.
 */

/* PNG_FORMAT_*
 *
 * #defines to be used in png_image::format.  Each #define identifies a
 * particular layout of sample data and, if present, alpha values.  There are
 * separate defines for each of the two component encodings.
 *
 * A format is built up using single bit flag values.  All combinations are
 * valid.  Formats can be built up from the flag values or you can use one of
 * the predefined values below.  When testing formats always use the FORMAT_FLAG
 * macros to test for individual features - future versions of the library may
 * add new flags.
 *
 * When reading or writing color-mapped images the format should be set to the
 * format of the entries in the color-map then png_image_{read,write}_colormap
 * called to read or write the color-map and set the format correctly for the
 * image data.  Do not set the PNG_FORMAT_FLAG_COLORMAP bit directly!
 *
 * NOTE: libpng can be built with particular features disabled. If you see
 * compiler errors because the definition of one of the following flags has been
 * compiled out it is because libpng does not have the required support.  It is
 * possible, however, for the libpng configuration to enable the format on just
 * read or just write; in that case you may see an error at run time.  You can
 * guard against this by checking for the definition of the appropriate
 * "_SUPPORTED" macro, one of:
 *
 *    PNG_SIMPLIFIED_{READ,WRITE}_{BGR,AFIRST}_SUPPORTED
 */
#define PNG_FORMAT_FLAG_ALPHA    0x01U /* format with an alpha channel */
#define PNG_FORMAT_FLAG_COLOR    0x02U /* color format: otherwise grayscale */
#define PNG_FORMAT_FLAG_LINEAR   0x04U /* 2-byte channels else 1-byte */
#define PNG_FORMAT_FLAG_COLORMAP 0x08U /* image data is color-mapped */

#ifdef PNG_FORMAT_BGR_SUPPORTED
#  define PNG_FORMAT_FLAG_BGR    0x10U /* BGR colors, else order is RGB */
#endif

#ifdef PNG_FORMAT_AFIRST_SUPPORTED
#  define PNG_FORMAT_FLAG_AFIRST 0x20U /* alpha channel comes first */
#endif

/* Commonly used formats have predefined macros.
 *
 * First the single byte (sRGB) formats:
 */
#define PNG_FORMAT_GRAY 0
#define PNG_FORMAT_GA   PNG_FORMAT_FLAG_ALPHA
#define PNG_FORMAT_AG   (PNG_FORMAT_GA|PNG_FORMAT_FLAG_AFIRST)
#define PNG_FORMAT_RGB  PNG_FORMAT_FLAG_COLOR
#define PNG_FORMAT_BGR  (PNG_FORMAT_FLAG_COLOR|PNG_FORMAT_FLAG_BGR)
#define PNG_FORMAT_RGBA (PNG_FORMAT_RGB|PNG_FORMAT_FLAG_ALPHA)
#define PNG_FORMAT_ARGB (PNG_FORMAT_RGBA|PNG_FORMAT_FLAG_AFIRST)
#define PNG_FORMAT_BGRA (PNG_FORMAT_BGR|PNG_FORMAT_FLAG_ALPHA)
#define PNG_FORMAT_ABGR (PNG_FORMAT_BGRA|PNG_FORMAT_FLAG_AFIRST)

/* Then the linear 2-byte formats.  When naming these "Y" is used to
 * indicate a luminance (gray) channel.
 */
#define PNG_FORMAT_LINEAR_Y PNG_FORMAT_FLAG_LINEAR
#define PNG_FORMAT_LINEAR_Y_ALPHA (PNG_FORMAT_FLAG_LINEAR|PNG_FORMAT_FLAG_ALPHA)
#define PNG_FORMAT_LINEAR_RGB (PNG_FORMAT_FLAG_LINEAR|PNG_FORMAT_FLAG_COLOR)
#define PNG_FORMAT_LINEAR_RGB_ALPHA \
   (PNG_FORMAT_FLAG_LINEAR|PNG_FORMAT_FLAG_COLOR|PNG_FORMAT_FLAG_ALPHA)

/* With color-mapped formats the image data is one byte for each pixel, the byte
 * is an index into the color-map which is formatted as above.  To obtain a
 * color-mapped format it is sufficient just to add the PNG_FOMAT_FLAG_COLORMAP
 * to one of the above definitions, or you can use one of the definitions below.
 */
#define PNG_FORMAT_RGB_COLORMAP  (PNG_FORMAT_RGB|PNG_FORMAT_FLAG_COLORMAP)
#define PNG_FORMAT_BGR_COLORMAP  (PNG_FORMAT_BGR|PNG_FORMAT_FLAG_COLORMAP)
#define PNG_FORMAT_RGBA_COLORMAP (PNG_FORMAT_RGBA|PNG_FORMAT_FLAG_COLORMAP)
#define PNG_FORMAT_ARGB_COLORMAP (PNG_FORMAT_ARGB|PNG_FORMAT_FLAG_COLORMAP)
#define PNG_FORMAT_BGRA_COLORMAP (PNG_FORMAT_BGRA|PNG_FORMAT_FLAG_COLORMAP)
#define PNG_FORMAT_ABGR_COLORMAP (PNG_FORMAT_ABGR|PNG_FORMAT_FLAG_COLORMAP)

/* PNG_IMAGE macros
 *
 * These are convenience macros to derive information from a png_image
 * structure.  The PNG_IMAGE_SAMPLE_ macros return values appropriate to the
 * actual image sample values - either the entries in the color-map or the
 * pixels in the image.  The PNG_IMAGE_PIXEL_ macros return corresponding values
 * for the pixels and will always return 1 for color-mapped formats.  The
 * remaining macros return information about the rows in the image and the
 * complete image.
 *
 * NOTE: All the macros that take a png_image::format parameter are compile time
 * constants if the format parameter is, itself, a constant.  Therefore these
 * macros can be used in array declarations and case labels where required.
 * Similarly the macros are also pre-processor constants (sizeof is not used) so
 * they can be used in #if tests.
 *
 * First the information about the samples.
 */
#define PNG_IMAGE_SAMPLE_CHANNELS(fmt)\
   (((fmt)&(PNG_FORMAT_FLAG_COLOR|PNG_FORMAT_FLAG_ALPHA))+1)
   /* Return the total number of channels in a given format: 1..4 */

#define PNG_IMAGE_SAMPLE_COMPONENT_SIZE(fmt)\
   ((((fmt) & PNG_FORMAT_FLAG_LINEAR) >> 2)+1)
   /* Return the size in bytes of a single component of a pixel or color-map
    * entry (as appropriate) in the image: 1 or 2.
    */

#define PNG_IMAGE_SAMPLE_SIZE(fmt)\
   (PNG_IMAGE_SAMPLE_CHANNELS(fmt) * PNG_IMAGE_SAMPLE_COMPONENT_SIZE(fmt))
   /* This is the size of the sample data for one sample.  If the image is
    * color-mapped it is the size of one color-map entry (and image pixels are
    * one byte in size), otherwise it is the size of one image pixel.
    */

#define PNG_IMAGE_MAXIMUM_COLORMAP_COMPONENTS(fmt)\
   (PNG_IMAGE_SAMPLE_CHANNELS(fmt) * 256)
   /* The maximum size of the color-map required by the format expressed in a
    * count of components.  This can be used to compile-time allocate a
    * color-map:
    *
    * png_uint_16 colormap[PNG_IMAGE_MAXIMUM_COLORMAP_COMPONENTS(linear_fmt)];
    *
    * png_byte colormap[PNG_IMAGE_MAXIMUM_COLORMAP_COMPONENTS(sRGB_fmt)];
    *
    * Alternatively use the PNG_IMAGE_COLORMAP_SIZE macro below to use the
    * information from one of the png_image_begin_read_ APIs and dynamically
    * allocate the required memory.
    */

/* Corresponding information about the pixels */
#define PNG_IMAGE_PIXEL_(test,fmt)\
   (((fmt)&PNG_FORMAT_FLAG_COLORMAP)?1:test(fmt))

#define PNG_IMAGE_PIXEL_CHANNELS(fmt)\
   PNG_IMAGE_PIXEL_(PNG_IMAGE_SAMPLE_CHANNELS,fmt)
   /* The number of separate channels (components) in a pixel; 1 for a
    * color-mapped image.
    */

#define PNG_IMAGE_PIXEL_COMPONENT_SIZE(fmt)\
   PNG_IMAGE_PIXEL_(PNG_IMAGE_SAMPLE_COMPONENT_SIZE,fmt)
   /* The size, in bytes, of each component in a pixel; 1 for a color-mapped
    * image.
    */

#define PNG_IMAGE_PIXEL_SIZE(fmt) PNG_IMAGE_PIXEL_(PNG_IMAGE_SAMPLE_SIZE,fmt)
   /* The size, in bytes, of a complete pixel; 1 for a color-mapped image. */

/* Information about the whole row, or whole image */
#define PNG_IMAGE_ROW_STRIDE(image)\
   (PNG_IMAGE_PIXEL_CHANNELS((image).format) * (image).width)
   /* Return the total number of components in a single row of the image; this
    * is the minimum 'row stride', the minimum count of components between each
    * row.  For a color-mapped image this is the minimum number of bytes in a
    * row.
    *
    * WARNING: this macro overflows for some images with more than one component
    * and very large image widths.  libpng will refuse to process an image where
    * this macro would overflow.
    */

#define PNG_IMAGE_BUFFER_SIZE(image, row_stride)\
   (PNG_IMAGE_PIXEL_COMPONENT_SIZE((image).format)*(image).height*(row_stride))
   /* Return the size, in bytes, of an image buffer given a png_image and a row
    * stride - the number of components to leave space for in each row.
    *
    * WARNING: this macro overflows a 32-bit integer for some large PNG images,
    * libpng will refuse to process an image where such an overflow would occur.
    */

#define PNG_IMAGE_SIZE(image)\
   PNG_IMAGE_BUFFER_SIZE(image, PNG_IMAGE_ROW_STRIDE(image))
   /* Return the size, in bytes, of the image in memory given just a png_image;
    * the row stride is the minimum stride required for the image.
    */

#define PNG_IMAGE_COLORMAP_SIZE(image)\
   (PNG_IMAGE_SAMPLE_SIZE((image).format) * (image).colormap_entries)
   /* Return the size, in bytes, of the color-map of this image.  If the image
    * format is not a color-map format this will return a size sufficient for
    * 256 entries in the given format; check PNG_FORMAT_FLAG_COLORMAP if
    * you don't want to allocate a color-map in this case.
    */

/* PNG_IMAGE_FLAG_*
 *
 * Flags containing additional information about the image are held in the
 * 'flags' field of png_image.
 */
#define PNG_IMAGE_FLAG_COLORSPACE_NOT_sRGB 0x01
   /* This indicates the the RGB values of the in-memory bitmap do not
    * correspond to the red, green and blue end-points defined by sRGB.
    */

#define PNG_IMAGE_FLAG_FAST 0x02
   /* On write emphasise speed over compression; the resultant PNG file will be
    * larger but will be produced significantly faster, particular for large
    * images.  Do not use this option for images which will be distributed, only
    * used it when producing intermediate files that will be read back in
    * repeatedly.  For a typical 24-bit image the option will double the read
    * speed at the cost of increasing the image size by 25%, however for many
    * more compressible images the PNG file can be 10 times larger with only a
    * slight speed gain.
    */

#define PNG_IMAGE_FLAG_16BIT_sRGB 0x04
   /* On read if the image is a 16-bit per component image and there is no gAMA
    * or sRGB chunk assume that the components are sRGB encoded.  Notice that
    * images output by the simplified API always have gamma information; setting
    * this flag only affects the interpretation of 16-bit images from an
    * external source.  It is recommended that the application expose this flag
    * to the user; the user can normally easily recognize the difference between
    * linear and sRGB encoding.  This flag has no effect on write - the data
    * passed to the write APIs must have the correct encoding (as defined
    * above.)
    *
    * If the flag is not set (the default) input 16-bit per component data is
    * assumed to be linear.
    *
    * NOTE: the flag can only be set after the png_image_begin_read_ call,
    * because that call initializes the 'flags' field.
    */

#ifdef PNG_SIMPLIFIED_READ_SUPPORTED
/* READ APIs
 * ---------
 *
 * The png_image passed to the read APIs must have been initialized by setting
 * the png_controlp field 'opaque' to NULL (or, safer, memset the whole thing.)
 */
#ifdef PNG_STDIO_SUPPORTED
PNG_EXPORT(234, int, png_image_begin_read_from_file, (png_imagep image,
   const char *file_name));
   /* The named file is opened for read and the image header is filled in
    * from the PNG header in the file.
    */

PNG_EXPORT(235, int, png_image_begin_read_from_stdio, (png_imagep image,
   FILE* file));
   /* The PNG header is read from the stdio FILE object. */
#endif /* STDIO */

PNG_EXPORT(236, int, png_image_begin_read_from_memory, (png_imagep image,
   png_const_voidp memory, png_size_t size));
   /* The PNG header is read from the given memory buffer. */

PNG_EXPORT(237, int, png_image_finish_read, (png_imagep image,
   png_const_colorp background, void *buffer, png_int_32 row_stride,
   void *colormap));
   /* Finish reading the image into the supplied buffer and clean up the
    * png_image structure.
    *
    * row_stride is the step, in byte or 2-byte units as appropriate,
    * between adjacent rows.  A positive stride indicates that the top-most row
    * is first in the buffer - the normal top-down arrangement.  A negative
    * stride indicates that the bottom-most row is first in the buffer.
    *
    * background need only be supplied if an alpha channel must be removed from
    * a png_byte format and the removal is to be done by compositing on a solid
    * color; otherwise it may be NULL and any composition will be done directly
    * onto the buffer.  The value is an sRGB color to use for the background,
    * for grayscale output the green channel is used.
    *
    * background must be supplied when an alpha channel must be removed from a
    * single byte color-mapped output format, in other words if:
    *
    * 1) The original format from png_image_begin_read_from_* had
    *    PNG_FORMAT_FLAG_ALPHA set.
    * 2) The format set by the application does not.
    * 3) The format set by the application has PNG_FORMAT_FLAG_COLORMAP set and
    *    PNG_FORMAT_FLAG_LINEAR *not* set.
    *
    * For linear output removing the alpha channel is always done by compositing
    * on black and background is ignored.
    *
    * colormap must be supplied when PNG_FORMAT_FLAG_COLORMAP is set.  It must
    * be at least the size (in bytes) returned by PNG_IMAGE_COLORMAP_SIZE.
    * image->colormap_entries will be updated to the actual number of entries
    * written to the colormap; this may be less than the original value.
    */

PNG_EXPORT(238, void, png_image_free, (png_imagep image));
   /* Free any data allocated by libpng in image->opaque, setting the pointer to
    * NULL.  May be called at any time after the structure is initialized.
    */
#endif /* SIMPLIFIED_READ */

#ifdef PNG_SIMPLIFIED_WRITE_SUPPORTED
/* WRITE APIS
 * ----------
 * For write you must initialize a png_image structure to describe the image to
 * be written.  To do this use memset to set the whole structure to 0 then
 * initialize fields describing your image.
 *
 * version: must be set to PNG_IMAGE_VERSION
 * opaque: must be initialized to NULL
 * width: image width in pixels
 * height: image height in rows
 * format: the format of the data (image and color-map) you wish to write
 * flags: set to 0 unless one of the defined flags applies; set
 *    PNG_IMAGE_FLAG_COLORSPACE_NOT_sRGB for color format images where the RGB
 *    values do not correspond to the colors in sRGB.
 * colormap_entries: set to the number of entries in the color-map (0 to 256)
 */
#ifdef PNG_SIMPLIFIED_WRITE_STDIO_SUPPORTED
PNG_EXPORT(239, int, png_image_write_to_file, (png_imagep image,
   const char *file, int convert_to_8bit, const void *buffer,
   png_int_32 row_stride, const void *colormap));
   /* Write the image to the named file. */

PNG_EXPORT(240, int, png_image_write_to_stdio, (png_imagep image, FILE *file,
   int convert_to_8_bit, const void *buffer, png_int_32 row_stride,
   const void *colormap));
   /* Write the image to the given (FILE*). */
#endif /* SIMPLIFIED_WRITE_STDIO */

/* With all write APIs if image is in one of the linear formats with 16-bit
 * data then setting convert_to_8_bit will cause the output to be an 8-bit PNG
 * gamma encoded according to the sRGB specification, otherwise a 16-bit linear
 * encoded PNG file is written.
 *
 * With color-mapped data formats the colormap parameter point to a color-map
 * with at least image->colormap_entries encoded in the specified format.  If
 * the format is linear the written PNG color-map will be converted to sRGB
 * regardless of the convert_to_8_bit flag.
 *
 * With all APIs row_stride is handled as in the read APIs - it is the spacing
 * from one row to the next in component sized units (1 or 2 bytes) and if
 * negative indicates a bottom-up row layout in the buffer.  If row_stride is
 * zero, libpng will calculate it for you from the image width and number of
 * channels.
 *
 * Note that the write API does not support interlacing, sub-8-bit pixels or
 * most ancillary chunks.  If you need to write text chunks (e.g. for copyright
 * notices) you need to use one of the other APIs.
 */

PNG_EXPORT(245, int, png_image_write_to_memory, (png_imagep image, void *memory,
   png_alloc_size_t * PNG_RESTRICT memory_bytes, int convert_to_8_bit,
   const void *buffer, png_int_32 row_stride, const void *colormap));
   /* Write the image to the given memory buffer.  The function both writes the
    * whole PNG data stream to *memory and updates *memory_bytes with the count
    * of bytes written.
    *
    * 'memory' may be NULL.  In this case *memory_bytes is not read however on
    * success the number of bytes which would have been written will still be
    * stored in *memory_bytes.  On failure *memory_bytes will contain 0.
    *
    * If 'memory' is not NULL it must point to memory[*memory_bytes] of
    * writeable memory.
    *
    * If the function returns success memory[*memory_bytes] (if 'memory' is not
    * NULL) contains the written PNG data.  *memory_bytes will always be less
    * than or equal to the original value.
    *
    * If the function returns false and *memory_bytes was not changed an error
    * occured during write.  If *memory_bytes was changed, or is not 0 if
    * 'memory' was NULL, the write would have succeeded but for the memory
    * buffer being too small.  *memory_bytes contains the required number of
    * bytes and will be bigger that the original value.
    */

#define png_image_write_get_memory_size(image, size, convert_to_8_bit, buffer,\
   row_stride, colormap)\
   png_image_write_to_memory(&(image), 0, &(size), convert_to_8_bit, buffer,\
         row_stride, colormap)
   /* Return the amount of memory in 'size' required to compress this image.
    * The png_image structure 'image' must be filled in as in the above
    * function and must not be changed before the actual write call, the buffer
    * and all other parameters must also be identical to that in the final
    * write call.  The 'size' variable need not be initialized.
    *
    * NOTE: the macro returns true/false, if false is returned 'size' will be
    * set to zero and the write failed and probably will fail if tried again.
    */

/* You can pre-allocate the buffer by making sure it is of sufficient size
 * regardless of the amount of compression achieved.  The buffer size will
 * always be bigger than the original image and it will never be filled.  The
 * following macros are provided to assist in allocating the buffer.
 */
#define PNG_IMAGE_DATA_SIZE(image) (PNG_IMAGE_SIZE(image)+(image).height)
   /* The number of uncompressed bytes in the PNG byte encoding of the image;
    * uncompressing the PNG IDAT data will give this number of bytes.
    *
    * NOTE: while PNG_IMAGE_SIZE cannot overflow for an image in memory this
    * macro can because of the extra bytes used in the PNG byte encoding.  You
    * need to avoid this macro if your image size approaches 2^30 in width or
    * height.  The same goes for the remainder of these macros; they all produce
    * bigger numbers than the actual in-memory image size.
    */
#ifndef PNG_ZLIB_MAX_SIZE
#  define PNG_ZLIB_MAX_SIZE(b) ((b)+(((b)+7U)>>3)+(((b)+63U)>>6)+11U)
   /* An upper bound on the number of compressed bytes given 'b' uncompressed
    * bytes.  This is based on deflateBounds() in zlib; different
    * implementations of zlib compression may conceivably produce more data so
    * if your zlib implementation is not zlib itself redefine this macro
    * appropriately.
    */
#endif

#define PNG_IMAGE_COMPRESSED_SIZE_MAX(image)\
   PNG_ZLIB_MAX_SIZE((png_alloc_size_t)PNG_IMAGE_DATA_SIZE(image))
   /* An upper bound on the size of the data in the PNG IDAT chunks. */

#define PNG_IMAGE_PNG_SIZE_MAX_(image, image_size)\
   ((8U/*sig*/+25U/*IHDR*/+16U/*gAMA*/+44U/*cHRM*/+12U/*IEND*/+\
    (((image).format&PNG_FORMAT_FLAG_COLORMAP)?/*colormap: PLTE, tRNS*/\
    12U+3U*(image).colormap_entries/*PLTE data*/+\
    (((image).format&PNG_FORMAT_FLAG_ALPHA)?\
    12U/*tRNS*/+(image).colormap_entries:0U):0U)+\
    12U)+(12U*((image_size)/PNG_ZBUF_SIZE))/*IDAT*/+(image_size))
   /* A helper for the following macro; if your compiler cannot handle the
    * following macro use this one with the result of
    * PNG_IMAGE_COMPRESSED_SIZE_MAX(image) as the second argument (most
    * compilers should handle this just fine.)
    */

#define PNG_IMAGE_PNG_SIZE_MAX(image)\
   PNG_IMAGE_PNG_SIZE_MAX_(image, PNG_IMAGE_COMPRESSED_SIZE_MAX(image))
   /* An upper bound on the total length of the PNG data stream for 'image'.
    * The result is of type png_alloc_size_t, on 32-bit systems this may
    * overflow even though PNG_IMAGE_DATA_SIZE does not overflow; the write will
    * run out of buffer space but return a corrected size which should work.
    */
#endif /* SIMPLIFIED_WRITE */
/*******************************************************************************
 *  END OF SIMPLIFIED API
 ******************************************************************************/
#endif /* SIMPLIFIED_{READ|WRITE} */

/*******************************************************************************
 * Section 6: IMPLEMENTATION OPTIONS
 *******************************************************************************
 *
 * Support for arbitrary implementation-specific optimizations.  The API allows
 * particular options to be turned on or off.  'Option' is the number of the
 * option and 'onoff' is 0 (off) or non-0 (on).  The value returned is given
 * by the PNG_OPTION_ defines below.
 *
 * HARDWARE: normally hardware capabilites, such as the Intel SSE instructions,
 *           are detected at run time, however sometimes it may be impossible
 *           to do this in user mode, in which case it is necessary to discover
 *           the capabilities in an OS specific way.  Such capabilities are
 *           listed here when libpng has support for them and must be turned
 *           ON by the application if present.
 *
 * SOFTWARE: sometimes software optimizations actually result in performance
 *           decrease on some architectures or systems, or with some sets of
 *           PNG images.  'Software' options allow such optimizations to be
 *           selected at run time.
 */
#ifdef PNG_SET_OPTION_SUPPORTED
#ifdef PNG_ARM_NEON_API_SUPPORTED
#  define PNG_ARM_NEON   0 /* HARDWARE: ARM Neon SIMD instructions supported */
#endif
#define PNG_MAXIMUM_INFLATE_WINDOW 2 /* SOFTWARE: force maximum window */
#define PNG_SKIP_sRGB_CHECK_PROFILE 4 /* SOFTWARE: Check ICC profile for sRGB */
#ifdef PNG_MIPS_MSA_API_SUPPORTED
#  define PNG_MIPS_MSA   6 /* HARDWARE: MIPS Msa SIMD instructions supported */
#endif
#define PNG_IGNORE_ADLER32 8
#ifdef PNG_POWERPC_VSX_API_SUPPORTED
#  define PNG_POWERPC_VSX   10 /* HARDWARE: PowerPC VSX SIMD instructions supported */
#endif
#define PNG_OPTION_NEXT  12 /* Next option - numbers must be even */

/* Return values: NOTE: there are four values and 'off' is *not* zero */
#define PNG_OPTION_UNSET   0 /* Unset - defaults to off */
#define PNG_OPTION_INVALID 1 /* Option number out of range */
#define PNG_OPTION_OFF     2
#define PNG_OPTION_ON      3

PNG_EXPORT(244, int, png_set_option, (png_structrp png_ptr, int option,
   int onoff));
#endif /* SET_OPTION */

/*******************************************************************************
 *  END OF HARDWARE AND SOFTWARE OPTIONS
 ******************************************************************************/

#ifdef PNG_APNG_SUPPORTED
PNG_EXPORT(248, png_uint_32, png_get_acTL, (png_structp png_ptr,
   png_infop info_ptr, png_uint_32 *num_frames, png_uint_32 *num_plays));

PNG_EXPORT(249, png_uint_32, png_set_acTL, (png_structp png_ptr,
   png_infop info_ptr, png_uint_32 num_frames, png_uint_32 num_plays));

PNG_EXPORT(250, png_uint_32, png_get_num_frames, (png_structp png_ptr,
   png_infop info_ptr));

PNG_EXPORT(251, png_uint_32, png_get_num_plays, (png_structp png_ptr,
   png_infop info_ptr));

PNG_EXPORT(252, png_uint_32, png_get_next_frame_fcTL,
   (png_structp png_ptr, png_infop info_ptr, png_uint_32 *width,
   png_uint_32 *height, png_uint_32 *x_offset, png_uint_32 *y_offset,
   png_uint_16 *delay_num, png_uint_16 *delay_den, png_byte *dispose_op,
   png_byte *blend_op));

PNG_EXPORT(253, png_uint_32, png_set_next_frame_fcTL,
   (png_structp png_ptr, png_infop info_ptr, png_uint_32 width,
   png_uint_32 height, png_uint_32 x_offset, png_uint_32 y_offset,
   png_uint_16 delay_num, png_uint_16 delay_den, png_byte dispose_op,
   png_byte blend_op));

PNG_EXPORT(254, png_uint_32, png_get_next_frame_width,
   (png_structp png_ptr, png_infop info_ptr));
PNG_EXPORT(255, png_uint_32, png_get_next_frame_height,
   (png_structp png_ptr, png_infop info_ptr));
PNG_EXPORT(256, png_uint_32, png_get_next_frame_x_offset,
   (png_structp png_ptr, png_infop info_ptr));
PNG_EXPORT(257, png_uint_32, png_get_next_frame_y_offset,
   (png_structp png_ptr, png_infop info_ptr));
PNG_EXPORT(258, png_uint_16, png_get_next_frame_delay_num,
   (png_structp png_ptr, png_infop info_ptr));
PNG_EXPORT(259, png_uint_16, png_get_next_frame_delay_den,
   (png_structp png_ptr, png_infop info_ptr));
PNG_EXPORT(260, png_byte, png_get_next_frame_dispose_op,
   (png_structp png_ptr, png_infop info_ptr));
PNG_EXPORT(261, png_byte, png_get_next_frame_blend_op,
   (png_structp png_ptr, png_infop info_ptr));
PNG_EXPORT(262, png_byte, png_get_first_frame_is_hidden,
   (png_structp png_ptr, png_infop info_ptr));
PNG_EXPORT(263, png_uint_32, png_set_first_frame_is_hidden,
   (png_structp png_ptr, png_infop info_ptr, png_byte is_hidden));

#ifdef PNG_READ_APNG_SUPPORTED
PNG_EXPORT(264, void, png_read_frame_head, (png_structp png_ptr,
   png_infop info_ptr));
#ifdef PNG_PROGRESSIVE_READ_SUPPORTED
PNG_EXPORT(265, void, png_set_progressive_frame_fn, (png_structp png_ptr,
   png_progressive_frame_ptr frame_info_fn,
   png_progressive_frame_ptr frame_end_fn));
#endif /* PROGRESSIVE_READ */
#endif /* READ_APNG */

#ifdef PNG_WRITE_APNG_SUPPORTED
PNG_EXPORT(266, void, png_write_frame_head, (png_structp png_ptr,
   png_infop info_ptr, png_bytepp row_pointers,
   png_uint_32 width, png_uint_32 height,
   png_uint_32 x_offset, png_uint_32 y_offset,
   png_uint_16 delay_num, png_uint_16 delay_den, png_byte dispose_op,
   png_byte blend_op));

PNG_EXPORT(267, void, png_write_frame_tail, (png_structp png_ptr,
   png_infop info_ptr));
#endif /* WRITE_APNG */
#endif /* APNG */

/* Maintainer: Put new public prototypes here ^, in libpng.3, in project
 * defs, and in scripts/symbols.def.
 */

/* The last ordinal number (this is the *last* one already used; the next
 * one to use is one more than this.)
 */
#ifdef PNG_EXPORT_LAST_ORDINAL
#ifdef PNG_APNG_SUPPORTED
  PNG_EXPORT_LAST_ORDINAL(267);
#else
  PNG_EXPORT_LAST_ORDINAL(247);
#endif /* APNG */
#endif

#ifdef __cplusplus
}
#endif

#endif /* PNG_VERSION_INFO_ONLY */
/* Do not put anything past this line */
#endif /* PNG_H */<|MERGE_RESOLUTION|>--- conflicted
+++ resolved
@@ -1,11 +1,7 @@
 
 /* png.h - header file for PNG reference library
  *
-<<<<<<< HEAD
- * libpng version 1.6.29, March 16, 2017
-=======
  * libpng version 1.6.31, July 27, 2017
->>>>>>> a17af05f
  *
  * Copyright (c) 1998-2002,2004,2006-2017 Glenn Randers-Pehrson
  * (Version 0.96 Copyright (c) 1996, 1997 Andreas Dilger)
@@ -16,11 +12,7 @@
  * Authors and maintainers:
  *   libpng versions 0.71, May 1995, through 0.88, January 1996: Guy Schalnat
  *   libpng versions 0.89, June 1996, through 0.96, May 1997: Andreas Dilger
-<<<<<<< HEAD
- *   libpng versions 0.97, January 1998, through 1.6.29, March 16, 2017:
-=======
  *   libpng versions 0.97, January 1998, through 1.6.31, July 27, 2017:
->>>>>>> a17af05f
  *     Glenn Randers-Pehrson.
  *   See also "Contributing Authors", below.
  */
@@ -39,11 +31,7 @@
  *
  * This code is released under the libpng license.
  *
-<<<<<<< HEAD
- * libpng versions 1.0.7, July 1, 2000 through 1.6.29, March 16, 2017 are
-=======
  * libpng versions 1.0.7, July 1, 2000 through 1.6.31, July 27, 2017 are
->>>>>>> a17af05f
  * Copyright (c) 2000-2002, 2004, 2006-2017 Glenn Randers-Pehrson, are
  * derived from libpng-1.0.6, and are distributed according to the same
  * disclaimer and license as libpng-1.0.6 with the following individuals
@@ -231,11 +219,7 @@
  *    ...
  *    1.5.28                  15    10527  15.so.15.28[.0]
  *    ...
-<<<<<<< HEAD
- *    1.6.29                  16    10629  16.so.16.29[.0]
-=======
  *    1.6.31                  16    10631  16.so.16.31[.0]
->>>>>>> a17af05f
  *
  *    Henceforth the source version will match the shared-library major
  *    and minor numbers; the shared-library major version number will be
@@ -263,21 +247,13 @@
  * Y2K compliance in libpng:
  * =========================
  *
-<<<<<<< HEAD
- *    March 16, 2017
-=======
  *    July 27, 2017
->>>>>>> a17af05f
  *
  *    Since the PNG Development group is an ad-hoc body, we can't make
  *    an official declaration.
  *
  *    This is your unofficial assurance that libpng from version 0.71 and
-<<<<<<< HEAD
- *    upward through 1.6.29 are Y2K compliant.  It is my belief that
-=======
  *    upward through 1.6.31 are Y2K compliant.  It is my belief that
->>>>>>> a17af05f
  *    earlier versions were also Y2K compliant.
  *
  *    Libpng only has two year fields.  One is a 2-byte unsigned integer
@@ -339,15 +315,9 @@
  */
 
 /* Version information for png.h - this should match the version in png.c */
-<<<<<<< HEAD
-#define PNG_LIBPNG_VER_STRING "1.6.29+apng"
-#define PNG_HEADER_VERSION_STRING \
-     " libpng version 1.6.29+apng - March 16, 2017\n"
-=======
 #define PNG_LIBPNG_VER_STRING "1.6.31+apng"
 #define PNG_HEADER_VERSION_STRING \
      " libpng version 1.6.31+apng - July 27, 2017\n"
->>>>>>> a17af05f
 
 #define PNG_LIBPNG_VER_SONUM   16
 #define PNG_LIBPNG_VER_DLLNUM  16
@@ -355,11 +325,7 @@
 /* These should match the first 3 components of PNG_LIBPNG_VER_STRING: */
 #define PNG_LIBPNG_VER_MAJOR   1
 #define PNG_LIBPNG_VER_MINOR   6
-<<<<<<< HEAD
-#define PNG_LIBPNG_VER_RELEASE 29
-=======
 #define PNG_LIBPNG_VER_RELEASE 31
->>>>>>> a17af05f
 
 /* This should match the numeric part of the final component of
  * PNG_LIBPNG_VER_STRING, omitting any leading zero:
@@ -390,11 +356,7 @@
  * version 1.0.0 was mis-numbered 100 instead of 10000).  From
  * version 1.0.1 it's    xxyyzz, where x=major, y=minor, z=release
  */
-<<<<<<< HEAD
-#define PNG_LIBPNG_VER 10629 /* 1.6.29 */
-=======
 #define PNG_LIBPNG_VER 10631 /* 1.6.31 */
->>>>>>> a17af05f
 
 /* Library configuration: these options cannot be changed after
  * the library has been built.
@@ -519,11 +481,7 @@
 /* This triggers a compiler error in png.c, if png.c and png.h
  * do not agree upon the version number.
  */
-<<<<<<< HEAD
-typedef char* png_libpng_version_1_6_29;
-=======
 typedef char* png_libpng_version_1_6_31;
->>>>>>> a17af05f
 
 /* Basic control structions.  Read libpng-manual.txt or libpng.3 for more info.
  *
