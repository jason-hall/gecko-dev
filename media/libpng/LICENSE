--- conflicted
+++ resolved
@@ -20,11 +20,7 @@
 
 This code is released under the libpng license.
 
-<<<<<<< HEAD
-libpng versions 1.0.7, July 1, 2000 through 1.6.29, March 16, 2017 are
-=======
 libpng versions 1.0.7, July 1, 2000 through 1.6.31, July 27, 2017 are
->>>>>>> a17af05f
 Copyright (c) 2000-2002, 2004, 2006-2017 Glenn Randers-Pehrson, are
 derived from libpng-1.0.6, and are distributed according to the same
 disclaimer and license as libpng-1.0.6 with the following individuals
@@ -144,8 +140,4 @@
 
 Glenn Randers-Pehrson
 glennrp at users.sourceforge.net
-<<<<<<< HEAD
-March 16, 2017
-=======
-April 1, 2017
->>>>>>> a17af05f
+April 1, 2017