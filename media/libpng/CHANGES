#if 0
CHANGES - changes for libpng

version 0.1 [March 29, 1995]
  initial work-in-progress release

version 0.2 [April 1, 1995]
  added reader into png.h
  fixed small problems in stub file

version 0.3 [April 8, 1995]
  added pull reader
  split up pngwrite.c to several files
  added pnglib.txt
  added example.c
  cleaned up writer, adding a few new transformations
  fixed some bugs in writer
  interfaced with zlib 0.5
  added K&R support
  added check for 64 KB blocks for 16 bit machines

version 0.4 [April 26, 1995]
  cleaned up code and commented code
  simplified time handling into png_time
  created png_color_16 and png_color_8 to handle color needs
  cleaned up color type defines
  fixed various bugs
  made various names more consistent
  interfaced with zlib 0.71
  cleaned up zTXt reader and writer (using zlib's Reset functions)
  split transformations into pngrtran.c and pngwtran.c

version 0.5 [April 30, 1995]
  interfaced with zlib 0.8
  fixed many reading and writing bugs
  saved using 3 spaces instead of tabs

version 0.6 [May 1, 1995]
  first beta release
  added png_large_malloc() and png_large_free()
  added png_size_t
  cleaned up some compiler warnings
  added png_start_read_image()

version 0.7 [June 24, 1995]
  cleaned up lots of bugs
  finished dithering and other stuff
  added test program
  changed name from pnglib to libpng

version 0.71 [June 26, 1995]
  changed pngtest.png for zlib 0.93
  fixed error in libpng.txt and example.c

version 0.8 [August 20, 1995]
  cleaned up some bugs
  added png_set_filler()
  split up pngstub.c into pngmem.c, pngio.c, and pngerror.c
  added #define's to remove unwanted code
  moved png_info_init() to png.c
  added old_size into png_realloc()
  added functions to manually set filtering and compression info
  changed compression parameters based on image type
  optimized filter selection code
  added version info
  changed external functions passing floats to doubles (k&r problems?)
  put all the configurable stuff in pngconf.h
  enabled png_set_shift to work with paletted images on read
  added png_read_update_info() - updates info structure with transformations

Version 0.81 [August, 1995]
  incorporated Tim Wegner's medium model code (thanks, Tim)

Version 0.82 [September, 1995]
  [unspecified changes]

Version 0.85 [December, 1995]
  added more medium model code (almost everything's a far)
  added i/o, error, and memory callback functions
  fixed some bugs (16-bit, 4-bit interlaced, etc.)
  added first run progressive reader (barely tested)

Version 0.86 [January, 1996]
  fixed bugs
  improved documentation

Version 0.87 [January, 1996]
  fixed medium model bugs
  fixed other bugs introduced in 0.85 and 0.86
  added some minor documentation

Version 0.88 [January, 1996]
  fixed progressive bugs
  replaced tabs with spaces
  cleaned up documentation
  added callbacks for read/write and warning/error functions

Version 0.89 [June 5, 1996]
  Added new initialization API to make libpng work better with shared libs
    we now have png_create_read_struct(), png_create_write_struct(),
    png_create_info_struct(), png_destroy_read_struct(), and
    png_destroy_write_struct() instead of the separate calls to
    malloc and png_read_init(), png_info_init(), and png_write_init()
  Changed warning/error callback functions to fix bug - this means you
    should use the new initialization API if you were using the old
    png_set_message_fn() calls, and that the old API no longer exists
    so that people are aware that they need to change their code
  Changed filter selection API to allow selection of multiple filters
    since it didn't work in previous versions of libpng anyways
  Optimized filter selection code
  Fixed png_set_background() to allow using an arbitrary RGB color for
    paletted images
  Fixed gamma and background correction for paletted images, so
    png_correct_palette is not needed unless you are correcting an
    external palette (you will need to #define PNG_CORRECT_PALETTE_SUPPORTED
    in pngconf.h) - if nobody uses this, it may disappear in the future.
  Fixed bug with Borland 64K memory allocation (Alexander Lehmann)
  Fixed bug in interlace handling (Smarasderagd, I think)
  Added more error checking for writing and image to reduce invalid files
  Separated read and write functions so that they won't both be linked
    into a binary when only reading or writing functionality is used
  New pngtest image also has interlacing and zTXt
  Updated documentation to reflect new API

Version 0.89c [June 17, 1996]
  Bug fixes.

Version 0.90 [January, 1997]
  Made CRC errors/warnings on critical and ancillary chunks configurable
  libpng will use the zlib CRC routines by (compile-time) default
  Changed DOS small/medium model memory support - needs zlib 1.04 (Tim Wegner)
  Added external C++ wrapper statements to png.h (Gilles Dauphin)
  Allow PNG file to be read when some or all of file signature has already
    been read from the beginning of the stream.  ****This affects the size
    of info_struct and invalidates all programs that use a shared libpng****
  Fixed png_filler() declarations
  Fixed? background color conversions
  Fixed order of error function pointers to match documentation
  Current chunk name is now available in png_struct to reduce the number
    of nearly identical error messages (will simplify multi-lingual
    support when available)
  Try to get ready for unknown-chunk callback functions:
    - previously read critical chunks are flagged, so the chunk handling
      routines can determine if the chunk is in the right place
    - all chunk handling routines have the same prototypes, so we will
      be able to handle all chunks via a callback mechanism
  Try to fix Linux "setjmp" buffer size problems
  Removed png_large_malloc, png_large_free, and png_realloc functions.

Version 0.95 [March, 1997]
  Fixed bug in pngwutil.c allocating "up_row" twice and "avg_row" never
  Fixed bug in PNG file signature compares when start != 0
  Changed parameter type of png_set_filler(...filler...) from png_byte
    to png_uint_32
  Added test for MACOS to ensure that both math.h and fp.h are not #included
  Added macros for libpng to be compiled as a Windows DLL (Andreas Kupries)
  Added "packswap" transformation, which changes the endianness of
    packed-pixel bytes (Kevin Bracey)
  Added "strip_alpha" transformation, which removes the alpha channel of
    input images without using it (not necessarily a good idea)
  Added "swap_alpha" transformation, which puts the alpha channel in front
    of the color bytes instead of after
  Removed all implicit variable tests which assume NULL == 0 (I think)
  Changed several variables to "png_size_t" to show 16/32-bit limitations
  Added new pCAL chunk read/write support
  Added experimental filter selection weighting (Greg Roelofs)
  Removed old png_set_rgbx() and png_set_xrgb() functions that have been
    obsolete for about 2 years now (use png_set_filler() instead)
  Added macros to read 16- and 32-bit ints directly from buffer, to be
    used only on those systems that support it (namely PowerPC and 680x0)
    With some testing, this may become the default for MACOS/PPC systems.
  Only calculate CRC on data if we are going to use it
  Added macros for zTXt compression type PNG_zTXt_COMPRESSION_???
  Added macros for simple libpng debugging output selectable at compile time
  Removed PNG_READ_END_MODE in progressive reader (Smarasderagd)
  More description of info_struct in libpng.txt and png.h
  More instructions in example.c
  More chunk types tested in pngtest.c
  Renamed pngrcb.c to pngset.c, and all png_read_<chunk> functions to be
    png_set_<chunk>.  We now have corresponding png_get_<chunk>
    functions in pngget.c to get information in info_ptr.  This isolates
    the application from the internal organization of png_info_struct
    (good for shared library implementations).

Version 0.96 [May, 1997]
  Fixed serious bug with < 8bpp images introduced in 0.95
  Fixed 256-color transparency bug (Greg Roelofs)
  Fixed up documentation (Greg Roelofs, Laszlo Nyul)
  Fixed "error" in pngconf.h for Linux setjmp() behavior
  Fixed DOS medium model support (Tim Wegner)
  Fixed png_check_keyword() for case with error in static string text
  Added read of CRC after IEND chunk for embedded PNGs (Laszlo Nyul)
  Added typecasts to quiet compiler errors
  Added more debugging info

Version 0.97 [January, 1998]
  Removed PNG_USE_OWN_CRC capability
  Relocated png_set_crc_action from pngrutil.c to pngrtran.c
  Fixed typecasts of "new_key", etc. (Andreas Dilger)
  Added RFC 1152 [sic] date support
  Fixed bug in gamma handling of 4-bit grayscale
  Added 2-bit grayscale gamma handling (Glenn R-P)
  Added more typecasts. 65536L becomes (png_uint_32)65536L, etc. (Glenn R-P)
  Minor corrections in libpng.txt
  Added simple sRGB support (Glenn R-P)
  Easier conditional compiling, e.g.,
    define PNG_READ/WRITE_NOT_FULLY_SUPPORTED;
    all configurable options can be selected from command-line instead
    of having to edit pngconf.h (Glenn R-P)
  Fixed memory leak in pngwrite.c (free info_ptr->text) (Glenn R-P)
  Added more conditions for png_do_background, to avoid changing
    black pixels to background when a background is supplied and
    no pixels are transparent
  Repaired PNG_NO_STDIO behavior
  Tested NODIV support and made it default behavior (Greg Roelofs)
  Added "-m" option and PNGTEST_DEBUG_MEMORY to pngtest (John Bowler)
  Regularized version numbering scheme and bumped shared-library major
    version number to 2 to avoid problems with libpng 0.89 apps
    (Greg Roelofs)

Version 0.98 [January, 1998]
  Cleaned up some typos in libpng.txt and in code documentation
  Fixed memory leaks in pCAL chunk processing (Glenn R-P and John Bowler)
  Cosmetic change "display_gamma" to "screen_gamma" in pngrtran.c
  Changed recommendation about file_gamma for PC images to .51 from .45,
    in example.c and libpng.txt, added comments to distinguish between
    screen_gamma, viewing_gamma, and display_gamma.
  Changed all references to RFC1152 to read RFC1123 and changed the
    PNG_TIME_RFC1152_SUPPORTED macro to PNG_TIME_RFC1123_SUPPORTED
  Added png_invert_alpha capability (Glenn R-P -- suggestion by Jon Vincent)
  Changed srgb_intent from png_byte to int to avoid compiler bugs

Version 0.99 [January 30, 1998]
  Free info_ptr->text instead of end_info_ptr->text in pngread.c (John Bowler)
  Fixed a longstanding "packswap" bug in pngtrans.c
  Fixed some inconsistencies in pngconf.h that prevented compiling with
    PNG_READ_GAMMA_SUPPORTED and PNG_READ_hIST_SUPPORTED undefined
  Fixed some typos and made other minor rearrangement of libpng.txt (Andreas)
  Changed recommendation about file_gamma for PC images to .50 from .51 in
    example.c and libpng.txt, and changed file_gamma for sRGB images to .45
  Added a number of functions to access information from the png structure
    png_get_image_height(), etc. (Glenn R-P, suggestion by Brad Pettit)
  Added TARGET_MACOS similar to zlib-1.0.8
  Define PNG_ALWAYS_EXTERN when __MWERKS__ && WIN32 are defined
  Added type casting to all png_malloc() function calls

Version 0.99a [January 31, 1998]
  Added type casts and parentheses to all returns that return a value.(Tim W.)

Version 0.99b [February 4, 1998]
  Added type cast png_uint_32 on malloc function calls where needed.
  Changed type of num_hist from png_uint_32 to int (same as num_palette).
  Added checks for rowbytes overflow, in case png_size_t is less than 32 bits.
  Renamed makefile.elf to makefile.lnx.

Version 0.99c [February 7, 1998]
  More type casting.  Removed erroneous overflow test in pngmem.c.
  Added png_buffered_memcpy() and png_buffered_memset(), apply them to rowbytes.
  Added UNIX manual pages libpng.3 (incorporating libpng.txt) and  png.5.

Version 0.99d [February 11, 1998]
  Renamed "far_to_near()" "png_far_to_near()"
  Revised libpng.3
  Version 99c "buffered" operations didn't work as intended.  Replaced them
    with png_memcpy_check() and png_memset_check().
  Added many "if (png_ptr == NULL) return" to quell compiler warnings about
    unused png_ptr, mostly in pngget.c and pngset.c.
  Check for overlength tRNS chunk present when indexed-color PLTE is read.
  Cleaned up spelling errors in libpng.3/libpng.txt
  Corrected a problem with png_get_tRNS() which returned undefined trans array

Version 0.99e [February 28, 1998]
  Corrected png_get_tRNS() again.
  Add parentheses for easier reading of pngget.c, fixed "||" should be "&&".
  Touched up example.c to make more of it compileable, although the entire
    file still can't be compiled (Willem van Schaik)
  Fixed a bug in png_do_shift() (Bryan Tsai)
  Added a space in png.h prototype for png_write_chunk_start()
  Replaced pngtest.png with one created with zlib 1.1.1
  Changed pngtest to report PASS even when file size is different (Jean-loup G.)
  Corrected some logic errors in png_do_invert_alpha() (Chris Patterson)

Version 0.99f [March 5, 1998]
  Corrected a bug in pngpread() introduced in version 99c (Kevin Bracey)
  Moved makefiles into a "scripts" directory, and added INSTALL instruction file
  Added makefile.os2 and pngos2.def (A. Zabolotny) and makefile.s2x (W. Sebok)
  Added pointers to "note on libpng versions" in makefile.lnx and README
  Added row callback feature when reading and writing nonprogressive rows
    and added a test of this feature in pngtest.c
  Added user transform callbacks, with test of the feature in pngtest.c

Version 0.99g [March 6, 1998, morning]
  Minor changes to pngtest.c to suppress compiler warnings.
  Removed "beta" language from documentation.

Version 0.99h [March 6, 1998, evening]
  Minor changes to previous minor changes to pngtest.c
  Changed PNG_READ_NOT_FULLY_SUPPORTED to PNG_READ_TRANSFORMS_NOT_SUPPORTED
    and added PNG_PROGRESSIVE_READ_NOT_SUPPORTED macro
  Added user transform capability

Version 1.00 [March 7, 1998]
  Changed several typedefs in pngrutil.c
  Added makefile.wat (Pawel Mrochen), updated makefile.tc3 (Willem van Schaik)
  Replaced "while(1)" with "for(;;)"
  Added PNGARG() to prototypes in pngtest.c and removed some prototypes
  Updated some of the makefiles (Tom Lane)
  Changed some typedefs (s_start, etc.) in pngrutil.c
  Fixed dimensions of "short_months" array in pngwrite.c
  Replaced ansi2knr.c with the one from jpeg-v6

Version 1.0.0 [March 8, 1998]
  Changed name from 1.00 to 1.0.0 (Adam Costello)
  Added smakefile.ppc (with SCOPTIONS.ppc) for Amiga PPC (Andreas Kleinert)

Version 1.0.0a [March 9, 1998]
  Fixed three bugs in pngrtran.c to make gamma+background handling consistent
    (Greg Roelofs)
  Changed format of the PNG_LIBPNG_VER integer to xyyzz instead of xyz
    for major, minor, and bugfix releases.  This is 10001. (Adam Costello,
    Tom Lane)
  Make months range from 1-12 in png_convert_to_rfc1123

Version 1.0.0b [March 13, 1998]
  Quieted compiler complaints about two empty "for" loops in pngrutil.c
  Minor changes to makefile.s2x
  Removed #ifdef/#endif around a png_free() in pngread.c

Version 1.0.1 [March 14, 1998]
  Changed makefile.s2x to reduce security risk of using a relative pathname
  Fixed some typos in the documentation (Greg).
  Fixed a problem with value of "channels" returned by png_read_update_info()

Version 1.0.1a [April 21, 1998]
  Optimized Paeth calculations by replacing abs() function calls with intrinsics
  plus other loop optimizations. Improves avg decoding speed by about 20%.
  Commented out i386istic "align" compiler flags in makefile.lnx.
  Reduced the default warning level in some makefiles, to make them consistent.
  Removed references to IJG and JPEG in the ansi2knr.c copyright statement.
  Fixed a bug in png_do_strip_filler with XXRRGGBB => RRGGBB transformation.
  Added grayscale and 16-bit capability to png_do_read_filler().
  Fixed a bug in pngset.c, introduced in version 0.99c, that sets rowbytes
    too large when writing an image with bit_depth < 8 (Bob Dellaca).
  Corrected some bugs in the experimental weighted filtering heuristics.
  Moved a misplaced pngrutil code block that truncates tRNS if it has more
    than num_palette entries -- test was done before num_palette was defined.
  Fixed a png_convert_to_rfc1123() bug that converts day 31 to 0 (Steve Eddins).
  Changed compiler flags in makefile.wat for better optimization
    (Pawel Mrochen).

Version 1.0.1b [May 2, 1998]
  Relocated png_do_gray_to_rgb() within png_do_read_transformations() (Greg).
  Relocated the png_composite macros from pngrtran.c to png.h (Greg).
  Added makefile.sco (contributed by Mike Hopkirk).
  Fixed two bugs (missing definitions of "istop") introduced in libpng-1.0.1a.
  Fixed a bug in pngrtran.c that would set channels=5 under some circumstances.
  More work on the Paeth-filtering, achieving imperceptible speedup
    (A Kleinert).
  More work on loop optimization which may help when compiled with C++
    compilers.
  Added warnings when people try to use transforms they've defined out.
  Collapsed 4 "i" and "c" loops into single "i" loops in pngrtran and pngwtran.
  Revised paragraph about png_set_expand() in libpng.txt and libpng.3 (Greg)

Version 1.0.1c [May 11, 1998]
  Fixed a bug in pngrtran.c (introduced in libpng-1.0.1a) where the masks for
    filler bytes should have been 0xff instead of 0xf.
  Added max_pixel_depth=32 in pngrutil.c when using FILLER with palette images.
  Moved PNG_WRITE_WEIGHTED_FILTER_SUPPORTED and PNG_WRITE_FLUSH_SUPPORTED
    out of the PNG_WRITE_TRANSFORMS_NOT_SUPPORTED block of pngconf.h
  Added "PNG_NO_WRITE_TRANSFORMS" etc., as alternatives for *_NOT_SUPPORTED,
    for consistency, in pngconf.h
  Added individual "ifndef PNG_NO_[CAPABILITY]" in pngconf.h to make it easier
    to remove unwanted capabilities via the compile line
  Made some corrections to grammar (which, it's) in documentation (Greg).
  Corrected example.c, use of row_pointers in png_write_image().

Version 1.0.1d [May 24, 1998]
  Corrected several statements that used side effects illegally in pngrutil.c
    and pngtrans.c, that were introduced in version 1.0.1b
  Revised png_read_rows() to avoid repeated if-testing for NULL (A Kleinert)
  More corrections to example.c, use of row_pointers in png_write_image()
    and png_read_rows().
  Added pngdll.mak and pngdef.pas to scripts directory, contributed by
    Bob Dellaca, to make a png32bd.dll with Borland C++ 4.5
  Fixed error in example.c with png_set_text: num_text is 3, not 2 (Guido V.)
  Changed several loops from count-down to count-up, for consistency.

Version 1.0.1e [June 6, 1998]
  Revised libpng.txt and libpng.3 description of png_set_read|write_fn(), and
    added warnings when people try to set png_read_fn and png_write_fn in
    the same structure.
  Added a test such that png_do_gamma will be done when num_trans==0
    for truecolor images that have defined a background.  This corrects an
    error that was introduced in libpng-0.90 that can cause gamma processing
    to be skipped.
  Added tests in png.h to include "trans" and "trans_values" in structures
    when PNG_READ_BACKGROUND_SUPPORTED or PNG_READ_EXPAND_SUPPORTED is defined.
  Add png_free(png_ptr->time_buffer) in png_destroy_read_struct()
  Moved png_convert_to_rfc_1123() from pngwrite.c to png.c
  Added capability for user-provided malloc_fn() and free_fn() functions,
    and revised pngtest.c to demonstrate their use, replacing the
    PNGTEST_DEBUG_MEM feature.
  Added makefile.w32, for Microsoft C++ 4.0 and later (Tim Wegner).

Version 1.0.2 [June 14, 1998]
  Fixed two bugs in makefile.bor .

Version 1.0.2a [December 30, 1998]
  Replaced and extended code that was removed from png_set_filler() in 1.0.1a.
  Fixed a bug in png_do_filler() that made it fail to write filler bytes in
    the left-most pixel of each row (Kevin Bracey).
  Changed "static pngcharp tIME_string" to "static char tIME_string[30]"
    in pngtest.c (Duncan Simpson).
  Fixed a bug in pngtest.c that caused pngtest to try to write a tIME chunk
    even when no tIME chunk was present in the source file.
  Fixed a problem in pngrutil.c: gray_to_rgb didn't always work with 16-bit.
  Fixed a problem in png_read_push_finish_row(), which would not skip some
    passes that it should skip, for images that are less than 3 pixels high.
  Interchanged the order of calls to png_do_swap() and png_do_shift()
    in pngwtran.c (John Cromer).
  Added #ifdef PNG_DEBUG/#endif surrounding use of PNG_DEBUG in png.h .
  Changed "bad adaptive filter type" from error to warning in pngrutil.c .
  Fixed a documentation error about default filtering with 8-bit indexed-color.
  Separated the PNG_NO_STDIO macro into PNG_NO_STDIO and PNG_NO_CONSOLE_IO
    (L. Peter Deutsch).
  Added png_set_rgb_to_gray() and png_get_rgb_to_gray_status() functions.
  Added png_get_copyright() and png_get_header_version() functions.
  Revised comments on png_set_progressive_read_fn() in libpng.txt and example.c
  Added information about debugging in libpng.txt and libpng.3 .
  Changed "ln -sf" to "ln -s -f" in makefile.s2x, makefile.lnx, and
    makefile.sco.
  Removed lines after Dynamic Dependencies" in makefile.aco .
  Revised makefile.dec to make a shared library (Jeremie Petit).
  Removed trailing blanks from all files.

Version 1.0.2a [January 6, 1999]
  Removed misplaced #endif and #ifdef PNG_NO_EXTERN near the end of png.h
  Added "if" tests to silence complaints about unused png_ptr in png.h and png.c
  Changed "check_if_png" function in example.c to return true (nonzero) if PNG.
  Changed libpng.txt to demonstrate png_sig_cmp() instead of png_check_sig()
    which is obsolete.

Version 1.0.3 [January 14, 1999]
  Added makefile.hux, for Hewlett Packard HPUX 10.20 and 11.00 (Jim Rice)
  Added a statement of Y2K compliance in png.h, libpng.3, and Y2KINFO.

Version 1.0.3a [August 12, 1999]
  Added check for PNG_READ_INTERLACE_SUPPORTED in pngread.c; issue a warning
    if an attempt is made to read an interlaced image when it's not supported.
  Added check if png_ptr->trans is defined before freeing it in pngread.c
  Modified the Y2K statement to include versions back to version 0.71
  Fixed a bug in the check for valid IHDR bit_depth/color_types in pngrutil.c
  Modified makefile.wat (added -zp8 flag, ".symbolic", changed some comments)
  Replaced leading blanks with tab characters in makefile.hux
  Changed "dworkin.wustl.edu" to "ccrc.wustl.edu" in various documents.
  Changed (float)red and (float)green to (double)red, (double)green
    in png_set_rgb_to_gray() to avoid "promotion" problems in AIX.
  Fixed a bug in pngconf.h that omitted <stdio.h> when PNG_DEBUG==0 (K Bracey).
  Reformatted libpng.3 and libpngpf.3 with proper fonts (script by J. vanZandt).
  Updated documentation to refer to the PNG-1.2 specification.
  Removed ansi2knr.c and left pointers to the latest source for ansi2knr.c
    in makefile.knr, INSTALL, and README (L. Peter Deutsch)
  Fixed bugs in calculation of the length of rowbytes when adding alpha
    channels to 16-bit images, in pngrtran.c (Chris Nokleberg)
  Added function png_set_user_transform_info() to store user_transform_ptr,
    user_depth, and user_channels into the png_struct, and a function
    png_get_user_transform_ptr() to retrieve the pointer (Chris Nokleberg)
  Added function png_set_empty_plte_permitted() to make libpng useable
    in MNG applications.
  Corrected the typedef for png_free_ptr in png.h (Jesse Jones).
  Correct gamma with srgb is 45455 instead of 45000 in pngrutil.c, to be
    consistent with PNG-1.2, and allow variance of 500 before complaining.
  Added assembler code contributed by Intel in file pngvcrd.c and modified
    makefile.w32 to use it (Nirav Chhatrapati, INTEL Corporation,
    Gilles Vollant)
  Changed "ln -s -f" to "ln -f -s" in the makefiles to make Solaris happy.
  Added some aliases for png_set_expand() in pngrtran.c, namely
    png_set_expand_PLTE(), png_set_expand_depth(), and png_set_expand_tRNS()
    (Greg Roelofs, in "PNG: The Definitive Guide").
  Added makefile.beo for BEOS on X86, contributed by Sander Stok.

Version 1.0.3b [August 26, 1999]
  Replaced 2147483647L several places with PNG_MAX_UINT macro, defined in png.h
  Changed leading blanks to tabs in all makefiles.
  Define PNG_USE_PNGVCRD in makefile.w32, to get MMX assembler code.
  Made alternate versions of  png_set_expand() in pngrtran.c, namely
    png_set_gray_1_2_4_to_8, png_set_palette_to_rgb, and png_set_tRNS_to_alpha
    (Greg Roelofs, in "PNG: The Definitive Guide").  Deleted the 1.0.3a aliases.
  Relocated start of 'extern "C"' block in png.h so it doesn't include pngconf.h
  Revised calculation of num_blocks in pngmem.c to avoid a potentially
    negative shift distance, whose results are undefined in the C language.
  Added a check in pngset.c to prevent writing multiple tIME chunks.
  Added a check in pngwrite.c to detect invalid small window_bits sizes.

Version 1.0.3d [September 4, 1999]
  Fixed type casting of igamma in pngrutil.c
  Added new png_expand functions to scripts/pngdef.pas and pngos2.def
  Added a demo read_user_transform_fn that examines the row filters in pngtest.c

Version 1.0.4 [September 24, 1999, not distributed publicly]
  Define PNG_ALWAYS_EXTERN in pngconf.h if __STDC__ is defined
  Delete #define PNG_INTERNAL and include "png.h" from pngasmrd.h
  Made several minor corrections to pngtest.c
  Renamed the makefiles with longer but more user friendly extensions.
  Copied the PNG copyright and license to a separate LICENSE file.
  Revised documentation, png.h, and example.c to remove reference to
    "viewing_gamma" which no longer appears in the PNG specification.
  Revised pngvcrd.c to use MMX code for interlacing only on the final pass.
  Updated pngvcrd.c to use the faster C filter algorithms from libpng-1.0.1a
  Split makefile.win32vc into two versions, makefile.vcawin32 (uses MMX
    assembler code) and makefile.vcwin32 (doesn't).
  Added a CPU timing report to pngtest.c (enabled by defining PNGTEST_TIMING)
  Added a copy of pngnow.png to the distribution.

Version 1.0.4a [September 25, 1999]
  Increase max_pixel_depth in pngrutil.c if a user transform needs it.
  Changed several division operations to right-shifts in pngvcrd.c

Version 1.0.4b [September 30, 1999]
  Added parentheses in line 3732 of pngvcrd.c
  Added a comment in makefile.linux warning about buggy -O3 in pgcc 2.95.1

Version 1.0.4c [October 1, 1999]
  Added a "png_check_version" function in png.c and pngtest.c that will generate
    a helpful compiler error if an old png.h is found in the search path.
  Changed type of png_user_transform_depth|channels from int to png_byte.
  Added "Libpng is OSI Certified Open Source Software" statement to png.h

Version 1.0.4d [October 6, 1999]
  Changed 0.45 to 0.45455 in png_set_sRGB()
  Removed unused PLTE entries from pngnow.png
  Re-enabled some parts of pngvcrd.c (png_combine_row) that work properly.

Version 1.0.4e [October 10, 1999]
  Fixed sign error in pngvcrd.c (Greg Roelofs)
  Replaced some instances of memcpy with simple assignments in pngvcrd (GR-P)

Version 1.0.4f [October 15, 1999]
  Surrounded example.c code with #if 0 .. #endif to prevent people from
    inadvertently trying to compile it.
  Changed png_get_header_version() from a function to a macro in png.h
  Added type casting mostly in pngrtran.c and pngwtran.c
  Removed some pointless "ptr = NULL" in pngmem.c
  Added a "contrib" directory containing the source code from Greg's book.

Version 1.0.5 [October 15, 1999]
  Minor editing of the INSTALL and README files.

Version 1.0.5a [October 23, 1999]
  Added contrib/pngsuite and contrib/pngminus (Willem van Schaik)
  Fixed a typo in the png_set_sRGB() function call in example.c (Jan Nijtmans)
  Further optimization and bugfix of pngvcrd.c
  Revised pngset.c so that it does not allocate or free memory in the user's
    text_ptr structure.  Instead, it makes its own copy.
  Created separate write_end_info_struct in pngtest.c for a more severe test.
  Added code in pngwrite.c to free info_ptr->text[i].key to stop a memory leak.

Version 1.0.5b [November 23, 1999]
  Moved PNG_FLAG_HAVE_CHUNK_HEADER, PNG_FLAG_BACKGROUND_IS_GRAY and
    PNG_FLAG_WROTE_tIME from flags to mode.
  Added png_write_info_before_PLTE() function.
  Fixed some typecasting in contrib/gregbook/*.c
  Updated scripts/makevms.com and added makevms.com to contrib/gregbook
    and contrib/pngminus (Martin Zinser)

Version 1.0.5c [November 26, 1999]
  Moved png_get_header_version from png.h to png.c, to accommodate ansi2knr.
  Removed all global arrays (according to PNG_NO_GLOBAL_ARRAYS macro), to
    accommodate making DLL's: Moved usr_png_ver from global variable to function
    png_get_header_ver() in png.c.  Moved png_sig to png_sig_bytes in png.c and
    eliminated use of png_sig in pngwutil.c.  Moved the various png_CHNK arrays
    into pngtypes.h.  Eliminated use of global png_pass arrays.  Declared the
    png_CHNK and png_pass arrays to be "const".  Made the global arrays
    available to applications (although none are used in libpng itself) when
    PNG_NO_GLOBAL_ARRAYS is not defined or when PNG_GLOBAL_ARRAYS is defined.
  Removed some extraneous "-I" from contrib/pngminus/makefile.std
  Changed the PNG_sRGB_INTENT macros in png.h to be consistent with PNG-1.2.
  Change PNG_SRGB_INTENT to PNG_sRGB_INTENT in libpng.txt and libpng.3

Version 1.0.5d [November 29, 1999]
  Add type cast (png_const_charp) two places in png.c
  Eliminated pngtypes.h; use macros instead to declare PNG_CHNK arrays.
  Renamed "PNG_GLOBAL_ARRAYS" to "PNG_USE_GLOBAL_ARRAYS" and made available
    to applications a macro "PNG_USE_LOCAL_ARRAYS".
  comment out (with #ifdef) all the new declarations when
    PNG_USE_GLOBAL_ARRAYS is defined.
  Added PNG_EXPORT_VAR macro to accommodate making DLL's.

Version 1.0.5e [November 30, 1999]
  Added iCCP, iTXt, and sPLT support; added "lang" member to the png_text
    structure; refactored the inflate/deflate support to make adding new chunks
    with trailing compressed parts easier in the future, and added new functions
    png_free_iCCP, png_free_pCAL, png_free_sPLT, png_free_text, png_get_iCCP,
    png_get_spalettes, png_set_iCCP, png_set_spalettes (Eric S. Raymond).
    NOTE: Applications that write text chunks MUST define png_text->lang
    before calling png_set_text(). It must be set to NULL if you want to
    write tEXt or zTXt chunks.  If you want your application to be able to
    run with older versions of libpng, use

      #ifdef PNG_iTXt_SUPPORTED
         png_text[i].lang = NULL;
      #endif

  Changed png_get_oFFs() and png_set_oFFs() to use signed rather than unsigned
    offsets (Eric S. Raymond).
  Combined PNG_READ_cHNK_SUPPORTED and PNG_WRITE_cHNK_SUPPORTED macros into
    PNG_cHNK_SUPPORTED and combined the three types of PNG_text_SUPPORTED
    macros, leaving the separate macros also available.
  Removed comments on #endifs at the end of many short, non-nested #if-blocks.

Version 1.0.5f [December 6, 1999]
  Changed makefile.solaris to issue a warning about potential problems when
    the ucb "ld" is in the path ahead of the ccs "ld".
  Removed "- [date]" from the "synopsis" line in libpng.3 and libpngpf.3.
  Added sCAL chunk support (Eric S. Raymond).

Version 1.0.5g [December 7, 1999]
  Fixed "png_free_spallettes" typo in png.h
  Added code to handle new chunks in pngpread.c
  Moved PNG_CHNK string macro definitions outside of PNG_NO_EXTERN block
  Added "translated_key" to png_text structure and png_write_iTXt().
  Added code in pngwrite.c to work around a newly discovered zlib bug.

Version 1.0.5h [December 10, 1999]
  NOTE: regarding the note for version 1.0.5e, the following must also
    be included in your code:
        png_text[i].translated_key = NULL;
  Unknown chunk handling is now supported.
  Option to eliminate all floating point support was added.  Some new
    fixed-point functions such as png_set_gAMA_fixed() were added.
  Expanded tabs and removed trailing blanks in source files.

Version 1.0.5i [December 13, 1999]
  Added some type casts to silence compiler warnings.
  Renamed "png_free_spalette" to "png_free_spalettes" for consistency.
  Removed leading blanks from a #define in pngvcrd.c
  Added some parameters to the new png_set_keep_unknown_chunks() function.
  Added a test for up->location != 0 in the first instance of writing
    unknown chunks in pngwrite.c
  Changed "num" to "i" in png_free_spalettes() and png_free_unknowns() to
    prevent recursion.
  Added png_free_hIST() function.
  Various patches to fix bugs in the sCAL and integer cHRM processing,
    and to add some convenience macros for use with sCAL.

Version 1.0.5j [December 21, 1999]
  Changed "unit" parameter of png_write_sCAL from png_byte to int, to work
    around buggy compilers.
  Added new type "png_fixed_point" for integers that hold float*100000 values
  Restored backward compatibility of tEXt/zTXt chunk processing:
    Restored the first four members of png_text to the same order as v.1.0.5d.
    Added members "lang_key" and "itxt_length" to png_text struct.  Set
    text_length=0 when "text" contains iTXt data.  Use the "compression"
    member to distinguish among tEXt/zTXt/iTXt types.  Added
    PNG_ITXT_COMPRESSION_NONE (1) and PNG_ITXT_COMPRESSION_zTXt(2) macros.
    The "Note" above, about backward incompatibility of libpng-1.0.5e, no
    longer applies.
  Fixed png_read|write_iTXt() to read|write parameters in the right order,
    and to write the iTXt chunk after IDAT if it appears in the end_ptr.
  Added pnggccrd.c, version of pngvcrd.c Intel assembler for gcc (Greg Roelofs)
  Reversed the order of trying to write floating-point and fixed-point gAMA.

Version 1.0.5k [December 27, 1999]
  Added many parentheses, e.g., "if (a && b & c)" becomes "if (a && (b & c))"
  Added png_handle_as_unknown() function (Glenn)
  Added png_free_chunk_list() function and chunk_list and num_chunk_list members
    of png_ptr.
  Eliminated erroneous warnings about multiple sPLT chunks and sPLT-after-PLTE.
  Fixed a libpng-1.0.5h bug in pngrutil.c that was issuing erroneous warnings
    about ignoring incorrect gAMA with sRGB (gAMA was in fact not ignored)
  Added png_free_tRNS(); png_set_tRNS() now malloc's its own trans array (ESR).
  Define png_get_int_32 when oFFs chunk is supported as well as when pCAL is.
  Changed type of proflen from png_int_32 to png_uint_32 in png_get_iCCP().

Version 1.0.5l [January 1, 2000]
  Added functions png_set_read_user_chunk_fn() and png_get_user_chunk_ptr()
    for setting a callback function to handle unknown chunks and for
    retrieving the associated user pointer (Glenn).

Version 1.0.5m [January 7, 2000]
  Added high-level functions png_read_png(), png_write_png(), png_free_pixels().

Version 1.0.5n [January 9, 2000]
  Added png_free_PLTE() function, and modified png_set_PLTE() to malloc its
    own memory for info_ptr->palette.  This makes it safe for the calling
    application to free its copy of the palette any time after it calls
    png_set_PLTE().

Version 1.0.5o [January 20, 2000]
  Cosmetic changes only (removed some trailing blanks and TABs)

Version 1.0.5p [January 31, 2000]
  Renamed pngdll.mak to makefile.bd32
  Cosmetic changes in pngtest.c

Version 1.0.5q [February 5, 2000]
  Relocated the makefile.solaris warning about PATH problems.
  Fixed pngvcrd.c bug by pushing/popping registers in mmxsupport (Bruce Oberg)
  Revised makefile.gcmmx
  Added PNG_SETJMP_SUPPORTED, PNG_SETJMP_NOT_SUPPORTED, and PNG_ABORT() macros

Version 1.0.5r [February 7, 2000]
  Removed superfluous prototype for png_get_itxt from png.h
  Fixed a bug in pngrtran.c that improperly expanded the background color.
  Return *num_text=0 from png_get_text() when appropriate, and fix documentation
    of png_get_text() in libpng.txt/libpng.3.

Version 1.0.5s [February 18, 2000]
  Added "png_jmp_env()" macro to pngconf.h, to help people migrate to the
    new error handler that's planned for the next libpng release, and changed
    example.c, pngtest.c, and contrib programs to use this macro.
  Revised some of the DLL-export macros in pngconf.h (Greg Roelofs)
  Fixed a bug in png_read_png() that caused it to fail to expand some images
    that it should have expanded.
  Fixed some mistakes in the unused and undocumented INCH_CONVERSIONS functions
    in pngget.c
  Changed the allocation of palette, history, and trans arrays back to
    the version 1.0.5 method (linking instead of copying) which restores
    backward compatibility with version 1.0.5.  Added some remarks about
    that in example.c.  Added "free_me" member to info_ptr and png_ptr
    and added png_free_data() function.
  Updated makefile.linux and makefile.gccmmx to make directories conditionally.
  Made cosmetic changes to pngasmrd.h
  Added png_set_rows() and png_get_rows(), for use with png_read|write_png().
  Modified png_read_png() to allocate info_ptr->row_pointers only if it
    hasn't already been allocated.

Version 1.0.5t [March 4, 2000]
  Changed png_jmp_env() migration aiding macro to png_jmpbuf().
  Fixed "interlace" typo (should be "interlaced") in contrib/gregbook/read2-x.c
  Fixed bug with use of PNG_BEFORE_IHDR bit in png_ptr->mode, introduced when
    PNG_FLAG_HAVE_CHUNK_HEADER was moved into png_ptr->mode in version 1.0.5b
  Files in contrib/gregbook were revised to use png_jmpbuf() and to select
    a 24-bit visual if one is available, and to allow abbreviated options.
  Files in contrib/pngminus were revised to use the png_jmpbuf() macro.
  Removed spaces in makefile.linux and makefile.gcmmx, introduced in 1.0.5s

Version 1.0.5u [March 5, 2000]
  Simplified the code that detects old png.h in png.c and pngtest.c
  Renamed png_spalette (_p, _pp) to png_sPLT_t (_tp, _tpp)
  Increased precision of rgb_to_gray calculations from 8 to 15 bits and
    added png_set_rgb_to_gray_fixed() function.
  Added makefile.bc32 (32-bit Borland C++, C mode)

Version 1.0.5v [March 11, 2000]
  Added some parentheses to the png_jmpbuf macro definition.
  Updated references to the zlib home page, which has moved to freesoftware.com.
  Corrected bugs in documentation regarding png_read_row() and png_write_row().
  Updated documentation of png_rgb_to_gray calculations in libpng.3/libpng.txt.
  Renamed makefile.borland,turboc3 back to makefile.bor,tc3 as in version 1.0.3,
    revised borland makefiles; added makefile.ibmvac3 and makefile.gcc (Cosmin)

Version 1.0.6 [March 20, 2000]
  Minor revisions of makefile.bor, libpng.txt, and gregbook/rpng2-win.c
  Added makefile.sggcc (SGI IRIX with gcc)

Version 1.0.6d [April 7, 2000]
  Changed sprintf() to strcpy() in png_write_sCAL_s() to work without STDIO
  Added data_length parameter to png_decompress_chunk() function
  Revised documentation to remove reference to abandoned png_free_chnk functions
  Fixed an error in png_rgb_to_gray_fixed()
  Revised example.c, usage of png_destroy_write_struct().
  Renamed makefile.ibmvac3 to makefile.ibmc, added libpng.icc IBM project file
  Added a check for info_ptr->free_me&PNG_FREE_TEXT when freeing text in png.c
  Simplify png_sig_bytes() function to remove use of non-ISO-C strdup().

Version 1.0.6e [April 9, 2000]
  Added png_data_freer() function.
  In the code that checks for over-length tRNS chunks, added check of
    info_ptr->num_trans as well as png_ptr->num_trans (Matthias Benckmann)
  Minor revisions of libpng.txt/libpng.3.
  Check for existing data and free it if the free_me flag is set, in png_set_*()
    and png_handle_*().
  Only define PNG_WEIGHTED_FILTERS_SUPPORTED when PNG_FLOATING_POINT_SUPPORTED
    is defined.
  Changed several instances of PNG_NO_CONSOLE_ID to PNG_NO_STDIO in pngrutil.c
    and mentioned the purposes of the two macros in libpng.txt/libpng.3.

Version 1.0.6f [April 14, 2000]
  Revised png_set_iCCP() and png_set_rows() to avoid prematurely freeing data.
  Add checks in png_set_text() for NULL members of the input text structure.
  Revised libpng.txt/libpng.3.
  Removed superfluous prototype for png_set_iTXt from png.h
  Removed "else" from pngread.c, after png_error(), and changed "0" to "length".
  Changed several png_errors about malformed ancillary chunks to png_warnings.

Version 1.0.6g [April 24, 2000]
  Added png_pass-* arrays to pnggccrd.c when PNG_USE_LOCAL_ARRAYS is defined.
  Relocated paragraph about png_set_background() in libpng.3/libpng.txt
    and other revisions (Matthias Benckmann)
  Relocated info_ptr->free_me, png_ptr->free_me, and other info_ptr and
    png_ptr members to restore binary compatibility with libpng-1.0.5
    (breaks compatibility with libpng-1.0.6).

Version 1.0.6h [April 24, 2000]
  Changed shared library so-number pattern from 2.x.y.z to xy.z (this builds
    libpng.so.10 & libpng.so.10.6h instead of libpng.so.2 & libpng.so.2.1.0.6h)
    This is a temporary change for test purposes.

Version 1.0.6i [May 2, 2000]
  Rearranged some members at the end of png_info and png_struct, to put
    unknown_chunks_num and free_me within the original size of the png_structs
    and free_me, png_read_user_fn, and png_free_fn within the original png_info,
    because some old applications allocate the structs directly instead of
    using png_create_*().
  Added documentation of user memory functions in libpng.txt/libpng.3
  Modified png_read_png so that it will use user_allocated row_pointers
    if present, unless free_me directs that it be freed, and added description
    of the use of png_set_rows() and png_get_rows() in libpng.txt/libpng.3.
  Added PNG_LEGACY_SUPPORTED macro, and #ifdef out all new (since version
    1.00) members of png_struct and png_info, to regain binary compatibility
    when you define this macro.  Capabilities lost in this event
    are user transforms (new in version 1.0.0),the user transform pointer
    (new in version 1.0.2), rgb_to_gray (new in 1.0.5), iCCP, sCAL, sPLT,
    the high-level interface, and unknown chunks support (all new in 1.0.6).
    This was necessary because of old applications that allocate the structs
    directly as authors were instructed to do in libpng-0.88 and earlier,
    instead of using png_create_*().
  Added modes PNG_CREATED_READ_STRUCT and PNG_CREATED_WRITE_STRUCT which
    can be used to detect codes that directly allocate the structs, and
    code to check these modes in png_read_init() and png_write_init() and
    generate a libpng error if the modes aren't set and PNG_LEGACY_SUPPORTED
    was not defined.
  Added makefile.intel and updated makefile.watcom (Pawel Mrochen)

Version 1.0.6j [May 3, 2000]
  Overloaded png_read_init() and png_write_init() with macros that convert
    calls to png_read_init_2() or png_write_init_2() that check the version
    and structure sizes.

Version 1.0.7beta11 [May 7, 2000]
  Removed the new PNG_CREATED_READ_STRUCT and PNG_CREATED_WRITE_STRUCT modes
    which are no longer used.
  Eliminated the three new members of png_text when PNG_LEGACY_SUPPORTED is
    defined or when neither PNG_READ_iTXt_SUPPORTED nor PNG_WRITE_iTXT_SUPPORTED
    is defined.
  Made PNG_NO_READ|WRITE_iTXt the default setting, to avoid memory
    overrun when old applications fill the info_ptr->text structure directly.
  Added PNGAPI macro, and added it to the definitions of all exported functions.
  Relocated version macro definitions ahead of the includes of zlib.h and
    pngconf.h in png.h.

Version 1.0.7beta12 [May 12, 2000]
  Revised pngset.c to avoid a problem with expanding the png_debug macro.
  Deleted some extraneous defines from pngconf.h
  Made PNG_NO_CONSOLE_IO the default condition when PNG_BUILD_DLL is defined.
  Use MSC _RPTn debugging instead of fprintf if _MSC_VER is defined.
  Added png_access_version_number() function.
  Check for mask&PNG_FREE_CHNK (for TEXT, SCAL, PCAL) in png_free_data().
  Expanded libpng.3/libpng.txt information about png_data_freer().

Version 1.0.7beta14 [May 17, 2000] (beta13 was not published)
  Changed pnggccrd.c and pngvcrd.c to handle bad adaptive filter types as
    warnings instead of errors, as pngrutil.c does.
  Set the PNG_INFO_IDAT valid flag in png_set_rows() so png_write_png()
    will actually write IDATs.
  Made the default PNG_USE_LOCAL_ARRAYS depend on PNG_DLL instead of WIN32.
  Make png_free_data() ignore its final parameter except when freeing data
    that can have multiple instances (text, sPLT, unknowns).
  Fixed a new bug in png_set_rows().
  Removed info_ptr->valid tests from png_free_data(), as in version 1.0.5.
  Added png_set_invalid() function.
  Fixed incorrect illustrations of png_destroy_write_struct() in example.c.

Version 1.0.7beta15 [May 30, 2000]
  Revised the deliberately erroneous Linux setjmp code in pngconf.h to produce
    fewer error messages.
  Rearranged checks for Z_OK to check the most likely path first in pngpread.c
    and pngwutil.c.
  Added checks in pngtest.c for png_create_*() returning NULL, and mentioned
    in libpng.txt/libpng.3 the need for applications to check this.
  Changed names of png_default_*() functions in pngtest to pngtest_*().
  Changed return type of png_get_x|y_offset_*() from png_uint_32 to png_int_32.
  Fixed some bugs in the unused PNG_INCH_CONVERSIONS functions in pngget.c
  Set each pointer to NULL after freeing it in png_free_data().
  Worked around a problem in pngconf.h; AIX's strings.h defines an "index"
    macro that conflicts with libpng's png_color_16.index. (Dimitri
    Papadapoulos)
  Added "msvc" directory with MSVC++ project files (Simon-Pierre Cadieux).

Version 1.0.7beta16 [June 4, 2000]
  Revised the workaround of AIX string.h "index" bug.
  Added a check for overlength PLTE chunk in pngrutil.c.
  Added PNG_NO_POINTER_INDEXING macro to use array-indexing instead of pointer
    indexing in pngrutil.c and pngwutil.c to accommodate a buggy compiler.
  Added a warning in png_decompress_chunk() when it runs out of data, e.g.
    when it tries to read an erroneous PhotoShop iCCP chunk.
  Added PNG_USE_DLL macro.
  Revised the copyright/disclaimer/license notice.
  Added contrib/msvctest directory

Version 1.0.7rc1 [June 9, 2000]
  Corrected the definition of PNG_TRANSFORM_INVERT_ALPHA  (0x0400 not 0x0200)
  Added contrib/visupng directory (Willem van Schaik)

Version 1.0.7beta18 [June 23, 2000]
  Revised PNGAPI definition, and pngvcrd.c to work with __GCC__
    and do not redefine PNGAPI if it is passed in via a compiler directive.
  Revised visupng/PngFile.c to remove returns from within the Try block.
  Removed leading underscores from "_PNG_H" and "_PNG_SAVE_BSD_SOURCE" macros.
  Updated contrib/visupng/cexcept.h to version 1.0.0.
  Fixed bugs in pngwrite.c and pngwutil.c that prevented writing iCCP chunks.

Version 1.0.7rc2 [June 28, 2000]
  Updated license to include disclaimers required by UCITA.
  Fixed "DJBPP" typo in pnggccrd.c introduced in beta18.

Version 1.0.7 [July 1, 2000]
  Revised the definition of "trans_values" in libpng.3/libpng.txt

Version 1.0.8beta1 [July 8, 2000]
  Added png_free(png_ptr, key) two places in pngpread.c to stop memory leaks.
  Changed PNG_NO_STDIO to PNG_NO_CONSOLE_IO, several places in pngrutil.c and
    pngwutil.c.
  Changed PNG_EXPORT_VAR to use PNG_IMPEXP, in pngconf.h.
  Removed unused "#include <assert.h>" from png.c
  Added WindowsCE support.
  Revised pnggccrd.c to work with gcc-2.95.2 and in the Cygwin environment.

Version 1.0.8beta2 [July 10, 2000]
  Added project files to the wince directory and made further revisions
    of pngtest.c, pngrio.c, and pngwio.c in support of WindowsCE.

Version 1.0.8beta3 [July 11, 2000]
  Only set the PNG_FLAG_FREE_TRNS or PNG_FREE_TRNS flag in png_handle_tRNS()
    for indexed-color input files to avoid potential double-freeing trans array
    under some unusual conditions; problem was introduced in version 1.0.6f.
  Further revisions to pngtest.c and files in the wince subdirectory.

Version 1.0.8beta4 [July 14, 2000]
  Added the files pngbar.png and pngbar.jpg to the distribution.
  Added makefile.cygwin, and cygwin support in pngconf.h
  Added PNG_NO_ZALLOC_ZERO macro (makes png_zalloc skip zeroing memory)

Version 1.0.8rc1 [July 16, 2000]
  Revised png_debug() macros and statements to eliminate compiler warnings.

Version 1.0.8 [July 24, 2000]
  Added png_flush() in pngwrite.c, after png_write_IEND().
  Updated makefile.hpux to build a shared library.

Version 1.0.9beta1 [November 10, 2000]
  Fixed typo in scripts/makefile.hpux
  Updated makevms.com in scripts and contrib/* and contrib/* (Martin Zinser)
  Fixed seqence-point bug in contrib/pngminus/png2pnm (Martin Zinser)
  Changed "cdrom.com" in documentation to "libpng.org"
  Revised pnggccrd.c to get it all working, and updated makefile.gcmmx (Greg).
  Changed type of "params" from voidp to png_voidp in png_read|write_png().
  Make sure PNGAPI and PNG_IMPEXP are defined in pngconf.h.
  Revised the 3 instances of WRITEFILE in pngtest.c.
  Relocated "msvc" and "wince" project subdirectories into "dll" subdirectory.
  Updated png.rc in dll/msvc project
  Revised makefile.dec to define and use LIBPATH and INCPATH
  Increased size of global png_libpng_ver[] array from 12 to 18 chars.
  Made global png_libpng_ver[], png_sig[] and png_pass_*[] arrays const.
  Removed duplicate png_crc_finish() from png_handle_bKGD() function.
  Added a warning when application calls png_read_update_info() multiple times.
  Revised makefile.cygwin
  Fixed bugs in iCCP support in pngrutil.c and pngwutil.c.
  Replaced png_set_empty_plte_permitted() with png_permit_mng_features().

Version 1.0.9beta2 [November 19, 2000]
  Renamed the "dll" subdirectory "projects".
  Added borland project files to "projects" subdirectory.
  Set VS_FF_PRERELEASE and VS_FF_PATCHED flags in msvc/png.rc when appropriate.
  Add error message in png_set_compression_buffer_size() when malloc fails.

Version 1.0.9beta3 [November 23, 2000]
  Revised PNG_LIBPNG_BUILD_TYPE macro in png.h, used in the msvc project.
  Removed the png_flush() in pngwrite.c that crashes some applications
    that don't set png_output_flush_fn.
  Added makefile.macosx and makefile.aix to scripts directory.

Version 1.0.9beta4 [December 1, 2000]
  Change png_chunk_warning to png_warning in png_check_keyword().
  Increased the first part of msg buffer from 16 to 18 in png_chunk_error().

Version 1.0.9beta5 [December 15, 2000]
  Added support for filter method 64 (for PNG datastreams embedded in MNG).

Version 1.0.9beta6 [December 18, 2000]
  Revised png_set_filter() to accept filter method 64 when appropriate.
  Added new PNG_HAVE_PNG_SIGNATURE bit to png_ptr->mode and use it to
    help prevent applications from using MNG features in PNG datastreams.
  Added png_permit_mng_features() function.
  Revised libpng.3/libpng.txt.  Changed "filter type" to "filter method".

Version 1.0.9rc1 [December 23, 2000]
  Revised test for PNG_HAVE_PNG_SIGNATURE in pngrutil.c
  Fixed error handling of unknown compression type in png_decompress_chunk().
  In pngconf.h, define __cdecl when _MSC_VER is defined.

Version 1.0.9beta7 [December 28, 2000]
  Changed PNG_TEXT_COMPRESSION_zTXt to PNG_COMPRESSION_TYPE_BASE several places.
  Revised memory management in png_set_hIST and png_handle_hIST in a backward
    compatible manner.  PLTE and tRNS were revised similarly.
  Revised the iCCP chunk reader to ignore trailing garbage.

Version 1.0.9beta8 [January 12, 2001]
  Moved pngasmrd.h into pngconf.h.
  Improved handling of out-of-spec garbage iCCP chunks generated by PhotoShop.

Version 1.0.9beta9 [January 15, 2001]
  Added png_set_invalid, png_permit_mng_features, and png_mmx_supported to
    wince and msvc project module definition files.
  Minor revision of makefile.cygwin.
  Fixed bug with progressive reading of narrow interlaced images in pngpread.c

Version 1.0.9beta10 [January 16, 2001]
  Do not typedef png_FILE_p in pngconf.h when PNG_NO_STDIO is defined.
  Fixed "png_mmx_supported" typo in project definition files.

Version 1.0.9beta11 [January 19, 2001]
  Updated makefile.sgi to make shared library.
  Removed png_mmx_support() function and disabled PNG_MNG_FEATURES_SUPPORTED
    by default, for the benefit of DLL forward compatibility.  These will
    be re-enabled in version 1.2.0.

Version 1.0.9rc2 [January 22, 2001]
  Revised cygwin support.

Version 1.0.9 [January 31, 2001]
  Added check of cygwin's ALL_STATIC in pngconf.h
  Added "-nommx" parameter to contrib/gregbook/rpng2-win and rpng2-x demos.

Version 1.0.10beta1 [March 14, 2001]
  Revised makefile.dec, makefile.sgi, and makefile.sggcc; added makefile.hpgcc.
  Reformatted libpng.3 to eliminate bad line breaks.
  Added checks for _mmx_supported in the read_filter_row function of pnggccrd.c
  Added prototype for png_mmx_support() near the top of pnggccrd.c
  Moved some error checking from png_handle_IHDR to png_set_IHDR.
  Added PNG_NO_READ_SUPPORTED and PNG_NO_WRITE_SUPPORTED macros.
  Revised png_mmx_support() function in pnggccrd.c
  Restored version 1.0.8 PNG_WRITE_EMPTY_PLTE_SUPPORTED behavior in pngwutil.c
  Fixed memory leak in contrib/visupng/PngFile.c
  Fixed bugs in png_combine_row() in pnggccrd.c and pngvcrd.c (C version)
  Added warnings when retrieving or setting gamma=0.
  Increased the first part of msg buffer from 16 to 18 in png_chunk_warning().

Version 1.0.10rc1 [March 23, 2001]
  Changed all instances of memcpy, strcpy, and strlen to png_memcpy, png_strcpy,
    and png_strlen.
  Revised png_mmx_supported() function in pnggccrd.c to return proper value.
  Fixed bug in progressive reading (pngpread.c) with small images (height < 8).

Version 1.0.10 [March 30, 2001]
  Deleted extraneous space (introduced in 1.0.9) from line 42 of makefile.cygwin
  Added beos project files (Chris Herborth)

Version 1.0.11beta1 [April 3, 2001]
  Added type casts on several png_malloc() calls (Dimitri Papadapoulos).
  Removed a no-longer needed AIX work-around from pngconf.h
  Changed several "//" single-line comments to C-style in pnggccrd.c

Version 1.0.11beta2 [April 11, 2001]
  Removed PNGAPI from several functions whose prototypes did not have PNGAPI.
  Updated scripts/pngos2.def

Version 1.0.11beta3 [April 14, 2001]
  Added checking the results of many instances of png_malloc() for NULL

Version 1.0.11beta4 [April 20, 2001]
  Undid the changes from version 1.0.11beta3.  Added a check for NULL return
    from user's malloc_fn().
  Removed some useless type casts of the NULL pointer.
  Added makefile.netbsd

Version 1.0.11 [April 27, 2001]
  Revised makefile.netbsd

Version 1.0.12beta1 [May 14, 2001]
  Test for Windows platform in pngconf.h when including malloc.h (Emmanuel Blot)
  Updated makefile.cygwin and handling of Cygwin's ALL_STATIC in pngconf.h
  Added some never-to-be-executed code in pnggccrd.c to quiet compiler warnings.
  Eliminated the png_error about apps using png_read|write_init().  Instead,
    libpng will reallocate the png_struct and info_struct if they are too small.
    This retains future binary compatibility for old applications written for
    libpng-0.88 and earlier.

Version 1.2.0beta1 [May 6, 2001]
  Bumped DLLNUM to 2.
  Re-enabled PNG_MNG_FEATURES_SUPPORTED and enabled PNG_ASSEMBLER_CODE_SUPPORTED
    by default.
  Added runtime selection of MMX features.
  Added png_set_strip_error_numbers function and related macros.

Version 1.2.0beta2 [May 7, 2001]
  Finished merging 1.2.0beta1 with version 1.0.11
  Added a check for attempts to read or write PLTE in grayscale PNG datastreams.

Version 1.2.0beta3 [May 17, 2001]
  Enabled user memory function by default.
  Modified png_create_struct so it passes user mem_ptr to user memory allocator.
  Increased png_mng_features flag from png_byte to png_uint_32.
  Bumped shared-library (so-number) and dll-number to 3.

Version 1.2.0beta4 [June 23, 2001]
  Check for missing profile length field in iCCP chunk and free chunk_data
    in case of truncated iCCP chunk.
  Bumped shared-library number to 3 in makefile.sgi and makefile.sggcc
  Bumped dll-number from 2 to 3 in makefile.cygwin
  Revised contrib/gregbook/rpng*-x.c to avoid a memory leak and to exit cleanly
    if user attempts to run it on an 8-bit display.
  Updated contrib/gregbook
  Use png_malloc instead of png_zalloc to allocate palette in pngset.c
  Updated makefile.ibmc
  Added some typecasts to eliminate gcc 3.0 warnings.  Changed prototypes
    of png_write_oFFS width and height from png_uint_32 to png_int_32.
  Updated example.c
  Revised prototypes for png_debug_malloc and png_debug_free in pngtest.c

Version 1.2.0beta5 [August 8, 2001]
  Revised contrib/gregbook
  Revised makefile.gcmmx
  Revised pnggccrd.c to conditionally compile some thread-unsafe code only
    when PNG_THREAD_UNSAFE_OK is defined.
  Added tests to prevent pngwutil.c from writing a bKGD or tRNS chunk with
    value exceeding 2^bit_depth-1
  Revised makefile.sgi and makefile.sggcc
  Replaced calls to fprintf(stderr,...) with png_warning() in pnggccrd.c
  Removed restriction that do_invert_mono only operate on 1-bit opaque files

Version 1.2.0 [September 1, 2001]
  Changed a png_warning() to png_debug() in pnggccrd.c
  Fixed contrib/gregbook/rpng-x.c, rpng2-x.c to avoid crash with XFreeGC().

Version 1.2.1beta1 [October 19, 2001]
  Revised makefile.std in contrib/pngminus
  Include background_1 in png_struct regardless of gamma support.
  Revised makefile.netbsd and makefile.macosx, added makefile.darwin.
  Revised example.c to provide more details about using row_callback().

Version 1.2.1beta2 [October 25, 2001]
  Added type cast to each NULL appearing in a function call, except for
    WINCE functions.
  Added makefile.so9.

Version 1.2.1beta3 [October 27, 2001]
  Removed type casts from all NULLs.
  Simplified png_create_struct_2().

Version 1.2.1beta4 [November 7, 2001]
  Revised png_create_info_struct() and png_creat_struct_2().
  Added error message if png_write_info() was omitted.
  Type cast NULLs appearing in function calls when _NO_PROTO or
    PNG_TYPECAST_NULL is defined.

Version 1.2.1rc1 [November 24, 2001]
  Type cast NULLs appearing in function calls except when PNG_NO_TYPECAST_NULL
    is defined.
  Changed typecast of "size" argument to png_size_t in pngmem.c calls to
    the user malloc_fn, to agree with the prototype in png.h
  Added a pop/push operation to pnggccrd.c, to preserve Eflag (Maxim Sobolev)
  Updated makefile.sgi to recognize LIBPATH and INCPATH.
  Updated various makefiles so "make clean" does not remove previous major
    version of the shared library.

Version 1.2.1rc2 [December 4, 2001]
  Always allocate 256-entry internal palette, hist, and trans arrays, to
    avoid out-of-bounds memory reference caused by invalid PNG datastreams.
  Added a check for prefix_length > data_length in iCCP chunk handler.

Version 1.2.1 [December 7, 2001]
  None.

Version 1.2.2beta1 [February 22, 2002]
  Fixed a bug with reading the length of iCCP profiles (Larry Reeves).
  Revised makefile.linux, makefile.gcmmx, and makefile.sgi to generate
    libpng.a, libpng12.so (not libpng.so.3), and libpng12/png.h
  Revised makefile.darwin to remove "-undefined suppress" option.
  Added checks for gamma and chromaticity values over 21474.83, which exceed
    the limit for PNG unsigned 32-bit integers when encoded.
  Revised calls to png_create_read_struct() and png_create_write_struct()
    for simpler debugging.
  Revised png_zalloc() so zlib handles errors (uses PNG_FLAG_MALLOC_NULL_MEM_OK)

Version 1.2.2beta2 [February 23, 2002]
  Check chunk_length and idat_size for invalid (over PNG_MAX_UINT) lengths.
  Check for invalid image dimensions in png_get_IHDR.
  Added missing "fi;" in the install target of the SGI makefiles.
  Added install-static to all makefiles that make shared libraries.
  Always do gamma compensation when image is partially transparent.

Version 1.2.2beta3 [March 7, 2002]
  Compute background.gray and background_1.gray even when color_type is RGB
    in case image gets reduced to gray later.
  Modified shared-library makefiles to install pkgconfig/libpngNN.pc.
  Export (with PNGAPI) png_zalloc, png_zfree, and png_handle_as_unknown
  Removed unused png_write_destroy_info prototype from png.h
  Eliminated incorrect use of width_mmx from pnggccrd.c in pixel_bytes == 8 case
  Added install-shared target to all makefiles that make shared libraries.
  Stopped a double free of palette, hist, and trans when not using free_me.
  Added makefile.32sunu for Sun Ultra 32 and makefile.64sunu for Sun Ultra 64.

Version 1.2.2beta4 [March 8, 2002]
  Compute background.gray and background_1.gray even when color_type is RGB
    in case image gets reduced to gray later (Jason Summers).
  Relocated a misplaced /bin/rm in the "install-shared" makefile targets
  Added PNG_1_0_X macro which can be used to build a 1.0.x-compatible library.

Version 1.2.2beta5 [March 26, 2002]
  Added missing PNGAPI to several function definitions.
  Check for invalid bit_depth or color_type in png_get_IHDR(), and
    check for missing PLTE or IHDR in png_push_read_chunk() (Matthias Clasen).
  Revised iTXt support to accept NULL for lang and lang_key.
  Compute gamma for color components of background even when color_type is gray.
  Changed "()" to "{}" in scripts/libpng.pc.in.
  Revised makefiles to put png.h and pngconf.h only in $prefix/include/libpngNN
  Revised makefiles to make symlink to libpng.so.NN in addition to libpngNN.so

Version 1.2.2beta6 [March 31, 2002]

Version 1.0.13beta1 [March 31, 2002]
  Prevent png_zalloc() from trying to memset memory that it failed to acquire.
  Add typecasts of PNG_MAX_UINT in pngset_cHRM_fixed() (Matt Holgate).
  Ensure that the right function (user or default) is used to free the
    png_struct after an error in png_create_read_struct_2().

Version 1.2.2rc1 [April 7, 2002]

Version 1.0.13rc1 [April 7, 2002]
  Save the ebx register in pnggccrd.c (Sami Farin)
  Add "mem_ptr = png_ptr->mem_ptr" in png_destroy_write_struct() (Paul Gardner).
  Updated makefiles to put headers in include/libpng and remove old include/*.h.

Version 1.2.2 [April 15, 2002]

Version 1.0.13 [April 15, 2002]
  Revised description of png_set_filter() in libpng.3/libpng.txt.
  Revised makefile.netbsd and added makefile.neNNbsd and makefile.freebsd

Version 1.0.13patch01 [April 17, 2002]

Version 1.2.2patch01 [April 17, 2002]
  Changed ${PNGMAJ}.${PNGVER} bug to ${PNGVER} in makefile.sgi and
    makefile.sggcc
  Fixed VER -> PNGVER typo in makefile.macosx and added install-static to
    install
  Added install: target to makefile.32sunu and makefile.64sunu

Version 1.0.13patch03 [April 18, 2002]

Version 1.2.2patch03 [April 18, 2002]
  Revised 15 makefiles to link libpng.a to libpngNN.a and the include libpng
  subdirectory to libpngNN subdirectory without the full pathname.
  Moved generation of libpng.pc from "install" to "all" in 15 makefiles.

Version 1.2.3rc1 [April 28, 2002]
  Added install-man target to 15 makefiles (Dimitri Papadopolous-Orfanos).
  Added $(DESTDIR) feature to 24 makefiles (Tim Mooney)
  Fixed bug with $prefix, should be $(prefix) in makefile.hpux.
  Updated cygwin-specific portion of pngconf.h and revised makefile.cygwin
  Added a link from libpngNN.pc to libpng.pc in 15 makefiles.
  Added links from include/libpngNN/*.h to include/*.h in 24 makefiles.
  Revised makefile.darwin to make relative links without full pathname.
  Added setjmp() at the end of png_create_*_struct_2() in case user forgets
    to put one in their application.
  Restored png_zalloc() and png_zfree() prototypes to version 1.2.1 and
    removed them from module definition files.

Version 1.2.3rc2 [May 1, 2002]
  Fixed bug in reporting number of channels in pngget.c and pngset.c,
    that was introduced in version 1.2.2beta5.
  Exported png_zalloc(), png_zfree(), png_default_read(), png_default_write(),
    png_default_flush(), and png_push_fill_buffer() and included them in
    module definition files.
  Added "libpng.pc" dependency to the "install-shared" target in 15 makefiles.

Version 1.2.3rc3 [May 1, 2002]
  Revised prototype for png_default_flush()
  Remove old libpng.pc and libpngNN.pc before installing new ones.

Version 1.2.3rc4 [May 2, 2002]
  Typos in *.def files (png_default_read|write -> png_default_read|write_data)
  In makefiles, changed rm libpng.NN.pc to rm libpngNN.pc
  Added libpng-config and libpngNN-config and modified makefiles to install
    them.
  Changed $(MANPATH) to $(DESTDIR)$(MANPATH) in makefiles
  Added "Win32 DLL VB" configuration to projects/msvc/libpng.dsp

Version 1.2.3rc5 [May 11, 2002]
  Changed "error" and "message" in prototypes to "error_message" and
    "warning_message" to avoid namespace conflict.
  Revised 15 makefiles to build libpng-config from libpng-config-*.in
  Once more restored png_zalloc and png_zfree to regular nonexported form.
  Restored png_default_read|write_data, png_default_flush, png_read_fill_buffer
    to nonexported form, but with PNGAPI, and removed them from module def
    files.

Version 1.2.3rc6 [May 14, 2002]
  Removed "PNGAPI" from png_zalloc() and png_zfree() in png.c
  Changed "Gz" to "Gd" in projects/msvc/libpng.dsp and zlib.dsp.
  Removed leftover libpng-config "sed" script from four makefiles.
  Revised libpng-config creating script in 16 makefiles.

Version 1.2.3 [May 22, 2002]
  Revised libpng-config target in makefile.cygwin.
  Removed description of png_set_mem_fn() from documentation.
  Revised makefile.freebsd.
  Minor cosmetic changes to 15 makefiles, e.g., $(DI) = $(DESTDIR)/$(INCDIR).
  Revised projects/msvc/README.txt
  Changed -lpng to -lpngNN in LDFLAGS in several makefiles.

Version 1.2.4beta1 [May 24, 2002]
  Added libpng.pc and libpng-config to "all:" target in 16 makefiles.
  Fixed bug in 16 makefiles: $(DESTDIR)/$(LIBPATH) to $(DESTDIR)$(LIBPATH)
  Added missing "\" before closing double quote in makefile.gcmmx.
  Plugged various memory leaks; added png_malloc_warn() and png_set_text_2()
    functions.

Version 1.2.4beta2 [June 25, 2002]
  Plugged memory leak of png_ptr->current_text (Matt Holgate).
  Check for buffer overflow before reading CRC in pngpread.c (Warwick Allison)
  Added -soname to the loader flags in makefile.dec, makefile.sgi, and
    makefile.sggcc.
  Added "test-installed" target to makefile.linux, makefile.gcmmx,
    makefile.sgi, and makefile.sggcc.

Version 1.2.4beta3 [June 28, 2002]
  Plugged memory leak of row_buf in pngtest.c when there is a png_error().
  Detect buffer overflow in pngpread.c when IDAT is corrupted with extra data.
  Added "test-installed" target to makefile.32sunu, makefile.64sunu,
    makefile.beos, makefile.darwin, makefile.dec, makefile.macosx,
    makefile.solaris, makefile.hpux, makefile.hpgcc, and makefile.so9.

Version 1.2.4rc1 and 1.0.14rc1 [July 2, 2002]
  Added "test-installed" target to makefile.cygwin and makefile.sco.
  Revised pnggccrd.c to be able to back out version 1.0.x via PNG_1_0_X macro.

Version 1.2.4 and 1.0.14 [July 8, 2002]
  Changed png_warning() to png_error() when width is too large to process.

Version 1.2.4patch01 [July 20, 2002]
  Revised makefile.cygwin to use DLL number 12 instead of 13.

Version 1.2.5beta1 [August 6, 2002]
  Added code to contrib/gregbook/readpng2.c to ignore unused chunks.
  Replaced toucan.png in contrib/gregbook (it has been corrupt since 1.0.11)
  Removed some stray *.o files from contrib/gregbook.
  Changed png_error() to png_warning() about "Too much data" in pngpread.c
    and about "Extra compressed data" in pngrutil.c.
  Prevent png_ptr->pass from exceeding 7 in png_push_finish_row().
  Updated makefile.hpgcc
  Updated png.c and pnggccrd.c handling of return from png_mmx_support()

Version 1.2.5beta2 [August 15, 2002]
  Only issue png_warning() about "Too much data" in pngpread.c when avail_in
    is nonzero.
  Updated makefiles to install a separate libpng.so.3 with its own rpath.

Version 1.2.5rc1 and 1.0.15rc1 [August 24, 2002]
  Revised makefiles to not remove previous minor versions of shared libraries.

Version 1.2.5rc2 and 1.0.15rc2 [September 16, 2002]
  Revised 13 makefiles to remove "-lz" and "-L$(ZLIBLIB)", etc., from shared
    library loader directive.
  Added missing "$OBJSDLL" line to makefile.gcmmx.
  Added missing "; fi" to makefile.32sunu.

Version 1.2.5rc3 and 1.0.15rc3 [September 18, 2002]
  Revised libpng-config script.

Version 1.2.5 and 1.0.15 [October 3, 2002]
  Revised makefile.macosx, makefile.darwin, makefile.hpgcc, and makefile.hpux,
    and makefile.aix.
  Relocated two misplaced PNGAPI lines in pngtest.c

Version 1.2.6beta1 [October 22, 2002]
  Commented out warning about uninitialized mmx_support in pnggccrd.c.
  Changed "IBMCPP__" flag to "__IBMCPP__" in pngconf.h.
  Relocated two more misplaced PNGAPI lines in pngtest.c
  Fixed memory overrun bug in png_do_read_filler() with 16-bit datastreams,
    introduced in version 1.0.2.
  Revised makefile.macosx, makefile.dec, makefile.aix, and makefile.32sunu.

Version 1.2.6beta2 [November 1, 2002]
  Added libpng-config "--ldopts" output.
  Added "AR=ar" and "ARFLAGS=rc" and changed "ar rc" to "$(AR) $(ARFLAGS)"
    in makefiles.

Version 1.2.6beta3 [July 18, 2004]
  Reverted makefile changes from version 1.2.6beta2 and some of the changes
    from version 1.2.6beta1; these will be postponed until version 1.2.7.
    Version 1.2.6 is going to be a simple bugfix release.
  Changed the one instance of "ln -sf" to "ln -f -s" in each Sun makefile.
  Fixed potential overrun in pngerror.c by using strncpy instead of memcpy.
  Added "#!/bin/sh" at the top of configure, for recognition of the
    'x' flag under Cygwin (Cosmin).
  Optimized vacuous tests that silence compiler warnings, in png.c (Cosmin).
  Added support for PNG_USER_CONFIG, in pngconf.h (Cosmin).
  Fixed the special memory handler for Borland C under DOS, in pngmem.c
    (Cosmin).
  Removed some spurious assignments in pngrutil.c (Cosmin).
  Replaced 65536 with 65536L, and 0xffff with 0xffffL, to silence warnings
    on 16-bit platforms (Cosmin).
  Enclosed shift op expressions in parentheses, to silence warnings (Cosmin).
  Used proper type png_fixed_point, to avoid problems on 16-bit platforms,
    in png_handle_sRGB() (Cosmin).
  Added compression_type to png_struct, and optimized the window size
    inside the deflate stream (Cosmin).
  Fixed definition of isnonalpha(), in pngerror.c and pngrutil.c (Cosmin).
  Fixed handling of unknown chunks that come after IDAT (Cosmin).
  Allowed png_error() and png_warning() to work even if png_ptr == NULL
    (Cosmin).
  Replaced row_info->rowbytes with row_bytes in png_write_find_filter()
    (Cosmin).
  Fixed definition of PNG_LIBPNG_VER_DLLNUM (Simon-Pierre).
  Used PNG_LIBPNG_VER and PNG_LIBPNG_VER_STRING instead of the hardcoded
    values in png.c (Simon-Pierre, Cosmin).
  Initialized png_libpng_ver[] with PNG_LIBPNG_VER_STRING (Simon-Pierre).
  Replaced PNG_LIBPNG_VER_MAJOR with PNG_LIBPNG_VER_DLLNUM in png.rc
    (Simon-Pierre).
  Moved the definition of PNG_HEADER_VERSION_STRING near the definitions
    of the other PNG_LIBPNG_VER_... symbols in png.h (Cosmin).
  Relocated #ifndef PNGAPI guards in pngconf.h (Simon-Pierre, Cosmin).
  Updated scripts/makefile.vc(a)win32 (Cosmin).
  Updated the MSVC project (Simon-Pierre, Cosmin).
  Updated the Borland C++ Builder project (Cosmin).
  Avoided access to asm_flags in pngvcrd.c, if PNG_1_0_X is defined (Cosmin).
  Commented out warning about uninitialized mmx_support in pngvcrd.c (Cosmin).
  Removed scripts/makefile.bd32 and scripts/pngdef.pas (Cosmin).
  Added extra guard around inclusion of Turbo C memory headers, in pngconf.h
    (Cosmin).
  Renamed projects/msvc/ to projects/visualc6/, and projects/borland/ to
    projects/cbuilder5/ (Cosmin).
  Moved projects/visualc6/png32ms.def to scripts/pngw32.def,
    and projects/visualc6/png.rc to scripts/pngw32.rc (Cosmin).
  Added projects/visualc6/pngtest.dsp; removed contrib/msvctest/ (Cosmin).
  Changed line endings to DOS style in cbuilder5 and visualc6 files, even
    in the tar.* distributions (Cosmin).
  Updated contrib/visupng/VisualPng.dsp (Cosmin).
  Updated contrib/visupng/cexcept.h to version 2.0.0 (Cosmin).
  Added a separate distribution with "configure" and supporting files (Junichi).

Version 1.2.6beta4 [July 28, 2004]
  Added user ability to change png_size_t via a PNG_SIZE_T macro.
  Added png_sizeof() and png_convert_size() functions.
  Added PNG_SIZE_MAX (maximum value of a png_size_t variable.
  Added check in png_malloc_default() for (size_t)size != (png_uint_32)size
    which would indicate an overflow.
  Changed sPLT failure action from png_error to png_warning and abandon chunk.
  Changed sCAL and iCCP failures from png_error to png_warning and abandon.
  Added png_get_uint_31(png_ptr, buf) function.
  Added PNG_UINT_32_MAX macro.
  Renamed PNG_MAX_UINT to PNG_UINT_31_MAX.
  Made png_zalloc() issue a png_warning and return NULL on potential
    overflow.
  Turn on PNG_NO_ZALLOC_ZERO by default in version 1.2.x
  Revised "clobber list" in pnggccrd.c so it will compile under gcc-3.4.
  Revised Borland portion of png_malloc() to return NULL or issue
    png_error() according to setting of PNG_FLAG_MALLOC_NULL_MEM_OK.
  Added PNG_NO_SEQUENTIAL_READ_SUPPORTED macro to conditionally remove
    sequential read support.
  Added some "#if PNG_WRITE_SUPPORTED" blocks.
  Added #ifdef to remove some redundancy in png_malloc_default().
  Use png_malloc instead of png_zalloc to allocate the pallete.

Version 1.0.16rc1 and 1.2.6rc1 [August 4, 2004]
  Fixed buffer overflow vulnerability (CVE-2004-0597) in png_handle_tRNS().
  Fixed NULL dereference vulnerability (CVE-2004-0598) in png_handle_iCCP().
  Fixed integer overflow vulnerability (CVE-2004-0599) in png_read_png().
  Fixed some harmless bugs in png_handle_sBIT, etc, that would cause
    duplicate chunk types to go undetected.
  Fixed some timestamps in the -config version
  Rearranged order of processing of color types in png_handle_tRNS().
  Added ROWBYTES macro to calculate rowbytes without integer overflow.
  Updated makefile.darwin and removed makefile.macosx from scripts directory.
  Imposed default one million column, one-million row limits on the image
    dimensions, and added png_set_user_limits() function to override them.
  Revised use of PNG_SET_USER_LIMITS_SUPPORTED macro.
  Fixed wrong cast of returns from png_get_user_width|height_max().
  Changed some "keep the compiler happy" from empty statements to returns,
  Revised libpng.txt to remove 1.2.x stuff from the 1.0.x distribution

Version 1.0.16rc2 and 1.2.6rc2 [August 7, 2004]
  Revised makefile.darwin and makefile.solaris.  Removed makefile.macosx.
  Revised pngtest's png_debug_malloc() to use png_malloc() instead of
    png_malloc_default() which is not supposed to be exported.
  Fixed off-by-one error in one of the conversions to PNG_ROWBYTES() in
    pngpread.c.  Bug was introduced in 1.2.6rc1.
  Fixed bug in RGB to RGBX transformation introduced in 1.2.6rc1.
  Fixed old bug in RGB to Gray transformation.
  Fixed problem with 64-bit compilers by casting arguments to abs()
    to png_int_32.
  Changed "ln -sf" to "ln -f -s" in three makefiles (solaris, sco, so9).
  Changed "HANDLE_CHUNK_*" to "PNG_HANDLE_CHUNK_*" (Cosmin)
  Added "-@/bin/rm -f $(DL)/$(LIBNAME).so.$(PNGMAJ)" to 15 *NIX makefiles.
  Added code to update the row_info->colortype in png_do_read_filler() (MSB).

Version 1.0.16rc3 and 1.2.6rc3 [August 9, 2004]
  Eliminated use of "abs()" in testing cHRM and gAMA values, to avoid
    trouble with some 64-bit compilers.  Created PNG_OUT_OF_RANGE() macro.
  Revised documentation of png_set_keep_unknown_chunks().
  Check handle_as_unknown status in pngpread.c, as in pngread.c previously.
  Moved  "PNG_HANDLE_CHUNK_*" macros out of PNG_INTERNAL section of png.h
  Added "rim" definitions for CONST4 and CONST6 in pnggccrd.c

Version 1.0.16rc4 and 1.2.6rc4 [August 10, 2004]
  Fixed mistake in pngtest.c introduced in 1.2.6rc2 (declaration of
    "pinfo" was out of place).

Version 1.0.16rc5 and 1.2.6rc5 [August 10, 2004]
  Moved  "PNG_HANDLE_CHUNK_*" macros out of PNG_ASSEMBLER_CODE_SUPPORTED
    section of png.h where they were inadvertently placed in version rc3.

Version 1.2.6 and 1.0.16 [August 15, 2004]
  Revised pngtest so memory allocation testing is only done when PNG_DEBUG==1.

Version 1.2.7beta1 [August 26, 2004]
  Removed unused pngasmrd.h file.
  Removed references to uu.net for archived files.  Added references to
    PNG Spec (second edition) and the PNG ISO/IEC Standard.
  Added "test-dd" target in 15 makefiles, to run pngtest in DESTDIR.
  Fixed bug with "optimized window size" in the IDAT datastream, that
    causes libpng to write PNG files with incorrect zlib header bytes.

Version 1.2.7beta2 [August 28, 2004]
  Fixed bug with sCAL chunk and big-endian machines (David Munro).
  Undid new code added in 1.2.6rc2 to update the color_type in
    png_set_filler().
  Added png_set_add_alpha() that updates color type.

Version 1.0.17rc1 and 1.2.7rc1 [September 4, 2004]
  Revised png_set_strip_filler() to not remove alpha if color_type has alpha.

Version 1.2.7 and 1.0.17 [September 12, 2004]
  Added makefile.hp64
  Changed projects/msvc/png32ms.def to scripts/png32ms.def in makefile.cygwin

Version 1.2.8beta1 [November 1, 2004]
  Fixed bug in png_text_compress() that would fail to complete a large block.
  Fixed bug, introduced in libpng-1.2.7, that overruns a buffer during
    strip alpha operation in png_do_strip_filler().
  Added PNG_1_2_X definition in pngconf.h
  Use #ifdef to comment out png_info_init in png.c and png_read_init in
    pngread.c (as of 1.3.0)

Version 1.2.8beta2 [November 2, 2004]
  Reduce color_type to a nonalpha type after strip alpha operation in
    png_do_strip_filler().

Version 1.2.8beta3 [November 3, 2004]
  Revised definitions of PNG_MAX_UINT_32, PNG_MAX_SIZE, and PNG_MAXSUM

Version 1.2.8beta4 [November 12, 2004]
  Fixed (again) definition of PNG_LIBPNG_VER_DLLNUM in png.h (Cosmin).
  Added PNG_LIBPNG_BUILD_PRIVATE in png.h (Cosmin).
  Set png_ptr->zstream.data_type to Z_BINARY, to avoid unnecessary detection
    of data type in deflate (Cosmin).
  Deprecated but continue to support SPECIALBUILD and PRIVATEBUILD in favor of
    PNG_LIBPNG_BUILD_SPECIAL_STRING and PNG_LIBPNG_BUILD_PRIVATE_STRING.

Version 1.2.8beta5 [November 20, 2004]
  Use png_ptr->flags instead of png_ptr->transformations to pass
    PNG_STRIP_ALPHA info to png_do_strip_filler(), to preserve ABI
    compatibility.
  Revised handling of SPECIALBUILD, PRIVATEBUILD,
    PNG_LIBPNG_BUILD_SPECIAL_STRING and PNG_LIBPNG_BUILD_PRIVATE_STRING.

Version 1.2.8rc1 [November 24, 2004]
  Moved handling of BUILD macros from pngconf.h to png.h
  Added definition of PNG_LIBPNG_BASE_TYPE in png.h, inadvertently
    omitted from beta5.
  Revised scripts/pngw32.rc
  Despammed mailing addresses by masking "@" with "at".
  Inadvertently installed a supposedly faster test version of pngrutil.c

Version 1.2.8rc2 [November 26, 2004]
  Added two missing "\" in png.h
  Change tests in pngread.c and pngpread.c to
    if (png_ptr->transformations || (png_ptr->flags&PNG_FLAG_STRIP_ALPHA))
       png_do_read_transformations(png_ptr);

Version 1.2.8rc3 [November 28, 2004]
  Reverted pngrutil.c to version libpng-1.2.8beta5.
  Added scripts/makefile.elf with supporting code in pngconf.h for symbol
    versioning (John Bowler).

Version 1.2.8rc4 [November 29, 2004]
  Added projects/visualc7 (Simon-pierre).

Version 1.2.8rc5 [November 29, 2004]
  Fixed new typo in scripts/pngw32.rc

Version 1.2.8 [December 3, 2004]
  Removed projects/visualc7, added projects/visualc71.

Version 1.2.9beta1 [February 21, 2006]
  Initialized some structure members in pngwutil.c to avoid gcc-4.0.0 complaints
  Revised man page and libpng.txt to make it clear that one should not call
    png_read_end or png_write_end after png_read_png or png_write_png.
  Updated references to png-mng-implement mailing list.
  Fixed an incorrect typecast in pngrutil.c
  Added PNG_NO_READ_SUPPORTED conditional for making a write-only library.
  Added PNG_NO_WRITE_INTERLACING_SUPPORTED conditional.
  Optimized alpha-inversion loops in pngwtran.c
  Moved test for nonzero gamma outside of png_build_gamma_table() in pngrtran.c
  Make sure num_trans is <= 256 before copying data in png_set_tRNS().
  Make sure num_palette is <= 256 before copying data in png_set_PLTE().
  Interchanged order of write_swap_alpha and write_invert_alpha transforms.
  Added parentheses in the definition of PNG_LIBPNG_BUILD_TYPE (Cosmin).
  Optimized zlib window flag (CINFO) in contrib/pngsuite/*.png (Cosmin).
  Updated scripts/makefile.bc32 for Borland C++ 5.6 (Cosmin).
  Exported png_get_uint_32, png_save_uint_32, png_get_uint_16, png_save_uint_16,
    png_get_int_32, png_save_int_32, png_get_uint_31 (Cosmin).
  Added type cast (png_byte) in png_write_sCAL() (Cosmin).
  Fixed scripts/makefile.cygwin (Christian Biesinger, Cosmin).
  Default iTXt support was inadvertently enabled.

Version 1.2.9beta2 [February 21, 2006]
  Check for png_rgb_to_gray and png_gray_to_rgb read transformations before
    checking for png_read_dither in pngrtran.c
  Revised checking of chromaticity limits to accommodate extended RGB
    colorspace (John Denker).
  Changed line endings in some of the project files to CRLF, even in the
    "Unix" tar distributions (Cosmin).
  Made png_get_int_32 and png_save_int_32 always available (Cosmin).
  Updated scripts/pngos2.def, scripts/pngw32.def and projects/wince/png32ce.def
    with the newly exported functions.
  Eliminated distributions without the "configure" script.
  Updated INSTALL instructions.

Version 1.2.9beta3 [February 24, 2006]
  Fixed CRCRLF line endings in contrib/visupng/VisualPng.dsp
  Made libpng.pc respect EXEC_PREFIX (D. P. Kreil, J. Bowler)
  Removed reference to pngasmrd.h from Makefile.am
  Renamed CHANGES to ChangeLog.
  Renamed LICENSE to COPYING.
  Renamed ANNOUNCE to NEWS.
  Created AUTHORS file.

Version 1.2.9beta4 [March 3, 2006]
  Changed definition of PKGCONFIG from $prefix/lib to $libdir in configure.ac
  Reverted to filenames LICENSE and ANNOUNCE; removed AUTHORS and COPYING.
  Removed newline from the end of some error and warning messages.
  Removed test for sqrt() from configure.ac and configure.
  Made swap tables in pngtrans.c PNG_CONST (Carlo Bramix).
  Disabled default iTXt support that was inadvertently enabled in
    libpng-1.2.9beta1.
  Added "OS2" to list of systems that don't need underscores, in pnggccrd.c
  Removed libpng version and date from *.c files.

Version 1.2.9beta5 [March 4, 2006]
  Removed trailing blanks from source files.
  Put version and date of latest change in each source file, and changed
    copyright year accordingly.
  More cleanup of configure.ac, Makefile.am, and associated scripts.
  Restored scripts/makefile.elf which was inadvertently deleted.

Version 1.2.9beta6 [March 6, 2006]
  Fixed typo (RELEASE) in configuration files.

Version 1.2.9beta7 [March 7, 2006]
  Removed libpng.vers and libpng.sym from libpng12_la_SOURCES in Makefile.am
  Fixed inconsistent #ifdef's around png_sig_bytes() and png_set_sCAL_s()
    in png.h.
  Updated makefile.elf as suggested by debian.
  Made cosmetic changes to some makefiles, adding LN_SF and other macros.
  Made some makefiles accept "exec_prefix".

Version 1.2.9beta8 [March 9, 2006]
  Fixed some "#if defined (..." which should be "#if defined(..."
    Bug introduced in libpng-1.2.8.
  Fixed inconsistency in definition of png_default_read_data()
  Restored blank that was lost from makefile.sggcc "clean" target in beta7.
  Revised calculation of "current" and "major" for irix in ltmain.sh
  Changed "mkdir" to "MKDIR_P" in some makefiles.
  Separated PNG_EXPAND and PNG_EXPAND_tRNS.
  Added png_set_expand_gray_1_2_4_to_8() and deprecated
    png_set_gray_1_2_4_to_8() which also expands tRNS to alpha.

Version 1.2.9beta9 [March 10, 2006]
  Include "config.h" in pngconf.h when available.
  Added some checks for NULL png_ptr or NULL info_ptr (timeless)

Version 1.2.9beta10 [March 20, 2006]
  Removed extra CR from contrib/visualpng/VisualPng.dsw (Cosmin)
  Made pnggccrd.c PIC-compliant (Christian Aichinger).
  Added makefile.mingw (Wolfgang Glas).
  Revised pngconf.h MMX checking.

Version 1.2.9beta11 [March 22, 2006]
  Fixed out-of-order declaration in pngwrite.c that was introduced in beta9
  Simplified some makefiles by using LIBSO, LIBSOMAJ, and LIBSOVER macros.

Version 1.2.9rc1 [March 31, 2006]
  Defined PNG_USER_PRIVATEBUILD when including "pngusr.h" (Cosmin).
  Removed nonsensical assertion check from pngtest.c (Cosmin).

Version 1.2.9 [April 14, 2006]
  Revised makefile.beos and added "none" selector in ltmain.sh

Version 1.2.10beta1 [April 15, 2006]
  Renamed "config.h" to "png_conf.h" and revised Makefile.am to add
    -DPNG_BUILDING_LIBPNG to compile directive, and modified pngconf.h
    to include png_conf.h only when PNG_BUILDING_LIBPNG is defined.

Version 1.2.10beta2 [April 15, 2006]
  Manually updated Makefile.in and configure.  Changed png_conf.h.in
    back to config.h.

Version 1.2.10beta3 [April 15, 2006]
  Change png_conf.h back to config.h in pngconf.h.

Version 1.2.10beta4 [April 16, 2006]
  Change PNG_BUILDING_LIBPNG to PNG_CONFIGURE_LIBPNG in config/Makefile*.

Version 1.2.10beta5 [April 16, 2006]
  Added a configure check for compiling assembler code in pnggccrd.c

Version 1.2.10beta6 [April 17, 2006]
  Revised the configure check for pnggccrd.c
  Moved -DPNG_CONFIGURE_LIBPNG into @LIBPNG_DEFINES@
  Added @LIBPNG_DEFINES@ to arguments when building libpng.sym

Version 1.2.10beta7 [April 18, 2006]
  Change "exec_prefix=$prefix" to "exec_prefix=$(prefix)" in makefiles.

Version 1.2.10rc1 [April 19, 2006]
  Ensure pngconf.h doesn't define both PNG_USE_PNGGCCRD and PNG_USE_PNGVCRD
  Fixed "LN_FS" typo in makefile.sco and makefile.solaris.

Version 1.2.10rc2 [April 20, 2006]
  Added a backslash between -DPNG_CONFIGURE_LIBPNG and -DPNG_NO_ASSEMBLER_CODE
   in configure.ac and configure
  Made the configure warning about versioned symbols less arrogant.

Version 1.2.10rc3 [April 21, 2006]
  Added a note in libpng.txt that png_set_sig_bytes(8) can be used when
    writing an embedded PNG without the 8-byte signature.
  Revised makefiles and configure to avoid making links to libpng.so.*

Version 1.2.10 [April 23, 2006]
  Reverted configure to "rc2" state.

Version 1.2.11beta1 [May 31, 2006]
  scripts/libpng.pc.in contained "configure" style version info and would
    not work with makefiles.
  The shared-library makefiles were linking to libpng.so.0 instead of
    libpng.so.3 compatibility as the library.

Version 1.2.11beta2 [June 2, 2006]
  Increased sprintf buffer from 50 to 52 chars in pngrutil.c to avoid
    buffer overflow.
  Fixed bug in example.c (png_set_palette_rgb -> png_set_palette_to_rgb)

Version 1.2.11beta3 [June 5, 2006]
  Prepended "#! /bin/sh" to ltmail.sh and contrib/pngminus/*.sh (Cosmin).
  Removed the accidental leftover Makefile.in~ (Cosmin).
  Avoided potential buffer overflow and optimized buffer in
    png_write_sCAL(), png_write_sCAL_s() (Cosmin).
  Removed the include directories and libraries from CFLAGS and LDFLAGS
    in scripts/makefile.gcc (Nelson A. de Oliveira, Cosmin).

Version 1.2.11beta4 [June 6, 2006]
  Allow zero-length IDAT chunks after the entire zlib datastream, but not
    after another intervening chunk type.

Version 1.0.19rc1, 1.2.11rc1 [June 13, 2006]
  Deleted extraneous square brackets from [config.h] in configure.ac

Version 1.0.19rc2, 1.2.11rc2 [June 14, 2006]
  Added prototypes for PNG_INCH_CONVERSIONS functions to png.h
  Revised INSTALL and autogen.sh
  Fixed typo in several makefiles (-W1 should be -Wl)
  Added typedef for png_int_32 and png_uint_32 on 64-bit systems.

Version 1.0.19rc3, 1.2.11rc3 [June 15, 2006]
  Removed the new typedefs for 64-bit systems (delay until version 1.4.0)
  Added one zero element to png_gamma_shift[] array in pngrtran.c to avoid
    reading out of bounds.

Version 1.0.19rc4, 1.2.11rc4 [June 15, 2006]
  Really removed the new typedefs for 64-bit systems.

Version 1.0.19rc5, 1.2.11rc5 [June 22, 2006]
  Removed png_sig_bytes entry from scripts/pngw32.def

Version 1.0.19, 1.2.11 [June 26, 2006]
  None.

Version 1.0.20, 1.2.12 [June 27, 2006]
  Really increased sprintf buffer from 50 to 52 chars in pngrutil.c to avoid
    buffer overflow.

Version 1.2.13beta1 [October 2, 2006]
  Removed AC_FUNC_MALLOC from configure.ac
  Work around Intel-Mac compiler bug by setting PNG_NO_MMX_CODE in pngconf.h
  Change "logical" to "bitwise" throughout documentation.
  Detect and fix attempt to write wrong iCCP profile length (CVE-2006-7244)

Version 1.0.21, 1.2.13 [November 14, 2006]
  Fix potential buffer overflow in sPLT chunk handler.
  Fix Makefile.am to not try to link to noexistent files.
  Check all exported functions for NULL png_ptr.

Version 1.2.14beta1 [November 17, 2006]
  Relocated three misplaced tests for NULL png_ptr.
  Built Makefile.in with automake-1.9.6 instead of 1.9.2.
  Build configure with autoconf-2.60 instead of 2.59

Version 1.2.14beta2 [November 17, 2006]
  Added some typecasts in png_zalloc().

Version 1.2.14rc1 [November 20, 2006]
  Changed "strtod" to "png_strtod" in pngrutil.c

Version 1.0.22, 1.2.14    [November 27, 2006]
  Added missing "$(srcdir)" in Makefile.am and Makefile.in

Version 1.2.15beta1 [December 3, 2006]
  Generated configure with autoconf-2.61 instead of 2.60
  Revised configure.ac to update libpng.pc and libpng-config.

Version 1.2.15beta2 [December 3, 2006]
  Always export MMX asm functions, just stubs if not building pnggccrd.c

Version 1.2.15beta3 [December 4, 2006]
  Add "png_bytep" typecast to profile while calculating length in pngwutil.c

Version 1.2.15beta4 [December 7, 2006]
  Added scripts/CMakeLists.txt
  Changed PNG_NO_ASSEMBLER_CODE to PNG_NO_MMX_CODE in scripts, like 1.4.0beta

Version 1.2.15beta5 [December 7, 2006]
  Changed some instances of PNG_ASSEMBLER_* to PNG_MMX_* in pnggccrd.c
  Revised scripts/CMakeLists.txt

Version 1.2.15beta6 [December 13, 2006]
  Revised scripts/CMakeLists.txt and configure.ac

Version 1.2.15rc1 [December 18, 2006]
  Revised scripts/CMakeLists.txt

Version 1.2.15rc2 [December 21, 2006]
  Added conditional #undef jmpbuf in pngtest.c to undo #define in AIX headers.
  Added scripts/makefile.nommx

Version 1.2.15rc3 [December 25, 2006]
  Fixed shared library numbering error that was introduced in 1.2.15beta6.

Version 1.2.15rc4 [December 27, 2006]
  Fixed handling of rgb_to_gray when png_ptr->color.gray isn't set.

Version 1.2.15rc5 [December 31, 2006]
  Revised handling of rgb_to_gray.

Version 1.2.15 [January 5, 2007]
  Added some (unsigned long) typecasts in pngtest.c to avoid printing errors.

Version 1.2.16beta1 [January 6, 2007]
  Fix bugs in makefile.nommx

Version 1.2.16beta2 [January 16, 2007]
  Revised scripts/CMakeLists.txt

Version 1.2.16 [January 31, 2007]
  No changes.

Version 1.2.17beta1 [March 6, 2007]
  Revised scripts/CMakeLists.txt to install both shared and static libraries.
  Deleted a redundant line from pngset.c.

Version 1.2.17beta2 [April 26, 2007]
  Relocated misplaced test for png_ptr == NULL in pngpread.c
  Change "==" to "&" for testing PNG_RGB_TO_GRAY_ERR & PNG_RGB_TO_GRAY_WARN
    flags.
  Changed remaining instances of PNG_ASSEMBLER_* to PNG_MMX_*
  Added pngerror() when write_IHDR fails in deflateInit2().
  Added "const" to some array declarations.
  Mention examples of libpng usage in the libpng*.txt and libpng.3 documents.

Version 1.2.17rc1 [May 4, 2007]
  No changes.

Version 1.2.17rc2 [May 8, 2007]
  Moved several PNG_HAVE_* macros out of PNG_INTERNAL because applications
    calling set_unknown_chunk_location() need them.
  Changed transformation flag from PNG_EXPAND_tRNS to PNG_EXPAND in
    png_set_expand_gray_1_2_4_to_8().
  Added png_ptr->unknown_chunk to hold working unknown chunk data, so it
    can be free'ed in case of error.  Revised unknown chunk handling in
    pngrutil.c and pngpread.c to use this structure.

Version 1.2.17rc3 [May 8, 2007]
  Revised symbol-handling in configure script.

Version 1.2.17rc4 [May 10, 2007]
  Revised unknown chunk handling to avoid storing unknown critical chunks.

Version 1.0.25 [May 15, 2007]
Version 1.2.17 [May 15, 2007]
  Added "png_ptr->num_trans=0" before error return in png_handle_tRNS,
    to eliminate a vulnerability (CVE-2007-2445, CERT VU#684664)

Version 1.0.26 [May 15, 2007]
Version 1.2.18 [May 15, 2007]
  Reverted the libpng-1.2.17rc3 change to symbol-handling in configure script

Version 1.2.19beta1 [May 18, 2007]
  Changed "const static" to "static PNG_CONST" everywhere, mostly undoing
    change of libpng-1.2.17beta2.  Changed other "const" to "PNG_CONST"
  Changed some handling of unused parameters, to avoid compiler warnings.
    "if (unused == NULL) return;" becomes "unused = unused".

Version 1.2.19beta2 [May 18, 2007]
  Only use the valid bits of tRNS value in png_do_expand() (Brian Cartier)

Version 1.2.19beta3 [May 19, 2007]
  Add some "png_byte" typecasts in png_check_keyword() and write new_key
  instead of key in zTXt chunk (Kevin Ryde).

Version 1.2.19beta4 [May 21, 2007]
  Add png_snprintf() function and use it in place of sprint() for improved
    defense against buffer overflows.

Version 1.2.19beta5 [May 21, 2007]
  Fixed png_handle_tRNS() to only use the valid bits of tRNS value.
  Changed handling of more unused parameters, to avoid compiler warnings.
  Removed some PNG_CONST in pngwutil.c to avoid compiler warnings.

Version 1.2.19beta6 [May 22, 2007]
  Added some #ifdef PNG_MMX_CODE_SUPPORTED where needed in pngvcrd.c
  Added a special "_MSC_VER" case that defines png_snprintf to _snprintf

Version 1.2.19beta7 [May 22, 2007]
  Squelched png_squelch_warnings() in pnggccrd.c and added
    an #ifdef PNG_MMX_CODE_SUPPORTED block around the declarations that caused
    the warnings that png_squelch_warnings was squelching.

Version 1.2.19beta8 [May 22, 2007]
  Removed __MMX__ from test in pngconf.h.

Version 1.2.19beta9 [May 23, 2007]
  Made png_squelch_warnings() available via PNG_SQUELCH_WARNINGS macro.
  Revised png_squelch_warnings() so it might work.
  Updated makefile.sgcc and makefile.solaris; added makefile.solaris-x86.

Version 1.2.19beta10 [May 24, 2007]
  Resquelched png_squelch_warnings(), use "__attribute__((used))" instead.

Version 1.4.0beta1 [April 20, 2006]
  Enabled iTXt support (changes png_struct, thus requires so-number change).
  Cleaned up PNG_ASSEMBLER_CODE_SUPPORTED vs PNG_MMX_CODE_SUPPORTED
  Eliminated PNG_1_0_X and PNG_1_2_X macros.
  Removed deprecated functions png_read_init, png_write_init, png_info_init,
    png_permit_empty_plte, png_set_gray_1_2_4_to_8, png_check_sig, and
    removed the deprecated macro PNG_MAX_UINT.
  Moved "PNG_INTERNAL" parts of png.h and pngconf.h into pngintrn.h
  Removed many WIN32_WCE #ifdefs (Cosmin).
  Reduced dependency on C-runtime library when on Windows (Simon-Pierre)
  Replaced sprintf() with png_sprintf() (Simon-Pierre)

Version 1.4.0beta2 [April 20, 2006]
  Revised makefiles and configure to avoid making links to libpng.so.*
  Moved some leftover MMX-related defines from pngconf.h to pngintrn.h
  Updated scripts/pngos2.def, pngw32.def, and projects/wince/png32ce.def

Version 1.4.0beta3 [May 10, 2006]
  Updated scripts/pngw32.def to comment out MMX functions.
  Added PNG_NO_GET_INT_32 and PNG_NO_SAVE_INT_32 macros.
  Scripts/libpng.pc.in contained "configure" style version info and would
    not work with makefiles.
  Revised pngconf.h and added pngconf.h.in, so makefiles and configure can
    pass defines to libpng and applications.

Version 1.4.0beta4 [May 11, 2006]
  Revised configure.ac, Makefile.am, and many of the makefiles to write
    their defines in pngconf.h.

Version 1.4.0beta5 [May 15, 2006]
  Added a missing semicolon in Makefile.am and Makefile.in
  Deleted extraneous square brackets from configure.ac

Version 1.4.0beta6 [June 2, 2006]
  Increased sprintf buffer from 50 to 52 chars in pngrutil.c to avoid
    buffer overflow.
  Changed sonum from 0 to 1.
  Removed unused prototype for png_check_sig() from png.h

Version 1.4.0beta7 [June 16, 2006]
  Exported png_write_sig (Cosmin).
  Optimized buffer in png_handle_cHRM() (Cosmin).
  Set pHYs = 2835 x 2835 pixels per meter, and added
    sCAL = 0.352778e-3 x 0.352778e-3 meters, in pngtest.png (Cosmin).
  Added png_set_benign_errors(), png_benign_error(), png_chunk_benign_error().
  Added typedef for png_int_32 and png_uint_32 on 64-bit systems.
  Added "(unsigned long)" typecast on png_uint_32 variables in printf lists.

Version 1.4.0beta8 [June 22, 2006]
  Added demonstration of user chunk support in pngtest.c, to support the
    public sTER chunk and a private vpAg chunk.

Version 1.4.0beta9 [July 3, 2006]
  Removed ordinals from scripts/pngw32.def and removed png_info_int and
    png_set_gray_1_2_4_to_8 entries.
  Inline call of png_get_uint_32() in png_get_uint_31().
  Use png_get_uint_31() to get vpAg width and height in pngtest.c
  Removed WINCE and Netware projects.
  Removed standalone Y2KINFO file.

Version 1.4.0beta10 [July 12, 2006]
  Eliminated automatic copy of pngconf.h to pngconf.h.in from configure and
    some makefiles, because it was not working reliably.  Instead, distribute
    pngconf.h.in along with pngconf.h and cause configure and some of the
    makefiles to update pngconf.h from pngconf.h.in.
  Added pngconf.h to DEPENDENCIES in Makefile.am

Version 1.4.0beta11 [August 19, 2006]
  Removed AC_FUNC_MALLOC from configure.ac.
  Added a warning when writing iCCP profile with mismatched profile length.
  Patched pnggccrd.c to assemble on x86_64 platforms.
  Moved chunk header reading into a separate function png_read_chunk_header()
    in pngrutil.c.  The chunk header (len+sig) is now serialized in a single
    operation (Cosmin).
  Implemented support for I/O states. Added png_ptr member io_state, and
    functions png_get_io_chunk_name() and png_get_io_state() in pngget.c
    (Cosmin).
  Added png_get_io_chunk_name and png_get_io_state to scripts/*.def (Cosmin).
  Renamed scripts/pngw32.* to scripts/pngwin.* (Cosmin).
  Removed the include directories and libraries from CFLAGS and LDFLAGS
    in scripts/makefile.gcc (Cosmin).
  Used png_save_uint_32() to set vpAg width and height in pngtest.c (Cosmin).
  Cast to proper type when getting/setting vpAg units in pngtest.c (Cosmin).
  Added pngintrn.h to the Visual C++ projects (Cosmin).
  Removed scripts/list (Cosmin).
  Updated copyright year in scripts/pngwin.def (Cosmin).
  Removed PNG_TYPECAST_NULL and used standard NULL consistently (Cosmin).
  Disallowed the user to redefine png_size_t, and enforced a consistent use
    of png_size_t across libpng (Cosmin).
  Changed the type of png_ptr->rowbytes, PNG_ROWBYTES() and friends
    to png_size_t (Cosmin).
  Removed png_convert_size() and replaced png_sizeof with sizeof (Cosmin).
  Removed some unnecessary type casts (Cosmin).
  Changed prototype of png_get_compression_buffer_size() and
    png_set_compression_buffer_size() to work with png_size_t instead of
    png_uint_32 (Cosmin).
  Removed png_memcpy_check() and png_memset_check() (Cosmin).
  Fixed a typo (png_byte --> png_bytep) in libpng.3 and libpng.txt (Cosmin).
  Clarified that png_zalloc() does not clear the allocated memory,
    and png_zalloc() and png_zfree() cannot be PNGAPI (Cosmin).
  Renamed png_mem_size_t to png_alloc_size_t, fixed its definition in
    pngconf.h, and used it in all memory allocation functions (Cosmin).
  Renamed pngintrn.h to pngpriv.h, added a comment at the top of the file
    mentioning that the symbols declared in that file are private, and
    updated the scripts and the Visual C++ projects accordingly (Cosmin).
  Removed circular references between pngconf.h and pngconf.h.in in
    scripts/makefile.vc*win32 (Cosmin).
  Removing trailing '.' from the warning and error messages (Cosmin).
  Added pngdefs.h that is built by makefile or configure, instead of
    pngconf.h.in (Glenn).
  Detect and fix attempt to write wrong iCCP profile length.

Version 1.4.0beta12 [October 19, 2006]
  Changed "logical" to "bitwise" in the documentation.
  Work around Intel-Mac compiler bug by setting PNG_NO_MMX_CODE in pngconf.h
  Add a typecast to stifle compiler warning in pngrutil.c

Version 1.4.0beta13 [November 10, 2006]
  Fix potential buffer overflow in sPLT chunk handler.
  Fix Makefile.am to not try to link to noexistent files.

Version 1.4.0beta14 [November 15, 2006]
  Check all exported functions for NULL png_ptr.

Version 1.4.0beta15 [November 17, 2006]
  Relocated two misplaced tests for NULL png_ptr.
  Built Makefile.in with automake-1.9.6 instead of 1.9.2.
  Build configure with autoconf-2.60 instead of 2.59
  Add "install: all" in Makefile.am so "configure; make install" will work.

Version 1.4.0beta16 [November 17, 2006]
  Added a typecast in png_zalloc().

Version 1.4.0beta17 [December 4, 2006]
  Changed "new_key[79] = '\0';" to "(*new_key)[79] = '\0';" in pngwutil.c
  Add "png_bytep" typecast to profile while calculating length in pngwutil.c

Version 1.4.0beta18 [December 7, 2006]
  Added scripts/CMakeLists.txt

Version 1.4.0beta19 [May 16, 2007]
  Revised scripts/CMakeLists.txt
  Rebuilt configure and Makefile.in with newer tools.
  Added conditional #undef jmpbuf in pngtest.c to undo #define in AIX headers.
  Added scripts/makefile.nommx

Version 1.4.0beta20 [July 9, 2008]
  Moved several PNG_HAVE_* macros from pngpriv.h to png.h because applications
    calling set_unknown_chunk_location() need them.
  Moved several macro definitions from pngpriv.h to pngconf.h
  Merge with changes to the 1.2.X branch, as of 1.2.30beta04.
  Deleted all use of the MMX assembler code and Intel-licensed optimizations.
  Revised makefile.mingw

Version 1.4.0beta21 [July 21, 2008]
  Moved local array "chunkdata" from pngrutil.c to the png_struct, so
    it will be freed by png_read_destroy() in case of a read error (Kurt
    Christensen).

Version 1.4.0beta22 [July 21, 2008]
  Change "purpose" and "buffer" to png_ptr->chunkdata to avoid memory leaking.

Version 1.4.0beta23 [July 22, 2008]
  Change "chunkdata = NULL" to "png_ptr->chunkdata = NULL" several places in
    png_decompress_chunk().

Version 1.4.0beta24 [July 25, 2008]
  Change all remaining "chunkdata" to "png_ptr->chunkdata" in
    png_decompress_chunk(), and remove "chunkdata" from parameter list.
  Put a call to png_check_chunk_name() in png_read_chunk_header().
  Revised png_check_chunk_name() to reject a name with a lowercase 3rd byte.
  Removed two calls to png_check_chunk_name() occurring later in the process.
  Define PNG_NO_ERROR_NUMBERS by default in pngconf.h

Version 1.4.0beta25 [July 30, 2008]
  Added a call to png_check_chunk_name() in pngpread.c
  Reverted png_check_chunk_name() to accept a name with a lowercase 3rd byte.
  Added png_push_have_buffer() function to pngpread.c
  Eliminated PNG_BIG_ENDIAN_SUPPORTED and associated png_get_* macros.
  Made inline expansion of png_get_*() optional with PNG_USE_READ_MACROS.
  Eliminated all PNG_USELESS_TESTS and PNG_CORRECT_PALETTE_SUPPORTED code.
  Synced contrib directory and configure files with libpng-1.2.30beta06.
  Eliminated no-longer-used pngdefs.h (but it's still built in the makefiles)
  Relocated a misplaced "#endif /* PNG_NO_WRITE_FILTER */" in pngwutil.c

Version 1.4.0beta26 [August 4, 2008]
  Removed png_push_have_buffer() function in pngpread.c.  It increased the
    compiled library size slightly.
  Changed "-Wall" to "-W -Wall" in the CFLAGS in all makefiles (Cosmin Truta)
  Declared png_ptr "volatile" in pngread.c and pngwrite.c to avoid warnings.
  Updated contrib/visupng/cexcept.h to version 2.0.1
  Added PNG_LITERAL_CHARACTER macros for #, [, and ].

Version 1.4.0beta27 [August 5, 2008]
  Revised usage of PNG_LITERAL_SHARP in pngerror.c.
  Moved newline character from individual png_debug messages into the
    png_debug macros.
  Allow user to #define their own png_debug, png_debug1, and png_debug2.

Version 1.4.0beta28 [August 5, 2008]
  Revised usage of PNG_LITERAL_SHARP in pngerror.c.
  Added PNG_STRING_NEWLINE macro

Version 1.4.0beta29 [August 9, 2008]
  Revised usage of PNG_STRING_NEWLINE to work on non-ISO compilers.
  Added PNG_STRING_COPYRIGHT macro.
  Added non-ISO versions of png_debug macros.

Version 1.4.0beta30 [August 14, 2008]
  Added premultiplied alpha feature (Volker Wiendl).

Version 1.4.0beta31 [August 18, 2008]
  Moved png_set_premultiply_alpha from pngtrans.c to pngrtran.c
  Removed extra crc check at the end of png_handle_cHRM().  Bug introduced
    in libpng-1.4.0beta20.

Version 1.4.0beta32 [August 19, 2008]
  Added PNG_WRITE_FLUSH_SUPPORTED block around new png_flush() call.
  Revised PNG_NO_STDIO version of png_write_flush()

Version 1.4.0beta33 [August 20, 2008]
  Added png_get|set_chunk_cache_max() to limit the total number of sPLT,
    text, and unknown chunks that can be stored.

Version 1.4.0beta34 [September 6, 2008]
  Shortened tIME_string to 29 bytes in pngtest.c
  Fixed off-by-one error introduced in png_push_read_zTXt() function in
    libpng-1.2.30beta04/pngpread.c (Harald van Dijk)

Version 1.4.0beta35 [October 6, 2008]
  Changed "trans_values" to "trans_color".
  Changed so-number from 0 to 14.  Some OS do not like 0.
  Revised makefile.darwin to fix shared library numbering.
  Change png_set_gray_1_2_4_to_8() to png_set_expand_gray_1_2_4_to_8()
    in example.c (debian bug report)

Version 1.4.0beta36 [October 25, 2008]
  Sync with tEXt vulnerability fix in libpng-1.2.33rc02.

Version 1.4.0beta37 [November 13, 2008]
  Added png_check_cHRM in png.c and moved checking from pngget.c, pngrutil.c,
    and pngwrite.c

Version 1.4.0beta38 [November 22, 2008]
  Added check for zero-area RGB cHRM triangle in png_check_cHRM() and
    png_check_cHRM_fixed().

Version 1.4.0beta39 [November 23, 2008]
  Revised png_warning() to write its message on standard output by default
    when warning_fn is NULL.

Version 1.4.0beta40 [November 24, 2008]
  Eliminated png_check_cHRM().  Instead, always use png_check_cHRM_fixed().
  In png_check_cHRM_fixed(), ensure white_y is > 0, and removed redundant
    check for all-zero coordinates that is detected by the triangle check.

Version 1.4.0beta41 [November 26, 2008]
  Fixed string vs pointer-to-string error in png_check_keyword().
  Rearranged test expressions in png_check_cHRM_fixed() to avoid internal
    overflows.
  Added PNG_NO_CHECK_cHRM conditional.

Version 1.4.0beta42, 43 [December 1, 2008]
  Merge png_debug with version 1.2.34beta04.

Version 1.4.0beta44 [December 6, 2008]
  Removed redundant check for key==NULL before calling png_check_keyword()
    to ensure that new_key gets initialized and removed extra warning
    (Merge with version 1.2.34beta05 -- Arvan Pritchard).

Version 1.4.0beta45 [December 9, 2008]
  In png_write_png(), respect the placement of the filler bytes in an earlier
    call to png_set_filler() (Jim Barry).

Version 1.4.0beta46 [December 10, 2008]
  Undid previous change and added PNG_TRANSFORM_STRIP_FILLER_BEFORE and
    PNG_TRANSFORM_STRIP_FILLER_AFTER conditionals and deprecated
    PNG_TRANSFORM_STRIP_FILLER (Jim Barry).

Version 1.4.0beta47 [December 15, 2008]
  Support for dithering was disabled by default, because it has never
    been well tested and doesn't work very well.  The code has not
    been removed, however, and can be enabled by building libpng with
    PNG_READ_DITHER_SUPPORTED defined.

Version 1.4.0beta48 [February 14, 2009]
  Added new exported function png_calloc().
  Combined several instances of png_malloc(); png_memset() into png_calloc().
  Removed prototype for png_freeptr() that was added in libpng-1.4.0beta24
    but was never defined.

Version 1.4.0beta49 [February 28, 2009]
  Added png_fileno() macro to pngconf.h, used in pngwio.c
  Corrected order of #ifdef's in png_debug definition in png.h
  Fixed bug introduced in libpng-1.4.0beta48 with the memset arguments
    for pcal_params.
  Fixed order of #ifdef directives in the png_debug defines in png.h
    (bug introduced in libpng-1.2.34/1.4.0beta29).
  Revised comments in png_set_read_fn() and png_set_write_fn().

Version 1.4.0beta50 [March 18, 2009]
  Use png_calloc() instead of png_malloc() to allocate big_row_buf when
    reading an interlaced file, to avoid a possible UMR.
  Undid revision of PNG_NO_STDIO version of png_write_flush().  Users
    having trouble with fflush() can build with PNG_NO_WRITE_FLUSH defined
    or supply their own flush_fn() replacement.
  Revised libpng*.txt and png.h documentation about use of png_write_flush()
    and png_set_write_fn().
  Removed fflush() from pngtest.c.
  Added "#define PNG_NO_WRITE_FLUSH" to contrib/pngminim/encoder/pngusr.h

Version 1.4.0beta51 [March 21, 2009]
  Removed new png_fileno() macro from pngconf.h .

Version 1.4.0beta52 [March 27, 2009]
  Relocated png_do_chop() ahead of building gamma tables in pngrtran.c
    This avoids building 16-bit gamma tables unnecessarily.
  Removed fflush() from pngtest.c.
  Added "#define PNG_NO_WRITE_FLUSH" to contrib/pngminim/encoder/pngusr.h
  Added a section on differences between 1.0.x and 1.2.x to libpng.3/libpng.txt

Version 1.4.0beta53 [April 1, 2009]
  Removed some remaining MMX macros from pngpriv.h
  Fixed potential memory leak of "new_name" in png_write_iCCP() (Ralph Giles)

Version 1.4.0beta54 [April 13, 2009]
  Added "ifndef PNG_SKIP_SETJMP_CHECK" block in pngconf.h to allow
    application code writers to bypass the check for multiple inclusion
    of setjmp.h when they know that it is safe to ignore the situation.
  Eliminated internal use of setjmp() in pngread.c and pngwrite.c
  Reordered ancillary chunks in pngtest.png to be the same as what
    pngtest now produces, and made some cosmetic changes to pngtest output.
  Eliminated deprecated png_read_init_3() and png_write_init_3() functions.

Version 1.4.0beta55 [April 15, 2009]
  Simplified error handling in pngread.c and pngwrite.c by putting
    the new png_read_cleanup() and png_write_cleanup() functions inline.

Version 1.4.0beta56 [April 25, 2009]
  Renamed "user_chunk_data" to "my_user_chunk_data" in pngtest.c to suppress
    "shadowed declaration" warning from gcc-4.3.3.
  Renamed "gamma" to "png_gamma" in pngset.c to avoid "shadowed declaration"
    warning about a global "gamma" variable in math.h on some platforms.

Version 1.4.0beta57 [May 2, 2009]
  Removed prototype for png_freeptr() that was added in libpng-1.4.0beta24
    but was never defined (again).
  Rebuilt configure scripts with autoconf-2.63 instead of 2.62
  Removed pngprefs.h and MMX from makefiles

Version 1.4.0beta58 [May 14, 2009]
  Changed pngw32.def to pngwin.def in makefile.mingw (typo was introduced
    in beta57).
  Clarified usage of sig_bit versus sig_bit_p in example.c (Vincent Torri)

Version 1.4.0beta59 [May 15, 2009]
  Reformated sources in libpng style (3-space intentation, comment format)
  Fixed typo in libpng docs (PNG_FILTER_AVE should be PNG_FILTER_AVG)
  Added sections about the git repository and our coding style to the
    documentation
  Relocated misplaced #endif in pngwrite.c, sCAL chunk handler.

Version 1.4.0beta60 [May 19, 2009]
  Conditionally compile png_read_finish_row() which is not used by
    progressive readers.
  Added contrib/pngminim/preader to demonstrate building minimal progressive
    decoder, based on contrib/gregbook with embedded libpng and zlib.

Version 1.4.0beta61 [May 20, 2009]
  In contrib/pngminim/*, renamed "makefile.std" to "makefile", since there
    is only one makefile in those directories, and revised the README files
    accordingly.
  More reformatting of comments, mostly to capitalize sentences.

Version 1.4.0beta62 [June 2, 2009]
  Added "#define PNG_NO_WRITE_SWAP" to contrib/pngminim/encoder/pngusr.h
    and "define PNG_NO_READ_SWAP" to decoder/pngusr.h and preader/pngusr.h
  Reformatted several remaining "else statement" into two lines.
  Added a section to the libpng documentation about using png_get_io_ptr()
    in configure scripts to detect the presence of libpng.

Version 1.4.0beta63 [June 15, 2009]
  Revised libpng*.txt and libpng.3 to mention calling png_set_IHDR()
    multiple times and to specify the sample order in the tRNS chunk,
    because the ISO PNG specification has a typo in the tRNS table.
  Changed several PNG_UNKNOWN_CHUNK_SUPPORTED to
    PNG_HANDLE_AS_UNKNOWN_SUPPORTED, to make the png_set_keep mechanism
    available for ignoring known chunks even when not saving unknown chunks.
  Adopted preference for consistent use of "#ifdef" and "#ifndef" versus
    "#if defined()" and "if !defined()" where possible.

Version 1.4.0beta64 [June 24, 2009]
  Eliminated PNG_LEGACY_SUPPORTED code.
  Moved the various unknown chunk macro definitions outside of the
    PNG_READ|WRITE_ANCILLARY_CHUNK_SUPPORTED blocks.

Version 1.4.0beta65 [June 26, 2009]
  Added a reference to the libpng license in each file.

Version 1.4.0beta66 [June 27, 2009]
  Refer to the libpng license instead of the libpng license in each file.

Version 1.4.0beta67 [July 6, 2009]
  Relocated INVERT_ALPHA within png_read_png() and png_write_png().
  Added high-level API transform PNG_TRANSFORM_GRAY_TO_RGB.
  Added an "xcode" project to the projects directory (Alam Arias).

Version 1.4.0beta68 [July 19, 2009]
  Avoid some tests in filter selection in pngwutil.c

Version 1.4.0beta69 [July 25, 2009]
  Simplified the new filter-selection test.  This runs faster in the
    common "PNG_ALL_FILTERS" and PNG_FILTER_NONE cases.
  Removed extraneous declaration from the new call to png_read_gray_to_rgb()
    (bug introduced in libpng-1.4.0beta67).
  Fixed up xcode project (Alam Arias)
  Added a prototype for png_64bit_product() in png.c

Version 1.4.0beta70 [July 27, 2009]
  Avoid a possible NULL dereference in debug build, in png_set_text_2().
    (bug introduced in libpng-0.95, discovered by Evan Rouault)

Version 1.4.0beta71 [July 29, 2009]
  Rebuilt configure scripts with autoconf-2.64.

Version 1.4.0beta72 [August 1, 2009]
  Replaced *.tar.lzma with *.tar.xz in distribution.  Get the xz codec
    from <http://tukaani.org/xz>.

Version 1.4.0beta73 [August 1, 2009]
  Reject attempt to write iCCP chunk with negative embedded profile length
    (JD Chen) (CVE-2009-5063).

Version 1.4.0beta74 [August 8, 2009]
  Changed png_ptr and info_ptr member "trans" to "trans_alpha".

Version 1.4.0beta75 [August 21, 2009]
  Removed an extra png_debug() recently added to png_write_find_filter().
  Fixed incorrect #ifdef in pngset.c regarding unknown chunk support.

Version 1.4.0beta76 [August 22, 2009]
  Moved an incorrectly located test in png_read_row() in pngread.c

Version 1.4.0beta77 [August 27, 2009]
  Removed lpXYZ.tar.bz2 (with CRLF), KNOWNBUG, libpng-x.y.z-KNOWNBUG.txt,
    and the "noconfig" files from the distribution.
  Moved CMakeLists.txt from scripts into the main libpng directory.
  Various bugfixes and improvements to CMakeLists.txt (Philip Lowman)

Version 1.4.0beta78 [August 31, 2009]
  Converted all PNG_NO_* tests to PNG_*_SUPPORTED everywhere except pngconf.h
  Eliminated PNG_NO_FREE_ME and PNG_FREE_ME_SUPPORTED macros.
  Use png_malloc plus a loop instead of png_calloc() to initialize
    row_pointers in png_read_png().

Version 1.4.0beta79 [September 1, 2009]
  Eliminated PNG_GLOBAL_ARRAYS and PNG_LOCAL_ARRAYS; always use local arrays.
  Eliminated PNG_CALLOC_SUPPORTED macro and always provide png_calloc().

Version 1.4.0beta80 [September 17, 2009]
  Removed scripts/libpng.icc
  Changed typecast of filler from png_byte to png_uint_16 in png_set_filler().
    (Dennis Gustafsson)
  Fixed typo introduced in beta78 in pngtest.c ("#if def " should be "#ifdef ")

Version 1.4.0beta81 [September 23, 2009]
  Eliminated unused PNG_FLAG_FREE_* defines from pngpriv.h
  Expanded TAB characters in pngrtran.c
  Removed PNG_CONST from all "PNG_CONST PNG_CHNK" declarations to avoid
    compiler complaints about doubly declaring things "const".
  Changed all "#if [!]defined(X)" to "if[n]def X" where possible.
  Eliminated unused png_ptr->row_buf_size

Version 1.4.0beta82 [September 25, 2009]
  Moved redundant IHDR checking into new png_check_IHDR() in png.c
    and report all errors found in the IHDR data.
  Eliminated useless call to png_check_cHRM() from pngset.c

Version 1.4.0beta83 [September 25, 2009]
  Revised png_check_IHDR() to eliminate bogus complaint about filter_type.

Version 1.4.0beta84 [September 30, 2009]
  Fixed some inconsistent indentation in pngconf.h
  Revised png_check_IHDR() to add a test for width variable less than 32-bit.

Version 1.4.0beta85 [October 1, 2009]
  Revised png_check_IHDR() again, to check info_ptr members instead of
    the contents of the returned parameters.

Version 1.4.0beta86 [October 9, 2009]
  Updated the "xcode" project (Alam Arias).
  Eliminated a shadowed declaration of "pp" in png_handle_sPLT().

Version 1.4.0rc01 [October 19, 2009]
  Trivial cosmetic changes.

Version 1.4.0beta87 [October 30, 2009]
  Moved version 1.4.0 back into beta.

Version 1.4.0beta88 [October 30, 2009]
  Revised libpng*.txt section about differences between 1.2.x and 1.4.0
    because most of the new features have now been ported back to 1.2.41

Version 1.4.0beta89 [November 1, 2009]
  More bugfixes and improvements to CMakeLists.txt (Philip Lowman)
  Removed a harmless extra png_set_invert_alpha() from pngwrite.c
  Apply png_user_chunk_cache_max within png_decompress_chunk().
  Merged libpng-1.2.41.txt with libpng-1.4.0.txt where appropriate.

Version 1.4.0beta90 [November 2, 2009]
  Removed all remaining WIN32_WCE #ifdefs except those involving the
    time.h "tm" structure

Version 1.4.0beta91 [November 3, 2009]
  Updated scripts/pngw32.def and projects/wince/png32ce.def
  Copied projects/wince/png32ce.def to the scripts directory.
  Added scripts/makefile.wce
  Patched ltmain.sh for wince support.
  Added PNG_CONVERT_tIME_SUPPORTED macro.

Version 1.4.0beta92 [November 4, 2009]
  Make inclusion of time.h in pngconf.h depend on PNG_CONVERT_tIME_SUPPORTED
  Make #define PNG_CONVERT_tIME_SUPPORTED depend on PNG_WRITE_tIME_SUPPORTED
  Revised libpng*.txt to describe differences from 1.2.40 to 1.4.0 (instead
    of differences from 1.2.41 to 1.4.0)

Version 1.4.0beta93 [November 7, 2009]
  Added PNG_DEPSTRUCT, PNG_DEPRECATED, PNG_USE_RESULT, PNG_NORETURN, and
    PNG_ALLOCATED macros to detect deprecated direct access to the
    png_struct or info_struct members and other deprecated usage in
    applications (John Bowler).
  Updated scripts/makefile* to add "-DPNG_CONFIGURE_LIBPNG" to CFLAGS,
    to prevent warnings about direct access to png structs by libpng
    functions while building libpng.  They need to be tested, especially
    those using compilers other than gcc.
  Updated projects/visualc6 and visualc71 with "/d PNG_CONFIGURE_LIBPNG".
    They should work but still need to be updated to remove
    references to pnggccrd.c or pngvcrd.c and ASM building.
  Added README.txt to the beos, cbuilder5, netware, and xcode projects warning
    that they need to be updated, to remove references to pnggccrd.c and
    pngvcrd.c and to depend on pngpriv.h
  Removed three direct references to read_info_ptr members in pngtest.c
    that were detected by the new PNG_DEPSTRUCT macro.
  Moved the png_debug macro definitions and the png_read_destroy(),
    png_write_destroy() and png_far_to_near() prototypes from png.h
    to pngpriv.h (John Bowler)
  Moved the synopsis lines for png_read_destroy(), png_write_destroy()
    png_debug(), png_debug1(), and png_debug2() from libpng.3 to libpngpf.3.

Version 1.4.0beta94 [November 9, 2009]
  Removed the obsolete, unused pnggccrd.c and pngvcrd.c files.
  Updated CMakeLists.txt to add "-DPNG_CONFIGURE_LIBPNG" to the definitions.
  Removed dependency of pngtest.o on pngpriv.h in the makefiles.
  Only #define PNG_DEPSTRUCT, etc. in pngconf.h if not already defined.

Version 1.4.0beta95 [November 10, 2009]
  Changed png_check_sig() to !png_sig_cmp() in contrib programs.
  Added -DPNG_CONFIGURE_LIBPNG to contrib/pngminm/*/makefile
  Changed png_check_sig() to !png_sig_cmp() in contrib programs.
  Corrected the png_get_IHDR() call in contrib/gregbook/readpng2.c
  Changed pngminim/*/gather.sh to stop trying to remove pnggccrd.c and pngvcrd.c
  Added dependency on pngpriv.h in contrib/pngminim/*/makefile

Version 1.4.0beta96 [November 12, 2009]
  Renamed scripts/makefile.wce to scripts/makefile.cegcc
  Revised Makefile.am to use libpng.sys while building libpng.so
    so that only PNG_EXPORT functions are exported.
  Removed the deprecated png_check_sig() function/macro.
  Removed recently removed function names from scripts/*.def
  Revised pngtest.png to put chunks in the same order written by pngtest
    (evidently the same change made in libpng-1.0beta54 was lost).
  Added PNG_PRIVATE macro definition in pngconf.h for possible future use.

Version 1.4.0beta97 [November 13, 2009]
  Restored pngtest.png to the libpng-1.4.0beta7 version.
  Removed projects/beos and netware.txt; no one seems to be supporting them.
  Revised Makefile.in

Version 1.4.0beta98 [November 13, 2009]
  Added the "xcode" project to zip distributions,
  Fixed a typo in scripts/pngwin.def introduced in beta97.

Version 1.4.0beta99 [November 14, 2009]
  Moved libpng-config.in and libpng.pc-configure.in out of the scripts
    directory, to libpng-config.in and libpng-pc.in, respectively, and
    modified Makefile.am and configure.ac accordingly.  Now "configure"
    needs nothing from the "scripts" directory.
  Avoid redefining PNG_CONST in pngconf.h

Version 1.4.0beta100 [November 14, 2009]
  Removed ASM builds from projects/visualc6 and projects/visualc71
  Removed scripts/makefile.nommx and makefile.vcawin32
  Revised CMakeLists.txt to account for new location of libpng-config.in
    and libpng-pc.in
  Updated INSTALL to reflect removal and relocation of files.

Version 1.4.0beta101 [November 14, 2009]
  Restored the binary files (*.jpg, *.png, some project files) that were
    accidentally deleted from the zip and 7z distributions when the xcode
    project was added.

Version 1.4.0beta102 [November 18, 2009]
  Added libpng-config.in and libpng-pc.in to the zip and 7z distributions.
  Fixed a typo in projects/visualc6/pngtest.dsp, introduced in beta100.
  Moved descriptions of makefiles and other scripts out of INSTALL into
    scripts/README.txt
  Updated the copyright year in scripts/pngwin.rc from 2006 to 2009.

Version 1.4.0beta103 [November 21, 2009]
  Removed obsolete comments about ASM from projects/visualc71/README_zlib.txt
  Align row_buf on 16-byte boundary in memory.
  Restored the PNG_WRITE_FLUSH_AFTER_IEND_SUPPORTED guard around the call
    to png_flush() after png_write_IEND().  See 1.4.0beta32, 1.4.0beta50
    changes above and 1.2.30, 1.2.30rc01 and rc03 in 1.2.41 CHANGES.  Someone
    needs this feature.
  Make the 'png_jmpbuf' macro expand to a call that records the correct
    longjmp function as well as returning a pointer to the setjmp
    jmp_buf buffer, and marked direct access to jmpbuf 'deprecated'.
    (John Bowler)

Version 1.4.0beta104 [November 22, 2009]
  Removed png_longjmp_ptr from scripts/*.def and libpng.3
  Rebuilt configure scripts with autoconf-2.65

Version 1.4.0beta105 [November 25, 2009]
  Use fast integer PNG_DIVIDE_BY_255() or PNG_DIVIDE_BY_65535()
    to accomplish alpha premultiplication when
    PNG_READ_COMPOSITE_NODIV_SUPPORTED is defined.
  Changed "/255" to "/255.0" in background calculations to make it clear
    that the 255 is used as a double.

Version 1.4.0beta106 [November 27, 2009]
  Removed premultiplied alpha feature.

Version 1.4.0beta107 [December 4, 2009]
  Updated README
  Added "#define PNG_NO_PEDANTIC_WARNINGS" in the libpng source files.
  Removed "-DPNG_CONFIGURE_LIBPNG" from the makefiles and projects.
  Revised scripts/makefile.netbsd, makefile.openbsd, and makefile.sco
    to put png.h and pngconf.h in $prefix/include, like the other scripts,
    instead of in $prefix/include/libpng.  Also revised makefile.sco
    to put them in $prefix/include/libpng15 instead of in
    $prefix/include/libpng/libpng15.

Version 1.4.0beta108 [December 11, 2009]
  Removed leftover "-DPNG_CONFIGURE_LIBPNG" from contrib/pngminim/*/makefile
  Relocated png_do_chop() to its original position in pngrtran.c; the
    change in version 1.2.41beta08 caused transparency to be handled wrong
    in some 16-bit datastreams (Yusaku Sugai).

Version 1.4.0beta109 [December 13, 2009]
  Added "bit_depth" parameter to the private png_build_gamma_table() function.
  Pass bit_depth=8 to png_build_gamma_table() when bit_depth is 16 but the
    PNG_16_TO_8 transform has been set, to avoid unnecessary build of 16-bit
    tables.

Version 1.4.0rc02 [December 20, 2009]
  Declared png_cleanup_needed "volatile" in pngread.c and pngwrite.c

Version 1.4.0rc03 [December 22, 2009]
  Renamed libpng-pc.in back to libpng.pc.in and revised CMakeLists.txt
    (revising the change in 1.4.0beta99)

Version 1.4.0rc04 [December 25, 2009]
  Swapped PNG_UNKNOWN_CHUNKS_SUPPORTED and PNG_HANDLE_AS_UNKNOWN_SUPPORTED
    in pngset.c to be consistent with other changes in version 1.2.38.

Version 1.4.0rc05 [December 25, 2009]
  Changed "libpng-pc.in" to "libpng.pc.in" in configure.ac, configure, and
    Makefile.in to be consistent with changes in libpng-1.4.0rc03

Version 1.4.0rc06 [December 29, 2009]
  Reverted the gamma_table changes from libpng-1.4.0beta109.
  Fixed some indentation errors.

Version 1.4.0rc07 [January 1, 2010]
  Revised libpng*.txt and libpng.3 about 1.2.x->1.4.x differences.
  Use png_calloc() instead of png_malloc(); png_memset() in pngrutil.c
  Update copyright year to 2010.

Version 1.4.0rc08 [January 2, 2010]
  Avoid deprecated references to png_ptr-io_ptr and png_ptr->error_ptr
    in pngtest.c

Version 1.4.0 [January 3, 2010]
  No changes.

Version 1.4.1beta01 [January 8, 2010]
  Updated CMakeLists.txt for consistent indentation and to avoid an
    unclosed if-statement warning (Philip Lowman).
  Revised Makefile.am and Makefile.in to remove references to Y2KINFO,
    KNOWNBUG, and libpng.la (Robert Schwebel).
  Revised the makefiles to install the same files and symbolic
    links as configure, except for libpng.la and libpng14.la.
  Make png_set|get_compression_buffer_size() available even when
    PNG_WRITE_SUPPORTED is not enabled.
  Revised Makefile.am and Makefile.in to simplify their maintenance.
  Revised scripts/makefile.linux to install a link to libpng14.so.14.1

Version 1.4.1beta02 [January 9, 2010]
  Revised the rest of the makefiles to install a link to libpng14.so.14.1

Version 1.4.1beta03 [January 10, 2010]
  Removed png_set_premultiply_alpha() from scripts/*.def

Version 1.4.1rc01 [January 16, 2010]
  No changes.

Version 1.4.1beta04 [January 23, 2010]
  Revised png_decompress_chunk() to improve speed and memory usage when
    decoding large chunks.
  Added png_set|get_chunk_malloc_max() functions.

Version 1.4.1beta05 [January 26, 2010]
  Relocated "int k" declaration in pngtest.c to minimize its scope.

Version 1.4.1beta06 [January 28, 2010]
  Revised png_decompress_chunk() to use a two-pass method suggested by
    John Bowler.

Version 1.4.1beta07 [February 6, 2010]
  Folded some long lines in the source files.
  Added defineable PNG_USER_CHUNK_CACHE_MAX, PNG_USER_CHUNK_MALLOC_MAX,
    and a PNG_USER_LIMITS_SUPPORTED flag.
  Eliminated use of png_ptr->irowbytes and reused the slot in png_ptr as
    png_ptr->png_user_chunk_malloc_max.
  Revised png_push_save_buffer() to do fewer but larger png_malloc() calls.

Version 1.4.1beta08 [February 6, 2010]
  Minor cleanup and updating of dates and copyright year.

Version 1.5.0beta01 [February 7, 2010]
  Moved declaration of png_struct into private pngstruct.h and png_info
    into pnginfo.h

Version 1.4.1beta09 and 1.5.0beta02 [February 7, 2010]
  Reverted to original png_push_save_buffer() code.

Version 1.4.1beta10 and 1.5.0beta03 [February 8, 2010]
  Return allocated "old_buffer" in png_push_save_buffer() before
    calling png_error(), to avoid a potential memory leak.
  Updated configure script to use SO number 15.

Version 1.5.0beta04 [February 9, 2010]
  Removed malformed "incomplete struct declaration" of png_info from png.h

Version 1.5.0beta05 [February 12, 2010]
  Removed PNG_DEPSTRUCT markup in pngstruct.h and pnginfo.h, and undid the
    linewrapping that it entailed.
  Revised comments in pngstruct.h and pnginfo.h and added pointers to
    the libpng license.
  Changed PNG_INTERNAL to PNG_EXPOSE_INTERNAL_STRUCTURES
  Removed the cbuilder5 project, which has not been updated to 1.4.0.

Version 1.4.1beta12 and 1.5.0beta06 [February 14, 2010]
  Fixed type declaration of png_get_chunk_malloc_max() in pngget.c (Daisuke
    Nishikawa)

Version 1.5.0beta07 [omitted]

Version 1.5.0beta08 [February 19, 2010]
  Changed #ifdef PNG_NO_STDIO_SUPPORTED to #ifdef PNG_NO_CONSOLE_IO_SUPPORTED
    wherever png_snprintf() is used to construct error and warning messages.
  Noted in scripts/makefile.mingw that it expects to be run under MSYS.
  Removed obsolete unused MMX-querying support from contrib/gregbook
  Added exported png_longjmp() function.
  Removed the AIX redefinition of jmpbuf in png.h
  Added -D_ALLSOURCE in configure.ac, makefile.aix, and CMakeLists.txt
    when building on AIX.

Version 1.5.0beta09 [February 19, 2010]
  Removed -D_ALLSOURCE from configure.ac, makefile.aix, and CMakeLists.txt.
  Changed the name of png_ptr->jmpbuf to png_ptr->png_jmpbuf in pngstruct.h

Version 1.5.0beta10 [February 25, 2010]
  Removed unused gzio.c from contrib/pngminim gather and makefile scripts
  Removed replacement error handlers from contrib/gregbook.  Because of
    the new png_longjmp() function they are no longer needed.

Version 1.5.0beta11 [March 6, 2010]
  Removed checking for already-included setjmp.h from pngconf.h
  Fixed inconsistent indentations and made numerous cosmetic changes.
  Revised the "SEE ALSO" style of libpng.3, libpngpf.3, and png.5

Version 1.5.0beta12 [March 9, 2010]
  Moved "#include png.h" inside pngpriv.h and removed "#include png.h" from
    the source files, along with "#define PNG_EXPOSE_INTERNAL_STRUCTURES"
    and "#define PNG_NO_PEDANTIC_WARNINGS" (John Bowler).
  Created new pngdebug.h and moved debug definitions there.

Version 1.5.0beta13 [March 10, 2010]
  Protect pngstruct.h, pnginfo.h, and pngdebug.h from being included twice.
  Revise the "#ifdef" blocks in png_inflate() so it will compile when neither
    PNG_USER_CHUNK_MALLOC_MAX nor PNG_SET_CHUNK_MALLOC_LIMIT_SUPPORTED
    is defined.
  Removed unused png_measure_compressed_chunk() from pngpriv.h and libpngpf.3
  Moved the 'config.h' support from pngconf.h to pngpriv.h
  Removed PNGAPI from the png_longjmp_ptr typedef.
  Eliminated dependence of pngtest.c on the private pngdebug.h file.
  Make all png_debug macros into *unterminated* statements or
    expressions (i.e. a trailing ';' must always be added) and correct
    the format statements in various png_debug messages.

Version 1.5.0beta14 [March 14, 2010]
  Removed direct access to png_ptr->io_ptr from the Windows code in pngtest.c
  Revised Makefile.am to account for recent additions and replacements.
  Corrected CE and OS/2 DEF files (scripts/png*def) for symbols removed and
    added ordinal numbers to the Windows DEF file and corrected the duplicated
    ordinal numbers on CE symbols that are commented out.
  Added back in export symbols that can be present in the Windows build but
    are disabled by default.
  PNG_EXPORT changed to include an 'ordinal' field for DEF file generation.
    PNG_CALLBACK added to make callback definitions uniform.  PNGAPI split
    into PNGCAPI (base C form), PNGAPI (exports) and PNGCBAPI (callbacks),
    and appropriate changes made to all files.  Cygwin builds re-hinged to
    allow procedure call standard changes and to remove the need for the DEF
    file (fixes build on Cygwin).
  Enabled 'attribute' warnings that are relevant to library APIs and callbacks.
  Changed rules for generation of the various symbol files and added a new
    rule for a DEF file (which is also added to the distribution).
  Updated the symbol file generation to stop it adding spurious spaces
    to EOL (coming from preprocessor macro expansion).  Added a facility
    to join tokens in the output and rewrite *.dfn to use this.
  Eliminated scripts/*.def in favor of libpng.def; updated projects/visualc71
    and removed scripts/makefile.cygwin.
  Made PNG_BUILD_DLL safe: it can be set whenever a DLL is being built.
  Removed the include of sys/types.h - apparently unnecessary now on the
    platforms on which it happened (all but Mac OS and RISC OS).
  Moved the Mac OS test into pngpriv.h (the only place it is used.)

Version 1.5.0beta15 [March 17, 2010]
  Added symbols.chk target to Makefile.am to validate the symbols in png.h
    against the new DEF file scripts/symbols.def.
  Changed the default DEF file back to pngwin.def.
  Removed makefile.mingw.
  Eliminated PNG_NO_EXTERN and PNG_ALL_EXTERN

Version 1.5.0beta16 [April 1, 2010]
  Make png_text_struct independent of PNG_iTXt_SUPPORTED, so that
    fields are initialized in all configurations.  The READ/WRITE
    macros (PNG_(READ|WRITE)_iTXt_SUPPORTED) still function as
    before to disable code to actually read or write iTXt chunks
    and iTXt_SUPPORTED can be used to detect presence of either
    read or write support (but it is probably better to check for
    the one actually required - read or write.)
  Combined multiple png_warning() calls for a single error.
  Restored the macro definition of png_check_sig().

Version 1.5.0beta17 [April 17, 2010]
  Added some "(long)" typecasts to printf calls in png_handle_cHRM().
  Documented the fact that png_set_dither() was disabled since libpng-1.4.0.
  Reenabled png_set_dither() but renamed it to png_set_quantize() to reflect
    more accurately what it actually does.  At the same time, renamed
    the PNG_DITHER_[RED,GREEN_BLUE]_BITS macros to
    PNG_QUANTIZE_[RED,GREEN,BLUE]_BITS.
  Added some "(long)" typecasts to printf calls in png_handle_cHRM().
  Freeze build-time only configuration in the build.
    In all prior versions of libpng most configuration options
    controlled by compiler #defines had to be repeated by the
    application code that used libpng.  This patch changes this
    so that compilation options that can only be changed at build
    time are frozen in the build.  Options that are compiler
    dependent (and those that are system dependent) are evaluated
    each time - pngconf.h holds these.  Options that can be changed
    per-file in the application are in png.h.  Frozen options are
    in the new installed header file pnglibconf.h (John Bowler)
  Removed the xcode project because it has not been updated to work
    with libpng-1.5.0.
  Removed the ability to include optional pngusr.h

Version 1.5.0beta18 [April 17, 2010]
  Restored the ability to include optional pngusr.h
  Moved replacements for png_error() and png_warning() from the
    contrib/pngminim project to pngerror.c, for use when warnings or
    errors are disabled via PNG_NO_WARN or PNG_NO_ERROR_TEXT, to avoid
    storing unneeded error/warning text.
  Updated contrib/pngminim project to work with the new pnglibconf.h
  Added some PNG_NO_* defines to contrib/pngminim/*/pngusr.h to save space.

Version 1.5.0beta19 [April 24, 2010]
  Added PNG_{READ,WRITE}_INT_FUNCTIONS_SUPPORTED.  This allows the functions
    to read and write ints to be disabled independently of PNG_USE_READ_MACROS,
    which allows libpng to be built with the functions even though the default
    is to use the macros - this allows applications to choose at app build
    time whether or not to use macros (previously impossible because the
    functions weren't in the default build.)
  Changed Windows calling convention back to __cdecl for API functions.
    For Windows/x86 platforms only:
      __stdcall is no longer needed for Visual Basic, so libpng-1.5.0 uses
      __cdecl throughout (both API functions and callbacks) on Windows/x86
      platforms.
  Replaced visualc6 and visualc71 projects with new vstudio project
  Relaxed the overly-restrictive permissions of some files.

Version 1.5.0beta20 [April 24, 2010]
  Relaxed more overly-restrictive permissions of some files.

Version 1.5.0beta21 [April 27, 2010]
  Removed some unwanted binary bytes and changed CRLF to NEWLINE in the new
    vstudio project files, and some trivial editing of some files in the
    scripts directory.
  Set PNG_NO_READ_BGR, PNG_NO_IO_STATE, and PNG_NO_TIME_RFC1123 in
    contrib/pngminim/decoder/pngusr.h to make a smaller decoder application.

Version 1.5.0beta22 [April 28, 2010]
  Fixed dependencies of GET_INT_32 - it does not require READ_INT_FUNCTIONS
    because it has a macro equivalent.
  Improved the options.awk script; added an "everything off" option.
  Revised contrib/pngminim to use the "everything off" option in pngusr.dfa.

Version 1.5.0beta23 [April 29, 2010]
  Corrected PNG_REMOVED macro to take five arguments.
    The macro was documented with two arguments (name,ordinal), however
    the symbol checking .dfn files assumed five arguments.  The five
    argument form seems more useful so it is changed to that.
  Corrected PNG_UNKNOWN_CHUNKS_SUPPORTED to PNG_HANDLE_AS_UNKNOWN_SUPPORTED
    in gregbook/readpng2.c
  Corrected protection of png_get_user_transform_ptr. The API declaration in
    png.h is removed if both READ and WRITE USER_TRANSFORM are turned off
    but was left defined in pngtrans.c
  Added logunsupported=1 to cause pnglibconf.h to document disabled options.
    This makes the installed pnglibconf.h more readable but causes no
    other change.  The intention is that users of libpng will find it
    easier to understand if an API they need is missing.
  Include png_reset_zstream() in png.c only when PNG_READ_SUPPORTED is defined.
  Removed dummy_inflate.c from contrib/pngminim/encoder
  Removed contrib/pngminim/*/gather.sh; gathering is now done in the makefile.

Version 1.5.0beta24 [May 7, 2010]
  Use bitwise "&" instead of arithmetic mod in pngrutil.c calculation of the
    offset of the png_ptr->rowbuf pointer into png_ptr->big_row_buf.
  Added more blank lines for readability.

Version 1.5.0beta25 [June 18, 2010]
  In pngpread.c: png_push_have_row() add check for new_row > height
  Removed the now-redundant check for out-of-bounds new_row from example.c

Version 1.5.0beta26 [June 18, 2010]
  In pngpread.c: png_push_process_row() add check for too many rows.

Version 1.5.0beta27 [June 18, 2010]
  Removed the check added in beta25 as it is now redundant.

Version 1.5.0beta28 [June 20, 2010]
  Rewrote png_process_IDAT_data to consistently treat extra data as warnings
    and handle end conditions more cleanly.
  Removed the new (beta26) check in png_push_process_row().

Version 1.5.0beta29 [June 21, 2010]
  Revised scripts/options.awk to work on Sunos (but still doesn't work)
  Added comment to options.awk and contrib/pngminim/*/makefile to try nawk.

Version 1.5.0beta30 [June 22, 2010]
  Stop memory leak when reading a malformed sCAL chunk.

Version 1.5.0beta31 [June 26, 2010]
  Revised pngpread.c patch of beta28 to avoid an endless loop.
  Removed some trailing blanks.

Version 1.5.0beta32 [June 26, 2010]
  Removed leftover scripts/options.patch and scripts/options.rej

Version 1.5.0beta33 [July 6, 3010]
  Made FIXED and FLOATING options consistent in the APIs they enable and
    disable.  Corrected scripts/options.awk to handle both command line
    options and options specified in the .dfa files.
  Changed char *msg to PNG_CONST char *msg in pngrutil.c
  Make png_set_sRGB_gAMA_and_cHRM set values using either the fixed or
    floating point APIs, but not both.
  Reversed patch to remove error handler when the jmp_buf is stored in the
    main program structure, not the png_struct.
    The error handler is needed because the default handler in libpng will
    always use the jmp_buf in the library control structure; this is never
    set.  The gregbook code is a useful example because, even though it
    uses setjmp/longjmp, it shows how error handling can be implemented
    using control mechanisms not directly supported by libpng.  The
    technique will work correctly with mechanisms such as Microsoft
    Structure Exceptions or C++ exceptions (compiler willing - note that gcc
    does not by default support interworking of C and C++ error handling.)
  Reverted changes to call png_longjmp in contrib/gregbook where it is not
    appropriate.  If mainprog->jmpbuf is used by setjmp, then png_longjmp
    cannot be used.
  Changed "extern PNG_EXPORT" to "PNG_EXPORT" in png.h (Jan Nijtmans)
  Changed "extern" to "PNG_EXTERN" in pngpriv.h (except for the 'extern "C" {')

Version 1.5.0beta34 [July 12, 2010]
  Put #ifndef PNG_EXTERN, #endif around the define PNG_EXTERN in pngpriv.h

Version 1.5.0beta35 [July 24, 2010]
  Removed some newly-added TAB characters.
  Added -DNO_PNG_SNPRINTF to CFLAGS in scripts/makefile.dj2
  Moved the definition of png_snprintf() outside of the enclosing
    #ifdef blocks in pngconf.h

Version 1.5.0beta36 [July 29, 2010]
  Patches by John Bowler:
  Fixed point APIs are now supported throughout (no missing APIs).
  Internal fixed point arithmetic support exists for all internal floating
    point operations.
  sCAL validates the floating point strings it is passed.
  Safe, albeit rudimentary, Watcom support is provided by PNG_API_RULE==2
  Two new APIs exist to get the number of passes without turning on the
    PNG_INTERLACE transform and to get the number of rows in the current
    pass.
  A new test program, pngvalid.c, validates the gamma code.
  Errors in the 16-bit gamma correction (overflows) have been corrected.
  cHRM chunk testing is done consistently (previously the floating point
    API bypassed it, because the test really didn't work on FP, now the test
    is performed on the actual values to be stored in the PNG file so it
    works in the FP case too.)
  Most floating point APIs now simply call the fixed point APIs after
    converting the values to the fixed point form used in the PNG file.
  The standard headers no longer include zlib.h, which is currently only
    required for pngstruct.h and can therefore be internal.
  Revised png_get_int_32 to undo the PNG two's complement representation of
    negative numbers.

Version 1.5.0beta37 [July 30, 2010]
  Added a typecast in png_get_int_32() in png.h and pngrutil.h to avoid
    a compiler warning.
  Replaced oFFs 0,0 with oFFs -10,20 in pngtest.png

Version 1.5.0beta38 [July 31, 2010]
  Implemented remaining "_fixed" functions.
  Corrected a number of recently introduced warnings mostly resulting from
    safe but uncast assignments to shorter integers.  Also added a zlib
    VStudio release library project because the latest zlib Official Windows
    build does not include such a thing.
  Revised png_get_int_16() to be similar to png_get_int_32().
  Restored projects/visualc71.

Version 1.5.0beta39 [August 2, 2010]
  VisualC/GCC warning fixes, VisualC build fixes
  The changes include support for function attributes in VC in addition to
    those already present in GCC - necessary because without these some
    warnings are unavoidable.  Fixes include signed/unsigned fixes in
    pngvalid and checks with gcc -Wall -Wextra -Wunused.
  VC requires function attributes on function definitions as well as
    declarations, PNG_FUNCTION has been added to enable this and the
    relevant function definitions changed.

Version 1.5.0beta40 [August 6, 2010]
  Correct use of _WINDOWS_ in pngconf.h
  Removed png_mem_ #defines; they are no longer used.
  Added the sRGB chunk to pngtest.png

Version 1.5.0beta41 [August 11, 2010]
  Added the cHRM chunk to pngtest.png
  Don't try to use version-script with cygwin/mingw.
  Revised contrib/gregbook to work under cygwin/mingw.

Version 1.5.0beta42 [August 18, 2010]
  Add .dll.a to the list of extensions to be symlinked by Makefile.am (Yaakov)
  Made all API functions that have const arguments and constant string
    literal pointers declare them (John Bowler).

Version 1.5.0beta43 [August 20, 2010]
  Removed spurious tabs, shorten long lines (no source change)
    Also added scripts/chkfmt to validate the format of all the files that can
    reasonably be validated (it is suggested to run "make distclean" before
    checking, because some machine generated files have long lines.)
  Reformatted the CHANGES file to be more consistent throughout.
  Made changes to address various issues identified by GCC, mostly
    signed/unsigned and shortening problems on assignment but also a few
    difficult to optimize (for GCC) loops.
  Fixed non-GCC fixed point builds.  In png.c a declaration was misplaced
    in an earlier update.  Fixed to declare the auto variables at the head.
  Use cexcept.h in pngvalid.c.

Version 1.5.0beta44 [August 24, 2010]
  Updated CMakeLists.txt to use CMAKE_INSTALL_LIBDIR variable; useful for
    installing libpng in /usr/lib64 (Funda Wang).
  Revised CMakeLists.txt to put the man pages in share/man/man* not man/man*
  Revised CMakeLists.txt to make symlinks instead of copies when installing.
  Changed PNG_LIB_NAME from pngNN to libpngNN in CMakeLists.txt (Philip Lowman)
  Implemented memory checks within pngvalid
  Reformatted/rearranged pngvalid.c to assist use of progressive reader.
  Check interlaced images in pngvalid
  Clarified pngusr.h comments in pnglibconf.dfa
  Simplified the pngvalid error-handling code now that cexcept.h is in place.
  Implemented progressive reader in pngvalid.c for standard tests
  Implemented progressive read in pngvalid.c gamma tests
  Turn on progressive reader in pngvalid.c by default and tidy code.

Version 1.5.0beta45 [August 26, 2010]
  Added an explicit make step to projects/vstudio for pnglibconf.h
    Also corrected zlib.vcxproj into which Visual Studio had introduced
    what it calls an "authoring error".  The change to make pnglibconf.h
    simply copies the file; in the future it may actually generate the
    file from scripts/pnglibconf.dfa as the other build systems do.
  Changed pngvalid to work when floating point APIs are disabled
  Renamed the prebuilt scripts/pnglibconf.h to scripts/pnglibconf.h.prebuilt
  Supply default values for PNG_USER_PRIVATEBUILD and PNG_USER_DLLFNAME_POSTFIX
    in pngpriv.h in case the user neglected to define them in their pngusr.h

Version 1.5.0beta46 [August 28, 2010]
  Added new private header files to libpng_sources in CMakeLists.txt
  Added PNG_READ_16BIT, PNG_WRITE_16BIT, and PNG_16BIT options.
  Added reference to scripts/pnglibconf.h.prebuilt in the visualc71 project.

Version 1.5.0beta47 [September 11, 2010]
  Fixed a number of problems with 64-bit compilation reported by Visual
    Studio 2010 (John Bowler).

Version 1.5.0beta48 [October 4, 2010]
  Updated CMakeLists.txt (Philip Lowman).
  Revised autogen.sh to recognize and use $AUTOCONF, $AUTOMAKE, $AUTOHEADER,
    $AUTOPOINT, $ACLOCAL and $LIBTOOLIZE
  Fixed problem with symbols creation in Makefile.am which was assuming that
    all versions of ccp write to standard output by default (Martin Banky). The
    bug was introduced in libpng-1.2.9beta5.
  Removed unused mkinstalldirs.

Version 1.5.0beta49 [October 8, 2010]
  Undid Makefile.am revision of 1.5.0beta48.

Version 1.5.0beta50 [October 14, 2010]
  Revised Makefile.in to account for mkinstalldirs being removed.
  Added some "(unsigned long)" typecasts in printf statements in pngvalid.c.
  Suppressed a compiler warning in png_handle_sPLT().
  Check for out-of-range text compression mode in png_set_text().

Version 1.5.0beta51 [October 15, 2010]
  Changed embedded dates to "(PENDING RELEASE) in beta releases (and future
    rc releases) to minimize the difference between releases.

Version 1.5.0beta52 [October 16, 2010]
  Restored some of the embedded dates (in png.h, png.c, documentation, etc.)

Version 1.5.0beta53 [October 18, 2010]
  Updated INSTALL to mention using "make maintainer-clean" and to remove
    obsolete statement about a custom ltmain.sh
  Disabled "color-tests" by default in Makefile.am so it will work with
    automake versions earlier than 1.11.1
  Use document name "libpng-manual.txt" instead of "libpng-<version>.txt"
    to simplify version differences.
  Removed obsolete remarks about setjmp handling from INSTALL.
  Revised and renamed the typedef in png.h and png.c that was designed
    to catch library and header mismatch.

Version 1.5.0beta54 [November 10, 2010]
  Require 48 bytes, not 64 bytes, for big_row_buf in overflow checks.
  Used a consistent structure for the pngget.c functions.

Version 1.5.0beta55 [November 21, 2010]
  Revised png_get_uint_32, png_get_int_32, png_get_uint_16 (Cosmin)
  Moved reading of file signature into png_read_sig (Cosmin)
  Fixed atomicity of chunk header serialization (Cosmin)
  Added test for io_state in pngtest.c (Cosmin)
  Added "#!/bin/sh" at the top of contrib/pngminim/*/gather.sh scripts.
  Changes to remove gcc warnings (John Bowler)
    Certain optional gcc warning flags resulted in warnings in libpng code.
    With these changes only -Wconversion and -Wcast-qual cannot be turned on.
    Changes are trivial rearrangements of code.  -Wconversion is not possible
    for pngrutil.c (because of the widespread use of += et al on variables
    smaller than (int) or (unsigned int)) and -Wcast-qual is not possible
    with pngwio.c and pngwutil.c because the 'write' callback and zlib
    compression both fail to declare their input buffers with 'const'.

Version 1.5.0beta56 [December 7, 2010]
  Added the private PNG_UNUSED() macro definition in pngpriv.h.
  Added some commentary about PNG_EXPORT in png.h and pngconf.h
  Revised PNG_EXPORT() macro and added PNG_EXPORTA() macro, with the
    objective of simplifying and improving the cosmetic appearance of png.h.
  Fixed some incorrect "=" macro names in pnglibconf.dfa
  Included documentation of changes in 1.5.0 from 1.4.x in libpng-manual.txt

Version 1.5.0beta57 [December 9, 2010]
  Documented the pngvalid gamma error summary with additional comments and
    print statements.
  Improved missing symbol handling in checksym.awk; symbols missing in both
    the old and new files can now be optionally ignored, treated as errors
    or warnings.
  Removed references to pngvcrd.c and pnggccrd.c from the vstudio project.
  Updated "libpng14" to "libpng15" in the visualc71 project.
  Enabled the strip16 tests in pngvalid.`
  Don't display test results (except PASS/FAIL) when running "make test".
    Instead put them in pngtest-log.txt
  Added "--with-zprefix=<string>" to configure.ac
  Updated the prebuilt configuration files to autoconf version 2.68

Version 1.5.0beta58 [December 19, 2010]
  Fixed interlace image handling and add test cases (John Bowler)
  Fixed the clean rule in Makefile.am to remove pngtest-log.txt
  Made minor changes to work around warnings in gcc 3.4

Version 1.5.0rc01 [December 27, 2010]
  No changes.

Version 1.5.0rc02 [December 27, 2010]
  Eliminated references to the scripts/*.def files in project/visualc71.

Version 1.5.0rc03 [December 28, 2010]
  Eliminated scripts/*.def and revised Makefile.am accordingly

Version 1.5.0rc04 [December 29, 2010]
  Fixed bug in background transformation handling in pngrtran.c (it was
    looking for the flag in png_ptr->transformations instead of in
    png_ptr->flags) (David Raymond).

Version 1.5.0rc05 [December 31, 2010]
  Fixed typo in a comment in CMakeLists.txt (libpng14 => libpng15) (Cosmin)

Version 1.5.0rc06 [January 4, 2011]
  Changed the new configure option "zprefix=string" to "zlib-prefix=string"

Version 1.5.0rc07 [January 4, 2011]
  Updated copyright year.

Version 1.5.0 [January 6, 2011]
  No changes.

version 1.5.1beta01 [January 8, 2011]
  Added description of png_set_crc_action() to the manual.
  Added a note in the manual that the type of the iCCP profile was changed
    from png_charpp to png_bytepp in png_get_iCCP().  This change happened
    in version 1.5.0beta36 but is not noted in the CHANGES.  Similarly,
    it was changed from png_charpp to png_const_bytepp in png_set_iCCP().
  Ensure that png_rgb_to_gray ignores palette mapped images, if libpng
    internally happens to call it with one, and fixed a failure to handle
    palette mapped images correctly.  This fixes CVE-2690.

Version 1.5.1beta02 [January 14, 2011]
  Fixed a bug in handling of interlaced images (bero at arklinux.org).
  Updated CMakeLists.txt (Clifford Yapp)

Version 1.5.1beta03 [January 14, 2011]
  Fixed typecasting of some png_debug() statements (Cosmin)

Version 1.5.1beta04 [January 16, 2011]
  Updated documentation of png_set|get_tRNS() (Thomas Klausner).
  Mentioned in the documentation that applications must #include "zlib.h"
    if they need access to anything in zlib.h, and that a number of
    macros such as png_memset() are no longer accessible by applications.
  Corrected pngvalid gamma test "sample" function to access all of the color
    samples of each pixel, instead of sampling the red channel three times.
  Prefixed variable names index, div, exp, gamma with "png_" to avoid "shadow"
    warnings, and (mistakenly) changed png_exp() to exp().

Version 1.5.1beta05 [January 16, 2011]
  Changed variable names png_index, png_div, png_exp, and png_gamma to
    char_index, divisor, exp_b10, and gamma_val, respectively, and
    changed exp() back to png_exp().

Version 1.5.1beta06 [January 20, 2011]
  Prevent png_push_crc_skip() from hanging while reading an unknown chunk
    or an over-large compressed zTXt chunk with the progressive reader.
  Eliminated more GCC "shadow" warnings.
  Revised png_fixed() in png.c to avoid compiler warning about reaching the
    end without returning anything.

Version 1.5.1beta07 [January 22, 2011]
  In the manual, describe the png_get_IHDR() arguments in the correct order.
  Added const_png_structp and const_png_infop types, and used them in
    prototypes for most png_get_*() functions.

Version 1.5.1beta08 [January 23, 2011]
  Added png_get_io_chunk_type() and deprecated png_get_io_chunk_name()
  Added synopses for the IO_STATE functions and other missing synopses
    to the manual. Removed the synopses from libpngpf.3 because they
    were out of date and no longer useful.  Better information can be
    obtained by reading the prototypes and comments in pngpriv.h
  Attempted to fix cpp on Solaris with S. Studio 12 cc, fix build
    Added a make macro DFNCPP that is a CPP that will accept the tokens in
    a .dfn file and adds configure stuff to test for such a CPP.  ./configure
    should fail if one is not available.
  Corrected const_png_ in png.h to png_const_ to avoid polluting the namespace.
  Added png_get_current_row_number and png_get_current_pass_number for the
    benefit of the user transform callback.
  Added png_process_data_pause and png_process_data_skip for the benefit of
    progressive readers that need to stop data processing or want to optimize
    skipping of unread data (e.g., if the reader marks a chunk to be skipped.)

Version 1.5.1beta09 [January 24, 2011]
  Enhanced pngvalid, corrected an error in gray_to_rgb, corrected doc error.
    pngvalid contains tests of transforms, which tests are currently disabled
    because they are incompletely tested.  gray_to_rgb was failing to expand
    the bit depth for smaller bit depth images; this seems to be a long
    standing error and resulted, apparently, in invalid output
    (CVE-2011-0408, CERT VU#643140).  The documentation did not accurately
    describe what libpng really does when converting RGB to gray.

Version 1.5.1beta10 [January 27, 2010]
  Fixed incorrect examples of callback prototypes in the manual, that were
    introduced in libpng-1.0.0.
  In addition the order of the png_get_uint macros with respect to the
    relevant function definitions has been reversed.  This helps the
    preprocessing of the symbol files be more robust.  Furthermore, the
    symbol file preprocessing now uses -DPNG_NO_USE_READ_MACROS even when
    the library may actually be built with PNG_USE_READ_MACROS; this stops
    the read macros interfering with the symbol file format.
  Made the manual, synopses, and function prototypes use the function
    argument names file_gamma, int_file_gamma, and srgb_intent consistently.

Version 1.5.1beta11 [January 28, 2011]
  Changed PNG_UNUSED from "param=param;" to "{if(param){}}".
  Corrected local variable type in new API png_process_data_skip()
    The type was self-evidently incorrect but only causes problems on 64-bit
    architectures.
  Added transform tests to pngvalid and simplified the arguments.

Version 1.5.1rc01 [January 29, 2011]
  No changes.

Version 1.5.1rc02 [January 31, 2011]
  Added a request in the manual that applications do not use "png_" or
    "PNG_" to begin any of their own symbols.
  Changed PNG_UNUSED to "(void)param;" and updated the commentary in pngpriv.h

Version 1.5.1 [February 3, 2011]
  No changes.

Version 1.5.2beta01 [February 13, 2011]
  More -Wshadow fixes for older gcc compilers.  Older gcc versions apparently
    check formal parameters names in function declarations (as well as
    definitions) to see if they match a name in the global namespace.
  Revised PNG_EXPORTA macro to not use an empty parameter, to accommodate the
    old VisualC++ preprocessor.
  Turned on interlace handling in png_read_png().
  Fixed gcc pendantic warnings.
  Handle longjmp in Cygwin.
  Fixed png_get_current_row_number() in the interlaced case.
  Cleaned up ALPHA flags and transformations.
  Implemented expansion to 16 bits.

Version 1.5.2beta02 [February 19, 2011]
  Fixed mistake in the descriptions of user read_transform and write_transform
    function prototypes in the manual.  The row_info struct is png_row_infop.
  Reverted png_get_current_row_number() to previous (1.5.2beta01) behavior.
  Corrected png_get_current_row_number documentation
  Fixed the read/write row callback documentation.
    This documents the current behavior, where the callback is called after
    every row with information pertaining to the next row.

Version 1.5.2beta03 [March 3, 2011]
  Fixed scripts/makefile.vcwin32
  Updated contrib/pngsuite/README to add the word "modify".
  Define PNG_ALLOCATED to blank when _MSC_VER<1300.

Version 1.5.2rc01 [March 19, 2011]
  Define remaining attributes to blank when MSC_VER<1300.
  ifdef out mask arrays in pngread.c when interlacing is not supported.

Version 1.5.2rc02 [March 22, 2011]
  Added a hint to try CPP=/bin/cpp if "cpp -E" fails in scripts/pnglibconf.mak
    and in contrib/pngminim/*/makefile, eg., on SunOS 5.10, and removed "strip"
    from the makefiles.
  Fixed a bug (present since libpng-1.0.7) that makes png_handle_sPLT() fail
    to compile when PNG_NO_POINTER_INDEXING is defined (Chubanov Kirill)

Version 1.5.2rc03 [March 24, 2011]
  Don't include standard header files in png.h while building the symbol table,
    to avoid cpp failure on SunOS (introduced PNG_BUILDING_SYMBOL_TABLE macro).

Version 1.5.2 [March 31, 2011]
  No changes.

Version 1.5.3beta01 [April 1, 2011]
  Re-initialize the zlib compressor before compressing non-IDAT chunks.
  Added API functions (png_set_text_compression_level() and four others) to
    set parameters for zlib compression of non-IDAT chunks.

Version 1.5.3beta02 [April 3, 2011]
  Updated scripts/symbols.def with new API functions.
  Only compile the new zlib re-initializing code when text or iCCP is
    supported, using PNG_WRITE_COMPRESSED_TEXT_SUPPORTED macro.
  Improved the optimization of the zlib CMF byte (see libpng-1.2.6beta03).
  Optimize the zlib CMF byte in non-IDAT compressed chunks

Version 1.5.3beta03 [April 16, 2011]
  Fixed gcc -ansi -pedantic compile. A strict ANSI system does not have
    snprintf, and the "__STRICT_ANSI__" detects that condition more reliably
    than __STDC__ (John Bowler).
  Removed the PNG_PTR_NORETURN attribute because it too dangerous. It tells
    the compiler that a user supplied callback (the error handler) does not
    return, yet there is no guarantee in practice that the application code
    will correctly implement the error handler because the compiler only
    issues a warning if there is a mistake (John Bowler).
  Removed the no-longer-used PNG_DEPSTRUCT macro.
  Updated the zlib version to 1.2.5 in the VStudio project.
  Fixed 64-bit builds where png_uint_32 is smaller than png_size_t in
    pngwutil.c (John Bowler).
  Fixed bug with stripping the filler or alpha channel when writing, that
    was introduced in libpng-1.5.2beta01 (bug report by Andrew Church).

Version 1.5.3beta04 [April 27, 2011]
  Updated pngtest.png with the new zlib CMF optimization.
  Cleaned up conditional compilation code and of background/gamma handling
    Internal changes only except a new option to avoid compiling the
    png_build_grayscale_palette API (which is not used at all internally.)
    The main change is to move the transform tests (READ_TRANSFORMS,
    WRITE_TRANSFORMS) up one level to the caller of the APIs.  This avoids
    calls to spurious functions if all transforms are disabled and slightly
    simplifies those functions.  Pngvalid modified to handle this.
    A minor change is to stop the strip_16 and expand_16 interfaces from
    disabling each other; this allows the future alpha premultiplication
    code to use 16-bit intermediate values while still producing 8-bit output.
    png_do_background and png_do_gamma have been simplified to take a single
    pointer to the png_struct rather than pointers to every item required
    from the png_struct. This makes no practical difference to the internal
    code.
  A serious bug in the pngvalid internal routine 'standard_display_init' has
    been fixed - this failed to initialize the red channel and accidentally
    initialized the alpha channel twice.
  Changed png_struct jmp_buf member name from png_jmpbuf to tmp_jmpbuf to
    avoid a possible clash with the png_jmpbuf macro on some platforms.

Version 1.5.3beta05 [May 6, 2011]
  Added the "_POSIX_SOURCE" feature test macro to ensure libpng sees the
    correct API. _POSIX_SOURCE is defined in pngpriv.h, pngtest.c and
    pngvalid.c to ensure that POSIX conformant systems disable non-POSIX APIs.
  Removed png_snprintf and added formatted warning messages.  This change adds
    internal APIs to allow png_warning messages to have parameters without
    requiring the host OS to implement snprintf.  As a side effect the
    dependency of the tIME-supporting RFC1132 code on stdio is removed and
    PNG_NO_WARNINGS does actually work now.
  Pass "" instead of '\0' to png_default_error() in png_err().  This mistake
    was introduced in libpng-1.2.20beta01.  This fixes CVE-2011-2691.
  Added PNG_WRITE_OPTIMIZE_CMF_SUPPORTED macro to make the zlib "CMF" byte
    optimization configureable.
  IDAT compression failed if preceded by a compressed text chunk (bug
    introduced in libpng-1.5.3beta01-02).  This was because the attempt to
    reset the zlib stream in png_write_IDAT happened after the first IDAT
    chunk had been deflated - much too late.  In this change internal
    functions were added to claim/release the z_stream and, hopefully, make
    the code more robust.  Also deflateEnd checking is added - previously
    libpng would ignore an error at the end of the stream.

Version 1.5.3beta06 [May 8, 2011]
  Removed the -D_ALL_SOURCE from definitions for AIX in CMakeLists.txt
  Implemented premultiplied alpha support: png_set_alpha_mode API

Version 1.5.3beta07 [May 11, 2011]
  Added expand_16 support to the high level interface.
  Added named value and 'flag' gamma support to png_set_gamma.  Made a minor
    change from the previous (unreleased) ABI/API to hide the exact value used
    for Macs - it's not a good idea to embed this in the ABI!
  Moved macro definitions for PNG_HAVE_IHDR, PNG_HAVE_PLTE, and PNG_AFTER_IDAT
    from pngpriv.h to png.h because they must be visible to applications
    that call png_set_unknown_chunks().
  Check for up->location !PNG_AFTER_IDAT when writing unknown chunks
    before IDAT.

Version 1.5.3beta08 [May 16, 2011]
  Improved "pngvalid --speed" to exclude more of pngvalid from the time.
  Documented png_set_alpha_mode(), other changes in libpng.3/libpng-manual.txt
  The cHRM chunk now sets the defaults for png_set_rgb_to_gray() (when negative
    parameters are supplied by the caller), while in the absence of cHRM
    sRGB/Rec 709 values are still used.  This introduced a divide-by-zero
    bug in png_handle_cHRM().
  The bKGD chunk no longer overwrites the background value set by
    png_set_background(), allowing the latter to be used before the file
    header is read. It never performed any useful function to override
    the default anyway.
  Added memory overwrite and palette image checks to pngvalid.c
    Previously palette image code was poorly checked. Since the transformation
    code has a special palette path in most cases this was a severe weakness.
  Minor cleanup and some extra checking in pngrutil.c and pngrtran.c. When
    expanding an indexed image, always expand to RGBA if transparency is
    present.

Version 1.5.3beta09 [May 17, 2011]
  Reversed earlier 1.5.3 change of transformation order; move png_expand_16
    back where it was.  The change doesn't work because it requires 16-bit
    gamma tables when the code only generates 8-bit ones.  This fails
    silently; the libpng code just doesn't do any gamma correction.  Moving
    the tests back leaves the old, inaccurate, 8-bit gamma calculations, but
    these are clearly better than none!

Version 1.5.3beta10 [May 20, 2011]

  png_set_background() and png_expand_16() did not work together correctly.
    This problem is present in 1.5.2; if png_set_background is called with
    need_expand false and the matching 16 bit color libpng erroneously just
    treats it as an 8-bit color because of where png_do_expand_16 is in the
    transform list.  This simple fix reduces the supplied colour to 8-bits,
    so it gets smashed, but this is better than the current behavior.
  Added tests for expand16, more fixes for palette image tests to pngvalid.
    Corrects the code for palette image tests and disables attempts to
    validate palette colors.

Version 1.5.3rc01 [June 3, 2011]
  No changes.

Version 1.5.3rc02 [June 8, 2011]
  Fixed uninitialized memory read in png_format_buffer() (Bug report by
    Frank Busse, CVE-2011-2501, related to CVE-2004-0421).

Version 1.5.3beta11 [June 11, 2011]
  Fixed png_handle_sCAL which is broken in 1.5. This fixes CVE 2011-2692.
  Added sCAL to pngtest.png
  Revised documentation about png_set_user_limits() to say that it also affects
    png writing.
  Revised handling of png_set_user_limits() so that it can increase the
    limit beyond the PNG_USER_WIDTH|HEIGHT_MAX; previously it could only
    reduce it.
  Make the 16-to-8 scaling accurate. Dividing by 256 with no rounding is
    wrong (high by one) 25% of the time. Dividing by 257 with rounding is
    wrong in 128 out of 65536 cases. Getting the right answer all the time
    without division is easy.
  Added "_SUPPORTED" to the PNG_WRITE_CUSTOMIZE_ZTXT_COMPRESSION macro.
  Added projects/owatcom, an IDE project for OpenWatcom to replace
    scripts/makefile.watcom.  This project works with OpenWatcom 1.9. The
    IDE autogenerates appropriate makefiles (libpng.mk) for batch processing.
    The project is configurable, unlike the Visual Studio project, so long
    as the developer has an awk.
  Changed png_set_gAMA to limit the gamma value range so that the inverse
    of the stored value cannot overflow the fixed point representation,
    and changed other things OpenWatcom warns about.
  Revised pngvalid.c to test PNG_ALPHA_MODE_SUPPORTED correctly. This allows
    pngvalid to build when ALPHA_MODE is not supported, which is required if
    it is to build on libpng 1.4.
  Removed string/memory macros that are no longer used and are not
    necessarily fully supportable, particularly png_strncpy and png_snprintf.
  Added log option to pngvalid.c and attempted to improve gamma messages.

Version 1.5.3 [omitted]
  People found the presence of a beta release following an rc release
    to be confusing; therefore we bump the version to libpng-1.5.4beta01
    and there will be no libpng-1.5.3 release.

Version 1.5.4beta01 [June 14, 2011]
  Made it possible to undefine PNG_READ_16_TO_8_ACCURATE_SCALE_SUPPORTED
    to get the same (inaccurate) output as libpng-1.5.2 and earlier.
  Moved definitions of PNG_HAVE_IHDR, PNG_AFTER_IDAT, and PNG_HAVE_PLTE
    outside of an unknown-chunk block in png.h because they are also
    needed for other uses.

Version 1.5.4beta02 [June 14, 2011]
  Fixed and clarified LEGACY 16-to-8 scaling code.
  Added png_set_chop_16() API, to match inaccurate results from previous
    libpng versions.
  Removed the ACCURATE and LEGACY options (they are no longer useable)
  Use the old scaling method for background if png_set_chop_16() was
    called.
  Made png_set_chop_16() API removeable by disabling PNG_CHOP_16_TO_8_SUPPORTED

Version 1.5.4beta03 [June 15, 2011]
  Fixed a problem in png_do_expand_palette() exposed by optimization in
    1.5.3beta06
  Also removed a spurious and confusing "trans" member ("trans") from png_info.
  The palette expand optimization prevented expansion to an intermediate RGBA
    form if tRNS was present but alpha was marked to be stripped; this exposed
    a check for tRNS in png_do_expand_palette() which is inconsistent with the
    code elsewhere in libpng.
  Correction to the expand_16 code; removed extra instance of
    png_set_scale_16_to_8 from pngpriv.h

Version 1.5.4beta04 [June 16, 2011]
  Added a missing "#ifdef PNG_READ_BACKGROUND_SUPPORTED/#endif" in pngrtran.c
  Added PNG_TRANSFORM_CHOP_16 to the high-level read transforms.
  Made PNG_READ_16_TO_8_ACCURATE_SCALE configurable again.  If this is
    not enabled, png_set_strip_16() and png_do_scale_16_to_8() aren't built.
  Revised contrib/visupng, gregbook, and pngminim to demonstrate chop_16_to_8

Version 1.5.4beta05 [June 16, 2011]
  Renamed png_set_strip_16() to png_set_scale_16() and renamed
    png_set_chop_16() to png_set_strip(16) in an attempt to minimize the
    behavior changes between libpng14 and libpng15.

Version 1.5.4beta06 [June 18, 2011]
  Fixed new bug that was causing both strip_16 and scale_16 to be applied.

Version 1.5.4beta07 [June 19, 2011]
  Fixed pngvalid, simplified macros, added checking for 0 in sCAL.
    The ACCURATE scale macro is no longer defined in 1.5 - call the
    png_scale_16_to_8 API.  Made sure that PNG_READ_16_TO_8 is still defined
    if the png_strip_16_to_8 API is present.  png_check_fp_number now
    maintains some state so that positive, negative and zero values are
    identified.  sCAL uses these to be strictly spec conformant.

Version 1.5.4beta08 [June 23, 2011]
  Fixed pngvalid if ACCURATE_SCALE is defined.
  Updated scripts/pnglibconf.h.prebuilt.

Version 1.5.4rc01 [June 30, 2011]
  Define PNG_ALLOCATED to "restrict" only if MSC_VER >= 1400.

Version 1.5.4 [July 7, 2011]
  No changes.

Version 1.5.5beta01 [July 13, 2011]
  Fixed some typos and made other minor changes in the manual.
  Updated contrib/pngminus/makefile.std (Samuli Souminen)

Version 1.5.5beta02 [July 14, 2011]
  Revised Makefile.am and Makefile.in to look in the right directory for
    pnglibconf.h.prebuilt

Version 1.5.5beta03 [July 27, 2011]
  Enabled compilation with g++ compiler.  This compiler does not recognize
    the file extension, so it always compiles with C++ rules.  Made minor
    changes to pngrutil.c to cast results where C++ expects it but C does not.
  Minor editing of libpng.3 and libpng-manual.txt.

Version 1.5.5beta04 [July 29, 2011]
  Revised CMakeLists.txt (Clifford Yapp)
  Updated commentary about the png_rgb_to_gray() default coefficients
    in the manual and in pngrtran.c

Version 1.5.5beta05 [August 17, 2011]
  Prevent unexpected API exports from non-libpng DLLs on Windows.  The "_DLL"
    is removed from the test of whether a DLL is being built (this erroneously
    caused the libpng APIs to be marked as DLL exports in static builds under
    Microsoft Visual Studio).  Almost all of the libpng building configuration
    is moved from pngconf.h to pngpriv.h, but PNG_DLL_EXPORT remains in
    pngconf.h, though, so that it is colocated with the import definition (it
    is no longer used anywhere in the installed headers).  The VStudio project
    definitions have been cleaned up: "_USRDLL" has been removed from the
    static library builds (this was incorrect), and PNG_USE_DLL has been added
    to pngvalid to test the functionality (pngtest does not supply it,
    deliberately).  The spurious "_EXPORTS" has been removed from the
    libpng build (all these errors were a result of copy/paste between project
    configurations.)
  Added new types and internal functions for CIE RGB end point handling to
    pngpriv.h (functions yet to be implemented).

Version 1.5.5beta06 [August 26, 2011]
  Ensure the CMAKE_LIBRARY_OUTPUT_DIRECTORY is set in CMakeLists.txt
    (Clifford Yap)
  Fixes to rgb_to_gray and cHRM XYZ APIs (John Bowler):
    The rgb_to_gray code had errors when combined with gamma correction.
    Some pixels were treated as true grey when they weren't and such pixels
    and true grey ones were not gamma corrected (the original value of the
    red component was used instead).  APIs to get and set cHRM using color
    space end points have been added and the rgb_to_gray code that defaults
    based on cHRM, and the divide-by-zero bug in png_handle_cHRM (CERT
    VU#477046, CVE-2011-3328, introduced in 1.5.4) have been corrected.
  A considerable number of tests has been added to pngvalid for the
    rgb_to_gray transform.
  Arithmetic errors in rgb_to_gray whereby the calculated gray value was
    truncated to the bit depth rather than rounded have been fixed except in
    the 8-bit non-gamma-corrected case (where consistency seems more important
    than correctness.)  The code still has considerable inaccuracies in the
    8-bit case because 8-bit linear arithmetic is used.

Version 1.5.5beta07 [September 7, 2011]
  Added "$(ARCH)" option to makefile.darwin
  Added SunOS support to configure.ac and Makefile.am
  Changed png_chunk_benign_error() to png_warning() in png.c, in
    png_XYZ_from_xy_checked().

Version 1.5.5beta08 [September 10, 2011]
  Fixed 64-bit compilation errors (gcc). The errors fixed relate
    to conditions where types that are 32 bits in the GCC 32-bit
    world (uLong and png_size_t) become 64 bits in the 64-bit
    world.  This produces potential truncation errors which the
    compiler correctly flags.
  Relocated new HAVE_SOLARIS_LD definition in configure.ac
  Constant changes for 64-bit compatibility (removal of L suffixes). The
    16-bit cases still use "L" as we don't have a 16-bit test system.

Version 1.5.5rc01 [September 15, 2011]
  Removed "L" suffixes in pngpriv.h

Version 1.5.5 [September 22, 2011]
  No changes.

Version 1.5.6beta01 [September 22, 2011]
  Fixed some 64-bit type conversion warnings in pngrtran.c
  Moved row_info from png_struct to a local variable.
  The various interlace mask arrays have been made into arrays of
    bytes and made PNG_CONST and static (previously some arrays were
    marked PNG_CONST and some weren't).
  Additional checks have been added to the transform code to validate the
    pixel depths after the transforms on both read and write.
  Removed some redundant code from pngwrite.c, in png_destroy_write_struct().
  Changed chunk reading/writing code to use png_uint_32 instead of png_byte[4].
    This removes the need to allocate temporary strings for chunk names on
    the stack in the read/write code.  Unknown chunk handling still uses the
    string form because this is exposed in the API.

Version 1.5.6beta02 [September 26, 2011]
  Added a note in the manual the png_read_update_info() must be called only
    once with a particular info_ptr.
  Fixed a typo in the definition of the new PNG_STRING_FROM_CHUNK(s,c) macro.

Version 1.5.6beta03 [September 28, 2011]
  Revised test-pngtest.sh to report FAIL when pngtest fails.
  Added "--strict" option to pngtest, to report FAIL when the failure is
    only because the resulting valid files are different.
  Revised CMakeLists.txt to work with mingw and removed some material from
    CMakeLists.txt that is no longer useful in libpng-1.5.

Version 1.5.6beta04 [October 5, 2011]
  Fixed typo in Makefile.in and Makefile.am ("-M Wl" should be "-M -Wl")."

Version 1.5.6beta05 [October 12, 2011]
  Speed up png_combine_row() for interlaced images. This reduces the generality
    of the code, allowing it to be optimized for Adam7 interlace.  The masks
    passed to png_combine_row() are now generated internally, avoiding
    some code duplication and localizing the interlace handling somewhat.
  Align png_struct::row_buf - previously it was always unaligned, caused by
    a bug in the code that attempted to align it; the code needs to subtract
    one from the pointer to take account of the filter byte prepended to
    each row.
  Optimized png_combine_row() when rows are aligned. This gains a small
    percentage for 16-bit and 32-bit pixels in the typical case where the
    output row buffers are appropriately aligned. The optimization was not
    previously possible because the png_struct buffer was always misaligned.
  Fixed bug in png_write_chunk_header() debug print, introduced in 1.5.6beta01.

Version 1.5.6beta06 [October 17, 2011]
  Removed two redundant tests for unitialized row.
  Fixed a relatively harmless memory overwrite in compressed text writing
    with a 1 byte zlib buffer.
  Add ability to call png_read_update_info multiple times to pngvalid.c.
  Fixes for multiple calls to png_read_update_info. These fixes attend to
    most of the errors revealed in pngvalid, however doing the gamma work
    twice results in inaccuracies that can't be easily fixed.  There is now
    a warning in the code if this is going to happen.
  Turned on multiple png_read_update_info in pngvalid transform tests.
  Prevent libpng from overwriting unused bits at the end of the image when
    it is not byte aligned, while reading. Prior to libpng-1.5.6 libpng would
    overwrite the partial byte at the end of each row if the row width was not
    an exact multiple of 8 bits and the image is not interlaced.

Version 1.5.6beta07 [October 21, 2011]
  Made png_ptr->prev_row an aligned pointer into png_ptr->big_prev_row
    (Mans Rullgard).

Version 1.5.6rc01 [October 26, 2011]
  Changed misleading "Missing PLTE before cHRM" warning to "Out of place cHRM"

Version 1.5.6rc02 [October 27, 2011]
  Added LSR() macro to defend against buggy compilers that evaluate non-taken
    code branches and complain about out-of-range shifts.

Version 1.5.6rc03 [October 28, 2011]
  Renamed the LSR() macro to PNG_LSR() and added PNG_LSL() macro.
  Fixed compiler warnings with Intel and MSYS compilers. The logical shift
    fix for Microsoft Visual C is required by other compilers, so this
    enables that fix for all compilers when using compile-time constants.
    Under MSYS 'byte' is a name declared in a system header file, so we
    changed the name of a local variable to avoid the warnings that result.
  Added #define PNG_ALIGN_TYPE PNG_ALIGN_NONE to contrib/pngminim/*/pngusr.h

Version 1.5.6 [November 3, 2011]
  No changes.

Version 1.5.7beta01 [November 4, 2011]
  Added support for ARM processor, when decoding all PNG up-filtered rows
    and any other-filtered rows with 3 or 4 bytes per pixel (Mans Rullgard).
  Fixed bug in pngvalid on early allocation failure; fixed type cast in
    pngmem.c; pngvalid would attempt to call png_error() if the allocation
    of a png_struct or png_info failed. This would probably have led to a
    crash.  The pngmem.c implementation of png_malloc() included a cast
    to png_size_t which would fail on large allocations on 16-bit systems.
  Fix for the preprocessor of the Intel C compiler. The preprocessor
    splits adjacent @ signs with a space; this changes the concatentation
    token from @-@-@ to PNG_JOIN; that should work with all compiler
    preprocessors.
  Paeth filter speed improvements from work by Siarhei Siamashka. This
    changes the 'Paeth' reconstruction function to improve the GCC code
    generation on x86. The changes are only part of the suggested ones;
    just the changes that definitely improve speed and remain simple.
    The changes also slightly increase the clarity of the code.

Version 1.5.7beta02 [November 11, 2011]
  Check compression_type parameter in png_get_iCCP and remove spurious
    casts. The compression_type parameter is always assigned to, so must
    be non-NULL. The cast of the profile length potentially truncated the
    value unnecessarily on a 16-bit int system, so the cast of the (byte)
    compression type to (int) is specified by ANSI-C anyway.
  Fixed FP division by zero in pngvalid.c; the 'test_pixel' code left
    the sBIT fields in the test pixel as 0, which resulted in a floating
    point division by zero which was irrelevant but causes systems where
    FP exceptions cause a crash. Added code to pngvalid to turn on FP
    exceptions if the appropriate glibc support is there to ensure this is
    tested in the future.
  Updated scripts/pnglibconf.mak and scripts/makefile.std to handle the
    new PNG_JOIN macro.
  Added versioning to pnglibconf.h comments.
  Simplified read/write API initial version; basic read/write tested on
    a variety of images, limited documentation (in the header file.)
  Installed more accurate linear to sRGB conversion tables. The slightly
    modified tables reduce the number of 16-bit values that
    convert to an off-by-one 8-bit value.  The "makesRGB.c" code that was used
    to generate the tables is now in a contrib/sRGBtables sub-directory.

Version 1.5.7beta03 [November 17, 2011]
  Removed PNG_CONST from the sRGB table declarations in pngpriv.h and png.c
  Added run-time detection of NEON support.
  Added contrib/libtests; includes simplified API test and timing test and
    a color conversion utility for rapid checking of failed 'pngstest' results.
  Multiple transform bug fixes plus a work-round for double gamma correction.
    libpng does not support more than one transform that requires linear data
    at once - if this is tried typically the results is double gamma
    correction. Since the simplified APIs can need rgb to gray combined with
    a compose operation it is necessary to do one of these outside the main
    libpng transform code. This check-in also contains fixes to various bugs
    in the simplified APIs themselves and to some bugs in compose and rgb to
    gray (on palette) itself.
  Fixes for C++ compilation using g++ When libpng source is compiled
    using g++. The compiler imposes C++ rules on the C source; thus it
    is desireable to make the source work with either C or C++ rules
    without throwing away useful error information.  This change adds
    png_voidcast to allow C semantic (void*) cases or the corresponding
    C++ static_cast operation, as appropriate.
  Added --noexecstack to assembler file compilation. GCC does not set
    this on assembler compilation, even though it does on C compilation.
    This creates security issues if assembler code is enabled; the
    work-around is to set it by default in the flags for $(CCAS)
  Work around compilers that don't support declaration of const data. Some
    compilers fault 'extern const' data declarations (because the data is
    not initialized); this turns on const-ness only for compilers where
    this is known to work.

Version 1.5.7beta04 [November 17, 2011]
  Since the gcc driver does not recognize the --noexecstack flag, we must
    use the -Wa prefix to have it passed through to the assembler.
    Also removed a duplicate setting of this flag.
  Added files that were omitted from the libpng-1.5.7beta03 zip distribution.

Version 1.5.7beta05 [November 25, 2011]
  Removed "zTXt" from warning in generic chunk decompression function.
  Validate time settings passed to png_set_tIME() and png_convert_to_rfc1123()
    (Frank Busse). Note: This prevented CVE-2015-7981 from affecting
    libpng-1.5.7 and later.
  Added MINGW support to CMakeLists.txt
  Reject invalid compression flag or method when reading the iTXt chunk.
  Backed out 'simplified' API changes. The API seems too complex and there
    is a lack of consensus or enthusiasm for the proposals.  The API also
    reveals significant bugs inside libpng (double gamma correction and the
    known bug of being unable to retrieve a corrected palette). It seems
    better to wait until the bugs, at least, are corrected.
  Moved pngvalid.c into contrib/libtests
  Rebuilt Makefile.in, configure, etc., with autoconf-2.68

Version 1.5.7rc01 [December 1, 2011]
  Replaced an "#if" with "#ifdef" in pngrtran.c
  Revised #if PNG_DO_BC block in png.c (use #ifdef and add #else)

Version 1.5.7rc02 [December 5, 2011]
  Revised project files and contrib/pngvalid/pngvalid.c to account for
    the relocation of pngvalid into contrib/libtests.
  Revised pngconf.h to use " __declspec(restrict)" only when MSC_VER >= 1400,
    as in libpng-1.5.4.
  Put CRLF line endings in the owatcom project files.

Version 1.5.7rc03 [December 7, 2011]
  Updated CMakeLists.txt to account for the relocation of pngvalid.c

Version 1.5.7 [December 15, 2011]
  Minor fixes to pngvalid.c for gcc 4.6.2 compatibility to remove warnings
    reported by earlier versions.
  Fixed minor memset/sizeof errors in pngvalid.c.

Version 1.6.0beta01 [December 15, 2011]
  Removed machine-generated configure files from the GIT repository (they will
    continue to appear in the tarball distributions and in the libpng15 and
    earlier GIT branches).
  Restored the new 'simplified' API, which was started in libpng-1.5.7beta02
    but later deleted from libpng-1.5.7beta05.
  Added example programs for the new 'simplified' API.
  Added ANSI-C (C90) headers and require them, and take advantage of the
    change. Also fixed some of the projects/* and contrib/* files that needed
    updates for libpng16 and the move of pngvalid.c.
    With this change the required ANSI-C header files are assumed to exist: the
    implementation must provide float.h, limits.h, stdarg.h and stddef.h and
    libpng relies on limits.h and stddef.h existing and behaving as defined
    (the other two required headers aren't used).  Non-ANSI systems that don't
    have stddef.h or limits.h will have to provide an appropriate fake
    containing the relevant types and #defines.
  Dropped support for 16-bit platforms. The use of FAR/far has been eliminated
    and the definition of png_alloc_size_t is now controlled by a flag so
    that 'small size_t' systems can select it if necessary.  Libpng 1.6 may
    not currently work on such systems -- it seems likely that it will
    ask 'malloc' for more than 65535 bytes with any image that has a
    sufficiently large row size (rather than simply failing to read such
    images).
  New tools directory containing tools used to generate libpng code.
  Fixed race conditions in parallel make builds. With higher degrees of
    parallelism during 'make' the use of the same temporary file names such
    as 'dfn*' can result in a race where a temporary file from one arm of the
    build is deleted or overwritten in another arm.  This changes the
    temporary files for suffix rules to always use $* and ensures that the
    non-suffix rules use unique file names.

Version 1.6.0beta02 [December 21, 2011]
  Correct configure builds where build and source directories are separate.
    The include path of 'config.h' was erroneously made relative in pngvalid.c
    in libpng 1.5.7.

Version 1.6.0beta03 [December 22, 2011]
  Start-up code size improvements, error handler flexibility. These changes
    alter how the tricky allocation of the initial png_struct and png_info
    structures are handled. png_info is now handled in pretty much the same
    way as everything else, except that the allocations handle NULL return
    silently.  png_struct is changed in a similar way on allocation and on
    deallocation a 'safety' error handler is put in place (which should never
    be required).  The error handler itself is changed to permit mismatches
    in the application and libpng error buffer size; however, this means a
    silent change to the API to return the jmp_buf if the size doesn't match
    the size from the libpng compilation; libpng now allocates the memory and
    this may fail.  Overall these changes result in slight code size
    reductions; however, this is a reduction in code that is always executed
    so is particularly valuable.  Overall on a 64-bit system the libpng DLL
    decreases in code size by 1733 bytes.  pngerror.o increases in size by
    about 465 bytes because of the new functionality.
  Added png_convert_to_rfc1123_buffer() and deprecated png_convert_to_rfc1123()
    to avoid including a spurious buffer in the png_struct.

Version 1.6.0beta04 [December 30, 2011]
  Regenerated configure scripts with automake-1.11.2
  Eliminated png_info_destroy(). It is now used only in png.c and only calls
    one other internal function and memset().
  Enabled png_get_sCAL_fixed() if floating point APIs are enabled. Previously
    it was disabled whenever internal fixed point arithmetic was selected,
    which meant it didn't exist even on systems where FP was available but not
    preferred.
  Added pngvalid.c compile time checks for const APIs.
  Implemented 'restrict' for png_info and png_struct. Because of the way
    libpng works both png_info and png_struct are always accessed via a
    single pointer.  This means adding C99 'restrict' to the pointer gives
    the compiler some opportunity to optimize the code.  This change allows
    that.
  Moved AC_MSG_CHECKING([if libraries can be versioned]) later to the proper
    location in configure.ac (Gilles Espinasse).
  Changed png_memcpy to C assignment where appropriate. Changed all those
    uses of png_memcpy that were doing a simple assignment to assignments
    (all those cases where the thing being copied is a non-array C L-value).
  Added some error checking to png_set_*() routines.
  Removed the reference to the non-exported function png_memcpy() from
    example.c.
  Fixed the Visual C 64-bit build - it requires jmp_buf to be aligned, but
    it had become misaligned.
  Revised contrib/pngminus/pnm2png.c to avoid warnings when png_uint_32
    and unsigned long are of different sizes.

Version 1.6.0beta05 [January 15, 2012]
  Updated manual with description of the simplified API (copied from png.h)
  Fix bug in pngerror.c: some long warnings were being improperly truncated
    (CVE-2011-3464, bug introduced in libpng-1.5.3beta05).

Version 1.6.0beta06 [January 24, 2012]
  Added palette support to the simplified APIs. This commit
    changes some of the macro definitions in png.h, app code
    may need corresponding changes.
  Increased the formatted warning buffer to 192 bytes.
  Added color-map support to simplified API. This is an initial version for
    review; the documentation has not yet been updated.
  Fixed Min/GW uninstall to remove libpng.dll.a

Version 1.6.0beta07 [January 28, 2012]
  Eliminated Intel icc/icl compiler warnings. The Intel (GCC derived)
    compiler issues slightly different warnings from those issued by the
    current vesions of GCC. This eliminates those warnings by
    adding/removing casts and small code rewrites.
  Updated configure.ac from autoupdate: added --enable-werror option.
    Also some layout regularization and removal of introduced tab characters
    (replaced with 3-character indentation).  Obsolete macros identified by
    autoupdate have been removed; the replacements are all in 2.59 so
    the pre-req hasn't been changed.  --enable-werror checks for support
    for -Werror (or the given argument) in the compiler.  This mimics the
    gcc configure option by allowing -Werror to be turned on safely; without
    the option the tests written in configure itself fail compilation because
    they cause compiler warnings.
  Rewrote autogen.sh to run autoreconf instead of running tools one-by-one.
  Conditionalize the install rules for MINGW and CYGWIN in CMakeLists.txt and
    set CMAKE_LIBRARY_OUTPUT_DIRECTORY to "lib" on all platforms (C. Yapp).
  Freeze libtool files in the 'scripts' directory. This version of autogen.sh
    attempts to dissuade people from running it when it is not, or should not,
    be necessary.  In fact, autogen.sh does not work when run in a libpng
    directory extracted from a tar distribution anymore. You must run it in
    a GIT clone instead.
  Added two images to contrib/pngsuite (1-bit and 2-bit transparent grayscale),
    and renamed three whose names were inconsistent with those in
    pngsuite/README.txt.

Version 1.6.0beta08 [February 1, 2012]
  Fixed Image::colormap misalignment in pngstest.c
  Check libtool/libtoolize version number (2.4.2) in configure.ac
  Divide test-pngstest.sh into separate pngstest runs for basic and
    transparent images.
  Moved automake options to AM_INIT_AUTOMAKE in configure.ac
  Added color-tests, silent-rules (Not yet implemented in Makefile.am) and
    version checking to configure.ac
  Improved pngstest speed by not doing redundant tests and add const to
    the background parameter of png_image_finish_read. The --background
    option is now done automagically only when required, so that commandline
    option no longer exists.
  Cleaned up pngpriv.h to consistently declare all functions and data.
    Also eliminated PNG_CONST_DATA, which is apparently not needed but we
    can't be sure until it is gone.
  Added symbol prefixing that allows all the libpng external symbols
    to be prefixed (suggested by Reuben Hawkins).
  Updated "ftbb*.png" list in the owatcom and vstudio projects.
  Fixed 'prefix' builds on clean systems. The generation of pngprefix.h
    should not require itself.
  Updated INSTALL to explain that autogen.sh must be run in a GIT clone,
    not in a libpng directory extracted from a tar distribution.

Version 1.6.0beta09 [February 1, 2012]
  Reverted the prebuilt configure files to libpng-1.6.0beta05 condition.

Version 1.6.0beta10 [February 3, 2012]
  Added Z_SOLO for zlib-1.2.6+ and correct pngstest tests
  Updated list of test images in CMakeLists.txt
  Updated the prebuilt configure files to current condition.
  Revised INSTALL information about autogen.sh; it works in tar distributions.

Version 1.6.0beta11 [February 16, 2012]
  Fix character count in pngstest command in projects/owatcom/pngstest.tgt
  Revised test-pngstest.sh to report PASS/FAIL for each image.
  Updated documentation about the simplified API.
  Corrected estimate of error in libpng png_set_rgb_to_gray API.  The API is
    extremely inaccurate for sRGB conversions because it uses an 8-bit
    intermediate linear value and it does not use the sRGB transform, so it
    suffers from the known instability in gamma transforms for values close
    to 0 (see Poynton).  The net result is that the calculation has a maximum
    error of 14.99/255; 0.5/255^(1/2.2).  pngstest now uses 15 for the
    permitted 8-bit error. This may still not be enough because of arithmetic
    error.
  Removed some unused arrays (with #ifdef) from png_read_push_finish_row().
  Fixed a memory overwrite bug in simplified read of RGB PNG with
    non-linear gamma Also bugs in the error checking in pngread.c and changed
    quite a lot of the checks in pngstest.c to be correct; either correctly
    written or not over-optimistic.  The pngstest changes are insufficient to
    allow all possible RGB transforms to be passed; pngstest cmppixel needs
    to be rewritten to make it clearer which errors it allows and then changed
    to permit known inaccuracies.
  Removed tests for no-longer-used *_EMPTY_PLTE_SUPPORTED from pngstruct.h
  Fixed fixed/float API export conditionals. 1) If FIXED_POINT or
    FLOATING_POINT options were switched off, png.h ended up with lone ';'
    characters.  This is not valid ANSI-C outside a function.  The ';'
    characters have been moved inside the definition of PNG_FP_EXPORT and
    PNG_FIXED_EXPORT. 2) If either option was switched off, the declaration
    of the corresponding functions were completely omitted, even though some
    of them are still used internally.  The result is still valid, but
    produces warnings from gcc with some warning options (including -Wall). The
    fix is to cause png.h to declare the functions with PNG_INTERNAL_FUNCTION
    when png.h is included from pngpriv.h.
  Check for invalid palette index while reading paletted PNG.  When one is
    found, issue a warning and increase png_ptr->num_palette accordingly.
    Apps are responsible for checking to see if that happened.

Version 1.6.0beta12 [February 18, 2012]
  Do not increase num_palette on invalid_index.
  Relocated check for invalid palette index to pngrtran.c, after unpacking
    the sub-8-bit pixels.
  Fixed CVE-2011-3026 buffer overrun bug.  This bug was introduced when
    iCCP chunk support was added at libpng-1.0.6. Deal more correctly with the
    test on iCCP chunk length. Also removed spurious casts that may hide
    problems on 16-bit systems.

Version 1.6.0beta13 [February 24, 2012]
  Eliminated redundant png_push_read_tEXt|zTXt|iTXt|unknown code from
    pngpread.c and use the sequential png_handle_tEXt, etc., in pngrutil.c;
    now that png_ptr->buffer is inaccessible to applications, the special
    handling is no longer useful.
  Added PNG_SAFE_LIMITS feature to pnglibconf.dfa, pngpriv.h, and new
    pngusr.dfa to reset the user limits to safe ones if PNG_SAFE_LIMITS is
    defined.  To enable, use "CPPFLAGS=-DPNG_SAFE_LIMITS_SUPPORTED=1" on the
    configure command or put #define PNG_SAFE_LIMITS_SUPPORTED in
    pnglibconf.h.prebuilt and pnglibconf.h.

Version 1.6.0beta14 [February 27, 2012]
  Added information about the new limits in the manual.
  Updated Makefile.in

Version 1.6.0beta15 [March 2, 2012]
  Removed unused "current_text" members of png_struct and the png_free()
    of png_ptr->current_text from pngread.c
  Rewrote pngstest.c for substantial speed improvement.
  Fixed transparent pixel and 16-bit rgb tests in pngstest and removed a
    spurious check in pngwrite.c
  Added PNG_IMAGE_FLAG_FAST for the benefit of applications that store
    intermediate files, or intermediate in-memory data, while processing
    image data with the simplified API.  The option makes the files larger
    but faster to write and read.  pngstest now uses this by default; this
    can be disabled with the --slow option.
  Improved pngstest fine tuning of error numbers, new test file generator.
    The generator generates images that test the full range of sample values,
    allow the error numbers in pngstest to be tuned and checked.  makepng
    also allows generation of images with extra chunks, although this is
    still work-in-progress.
  Added check for invalid palette index while reading.
  Fixed some bugs in ICC profile writing. The code should now accept
    all potentially valid ICC profiles and reject obviously invalid ones.
    It now uses png_error() to do so rather than casually writing a PNG
    without the necessary color data.
  Removed whitespace from the end of lines in all source files and scripts.

Version 1.6.0beta16 [March 6, 2012]
  Relocated palette-index checking function from pngrutil.c to pngtrans.c
  Added palette-index checking while writing.
  Changed png_inflate() and calling routines to avoid overflow problems.
    This is an intermediate check-in that solves the immediate problems and
    introduces one performance improvement (avoiding a copy via png_ptr->zbuf.)
    Further changes will be made to make ICC profile handling more secure.
  Fixed build warnings (MSVC, GCC, GCC v3). Cygwin GCC with default options
    declares 'index' as a global, causing a warning if it is used as a local
    variable.  GCC 64-bit warns about assigning a (size_t) (unsigned 64-bit)
    to an (int) (signed 32-bit).  MSVC, however, warns about using the
    unary '-' operator on an unsigned value (even though it is well defined
    by ANSI-C to be ~x+1).  The padding calculation was changed to use a
    different method.  Removed the tests on png_ptr->pass.
  Added contrib/libtests/tarith.c to test internal arithmetic functions from
    png.c. This is a libpng maintainer program used to validate changes to the
    internal arithmetic functions.
  Made read 'inflate' handling like write 'deflate' handling. The read
    code now claims and releases png_ptr->zstream, like the write code.
    The bug whereby the progressive reader failed to release the zstream
    is now fixed, all initialization is delayed, and the code checks for
    changed parameters on deflate rather than always calling
    deflatedEnd/deflateInit.
  Validate the zTXt strings in pngvalid.
  Added code to validate the windowBits value passed to deflateInit2().
    If the call to deflateInit2() is wrong a png_warning will be issued
    (in fact this is harmless, but the PNG data produced may be sub-optimal).

Version 1.6.0beta17 [March 10, 2012]
  Fixed PNG_LIBPNG_BUILD_BASE_TYPE definition. 
  Reject all iCCP chunks after the first, even if the first one is invalid.
  Deflate/inflate was reworked to move common zlib calls into single
    functions [rw]util.c.  A new shared keyword check routine was also added
    and the 'zbuf' is no longer allocated on progressive read.  It is now
    possible to call png_inflate() incrementally.  A warning is no longer
    issued if the language tag or translated keyword in the iTXt chunk
    has zero length.
  If benign errors are disabled use maximum window on ancilliary inflate.
    This works round a bug introduced in 1.5.4 where compressed ancillary
    chunks could end up with a too-small windowBits value in the deflate
    header.

Version 1.6.0beta18 [March 16, 2012]
  Issue a png_benign_error() instead of png_warning() about bad palette index.
  In pngtest, treat benign errors as errors if "-strict" is present.
  Fixed an off-by-one error in the palette index checking function.
  Fixed a compiler warning under Cygwin (Windows-7, 32-bit system)
  Revised example.c to put text strings in a temporary character array
    instead of directly assigning string constants to png_textp members.
    This avoids compiler warnings when -Wwrite-strings is enabled.
  Added output flushing to aid debugging under Visual Studio. Unfortunately
    this is necessary because the VS2010 output window otherwise simply loses
    the error messages on error (they weren't flushed to the window before
    the process exited, apparently!)
  Added configuration support for benign errors and changed the read
    default. Also changed some warnings in the iCCP and sRGB handling
    from to benign errors. Configuration now makes read benign
    errors warnings and write benign errors to errors by default (thus
    changing the behavior on read).  The simplified API always forces
    read benign errors to warnings (regardless of the system default, unless
    this is disabled in which case the simplified API can't be built.)

Version 1.6.0beta19 [March 18, 2012]
  Work around for duplicate row start calls; added warning messages.
    This turns on PNG_FLAG_DETECT_UNINITIALIZED to detect app code that
    fails to call one of the 'start' routines (not enabled in libpng-1.5
    because it is technically an API change, since it did normally work
    before.)  It also makes duplicate calls to png_read_start_row (an
    internal function called at the start of the image read) benign, as
    they were before changes to use png_inflate_claim. Somehow webkit is
    causing this to happen; this is probably a mis-feature in the zlib
    changes so this commit is only a work-round.
  Removed erroneous setting of DETECT_UNINITIALIZED and added more
    checks. The code now does a png_error if an attempt is made to do the
    row initialization twice; this is an application error and it has
    serious consequences because the transform data in png_struct is
    changed by each call.
  Added application error reporting and added chunk names to read
    benign errors; also added --strict to pngstest - not enabled
    yet because a warning is produced.
  Avoid the double gamma correction warning in the simplified API.
    This allows the --strict option to pass in the pngstest checks

Version 1.6.0beta20 [March 29, 2012]
  Changed chunk handler warnings into benign errors, incrementally load iCCP
  Added checksum-icc.c to contrib/tools
  Prevent PNG_EXPAND+PNG_SHIFT doing the shift twice.
  Recognize known sRGB ICC profiles while reading; prefer writing the
    iCCP profile over writing the sRGB chunk, controlled by the
    PNG_sRGB_PROFILE_CHECKS option.
  Revised png_set_text_2() to avoid potential memory corruption (fixes
    CVE-2011-3048, also known as CVE-2012-3425).

Version 1.6.0beta21 [April 27, 2012]
  Revised scripts/makefile.darwin: use system zlib; remove quotes around
    architecture list; add missing ppc architecture; add architecture options
    to shared library link; don't try to create a shared lib based on missing
    RELEASE variable.
  Enable png_set_check_for_invalid_index() for both read and write.
  Removed #ifdef PNG_HANDLE_AS_UNKNOWN_SUPPORTED in pngpriv.h around
    declaration of png_handle_unknown().
  Added -lssp_nonshared in a comment in scripts/makefile.freebsd
    and changed deprecated NOOBJ and NOPROFILE to NO_OBJ and NO_PROFILE.

Version 1.6.0beta22 [May 23, 2012]
  Removed need for -Wno-cast-align with clang.  clang correctly warns on
    alignment increasing pointer casts when -Wcast-align is passed. This
    fixes the cases that clang warns about either by eliminating the
    casts from png_bytep to png_uint_16p (pngread.c), or, for pngrutil.c
    where the cast is previously verified or pngstest.c where it is OK, by
    introducing new png_aligncast macros to do the cast in a way that clang
    accepts.

Version 1.6.0beta23 [June 6, 2012]
  Revised CMakeLists.txt to not attempt to make a symlink under mingw.
  Made fixes for new optimization warnings from gcc 4.7.0. The compiler
    performs an optimization which is safe; however it then warns about it.
    Changing the type of 'palette_number' in pngvalid.c removes the warning.
  Do not depend upon a GCC feature macro being available for use in generating
    the linker mapfile symbol prefix.
  Improved performance of new do_check_palette_indexes() function (only
    update the value when it actually increases, move test for whether
    the check is wanted out of the function.

Version 1.6.0beta24 [June 7, 2012]
  Don't check palette indexes if num_palette is 0 (as it can be in MNG files).

Version 1.6.0beta25 [June 16, 2012]
  Revised png_set_keep_unknown_chunks() so num_chunks < 0 means ignore all
    unknown chunks and all known chunks except for IHDR, PLTE, tRNS, IDAT,
    and IEND.  Previously it only meant ignore all unknown chunks, the
    same as num_chunks == 0. Revised png_image_skip_unused_chunks() to
    provide a list of chunks to be processed instead of a list of chunks to
    ignore.  Revised contrib/gregbook/readpng2.c accordingly.

Version 1.6.0beta26 [July 10, 2012]
  Removed scripts/makefile.cegcc from the *.zip and *.7z distributions; it
    depends on configure, which is not included in those archives.
  Moved scripts/chkfmt to contrib/tools.
  Changed "a+w" to "u+w" in Makefile.in to fix CVE-2012-3386.

Version 1.6.0beta27 [August 11, 2012]
  Do not compile PNG_DEPRECATED, PNG_ALLOC and PNG_PRIVATE when __GNUC__ < 3.
  Do not use __restrict when GNUC is <= 3.1
  Removed references to png_zalloc() and png_zfree() from the manual.
  Fixed configurations where floating point is completely disabled.  Because
    of the changes to support symbol prefixing PNG_INTERNAL_FUNCTION declares
    floating point APIs during libpng builds even if they are completely
    disabled. This requires the png floating point types (png_double*) to be
    declared even though the functions are never actually defined.  This
    change provides a dummy definition so that the declarations work, yet any
    implementation will fail to compile because of an incomplete type.
  Re-eliminated the use of strcpy() in pngtest.c.  An unncessary use of
    strcpy() was accidentally re-introduced in libpng16; this change replaces
    it with strncpy().
  Eliminated use of png_sizeof(); use sizeof() instead.
  Use a consistent style for (sizeof type) and (sizeof (array))
  Cleanup of png_set_filler().  This function does very different things on
    read and write.  In libpng 1.6 the two cases can be distinguished and
    considerable code cleanup, and extra error checking, is possible.  This
    makes calls on the write side that have no effect be ignored with a
    png_app_error(), which can be disabled in the app using
    png_set_benign_errors(), and removes the spurious use of usr_channels
    on the read side.
  Insist on autotools 1.12.1 for git builds because there are security issues
    with 1.12 and insisting on anything less would allow 1.12 to be used.
  Removed info_ptr->signature[8] from WRITE-only builds.
  Add some conditions for compiling png_fixed().  This is a small function
    but it requires "-lm" on some platforms.
  Cause pngtest --strict to fail on any warning from libpng (not just errors)
    and cause it not to fail at the comparison step if libpng lacks support
    for writing chunks that it reads from the input (currently only implemented
    for compressed text chunks).
  Make all three "make check" test programs work without READ or WRITE support.
    Now "make check" will succeed even if libpng is compiled with -DPNG_NO_READ
    or -DPNG_NO_WRITE.  The tests performed are reduced, but the basic reading
    and writing of a PNG file is always tested by one or more of the tests.
  Consistently use strlen(), memset(), memcpy(), and memcmp() instead of the
    png_strlen(), png_memset(), png_memcpy(), and png_memcmp() macros.
  Removed the png_sizeof(), png_strlen(), png_memset(), png_memcpy(), and
    png_memcmp() macros.
  Work around gcc 3.x and Microsoft Visual Studio 2010 complaints. Both object
    to the split initialization of num_chunks.

Version 1.6.0beta28 [August 29, 2012]
  Unknown handling fixes and clean up. This adds more correct option
    control of the unknown handling, corrects the pre-existing bug where
    the per-chunk 'keep' setting is ignored and makes it possible to skip
    IDAT chunks in the sequential reader (broken in earlier 1.6 versions).
    There is a new test program, test-unknown.c, which is a work in progress
    (not currently part of the test suite).  Comments in the header files now
    explain how the unknown handling works.
  Allow fine grain control of unknown chunk APIs. This change allows
    png_set_keep_unknown_chunks() to be turned off if not required and causes
    both read and write to behave appropriately (on read this is only possible
    if the user callback is used to handle unknown chunks).  The change
    also removes the support for storing unknown chunks in the info_struct
    if the only unknown handling enabled is via the callback, allowing libpng
    to be configured with callback reading and none of the unnecessary code.
  Corrected fix for unknown handling in pngtest. This reinstates the
    libpng handling of unknown chunks other than vpAg and sTER (including
    unsafe-to-copy chunks which were dropped before) and eliminates the
    repositioning of vpAg and sTER in pngtest.png by changing pngtest.png
    (so the chunks are where libpng would put them).
  Added "tunknown" test and corrected a logic error in png_handle_unknown()
    when SAVE support is absent.  Moved the shell test scripts for
    contrib/libtests from the libpng top directory to contrib/libtests.
    png_handle_unknown() must always read or skip the chunk, if
    SAVE_UNKNOWN_CHUNKS is turned off *and* the application does not set
    a user callback an unknown chunk will not be read, leading to a read
    error, which was revealed by the "tunknown" test.
  Cleaned up and corrected ICC profile handling.
    contrib/libtests/makepng: corrected 'rgb' and 'gray' cases.  profile_error
    messages could be truncated; made a correct buffer size calculation and
    adjusted pngerror.c appropriately. png_icc_check_* checking improved;
    changed the functions to receive the correct color type of the PNG on read
    or write and check that it matches the color space of the profile (despite
    what the comments said before, there is danger in assuming the app will
    cope correctly with an RGB profile on a grayscale image and, since it
    violates the PNG spec, allowing it is certain to produce inconsistent
    app behavior and might even cause app crashes.) Check that profiles
    contain the tags needed to process the PNG (tags all required by the ICC
    spec). Removed unused PNG_STATIC from pngpriv.h.

Version 1.6.0beta29 [September 4, 2012]
  Fixed the simplified API example programs to add the *colormap parameter
    to several of he API and improved the error message if the version field
    is not set.
  Added contrib/examples/* to the *.zip and *.7z distributions.
  Updated simplified API synopses and description of the png_image structure
    in the manual.
  Made makepng and pngtest produce identical PNGs, add "--relaxed" option
    to pngtest. The "--relaxed" option turns off the benign errors that are
    enabled by default in pre-RC builds. makepng can now write ICC profiles
    where the length has not been extended to a multiple of 4, and pngtest
    now intercepts all libpng errors, allowing the previously-introduced
    "--strict test" on no warnings to actually work.
  Improved ICC profile handling including cHRM chunk generation and fixed
    Cygwin+MSVC build errors. The ICC profile handling now includes more
    checking.  Several errors that caused rejection of the profile are now
    handled with a warning in such a way that the invalid profiles will be
    read by default in release (but not pre-RC) builds but will not be
    written by default.  The easy part of handling the cHRM chunk is written,
    where the ICC profile contains the required data.  The more difficult
    part plus guessing a gAMA value requires code to pass selected RGB values
    through the profile.

Version 1.6.0beta30 [October 24, 2012]
  Changed ICC profile matrix/vector types to not depend on array type rules.
    By the ANSI-C standard the new types should be identical to the previous
    versions, and all known versions of gcc tested with the previous versions
    except for GCC-4.2.1 work with this version.  The change makes the ANSI-C
    rule that const applied to an array of elements applies instead to the
    elements in the array moot by explicitly applying const to the base
    elements of the png_icc_matrix and png_icc_vector types. The accidental
    (harmless) 'const' previously applied to the parameters of two of the
    functions have also been removed.
  Added a work around for GCC 4.2 optimization bug.
  Marked the broken (bad white point) original HP sRGB profiles correctly and
    correct comments.
  Added -DZ_SOLO to contrib/pngminim/*/makefile to work with zlib-1.2.7
  Use /MDd for vstudio debug builds. Also added pngunkown to the vstudio
    builds, fixed build errors and corrected a minor exit code error in
    pngvalid if the 'touch' file name is invalid.
  Add updated WARNING file to projects/vstudio from libpng 1.5/vstudio
  Fixed build when using #define PNG_NO_READ_GAMMA in png_do_compose() in
    pngrtran.c (Domani Hannes).

Version 1.6.0beta31 [November 1, 2012]
  Undid the erroneous change to vstudio/pngvalid build in libpng-1.6.0beta30.
  Made pngvalid so that it will build outside the libpng source tree.
  Made builds -DPNG_NO_READ_GAMMA compile (the unit tests still fail).
  Made PNG_NO_READ_GAMMA switch off interfaces that depend on READ_GAMMA.
    Prior to 1.6.0 switching off READ_GAMMA did unpredictable things to the
    interfaces that use it (specifically, png_do_background in 1.4 would
    simply display composite for grayscale images but do composition
    with the incorrect arithmetic for color ones). In 1.6 the semantic
    of -DPNG_NO_READ_GAMMA is changed to simply disable any interface that
    depends on it; this obliges people who set it to consider whether they
    really want it off if they happen to use any of the interfaces in
    question (typically most users who disable it won't).
  Fixed GUIDs in projects/vstudio. Some were duplicated or missing,
    resulting in VS2010 having to update the files.
  Removed non-working ICC profile support code that was mostly added to
    libpng-1.6.0beta29 and beta30. There was too much code for too little
    gain; implementing full ICC color correction may be desireable but is left
    up to applications.

Version 1.6.0beta32 [November 25, 2012]
  Fixed an intermittent SEGV in pngstest due to an uninitialized array element.
  Added the ability for contrib/libtests/makepng.c to make a PNG with just one
    color. This is useful for debugging pngstest color inaccuracy reports.
  Fixed error checking in the simplified write API (Olaf van der Spek)
  Made png_user_version_check() ok to use with libpng version 1.10.x and later.

Version 1.6.0beta33 [December 15, 2012]
  Fixed typo in png.c (PNG_SET_CHUNK_MALLOC_MAX should be PNG_CHUNK_MALLOC_MAX)
    that causes the MALLOC_MAX limit not to work (John Bowler)
  Change png_warning() to png_app_error() in pngwrite.c and comment the
    fall-through condition.
  Change png_warning() to png_app_warning() in png_write_tRNS().
  Rearranged the ARM-NEON optimizations: Isolated the machine specific code
    to the hardware subdirectory and added comments to pngrutil.c so that
    implementors of other optimizations know what to do.
  Fixed cases of unquoted DESTDIR in Makefile.am
  Rebuilt Makefile.in, etc., with autoconf-2.69 and automake-1.12.5.

Version 1.6.0beta34 [December 19, 2012]
  Cleaned up whitespace in the synopsis portion of the manpage "libpng.3"
  Disassembled the version number in scripts/options.awk (necessary for
    building on SunOs).

Version 1.6.0beta35 [December 23, 2012]
  Made default Zlib compression settings be configurable. This adds #defines to
    pnglibconf.h to control the defaults.
  Fixed Windows build issues, enabled ARM compilation. Various warnings issued
    by earlier versions of GCC fixed for Cygwin and Min/GW (which both use old
    GCCs.) ARM support is enabled by default in zlib.props (unsupported by
    Microsoft) and ARM compilation is made possible by deleting the check for
    x86. The test programs cannot be run because they are not signed.

Version 1.6.0beta36 [January 2, 2013]
  Discontinued distributing libpng-1.x.x.tar.bz2.
  Discontinued distributing libpng-1.7.0-1.6.0-diff.txt and similar.
  Rebuilt configure with autoconf-2.69 (inadvertently not done in beta33)
  Fixed 'make distcheck' on SUN OS - libpng.so was not being removed

Version 1.6.0beta37 [January 10, 2013]
  Fixed conceivable but difficult to repro overflow. Also added two test
    programs to generate and test a PNG which should have the problem.

Version 1.6.0beta39 [January 19, 2013]
  Again corrected attempt at overflow detection in png_set_unknown_chunks()
  (CVE-2013-7353).  Added overflow detection in png_set_sPLT() and
  png_set_text_2() (CVE-2013-7354).

Version 1.6.0beta40 [January 20, 2013]
  Use consistent handling of overflows in text, sPLT and unknown png_set_* APIs

Version 1.6.0rc01 [January 26, 2013]
  No changes.

Version 1.6.0rc02 [February 4, 2013]
  Added png_get_palette_max() function.

Version 1.6.0rc03 [February 5, 2013]
  Fixed the png_get_palette_max API.

Version 1.6.0rc04 [February 7, 2013]
  Turn serial tests back on (recently turned off by autotools upgrade).

Version 1.6.0rc05 [February 8, 2013]
  Update manual about png_get_palette_max().

Version 1.6.0rc06 [February 9, 2013]
  Fixed missing dependency in --prefix builds The intermediate
    internal 'prefix.h' file can only be generated correctly after
    pnglibconf.h, however the dependency was not in Makefile.am.  The
    symptoms are unpredictable depending on the order make chooses to
    build pngprefix.h and pnglibconf.h, often the error goes unnoticed
    because there is a system pnglibconf.h to use instead.

Version 1.6.0rc07 [February 10, 2013]
  Enclosed the new png_get_palette_max in #ifdef PNG_GET_PALETTE_MAX_SUPPORTED
    block, and revised pnglibconf.h and pnglibconf.h.prebuilt accordingly.

Version 1.6.0rc08 [February 10, 2013]
  Fix typo in png.h #ifdef

Version 1.6.0 [February 14, 2013]
  No changes.

Version 1.6.1beta01 [February 16, 2013]
  Made symbol prefixing work with the ARM neon optimizations. Also allow
    pngpriv.h to be included for preprocessor definitions only, so it can
    be used in non-C/C++ files. Back ported from libpng 1.7.
  Made sRGB check numbers consistent.
  Ported libpng 1.5 options.awk/dfn file handling to 1.6, fixed one bug.
  Removed cc -E workround, corrected png_get_palette_max API Tested on
    SUN OS cc 5.9, which demonstrates the tokenization problem previously
    avoided by using /lib/cpp.  Since all .dfn output is now protected in
    double quotes unless it is to be macro substituted the fix should
    work everywhere.
  Enabled parallel tests - back ported from libpng-1.7.
  scripts/pnglibconf.dfa formatting improvements back ported from libpng17.
  Fixed a race condition in the creation of the build 'scripts' directory
    while building with a parallel make.
  Use approved/supported Android method to check for NEON, use Linux/POSIX
    1003.1 API to check /proc/self/auxv avoiding buffer allocation and other
    library calls (ported from libpng15).

Version 1.6.1beta02 [February 19, 2013]
  Use parentheses more consistently in "#if defined(MACRO)" tests.
  Folded long lines.
  Reenabled code to allow zero length PLTE chunks for MNG.

Version 1.6.1beta03 [February 22, 2013]
  Fixed ALIGNED_MEMORY support.
  Added a new configure option:
    --enable-arm-neon=always will stop the run-time checks. New checks
    within arm/arm_init.c will cause the code not to be compiled unless
    __ARM_NEON__ is set. This should make it fail safe (if someone asks
    for it on then the build will fail if it can't be done.)
  Updated the INSTALL document.

Version 1.6.1beta04 [February 27, 2013]
  Revised INSTALL to recommend using CPPFLAGS instead of INCLUDES.
  Revised scripts/makefile.freebsd to respect ZLIBLIB and ZLIBINC.
  Revised scripts/dfn.awk to work with the buggy MSYS awk that has trouble
    with CRLF line endings.

Version 1.6.1beta05 [March 1, 2013]
  Avoid a possible memory leak in contrib/gregbook/readpng.c

Version 1.6.1beta06 [March 4, 2013]
  Better documentation of unknown handling API interactions.
  Corrected Android builds and corrected libpng.vers with symbol
    prefixing.  It also makes those tests compile and link on Android.
  Added an API png_set_option() to set optimization options externally,
    providing an alternative and general solution for the non-portable
    run-time tests used by the ARM Neon code, using the PNG_ARM_NEON option.
  The order of settings vs options in pnglibconf.h is reversed to allow
    settings to depend on options and options can now set (or override) the
    defaults for settings.

Version 1.6.1beta07 [March 7, 2013]
  Corrected simplified API default gamma for color-mapped output, added
    a flag to change default. In 1.6.0 when the simplified API was used
    to produce color-mapped output from an input image with no gamma
    information the gamma assumed for the input could be different from
    that assumed for non-color-mapped output.  In particular 16-bit depth
    input files were assumed to be sRGB encoded, whereas in the 'direct'
    case they were assumed to have linear data.  This was an error.  The
    fix makes the simplified API treat all input files the same way and
    adds a new flag to the png_image::flags member to allow the
    application/user to specify that 16-bit files contain sRGB data
    rather than the default linear.
  Fixed bugs in the pngpixel and makepng test programs.

Version 1.6.1beta08 [March 7, 2013]
  Fixed CMakelists.txt to allow building a single variant of the library
    (Claudio Bley):
  Introduced a PNG_LIB_TARGETS variable that lists all activated library
    targets.  It is an error if this variable ends up empty, ie. you have
    to build at least one library variant.
  Made the *_COPY targets only depend on library targets actually being build.
  Use PNG_LIB_TARGETS to unify a code path.
  Changed the CREATE_SYMLINK macro to expect the full path to a file as the
    first argument. When symlinking the filename component of that path is
    determined and used as the link target.
  Use copy_if_different in the CREATE_SYMLINK macro.

Version 1.6.1beta09 [March 13, 2013]
  Eliminated two warnings from the Intel C compiler. The warnings are
    technically valid, although a reasonable treatment of division would
    show it to be incorrect.

Version 1.6.1rc01 [March 21, 2013]
  No changes.

Version 1.6.1 [March 28, 2013]
  No changes.

Version 1.6.2beta01 [April 14, 2013]
  Updated documentation of 1.5.x to 1.6.x changes in iCCP chunk handling.
  Fixed incorrect warning of excess deflate data. End condition - the
    warning would be produced if the end of the deflate stream wasn't read
    in the last row.  The warning is harmless.
  Corrected the test on user transform changes on read. It was in the
    png_set of the transform function, but that doesn't matter unless the
    transform function changes the rowbuf size, and that is only valid if
    transform_info is called.
  Corrected a misplaced closing bracket in contrib/libtests/pngvalid.c
    (Flavio Medeiros).
  Corrected length written to uncompressed iTXt chunks (Samuli Suominen).
    Bug was introduced in libpng-1.6.0.

Version 1.6.2rc01 [April 18, 2013]
  Added contrib/tools/fixitxt.c, to repair the erroneous iTXt chunk length
    written by libpng-1.6.0 and 1.6.1.
  Disallow storing sRGB information when the sRGB is not supported.

Version 1.6.2rc02 [April 18, 2013]
  Merge pngtest.c with libpng-1.7.0

Version 1.6.2rc03 [April 22, 2013]
  Trivial spelling cleanup.

Version 1.6.2rc04 and 1.6.2rc05 [omitted]

Version 1.6.2rc06 [April 24, 2013]
  Reverted to version 1.6.2rc03.  Recent changes to arm/neon support
    have been ported to libpng-1.7.0beta09 and will reappear in version
    1.6.3beta01.

Version 1.6.2 [April 25, 2013]
  No changes.

Version 1.6.3beta01 [April 25, 2013]
  Revised stack marking in arm/filter_neon.S and configure.ac.
  Ensure that NEON filter stuff is completely disabled when switched 'off'.
    Previously the ARM NEON specific files were still built if the option
    was switched 'off' as opposed to being explicitly disabled.

Version 1.6.3beta02 [April 26, 2013]
  Test for 'arm*' not just 'arm' in the host_cpu configure variable.
  Rebuilt the configure scripts.

Version 1.6.3beta03 [April 30, 2013]
  Expanded manual paragraph about writing private chunks, particularly
    the need to call png_set_keep_unknown_chunks() when writing them.
  Avoid dereferencing NULL pointer possibly returned from
    png_create_write_struct() (Andrew Church).

Version 1.6.3beta05 [May 9, 2013]
  Calculate our own zlib windowBits when decoding rather than trusting the
    CMF bytes in the PNG datastream.
  Added an option to force maximum window size for inflating, which was
    the behavior of libpng15 and earlier, via a new PNG_MAXIMUM_INFLATE_WINDOW
    option for png_set_options().
  Added png-fix-itxt and png-fix-too-far-back to the built programs and
    removed warnings from the source code and timepng that are revealed as
    a result.
  Detect wrong libpng versions linked to png-fix-too-far-back, which currently
    only works with libpng versions that can be made to reliably fail when
    the deflate data contains an out-of-window reference.  This means only
    1.6 and later.
  Fixed gnu issues: g++ needs a static_cast, gcc 4.4.7 has a broken warning
    message which it is easier to work round than ignore.
  Updated contrib/pngminus/pnm2png.c (Paul Stewart):
    Check for EOF
    Ignore "#" delimited comments in input file to pnm2png.c.
    Fixed whitespace handling
    Added a call to png_set_packing()
    Initialize dimension values so if sscanf fails at least we have known
      invalid values.
  Attempt to detect configuration issues with png-fix-too-far-back, which
    requires both the correct libpng and the correct zlib to function
    correctly.
  Check ZLIB_VERNUM for mismatches, enclose #error in quotes
  Added information in the documentation about problems with and fixes for
    the bad CRC and bad iTXt chunk situations.

Version 1.6.3beta06 [May 12, 2013]
  Allow contrib/pngminus/pnm2png.c to compile without WRITE_INVERT and
    WRITE_PACK supported (writes error message that it can't read P1 or
    P4 PBM files).
  Improved png-fix-too-far-back usage message, added --suffix option.
  Revised contrib/pngminim/*/makefile to generate pnglibconf.h with the
    right zlib header files.
  Separated CPPFLAGS and CFLAGS in contrib/pngminim/*/makefile

Version 1.6.3beta07 [June 8, 2013]
  Removed a redundant test in png_set_IHDR().
  Added set(CMAKE_CONFIGURATION_TYPES ...) to CMakeLists.txt (Andrew Hundt)
  Deleted set(CMAKE_BUILD_TYPE) block from CMakeLists.txt
  Enclose the prototypes for the simplified write API in
    #ifdef PNG_STDIO_SUPPORTED/#endif
  Make ARM NEON support work at compile time (not just configure time).
    This moves the test on __ARM_NEON__ into pngconf.h to avoid issues when
    using a compiler that compiles for multiple architectures at one time.
  Removed PNG_FILTER_OPTIMIZATIONS and PNG_ARM_NEON_SUPPORTED from
    pnglibconf.h, allowing more of the decisions to be made internally
    (pngpriv.h) during the compile.  Without this, symbol prefixing is broken
    under certain circumstances on ARM platforms.  Now only the API parts of
    the optimizations ('check' vs 'api') are exposed in the public header files
    except that the new setting PNG_ARM_NEON_OPT documents how libpng makes the
    decision about whether or not to use the optimizations.
  Protect symbol prefixing against CC/CPPFLAGS/CFLAGS useage.
    Previous iOS/Xcode fixes for the ARM NEON optimizations moved the test
    on __ARM_NEON__ from configure time to compile time.  This breaks symbol
    prefixing because the definition of the special png_init_filter_functions
    call was hidden at configure time if the relevant compiler arguments are
    passed in CFLAGS as opposed to CC.  This change attempts to avoid all
    the confusion that would result by declaring the init function even when
    it is not used, so that it will always get prefixed.

Version 1.6.3beta08 [June 18, 2013]
  Revised libpng.3 so that "doclifter" can process it.

Version 1.6.3beta09 [June 27, 2013]
  Revised example.c to illustrate use of PNG_DEFAULT_sRGB and PNG_GAMMA_MAC_18
    as parameters for png_set_gamma().  These have been available since
    libpng-1.5.4.
  Renamed contrib/tools/png-fix-too-far-back.c to pngfix.c and revised it
    to check all compressed chunks known to libpng.

Version 1.6.3beta10 [July 5, 2013]
  Updated documentation to show default behavior of benign errors correctly.
  Only compile ARM code when PNG_READ_SUPPORTED is defined.
  Fixed undefined behavior in contrib/tools/pngfix.c and added new strip
    option. pngfix relied on undefined behavior and even a simple change from
    gcc to g++ caused it to fail.  The new strip option 'unsafe' has been
    implemented and is the default if --max is given.  Option names have
    been clarified, with --strip=transform now stripping the bKGD chunk,
    which was stripped previously with --strip=unused.
  Added all documented chunk types to pngpriv.h
  Unified pngfix.c source with libpng17.

Version 1.6.3rc01 [July 11, 2013]
  No changes.

Version 1.6.3 [July 18, 2013]
  Revised manual about changes in iTXt chunk handling made in libpng-1.6.0.
  Added "/* SAFE */" comments in pngrutil.c and pngrtran.c where warnings
    may be erroneously issued by code-checking applications.

Version 1.6.4beta01 [August 21, 2013]
  Added information about png_set_options() to the manual.
  Delay calling png_init_filter_functions() until a row with nonzero filter
    is found.

Version 1.6.4beta02 [August 30, 2013]
  Fixed inconsistent conditional compilation of png_chunk_unknown_handling()
    prototype, definition, and usage.  Made it depend on
    PNG_HANDLE_AS_UNKNOWN_SUPPORTED everywhere.

Version 1.6.4rc01 [September 5, 2013]
  No changes.

Version 1.6.4 [September 12, 2013]
  No changes.

Version 1.6.5 [September 14, 2013]
  Removed two stray lines of code from arm/arm_init.c.

Version 1.6.6 [September 16, 2013]
  Removed two stray lines of code from arm/arm_init.c, again.

Version 1.6.7beta01 [September 30, 2013]
  Revised unknown chunk code to correct several bugs in the NO_SAVE_/NO_WRITE
    combination
  Allow HANDLE_AS_UNKNOWN to work when other options are configured off. Also
    fixed the pngminim makefiles to work when $(MAKEFLAGS) contains stuff
    which terminates the make options (as by default in recent versions of
    Gentoo).
  Avoid up-cast warnings in pngvalid.c. On ARM the alignment requirements of
    png_modifier are greater than that of png_store and as a consequence
    compilation of pngvalid.c results in a warning about increased alignment
    requirements because of the bare cast to (png_modifier*). The code is safe,
    because the pointer is known to point to a stack allocated png_modifier,
    but this change avoids the warning.
  Fixed default behavior of ARM_NEON_API. If the ARM NEON API option was
    compiled without the CHECK option it defaulted to on, not off.
  Check user callback behavior in pngunknown.c. Previous versions compiled
    if SAVE_UNKNOWN was not available but did nothing since the callback
    was never implemented.
  Merged pngunknown.c with 1.7 version and back ported 1.7 improvements/fixes

Version 1.6.7beta02 [October 12, 2013]
  Made changes for compatibility with automake 1.14:
    1) Added the 'compile' program to the list of programs that must be cleaned
       in autogen.sh
    2) Added 'subdir-objects' which causes .c files in sub-directories to be
       compiled such that the corresponding .o files are also in the
       sub-directory.  This is because automake 1.14 warns that the
       current behavior of compiling to the top level directory may be removed
       in the future.
    3) Updated dependencies on pnglibconf.h to match the new .o locations and
       added all the files in contrib/libtests and contrib/tools that depend
       on pnglibconf.h
    4) Added 'BUILD_SOURCES = pnglibconf.h'; this is the automake recommended
       way of handling the dependencies of sources that are machine generated;
       unfortunately it only works if the user does 'make all' or 'make check',
       so the dependencies (3) are still required.
  Cleaned up (char*) casts of zlib messages. The latest version of the Intel C
    compiler complains about casting a string literal as (char*), so copied the
    treatment of z_const from the library code into pngfix.c
  Simplified error message code in pngunknown. The simplification has the
    useful side effect of avoiding a bogus warning generated by the latest
    version of the Intel C compiler (it objects to
    condition ? string-literal : string-literal).
  Make autogen.sh work with automake 1.13 as well as 1.14. Do this by always
    removing the 1.14 'compile' script but never checking for it.

Version 1.6.7beta03 [October 19, 2013]
  Added ARMv8 support (James Yu <james.yu at linaro.org>).  Added file
    arm/filter_neon_intrinsics.c; enable with -mfpu=neon.
  Revised pngvalid to generate size images with as many filters as it can
    manage, limited by the number of rows.
  Cleaned up ARM NEON compilation handling. The tests are now in pngpriv.h
    and detect the broken GCC compilers.

Version 1.6.7beta04 [October 26, 2013]
  Allow clang derived from older GCC versions to use ARM intrinsics. This
    causes all clang builds that use -mfpu=neon to use the intrinsics code,
    not the assembler code.  This has only been tested on iOS 7. It may be
    necessary to exclude some earlier clang versions but this seems unlikely.
  Changed NEON implementation selection mechanism. This allows assembler
    or intrinsics to be turned on at compile time during the build by defining
    PNG_ARM_NEON_IMPLEMENTATION to the correct value (2 or 1).  This macro
    is undefined by default and the build type is selected in pngpriv.h.

Version 1.6.7rc01 [November 2, 2013]
  No changes.

Version 1.6.7rc02 [November 7, 2013]
  Fixed #include in filter_neon_intrinsics.c and ctype macros. The ctype char
    checking macros take an unsigned char argument, not a signed char.

Version 1.6.7 [November 14, 2013]
  No changes.

Version 1.6.8beta01 [November 24, 2013]
  Moved prototype for png_handle_unknown() in pngpriv.h outside of
    the #ifdef PNG_SET_UNKNOWN_CHUNKS_SUPPORTED/#endif block.
  Added "-Wall" to CFLAGS in contrib/pngminim/*/makefile
  Conditionally compile some unused functions reported by -Wall in
    pngminim.
  Fixed 'minimal' builds. Various obviously useful minimal configurations
    don't build because of missing contrib/libtests test programs and
    overly complex dependencies in scripts/pnglibconf.dfa. This change
    adds contrib/conftest/*.dfa files that can be used in automatic build
    scripts to ensure that these configurations continue to build.
  Enabled WRITE_INVERT and WRITE_PACK in contrib/pngminim/encoder.
  Fixed pngvalid 'fail' function declaration on the Intel C Compiler.
    This reverts to the previous 'static' implementation and works round
    the 'unused static function' warning by using PNG_UNUSED().

Version 1.6.8beta02 [November 30, 2013]
  Removed or marked PNG_UNUSED some harmless "dead assignments" reported
    by clang scan-build.
  Changed tabs to 3 spaces in png_debug macros and changed '"%s"m'
    to '"%s" m' to improve portability among compilers.
  Changed png_free_default() to free() in pngtest.c

Version 1.6.8rc01 [December 12, 2013]
  Tidied up pngfix inits and fixed pngtest no-write builds.

Version 1.6.8rc02 [December 14, 2013]
  Handle zero-length PLTE chunk or NULL palette with png_error()
    instead of png_chunk_report(), which by default issues a warning
    rather than an error, leading to later reading from a NULL pointer
    (png_ptr->palette) in png_do_expand_palette(). This is CVE-2013-6954
    and VU#650142.  Libpng-1.6.1 through 1.6.7 are vulnerable.
    Libpng-1.6.0 and earlier do not have this bug.

Version 1.6.8 [December 19, 2013]
  No changes.

Version 1.6.9beta01 [December 26, 2013]
  Bookkeeping: Moved functions around (no changes). Moved transform
    function definitions before the place where they are called so that
    they can be made static. Move the intrapixel functions and the
    grayscale palette builder out of the png?tran.c files. The latter
    isn't a transform function and is no longer used internally, and the
    former MNG specific functions are better placed in pngread/pngwrite.c
  Made transform implementation functions static. This makes the internal
    functions called by png_do_{read|write}_transformations static. On an
    x86-64 DLL build (Gentoo Linux) this reduces the size of the text
    segment of the DLL by 1208 bytes, about 0.6%. It also simplifies
    maintenance by removing the declarations from pngpriv.h and allowing
    easier changes to the internal interfaces.
  Rebuilt configure scripts with automake-1.14.1 and autoconf-2.69
    in the tar distributions.

Version 1.6.9beta02 [January 1, 2014]
  Added checks for libpng 1.5 to pngvalid.c.  This supports the use of
    this version of pngvalid in libpng 1.5
  Merged with pngvalid.c from libpng-1.7 changes to create a single
    pngvalid.c
  Removed #error macro from contrib/tools/pngfix.c (Thomas Klausner).
  Merged pngrio.c, pngtrans.c, pngwio.c, and pngerror.c with libpng-1.7.0
  Merged libpng-1.7.0 changes to make no-interlace configurations work
    with test programs.
  Revised pngvalid.c to support libpng 1.5, which does not support the
    PNG_MAXIMUM_INFLATE_WINDOW option, so #define it out when appropriate in
    pngvalid.c
  Allow unversioned links created on install to be disabled in configure.
    In configure builds 'make install' changes/adds links like png.h
    and libpng.a to point to the newly installed, versioned, files (e.g.
    libpng17/png.h and libpng17.a). Three new configure options and some
    rearrangement of Makefile.am allow creation of these links to be disabled.

Version 1.6.9beta03 [January 10, 2014]
  Removed potentially misleading warning from png_check_IHDR().

Version 1.6.9beta04 [January 20, 2014]
  Updated scripts/makefile.* to use CPPFLAGS (Cosmin).
  Added clang attribute support (Cosmin).

Version 1.6.9rc01 [January 28, 2014]
  No changes.

Version 1.6.9rc02 [January 30, 2014]
  Quiet an uninitialized memory warning from VC2013 in png_get_png().

Version 1.6.9 [February 6, 2014]

Version 1.6.10beta01 [February 9, 2014]
  Backported changes from libpng-1.7.0beta30 and beta31:
  Fixed a large number of instances where PNGCBAPI was omitted from
    function definitions.
  Added pngimage test program for png_read_png() and png_write_png()
    with two new test scripts.
  Removed dependence on !PNG_READ_EXPAND_SUPPORTED for calling
    png_set_packing() in png_read_png().
  Fixed combination of ~alpha with shift. On read invert alpha, processing
    occurred after shift processing, which causes the final values to be
    outside the range that should be produced by the shift. Reversing the
    order on read makes the two transforms work together correctly and mirrors
    the order used on write.
  Do not read invalid sBIT chunks. Previously libpng only checked sBIT
    values on write, so a malicious PNG writer could therefore cause
    the read code to return an invalid sBIT chunk, which might lead to
    application errors or crashes.  Such chunks are now skipped (with
    chunk_benign_error).
  Make png_read_png() and png_write_png() prototypes in png.h depend
    upon PNG_READ_SUPPORTED and PNG_WRITE_SUPPORTED.
  Support builds with unsupported PNG_TRANSFORM_* values.  All of the
    PNG_TRANSFORM_* values are always defined in png.h and, because they
    are used for both read and write in some cases, it is not reliable
    to #if out ones that are totally unsupported. This change adds error
    detection in png_read_image() and png_write_image() to do a
    png_app_error() if the app requests something that cannot be done
    and it adds corresponding code to pngimage.c to handle such options
    by not attempting to test them.

Version 1.6.10beta02 [February 23, 2014]
  Moved redefines of png_error(), png_warning(), png_chunk_error(),
    and png_chunk_warning() from pngpriv.h to png.h to make them visible
    to libpng-calling applications.
  Moved OS dependent code from arm/arm_init.c, to allow the included
    implementation of the ARM NEON discovery function to be set at
    build-time and provide sample implementations from the current code in the
    contrib/arm-neon subdirectory. The __linux__ code has also been changed to
    compile and link on Android by using /proc/cpuinfo, and the old linux code
    is in contrib/arm-neon/linux-auxv.c.  The new code avoids POSIX and Linux
    dependencies apart from opening /proc/cpuinfo and is C90 compliant.
  Check for info_ptr == NULL early in png_read_end() so we don't need to
    run all the png_handle_*() and depend on them to return if info_ptr == NULL.
    This improves the performance of png_read_end(png_ptr, NULL) and makes
    it more robust against future programming errors.
  Check for __has_extension before using it in pngconf.h, to
    support older Clang versions (Jeremy Sequoia).
  Treat CRC error handling with png_set_crc_action(), instead of with
    png_set_benign_errors(), which has been the case since libpng-1.6.0beta18.
  Use a user warning handler in contrib/gregbook/readpng2.c instead of default,
    so warnings will be put on stderr even if libpng has CONSOLE_IO disabled.
  Added png_ptr->process_mode = PNG_READ_IDAT_MODE in png_push_read_chunk
    after recognizing the IDAT chunk, which avoids an infinite loop while
    reading a datastream whose first IDAT chunk is of zero-length.
    This fixes CERT VU#684412 and CVE-2014-0333.
  Don't recognize known sRGB profiles as sRGB if they have been hacked,
    but don't reject them and don't issue a copyright violation warning.

Version 1.6.10beta03 [February 25, 2014]
  Moved some documentation from png.h to libpng.3 and libpng-manual.txt
  Minor editing of contrib/arm-neon/README and contrib/examples/*.c

Version 1.6.10rc01 [February 27, 2014]
  Fixed typos in the manual and in scripts/pnglibconf.dfa (CFLAGS -> CPPFLAGS
    and PNG_USR_CONFIG -> PNG_USER_CONFIG).

Version 1.6.10rc02 [February 28, 2014]
  Removed unreachable return statement after png_chunk_error()
    in pngrutil.c

Version 1.6.10rc03 [March 4, 2014]
  Un-deprecated png_data_freer().

Version 1.6.10 [March 6, 2014]
  No changes.

Version 1.6.11beta01 [March 17, 2014]
  Use "if (value != 0)" instead of "if (value)" consistently.
  Changed ZlibSrcDir from 1.2.5 to 1.2.8 in projects/vstudio.
  Moved configuration information from the manual to the INSTALL file.

Version 1.6.11beta02 [April 6, 2014]
  Removed #if/#else/#endif from inside two pow() calls in pngvalid.c because
    they were handled improperly by Portland Group's PGI-14.1 - PGI-14.3
    when using its "__builtin_pow()" function.
  Silence 'unused parameter' build warnings (Cosmin Truta).
  $(CP) is now used alongside $(RM_F).  Also, use 'copy' instead of 'cp'
    where applicable, and applied other minor makefile changes (Cosmin).
  Don't warn about invalid dimensions exceeding user limits (Cosmin).
  Allow an easy replacement of the default pre-built configuration
    header with a custom header, via the make PNGLIBCONF_H_PREBUILT
    macro (Cosmin).

Version 1.6.11beta03 [April 6, 2014]
  Fixed a typo in pngrutil.c, introduced in libpng-1.5.6, that interferes
    with "blocky" expansion of sub-8-bit interlaced PNG files (Eric Huss).
  Optionally use  __builtin_bswap16() in png_do_swap().

Version 1.6.11beta04 [April 19, 2014]
  Made progressive reading of interlaced images consistent with the
    behavior of the sequential reader and consistent with the manual, by
    moving some code out of the PNG_READ_INTERLACING_SUPPORTED blocks. The
    row_callback now receives the proper pass number and unexpanded rows, when
    png_combine_row() isn't built or used, and png_set_interlace_handling()
    is not called.
  Allow PNG_sRGB_PROFILE_CHECKING = (-1) to mean no sRGB profile checking.

Version 1.6.11beta05 [April 26, 2014]
  Do not reject ICC V2 profiles that lack padding (Kai-Uwe Behrmann).
  Relocated closing bracket of the sRGB profile test loop to avoid getting
    "Not recognizing known sRGB profile that has been edited" warning for
    ICC V2 profiles that lack the MD5 signature in the profile header.

Version 1.6.11beta06 [May 19, 2014]
  Added PNG_SKIP_sRGB_CHECK_PROFILE choice for png_set_option().

Version 1.6.11rc01 [May 27, 2014]
  No changes.

Version 1.6.11rc02 [June 3, 2014]
  Test ZLIB_VERNUM instead of PNG_ZLIB_VERNUM in contrib/tools/pngfix.c

Version 1.6.11 [June 5, 2014]
  No changes.

Version 1.6.12rc01 [June 6, 2014]
  Relocated new code from 1.6.11beta06 in png.c to a point after the
    declarations (Max Stepin).

Version 1.6.12rc02 [June 7, 2014]
  Changed file permissions of contrib/tools/intgamma.sh,
    test-driver, and compile from 0644 to 0755 (Cosmin).

Version 1.6.12rc03 [June 8, 2014]
  Ensure "__has_attribute()" macro exists before trying to use it with
    old clang compilers (MacPorts Ticket #43939).

Version 1.6.12 [June 12, 2014]
  No changes.

Version 1.6.13beta01 [July 4, 2014]
  Quieted -Wsign-compare and -Wclobber compiler warnings in
    contrib/pngminus/*.c
  Added "(void) png_ptr;" where needed in contrib/gregbook to quiet
    compiler complaints about unused pointers.
  Split a long output string in contrib/gregbook/rpng2-x.c.
  Added "PNG_SET_OPTION" requirement for sRGB chunk support to pnglibconf.dfa,
    Needed for write-only support (John Bowler).
  Changed "if defined(__ARM_NEON__)" to
    "if (defined(__ARM_NEON__) || defined(__ARM_NEON))" (James Wu).
  Fixed clang no-warning builds: png_digit was defined but never used.
    
Version 1.6.13beta02 [July 21, 2014]
  Fixed an incorrect separator ("/" should be "\") in scripts/makefile.vcwin32
    (bug report from Wolfgang S. Kechel).  Bug was introduced in libpng-1.6.11.
    Also fixed makefile.bc32, makefile.bor, makefile.msc, makefile.intel, and
    makefile.tc3 similarly.

Version 1.6.13beta03 [August 3, 2014]
  Removed scripts/makefile.elf. It has not worked since libpng-1.5.0beta14
    due to elimination of the PNG_FUNCTION_EXPORT and PNG_DATA_EXPORT
    definitions from pngconf.h.
  Ensure that CMakeLists.txt makes the target "lib" directory before making
    symbolic link into it (SourceForge bug report #226 by Rolf Timmermans).

Version 1.6.13beta04 [August 8, 2014]
  Added opinion that the ECCN (Export Control Classification Number) for
    libpng is EAR99 to the README file.
  Eliminated use of "$<" in makefile explicit rules, when copying
    $PNGLIBCONF_H_PREBUILT.  This does not work on some versions of make;
    bug introduced in libpng version 1.6.11.

Version 1.6.13rc01 [August 14, 2014]
  Made "ccopts" agree with "CFLAGS" in scripts/makefile.hp* and makefile.*sunu

Version 1.6.13 [August 21, 2014]
  No changes.

Version 1.6.14beta01 [September 14, 2014]
  Guard usage of png_ptr->options with #ifdef PNG_SET_OPTION_SUPPORTED.
  Do not build contrib/tools/pngfix.c when PNG_SETJMP_NOT_SUPPORTED,
    to allow "make" to complete without setjmp support (bug report by
    Claudio Fontana)
  Add "#include <setjmp.h>" to contrib/tools/pngfix.c (John Bowler)

Version 1.6.14beta02 [September 18, 2014]
  Use nanosleep() instead of usleep() in contrib/gregbook/rpng2-x.c
    because usleep() is deprecated.
  Define usleep() in contrib/gregbook/rpng2-x.c if not already defined
    in unistd.h and nanosleep() is not available; fixes error introduced
    in libpng-1.6.13.
  Disable floating point exception handling in pngvalid.c when
    PNG_FLOATING_ARITHMETIC is not supported (bug report by "zootus
    at users.sourceforge.net").

Version 1.6.14beta03 [September 19, 2014]
  Define FE_DIVBYZERO, FE_INVALID, and FE_OVERFLOW in pngvalid.c if not
    already defined.  Revert floating point exception handling in pngvalid.c
    to version 1.6.14beta01 behavior.

Version 1.6.14beta04 [September 27, 2014]
  Fixed incorrect handling of the iTXt compression flag in pngrutil.c
    (bug report by Shunsaku Hirata).  Bug was introduced in libpng-1.6.0.

Version 1.6.14beta05 [October 1, 2014]
  Added "option READ_iCCP enables READ_COMPRESSED_TEXT" to pnglibconf.dfa

Version 1.6.14beta06 [October 5, 2014]
  Removed unused "text_len" parameter from private function png_write_zTXt().
  Conditionally compile some code in png_deflate_claim(), when
    PNG_WARNINGS_SUPPORTED and PNG_ERROR_TEXT_SUPPORTED are disabled.
  Replaced repeated code in pngpread.c with PNG_PUSH_SAVE_BUFFER_IF_FULL.
  Added "chunk iTXt enables TEXT" and "chunk zTXt enables TEXT"
    to pnglibconf.dfa.
  Removed "option READ_COMPRESSED_TEXT enables READ_TEXT" from pnglibconf.dfa,
    to make it possible to configure a libpng that supports iCCP but not TEXT.

Version 1.6.14beta07 [October 7, 2014]
  Removed "option WRITE_COMPRESSED_TEXT enables WRITE_TEXT" from pnglibconf.dfa
  Only mark text chunks as written after successfully writing them.

Version 1.6.14rc01 [October 15, 2014]
  Fixed some typos in comments.

Version 1.6.14rc02 [October 17, 2014]
  Changed png_convert_to_rfc_1123() to png_convert_to_rfc_1123_buffer()
    in the manual, to reflect the change made in libpng-1.6.0.
  Updated README file to explain that direct access to the png_struct
    and info_struct members has not been permitted since libpng-1.5.0.

Version 1.6.14 [October 23, 2014]
  No changes.

Version 1.6.15beta01 [October 29, 2014]
  Changed "if (!x)" to "if (x == 0)" and "if (x)" to "if (x != 0)"
  Simplified png_free_data().
  Added missing "ptr = NULL" after some instances of png_free().

Version 1.6.15beta02 [November 1, 2014]
  Changed remaining "if (!x)" to "if (x == 0)" and "if (x)" to "if (x != 0)"

Version 1.6.15beta03 [November 3, 2014]
  Added PNG_USE_ARM_NEON configuration flag (Marcin Juszkiewicz).

Version 1.6.15beta04 [November 4, 2014]
  Removed new PNG_USE_ARM_NEON configuration flag and made a one-line
    revision to configure.ac to support ARM on aarch64 instead (John Bowler).

Version 1.6.15beta05 [November 5, 2014]
  Use png_get_libpng_ver(NULL) instead of PNG_LIBPNG_VER_STRING in
    example.c, pngtest.c, and applications in the contrib directory.
  Fixed an out-of-range read in png_user_version_check() (Bug report from
    Qixue Xiao, CVE-2015-8540).
  Simplified and future-proofed png_user_version_check().
  Fixed GCC unsigned int->float warnings. Various versions of GCC
    seem to generate warnings when an unsigned value is implicitly
    converted to double. This is probably a GCC bug but this change
    avoids the issue by explicitly converting to (int) where safe.
  Free all allocated memory in pngimage. The file buffer cache was left
    allocated at the end of the program, harmless but it causes memory
    leak reports from clang.
  Fixed array size calculations to avoid warnings. At various points
    in the code the number of elements in an array is calculated using
    sizeof.  This generates a compile time constant of type (size_t) which
    is then typically assigned to an (unsigned int) or (int). Some versions
    of GCC on 64-bit systems warn about the apparent narrowing, even though
    the same compiler does apparently generate the correct, in-range,
    numeric constant.  This adds appropriate, safe, casts to make the
    warnings go away.

Version 1.6.15beta06 [November 6, 2014]
  Reverted use png_get_libpng_ver(NULL) instead of PNG_LIBPNG_VER_STRING
    in the manual, example.c, pngtest.c, and applications in the contrib
    directory.  It was incorrect advice.

Version 1.6.15beta07 [November 7, 2014]
  Removed #ifdef PNG_16BIT_SUPPORTED/#endif around png_product2(); it is
    needed by png_reciprocal2().
  Added #ifdef PNG_16BIT_SUPPORTED/#endif around png_log16bit() and
    png_do_swap().
  Changed all "#endif /* PNG_FEATURE_SUPPORTED */" to "#endif /* FEATURE */"

Version 1.6.15beta08 [November 8, 2014]
  More housecleaning in *.h

Version 1.6.15rc01 [November 13, 2014]

Version 1.6.15rc02 [November 14, 2014]
  The macros passed in the command line to Borland make were ignored if
    similarly-named macros were already defined in makefiles. This behavior
    is different from POSIX make and other make programs.  Surround the
    macro definitions with ifndef guards (Cosmin).

Version 1.6.15rc03 [November 16, 2014]
  Added "-D_CRT_SECURE_NO_WARNINGS" to CFLAGS in scripts/makefile.vcwin32.
  Removed the obsolete $ARCH variable from scripts/makefile.darwin.

Version 1.6.15 [November 20, 2014]
  No changes.

Version 1.6.16beta01 [December 14, 2014]
  Added ".align 2" to arm/filter_neon.S to support old GAS assemblers that
    don't do alignment correctly.
  Revised Makefile.am and scripts/symbols.dfn to work with MinGW/MSYS
    (Bob Friesenhahn).

Version 1.6.16beta02 [December 15, 2014]
  Revised Makefile.am and scripts/*.dfn again to work with MinGW/MSYS;
    renamed scripts/*.dfn to scripts/*.c (John Bowler).

Version 1.6.16beta03 [December 21, 2014]
  Quiet a "comparison always true" warning in pngstest.c (John Bowler).

Version 1.6.16rc01 [December 21, 2014]
  Restored a test on width that was removed from png.c at libpng-1.6.9
    (Bug report by Alex Eubanks, CVE-2015-0973).

Version 1.6.16rc02 [December 21, 2014]
  Undid the update to pngrutil.c in 1.6.16rc01.

Version 1.6.16rc03 [December 21, 2014]
  Fixed an overflow in png_combine_row() with very wide interlaced images
    (Bug report and fix by John Bowler, CVE-2014-9495).

Version 1.6.16 [December 22, 2014]
  No changes.

Version 1.6.17beta01 [January 29, 2015]
  Removed duplicate PNG_SAFE_LIMITS_SUPPORTED handling from pngconf.h
  Corrected the width limit calculation in png_check_IHDR().
  Removed user limits from pngfix. Also pass NULL pointers to
    png_read_row to skip the unnecessary row de-interlace stuff.
  Added testing of png_set_packing() to pngvalid.c
  Regenerated configure scripts in the *.tar distributions with libtool-2.4.4
  Implement previously untested cases of libpng transforms in pngvalid.c
  Fixed byte order in png_do_read_filler() with 16-bit input. Previously
    the high and low bytes of the filler, from png_set_filler() or from
    png_set_add_alpha(), were read in the wrong order.
  Made the check for out-of-range values in png_set_tRNS() detect
    values that are exactly 2^bit_depth, and work on 16-bit platforms.
  Merged some parts of libpng-1.6.17beta01 and libpng-1.7.0beta47.
  Added #ifndef __COVERITY__ where needed in png.c, pngrutil.c and
    pngset.c to avoid warnings about dead code.
  Added "& 0xff" to many instances of expressions that are typecast
    to (png_byte), to avoid Coverity warnings.

Version 1.6.17beta02 [February 7, 2015]
  Work around one more Coverity-scan dead-code warning.
  Do not build png_product2() when it is unused.

Version 1.6.17beta03 [February 17, 2015]
  Display user limits in the output from pngtest.
  Eliminated the PNG_SAFE_LIMITS macro and restored the 1-million-column
    and 1-million-row default limits in pnglibconf.dfa, that can be reset
    by the user at build time or run time.  This provides a more robust
    defense against DOS and as-yet undiscovered overflows.

Version 1.6.17beta04 [February 21, 2015]
  Added PNG_WRITE_CUSTOMIZE_COMPRESSION_SUPPORTED macro, on by default.
  Allow user to call png_get_IHDR() with NULL arguments (Reuben Hawkins).
  Rebuilt configure scripts with automake-1.15 and libtool-2.4.6

Version 1.6.17beta05 [February 25, 2015]
  Restored compiling of png_reciprocal2 with PNG_NO_16BIT.

Version 1.6.17beta06 [February 27, 2015]
  Moved png_set_filter() prototype into a PNG_WRITE_SUPPORTED block
    of png.h.
  Avoid runtime checks when converting integer to png_byte with
    Visual Studio (Sergey Kosarevsky)

Version 1.6.17rc01 [March 4, 2015]
  No changes.

Version 1.6.17rc02 [March 9, 2015]
  Removed some comments that the configure script did not handle
    properly from scripts/pnglibconf.dfa and pnglibconf.h.prebuilt.
  Free the unknown_chunks structure even when it contains no data.

Version 1.6.17rc03 [March 12, 2015]
  Updated CMakeLists.txt to add OSX framework, change YES/NO to ON/OFF
    for consistency, and remove some useless tests (Alexey Petruchik).

Version 1.6.17rc04 [March 16, 2015]
  Remove pnglibconf.h, pnglibconf.c, and pnglibconf.out instead of
    pnglibconf.* in "make clean" (Cosmin).
  Fix bug in calculation of maxbits, in png_write_sBIT, introduced
    in libpng-1.6.17beta01 (John Bowler).

Version 1.6.17rc05 [March 21, 2015]
  Define PNG_FILTER_* and PNG_FILTER_VALUE_* in png.h even when WRITE
    is not supported (John Bowler).  This fixes an error introduced in
    libpng-1.6.17beta06.
  Reverted "& 0xff" additions of version 1.6.17beta01. Libpng passes
    the Coverity scan without them.

Version 1.6.17rc06 [March 23, 2015]
  Remove pnglibconf.dfn and pnglibconf.pre with "make clean".
  Reformatted some "&0xff" instances to "& 0xff".
  Fixed simplified 8-bit-linear to sRGB alpha. The calculated alpha
    value was wrong.  It's not clear if this affected the final stored
    value; in the obvious code path the upper and lower 8-bits of the
    alpha value were identical and the alpha was truncated to 8-bits
    rather than dividing by 257 (John Bowler).

Version 1.6.17 [March 26, 2015]
  No changes.

Version 1.6.18beta01 [April 1, 2015]
  Removed PNG_SET_CHUNK_[CACHE|MALLOC]_LIMIT_SUPPORTED macros.  They
    have been combined with PNG_SET_USER_LIMITS_SUPPORTED (resolves
    bug report by Andrew Church).
  Fixed rgb_to_gray checks and added tRNS checks to pngvalid.c.  This
    fixes some arithmetic errors that caused some tests to fail on
    some 32-bit platforms (Bug reports by Peter Breitenlohner [i686]
    and Petr Gajdos [i586]).

Version 1.6.18beta02 [April 26, 2015]
  Suppressed some warnings from the Borland C++ 5.5.1/5.82 compiler
    (Bug report by Viktor Szakats).

Version 1.6.18beta03 [May 6, 2015]
  Replaced "unexpected" with an integer (0xabadca11) in pngset.c
    where a long was expected, to avoid a compiler warning when PNG_DEBUG > 1.
  Added contrib/examples/simpleover.c, to demonstrate how to handle
    alpha compositing of multiple images, using the "simplified API"
    and an example PNG generation tool, contrib/examples/genpng.c
    (John Bowler).

Version 1.6.18beta04 [May 20, 2015]
  PNG_RELEASE_BUILD replaces tests where the code depended on the build base
    type and can be defined on the command line, allowing testing in beta
    builds (John Bowler).
  Avoid Coverity issue 80858 (REVERSE NULL) in pngtest.c PNG_DEBUG builds.
  Avoid a harmless potential integer overflow in png_XYZ_from_xy() (Bug
    report from Christopher Ferris).

Version 1.6.18beta05 [May 31, 2015]
  Backport filter selection code from libpng-1.7.0beta51, to combine
    sub_row, up_row, avg_row, and paeth_row into try_row and tst_row.
  Changed png_voidcast(), etc., to voidcast(), etc., in contrib/tools/pngfix.c
    to avoid confusion with the libpng private macros.
  Fixed old cut&paste bug in the weighted filter selection code in
    pngwutil.c, introduced in libpng-0.95, March 1997.

Version 1.6.18beta06 [June 1, 2015]
  Removed WRITE_WEIGHTED_FILTERED code, to save a few kbytes of the
    compiled library size. It never worked properly and as far as we can
    tell, no one uses it. The png_set_filter_heuristics() and
    png_set_filter_heuristics_fixed() APIs are retained but deprecated
    and do nothing.

Version 1.6.18beta07 [June 6, 2015]
  Removed non-working progressive reader 'skip' function. This
    function has apparently never been used. It was implemented
    to support back-door modification of png_struct in libpng-1.4.x
    but (because it does nothing and cannot do anything) was apparently
    never tested (John Bowler).
  Fixed cexcept.h in which GCC 5 now reports that one of the auto
    variables in the Try macro needs to be volatile to prevent value
    being lost over the setjmp (John Bowler).
  Fixed NO_WRITE_FILTER and -Wconversion build breaks (John Bowler).
  Fix g++ build breaks (John Bowler).
  Quieted some Coverity issues in pngfix.c, png-fix-itxt.c, pngvalid.c,
    pngstest.c, and pngimage.c. Most seem harmless, but png-fix-itxt
    would only work with iTXt chunks with length 255 or less.
  Added #ifdef's to contrib/examples programs so people don't try
    to compile them without the minimum required support enabled
    (suggested by Flavio Medeiros).

Version 1.6.18beta08 [June 30, 2015]
  Eliminated the final two Coverity defects (insecure temporary file
    handling in contrib/libtests/pngstest.c; possible overflow of
    unsigned char in contrib/tools/png-fix-itxt.c). To use the "secure"
    file handling, define PNG_USE_MKSTEMP, otherwise "tmpfile()" will
    be used.
  Removed some unused WEIGHTED_FILTER macros from png.h and pngstruct.h

Version 1.6.18beta09 [July 5, 2015]
  Removed some useless typecasts from contrib/tools/png-fix-itxt.c
  Fixed a new signed-unsigned comparison in pngrtran.c (Max Stepin).
  Replaced arbitrary use of 'extern' with #define PNG_LINKAGE_*.  To
    preserve API compatibility, the new defines all default to "extern"
    (requested by Jan Nijtmans).

Version 1.6.18rc01 [July 9, 2015]
  Belatedly added Mans Rullgard and James Yu to the list of Contributing
    Authors.

Version 1.6.18rc02 [July 12, 2015]
  Restored unused FILTER_HEURISTIC macros removed at libpng-1.6.18beta08
    to png.h to avoid compatibility warnings.

Version 1.6.18rc03 [July 15, 2015]
  Minor changes to the man page

Version 1.6.18 [July 23, 2015]
  No changes.

Version 1.6.19beta01 [July 30, 2015]
  Updated obsolete information about the simplified API macros in the
    manual pages (Bug report by Arc Riley).
  Avoid potentially dereferencing NULL info_ptr in png_info_init_3().
  Rearranged png.h to put the major sections in the same order as
    in libpng17.
  Eliminated unused PNG_COST_SHIFT, PNG_WEIGHT_SHIFT, PNG_COST_FACTOR, and
    PNG_WEIGHT_FACTOR macros.
  Suppressed some warnings from the Borland C++ 5.5.1/5.82 compiler
    (Bug report by Viktor Szakats).  Several warnings remain and are
    unavoidable, where we test for overflow.
  Fixed potential leak of png_pixels in contrib/pngminus/pnm2png.c
  Fixed uninitialized variable in contrib/gregbook/rpng2-x.c

Version 1.6.19beta02 [August 19, 2015]
  Moved config.h.in~ from the "libpng_autotools_files" list to the
    "libpng_autotools_extra" list in autogen.sh because it was causing a
    false positive for missing files (bug report by Robert C. Seacord).
  Removed unreachable "break" statements in png.c, pngread.c, and pngrtran.c
    to suppress clang warnings (Bug report by Viktor Szakats).
  Fixed some bad links in the man page.
  Changed "n bit" to "n-bit" in comments.
  Added signed/unsigned 16-bit safety net. This removes the dubious
    0x8000 flag definitions on 16-bit systems. They aren't supported
    yet the defs *probably* work, however it seems much safer to do this
    and be advised if anyone, contrary to advice, is building libpng 1.6
    on a 16-bit system. It also adds back various switch default clauses
    for GCC; GCC errors out if they are not present (with an appropriately
    high level of warnings).
  Safely convert num_bytes to a png_byte in png_set_sig_bytes() (Robert
    Seacord).
  Fixed the recently reported 1's complement security issue by replacing
    the value that is illegal in the PNG spec, in both signed and unsigned
    values, with 0. Illegal unsigned values (anything greater than or equal
    to  0x80000000) can still pass through, but since these are not illegal
    in ANSI-C (unlike 0x80000000 in the signed case) the checking that
    occurs later can catch them (John Bowler).

Version 1.6.19beta03 [September 26, 2015]
  Fixed png_save_int_32 when int is not 2's complement (John Bowler).
  Updated libpng16 with all the recent test changes from libpng17,
    including changes to pngvalid.c to ensure that the original,
    distributed, version of contrib/visupng/cexcept.h can be used
    (John Bowler).
  pngvalid contains the correction to the use of SAVE/STORE_
    UNKNOWN_CHUNKS; a bug revealed by changes in libpng 1.7. More
    tests contain the --strict option to detect warnings and the
    pngvalid-standard test has been corrected so that it does not
    turn on progressive-read. There is a separate test which does
    that. (John Bowler)
  Also made some signed/unsigned fixes.
  Make pngstest error limits version specific. Splitting the machine
    generated error structs out to a file allows the values to be updated
    without changing pngstest.c itself. Since libpng 1.6 and 1.7 have
    slightly different error limits this simplifies maintenance. The
    makepngs.sh script has also been updated to more accurately reflect
    current problems in libpng 1.7 (John Bowler).
  Incorporated new test PNG files into make check.  tests/pngstest-*
    are changed so that the new test files are divided into 8 groups by
    gamma and alpha channel.  These tests have considerably better code
    and pixel-value coverage than contrib/pngsuite; however,coverage is
    still incomplete (John Bowler).
  Removed the '--strict' in 1.6 because of the double-gamma-correction
    warning, updated pngstest-errors.h for the errors detected with the
    new contrib/testspngs PNG test files (John Bowler).

Version 1.6.19beta04 [October 15, 2015]
  Worked around rgb-to-gray issues in libpng 1.6.  The previous
    attempts to ignore the errors in the code aren't quite enough to
    deal with the 'channel selection' encoding added to libpng 1.7; abort.
    pngvalid.c is changed to drop this encoding in prior versions.
  Fixed 'pow' macros in pngvalid.c. It is legal for 'pow' to be a
    macro, therefore the argument list cannot contain preprocessing
    directives.  Make sure pow is a function where this happens. This is
    a minimal safe fix, the issue only arises in non-performance-critical
    code (bug report by Curtis Leach, fix by John Bowler).
  Added sPLT support to pngtest.c

Version 1.6.19rc01 [October 23, 2015]
  No changes.

Version 1.6.19rc02 [October 31, 2015]
  Prevent setting or writing over-length PLTE chunk (Cosmin Truta).
  Silently truncate over-length PLTE chunk while reading.
  Libpng incorrectly calculated the output rowbytes when the application
    decreased either the number of channels or the bit depth (or both) in
    a user transform.  This was safe; libpng overallocated buffer space
   (potentially by quite a lot; up to 4 times the amount required) but,
   from 1.5.4 on, resulted in a png_error (John Bowler).

Version 1.6.19rc03 [November 3, 2015]
  Fixed some inconsequential cut-and-paste typos in png_set_cHRM_XYZ_fixed().
  Clarified COPYRIGHT information to state explicitly that versions
    are derived from previous versions.
  Removed much of the long list of previous versions from png.h and
    libpng.3.

Version 1.6.19rc04 [November 5, 2015]
  Fixed new bug with CRC error after reading an over-length palette
    (bug report by Cosmin Truta) (CVE-2015-8126).

Version 1.6.19 [November 12, 2015]
  Cleaned up coding style in png_handle_PLTE().

Version 1.6.20beta01 [November 20, 2015]
  Avoid potential pointer overflow/underflow in png_handle_sPLT() and
    png_handle_pCAL() (Bug report by John Regehr).

Version 1.6.20beta02 [November 23, 2015]
  Fixed incorrect implementation of png_set_PLTE() that uses png_ptr
    not info_ptr, that left png_set_PLTE() open to the CVE-2015-8126
    vulnerability.  Fixes CVE-2015-8472.

Version 1.6.20beta03 [November 24, 2015]
  Backported tests from libpng-1.7.0beta69.

Version 1.6.20rc01 [November 26, 2015]
  Fixed an error in handling of bad zlib CMINFO field in pngfix, found by
    American Fuzzy Lop, reported by Brian Carpenter.  inflate() doesn't
    immediately fault a bad CMINFO field; instead a 'too far back' error
    happens later (at least some times).  pngfix failed to limit CMINFO to
    the allowed values but then assumed that window_bits was in range,
    triggering an assert. The bug is mostly harmless; the PNG file cannot
    be fixed.

Version 1.6.20rc02 [November 29, 2015]
  In libpng 1.6 zlib initialization was changed to use the window size
    in the zlib stream, not a fixed value. This causes some invalid images,
    where CINFO is too large, to display 'correctly' if the rest of the
    data is valid.  This provides a workaround for zlib versions where the
    error arises (ones that support the API change to use the window size
    in the stream).

Version 1.6.20 [December 3, 2015]
  No changes.

Version 1.6.21beta01 [December 11, 2015]
  Fixed syntax "$(command)" in tests/pngstest that some shells other than
    bash could not parse (Bug report by Nelson Beebe). Use `command` instead.

Version 1.6.21beta02 [December 14, 2015]
  Moved png_check_keyword() from pngwutil.c to pngset.c
  Removed LE/BE dependencies in pngvalid, to 'fix' the current problem
    in the BigEndian tests by not testing it, making the BE code the same 
    as the LE version.
  Fixes to pngvalid for various reduced build configurations (eliminate unused
    statics) and a fix for the case in rgb_to_gray when the digitize option
    reduces graylo to 0, producing a large error.

Version 1.6.21beta03 [December 18, 2015]
  Widened the 'limit' check on the internally calculated error limits in
    the 'DIGITIZE' case (the code used prior to 1.7 for rgb_to_gray error
    checks) and changed the check to only operate in non-release builds
    (base build type not RC or RELEASE.)
  Fixed undefined behavior in pngvalid.c, undefined because
    (png_byte) << shift is undefined if it changes the signed bit
    (because png_byte is promoted to int). The libpng exported functions
    png_get_uint_32 and png_get_uint_16 handle this. (Bug reported by
    David Drysdale as a result of reports from UBSAN in clang 3.8).
  This changes pngvalid to use BE random numbers; this used to produce
    errors but these should not be fixed as a result of the previous changes.

Version 1.6.21rc01 [January 4, 2016]
  In projects/vstudio, combined readme.txt and WARNING into README.txt

Version 1.6.21rc02 [January 7, 2016]
  Relocated assert() in contrib/tools/pngfix.c, bug found by American
    Fuzzy Lop, reported by Brian Carpenter.
  Marked 'limit' UNUSED in transform_range_check().  This only affects
    release builds.

Version 1.6.21 [January 15, 2016]
  Worked around a false-positive Coverity issue in pngvalid.c.

Version 1.6.22beta01 [January 23, 2016]
  Changed PNG_USE_MKSTEMP to __COVERITY__ to select alternate
    "tmpfile()" implementation in contrib/libtests/pngstest.c
  Fixed NO_STDIO build of pngunknown.c to skip calling png_init_io()
    if there is no stdio.h support.
  Added a png_image_write_to_memory() API and a number of assist macros
    to allow an application that uses the simplified API write to bypass
    stdio and write directly to memory.
  Added some warnings (png.h) and some check code to detect *possible*
    overflow in the ROW_STRIDE and simplified image SIZE macros.  This
    disallows image width/height/format that *might* overflow.  This is
    a quiet API change that limits in-memory image size (uncompressed) to
    less than 4GByte and image row size (stride) to less than 2GByte.
  Revised workaround for false-positive Coverity issue in pngvalid.c.

Version 1.6.22beta02 [February 8, 2016]
  Only use exit(77) in configure builds.
  Corrected error in PNG_IMAGE_PNG_SIZE_MAX. This new macro underreported
    the palette size because it failed to take into account that the memory
    palette has to be expanded to full RGB when it is written to PNG.
  Updated CMakeLists.txt, added supporting scripts/gen*.cmake.in
    and test.cmake.in (Roger Leigh).
  Relaxed limit checks on gamma values in pngrtran.c. As suggested in
    the comments gamma values outside the range currently permitted
    by png_set_alpha_mode are useful for HDR data encoding.  These values
    are already permitted by png_set_gamma so it is reasonable caution to
    extend the png_set_alpha_mode range as HDR imaging systems are starting
    to emerge.

Version 1.6.22beta03 [March 9, 2016]
  Added a common-law trademark notice and export control information
    to the LICENSE file, png.h, and the man page.
  Restored "& 0xff" in png_save_uint_16() and png_save_uint_32() that
    were accidentally removed from libpng-1.6.17. 
  Changed PNG_INFO_cHNK and PNG_FREE_cHNK from 0xnnnn to 0xnnnnU in png.h
    (Robert C. Seacord).
  Removed dubious "#if INT_MAX" test from png.h that was added to
    libpng-1.6.19beta02 (John Bowler).
  Add ${INCLUDES} in scripts/genout.cmake.in (Bug report by Nixon Kwok).
  Updated LICENSE to say files in the contrib directory are not
    necessarily under the libpng license, and that some makefiles have
    other copyright owners.
  Added INTEL-SSE2 support (Mike Klein and Matt Sarett, Google, Inc.).
  Made contrib/libtests/timepng more robust.  The code no longer gives
    up/fails on invalid PNG data, it just skips it (with error messages).
    The code no longer fails on PNG files with data beyond IEND.  Options
    exist to use png_read_png (reading the whole image, not by row) and, in
    that case, to apply any of the supported transforms.  This makes for
    more realistic testing; the decoded data actually gets used in a
    meaningful fashion (John Bowler).
  Fixed some misleading indentation (Krishnaraj Bhat).

Version 1.6.22beta04 [April 5, 2016]
  Force GCC compilation to C89 if needed (Dagobert Michelsen).
  SSE filter speed improvements for bpp=3:
    memcpy-free implementations of load3() / store3().
    call load3() only when needed at the end of a scanline.

Version 1.6.22beta05 [April 27, 2016]
  Added PNG_FAST_FILTERS macro (defined as
    PNG_FILTER_NONE|PNG_FILTER_SUB|PNG_FILTER_UP).
  Various fixes for contrib/libtests/timepng.c
  Moved INTEL-SSE code from pngpriv.h into contrib/intel/intel_sse.patch.
  Fixed typo (missing underscore) in #define PNG_READ_16_TO_8_SUPPORTED
    (Bug report by Y.Ohashik).

Version 1.6.22beta06 [May 5, 2016]
  Rebased contrib/intel_sse.patch.
  Quieted two Coverity issues in contrib/libtests/timepng.c.
  Fixed issues with scripts/genout.cmake.in (David Capello, Nixon Kwok):
    Added support to use multiple directories in ZLIBINCDIR variable,
    Fixed CMAKE_C_FLAGS with multiple values when genout is compiled on MSVC,
    Fixed pnglibconf.c compilation on OS X including the sysroot path.

Version 1.6.22rc01 [May 14, 2016]
  No changes.

Version 1.6.22rc02 [May 16, 2016]
  Removed contrib/timepng from default build; it does not build on platforms
    that don't supply clock_gettime().

Version 1.6.22rc03 [May 17, 2016]
  Restored contrib/timepng to default build but check for the presence
    of clock_gettime() in configure.ac and Makefile.am.

Version 1.6.22 [May 26, 2016]
  No changes.

Version 1.6.23beta01 [May 29, 2016]
  Stop a potential memory leak in png_set_tRNS() (Bug report by Ted Ying).
  Fixed the progressive reader to handle empty first IDAT chunk properly
    (patch by Timothy Nikkel).  This bug was introduced in libpng-1.6.0 and
    only affected the libpng16 branch.
  Added tests in pngvalid.c to check zero-length IDAT chunks in various
    positions.  Fixed the sequential reader to handle these more robustly
    (John Bowler).

Version 1.6.23rc01 [June 2, 2016]
  Corrected progressive read input buffer in pngvalid.c. The previous version
    the code invariably passed just one byte at a time to libpng.  The intent
    was to pass a random number of bytes in the range 0..511.
  Moved sse2 prototype from pngpriv.h to contrib/intel/intel_sse.patch.
  Added missing ")" in pngerror.c (Matt Sarrett).

Version 1.6.23rc02 [June 4, 2016]
  Fixed undefined behavior in png_push_save_buffer(). Do not call
    memcpy() with a null source, even if count is zero (Leon Scroggins III).

Version 1.6.23 [June 9, 2016]
  Fixed bad link to RFC2083 in png.5 (Nikola Forro).

Version 1.6.24beta01 [June 11, 2016]
  Avoid potential overflow of the PNG_IMAGE_SIZE macro.  This macro
    is not used within libpng, but is used in some of the examples.

Version 1.6.24beta02 [June 23, 2016]
  Correct filter heuristic overflow handling. This was broken when the
    write filter code was moved out-of-line; if there is a single filter and
    the heuristic sum overflows the calculation of the filtered line is not
    completed.  In versions prior to 1.6 the code was duplicated in-line
    and the check not performed, so the filter operation completed; however,
    in the multi-filter case where the sum is performed the 'none' filter would
    be selected if all the sums overflowed, even if it wasn't in the filter
    list.  The fix to the first problem is simply to provide PNG_SIZE_MAX as
    the current lmins sum value; this means the sum can never exceed it and
    overflows silently.  A reasonable compiler that does choose to inline
    the code will simply eliminate the sum check.
  The fix to the second problem is to use high precision arithmetic (this is
    implemented in 1.7), however a simple safe fix here is to chose the lowest
    numbered filter in the list from png_set_filter (this only works if the
    first problem is also fixed) (John Bowler).
  Use a more efficient absolute value calculation on SSE2 (Matthieu Darbois).
  Fixed the case where PNG_IMAGE_BUFFER_SIZE can overflow in the application
    as a result of the application using an increased 'row_stride'; previously
    png_image_finish_read only checked for overflow on the base calculation of
    components.  (I.e. it checked for overflow of a 32-bit number on the total
    number of pixel components in the output format, not the possibly padded row
    length and not the number of bytes, which for linear formats is twice the
    number of components.)
  MSVC does not like '-(unsigned)', so replaced it with 0U-(unsigned)
  MSVC does not like (uInt) = -(unsigned) (i.e. as an initializer), unless
    the conversion is explicitly invoked by a cast.
  Put the SKIP definition in the correct place. It needs to come after the
    png.h include (see all the other .c files in contrib/libtests) because it
    depends on PNG_LIBPNG_VER.
  Removed the three compile warning options from the individual project
    files into the zlib.props globals.  It increases the warning level from 4
    to All and adds a list of the warnings that need to be turned off.  This is
    semi-documentary; the intent is to tell libpng users which warnings have
    been examined and judged non-fixable at present.  The warning about
    structure padding is fixable, but it would be a signficant change (moving
    structure members around).

Version 1.6.24beta03 [July 4, 2016]
  Optimized absolute value calculation in filter selection, similar to
    code in the PAETH decoder in pngrutil.c. Build with PNG_USE_ABS to
    use this.
  Added pngcp to the build together with a pngcp.dfa configuration test.
  Added high resolution timing to pngcp.
  Added "Common linking failures" section to INSTALL.
  Relocated misplaced #endif in png.c sRGB profile checking.
  Fixed two Coverity issues in pngcp.c.

Version 1.6.24beta04 [July 8, 2016]
  Avoid filter-selection heuristic sum calculations in cases where only one
    filter is a candidate for selection. This trades off code size (added
    private png_setup_*_row_only() functions) for speed.

Version 1.6.24beta05 [July 13, 2016]
  Fixed some indentation to comply with our coding style.
  Added contrib/tools/reindent.

Version 1.6.24beta06 [July 18, 2016]
  Fixed more indentation to comply with our coding style.
  Eliminated unnecessary tests of boolean png_isaligned() vs 0.

Version 1.6.24rc01 [July 25, 2016]
  No changes.

Version 1.6.24rc02 [August 1, 2016]
  Conditionally compile SSE2 headers in contrib/intel/intel_sse.patch
  Conditionally compile png_decompress_chunk().

Version 1.6.24rc03 [August 2, 2016]
  Conditionally compile ARM_NEON headers in pngpriv.h
  Updated contrib/intel/intel_sse.patch

Version 1.6.24[August 4, 2016]
  No changes.

Version 1.6.25beta01 [August 12, 2016]
  Reject oversized iCCP profile immediately.
  Cleaned up PNG_DEBUG compile of pngtest.c.
  Conditionally compile png_inflate().

Version 1.6.25beta02 [August 18, 2016]
  Don't install pngcp; it conflicts with pngcp in the pngtools package.
  Minor editing of INSTALL, (whitespace, added copyright line)

Version 1.6.25rc01 [August 24, 2016]
  No changes.

Version 1.6.25rc02 [August 29, 2016]
  Added MIPS support (Mandar Sahastrabuddhe <Mandar.Sahastrabuddhe@imgtec.com>).
  Only the UP filter is currently implemented.

Version 1.6.25rc03 [August 29, 2016]
  Rebased contrib/intel/intel_sse.patch after the MIPS implementation.

Version 1.6.25rc04 [August 30, 2016]
  Added MIPS support for SUB, AVG, and PAETH filters (Mandar Sahastrabuddhe).

Version 1.6.25rc05 [August 30, 2016]
  Rebased contrib/intel/intel_sse.patch after the MIPS implementation update..

Version 1.6.25 [September 1, 2016]
  No changes.

Version 1.6.26beta01 [September 26, 2016]
  Fixed handling zero length IDAT in pngfix (bug report by Agostino Sarubbo,
    bugfix by John Bowler).
  Do not issue a png_error() on read in png_set_pCAL() because png_handle_pCAL
    has allocated memory that libpng needs to free.
  Conditionally compile png_set_benign_errors() in pngread.c and pngtest.c
  Issue a png_benign_error instead of a png_error on ADLER32 mismatch
    while decoding compressed data chunks.
  Changed PNG_ZLIB_VERNUM to ZLIB_VERNUM in pngpriv.h, pngstruct.h, and
    pngrutil.c.
  If CRC handling of critical chunks has been set to PNG_CRC_QUIET_USE,
    ignore the ADLER32 checksum in the IDAT chunk as well as the chunk CRCs.
  Issue png_benign_error() on ADLER32 checksum mismatch instead of png_error().
  Add tests/badcrc.png and tests/badadler.png to tests/pngtest.
  Merged pngtest.c with libpng-1.7.0beta84/pngtest.c

Version 1.6.26beta02 [October 1, 2016]
  Updated the documentation about CRC and ADLER32 handling.
  Quieted 117 warnings from clang-3.8 in pngtrans.c, pngread.c,
     pngwrite.c, pngunknown.c, and pngvalid.c.
  Quieted 58 (out of 144) -Wconversion compiler warnings by changing
    flag definitions in pngpriv.h from 0xnnnn to 0xnnnnU and trivial changes
    in png.c, pngread.c, and pngwutil.c.

Version 1.6.26beta03 [October 2, 2016]
  Removed contrib/libtests/*.orig and *.rej that slipped into the tarballs.
  Quieted the 86 remaining -Wconversion compiler warnings by
    revising the png_isaligned() macro and trivial changes in png.c,
    pngerror.c, pngget.c, pngmem.c, pngset.c, pngrtran.c, pngrutil.c,
    pngwtran.c, pngwrite.c, and pngwutil.c.

Version 1.6.26beta04 [October 3, 2016]
  Quieted (bogus?) clang warnings about "absolute value has no effect"
    when PNG_USE_ABS is defined.
  Fixed offsets in contrib/intel/intel_sse.patch

Version 1.6.26beta05 [October 6, 2016]
  Changed integer constant 4294967294 to unsigned 4294967294U in pngconf.h
    to avoid a signed/unsigned compare in the preprocessor.

Version 1.6.26beta06 [October 7, 2016]
  Use zlib-1.2.8.1 inflateValidate() instead of inflateReset2() to
    optionally avoid ADLER32 evaluation.

Version 1.6.26rc01 [October 12, 2016]
  No changes.

Version 1.6.26 [October 20, 2016]
  Cosmetic change, "ptr != 0" to "ptr != NULL" in png.c and pngrutil.c
  Despammed email addresses (replaced "@" with " at ").

Version 1.6.27beta01 [November 2, 2016]
  Restrict the new ADLER32-skipping to IDAT chunks.  It broke iCCP chunk
    handling: an erroneous iCCP chunk would throw a png_error and reject the
    entire PNG image instead of rejecting just the iCCP chunk with a warning,
    if built with zlib-1.2.8.1.

Version 1.6.27rc01 [December 27, 2016]
<<<<<<< HEAD
  Control ADLER32 checking with new PNG_IGNORE_ADLER32 option.
=======
  Control ADLER32 checking with new PNG_IGNORE_ADLER32 option. Fixes
    an endless loop when handling erroneous ADLER32 checksums; bug
    introduced in libpng-1.6.26.
>>>>>>> a17af05f
  Removed the use of a macro containing the pre-processor 'defined'
    operator.  It is unclear whether this is valid; a macro that
    "generates" 'defined' is not permitted, but the use of the word
    "generates" within the C90 standard seems to imply more than simple
    substitution of an expression itself containing a well-formed defined
    operation.
  Added ARM support to CMakeLists.txt (Andreas Franek).

Version 1.6.27 [December 29, 2016]
  Fixed a potential null pointer dereference in png_set_text_2() (bug report
    and patch by Patrick Keshishian, CVE-2016-10087).

Version 1.6.28rc01 [January 3, 2017]
  Fixed arm/aarch64 detection in CMakeLists.txt (Gianfranco Costamagna).
  Added option to Cmake build allowing a custom location of zlib to be
    specified in a scenario where libpng is being built as a subproject
    alongside zlib by another project (Sam Serrels).
  Changed png_ptr->options from a png_byte to png_uint_32, to accomodate
    up to 16 options.

Version 1.6.28rc02 [January 4, 2017]
  Added "include(GNUInstallDirs)" to CMakeLists.txt (Gianfranco Costamagna).
  Moved SSE2 optimization code into the main libpng source directory.
    Configure libpng with "configure --enable-intel-sse" or compile
    libpng with "-DPNG_INTEL_SSE" in CPPFLAGS to enable it.

Version 1.6.28rc03 [January 4, 2017]
  Backed out the SSE optimization and last CMakeLists.txt to allow time for QA.

Version 1.6.28 [January 5, 2017]
  No changes.

Version 1.6.29beta01 [January 12, 2017]
  Readded "include(GNUInstallDirs)" to CMakeLists.txt (Gianfranco Costamagna).
  Moved SSE2 optimization code into the main libpng source directory.
    Configure libpng with "configure --enable-intel-sse" or compile
    libpng with "-DPNG_INTEL_SSE" in CPPFLAGS to enable it.
  Simplified conditional compilation in pngvalid.c, for AIX (Michael Felt).

Version 1.6.29beta02 [February 22, 2017]
  Avoid conditional directives that break statements in pngrutil.c (Romero
    Malaquias)
  The contrib/examples/pngtopng.c recovery code was in the wrong "if"
    branches; the comments were correct.
  Added code for PowerPC VSX optimisation (Vadim Barkov).

Version 1.6.29beta03 [March 1, 2017]
  Avoid potential overflow of shift operations in png_do_expand() (Aaron Boxer).
  Change test ZLIB_VERNUM >= 0x1281 to ZLIB_VERNUM >= 0x1290 in pngrutil.c
<<<<<<< HEAD
    because Solaris 11 distributes zlib-1.2.8.f that is older than 1.2.8.1.
=======
    because Solaris 11 distributes zlib-1.2.8.f that is older than 1.2.8.1,
    as suggested in zlib FAQ, item 24.
>>>>>>> a17af05f
  Suppress clang warnings about implicit sign changes in png.c

Version 1.6.29 [March 16, 2017]
  No changes.

<<<<<<< HEAD
=======
Version 1.6.30beta01 [April 1, 2017]
  Added missing "$(CPPFLAGS)" to the compile line for c.pic.o in
    makefile.linux and makefile.solaris-x86 (Cosmin).
  Revised documentation of png_get_error_ptr() in the libpng manual.
  Silence clang -Wcomma and const drop warnings (Viktor Szakats).
  Update Sourceforge URLs in documentation (https instead of http).

Version 1.6.30beta02 [April 22, 2017]
  Document need to check for integer overflow when allocating a pixel
    buffer for multiple rows in contrib/gregbook, contrib/pngminus,
    example.c, and in the manual (suggested by Jaeseung Choi). This
    is similar to the bug reported against pngquant in CVE-2016-5735.
  Removed reference to the obsolete PNG_SAFE_LIMITS macro in the documentation.

Version 1.6.30beta03 [May 22, 2017]
  Check for integer overflow in contrib/visupng and contrib/tools/genpng.
  Do not double evaluate CMAKE_SYSTEM_PROCESSOR in CMakeLists.txt.
  Test CMAKE_HOST_WIN32 instead of WIN32 in CMakeLists.txt.
  Fix some URL in documentation.

Version 1.6.30beta04 [June 7, 2017]
  Avoid writing an empty IDAT when the last IDAT exactly fills the
    compression buffer (bug report by Brian Baird). This bug was
    introduced in libpng-1.6.0.

Version 1.6.30rc01 [June 14, 2017]
  No changes.

Version 1.6.30rc02 [June 25, 2017]
  Update copyright year in pnglibconf.h, make ltmain.sh executable.
  Add a reference to the libpng.download site in README.

Version 1.6.30 [June 28, 2017]
  No changes.

Version 1.6.31beta01 [July 5, 2017]
  Guard the definition of _POSIX_SOURCE in pngpriv.h (AIX already defines it;
    bug report by Michael Felt).
  Revised pngpriv.h to work around failure to compile arm/filter_neon.S
    ("typedef" directive is unrecognized by the assembler). The problem
    was introduced in libpng-1.6.30beta01.
  Added "Requires: zlib" to libpng.pc.in (Pieter Neerincx).
  Added special case for FreeBSD in arm/filter_neon.S (Maya Rashish).

Version 1.6.31beta02 [July 8, 2017]
  Added instructions for disabling hardware optimizations in INSTALL.
  Added "--enable-hardware-optimizations" configuration flag to enable
    or disable all hardware optimizations with one flag.

Version 1.6.31beta03 [July 9, 2017]
  Updated CMakeLists.txt to add INTEL_SSE and MIPS_MSA platforms.
  Changed "int" to "png_size_t" in intel/filter_sse2.c to prevent
    possible integer overflow (Bug report by John Bowler).
  Quieted "declaration after statement" warnings in intel/filter_sse2.c.
  Added scripts/makefile-linux-opt, which has hardware optimizations enabled.

Version 1.6.31beta04 [July 11, 2017]
  Removed one of the GCC-7.1.0 'strict-overflow' warnings that result when
    integers appear on both sides of a compare.  Worked around the others by
    forcing the strict-overflow setting in the relevant functions to a level
    where they are not reported (John Bowler).
  Changed "FALL THROUGH" comments to "FALLTHROUGH" because GCC doesn't like
    the space.
  Worked around some C-style casts from (void*) because g++ 5.4.0 objects
    to them.
  Increased the buffer size for 'sprint' to pass the gcc 7.1.0 'sprint
    overflow' check that is on by default with -Wall -Wextra.

Version 1.6.31beta05 [July 13, 2017]
  Added eXIf chunk support.

Version 1.6.31beta06 [July 17, 2017]
  Added a minimal eXIf chunk (with Orientation and FocalLengthIn35mmFilm
    tags) to pngtest.png.

Version 1.6.31beta07 [July 18, 2017]
  Revised the eXIf chunk in pngtest.png to fix "Bad IFD1 Directory" warning.

Version 1.6.31rc01 [July 19, 2017]
  No changes.

Version 1.6.31rc02 [July 25, 2017]
  Fixed typo in example.c (png_free_image should be png_image_free) (Bug
    report by John Smith)

Version 1.6.31 [July 27, 2017]
  No changes.

>>>>>>> a17af05f
Send comments/corrections/commendations to png-mng-implement at lists.sf.net
(subscription required; visit
https://lists.sourceforge.net/lists/listinfo/png-mng-implement
to subscribe)
or to glennrp at users.sourceforge.net

Glenn R-P
#endif<|MERGE_RESOLUTION|>--- conflicted
+++ resolved
@@ -5761,13 +5761,9 @@
     if built with zlib-1.2.8.1.
 
 Version 1.6.27rc01 [December 27, 2016]
-<<<<<<< HEAD
-  Control ADLER32 checking with new PNG_IGNORE_ADLER32 option.
-=======
   Control ADLER32 checking with new PNG_IGNORE_ADLER32 option. Fixes
     an endless loop when handling erroneous ADLER32 checksums; bug
     introduced in libpng-1.6.26.
->>>>>>> a17af05f
   Removed the use of a macro containing the pre-processor 'defined'
     operator.  It is unclear whether this is valid; a macro that
     "generates" 'defined' is not permitted, but the use of the word
@@ -5817,19 +5813,13 @@
 Version 1.6.29beta03 [March 1, 2017]
   Avoid potential overflow of shift operations in png_do_expand() (Aaron Boxer).
   Change test ZLIB_VERNUM >= 0x1281 to ZLIB_VERNUM >= 0x1290 in pngrutil.c
-<<<<<<< HEAD
-    because Solaris 11 distributes zlib-1.2.8.f that is older than 1.2.8.1.
-=======
     because Solaris 11 distributes zlib-1.2.8.f that is older than 1.2.8.1,
     as suggested in zlib FAQ, item 24.
->>>>>>> a17af05f
   Suppress clang warnings about implicit sign changes in png.c
 
 Version 1.6.29 [March 16, 2017]
   No changes.
 
-<<<<<<< HEAD
-=======
 Version 1.6.30beta01 [April 1, 2017]
   Added missing "$(CPPFLAGS)" to the compile line for c.pic.o in
     makefile.linux and makefile.solaris-x86 (Cosmin).
@@ -5918,7 +5908,6 @@
 Version 1.6.31 [July 27, 2017]
   No changes.
 
->>>>>>> a17af05f
 Send comments/corrections/commendations to png-mng-implement at lists.sf.net
 (subscription required; visit
 https://lists.sourceforge.net/lists/listinfo/png-mng-implement
