libpng-manual.txt - A description on how to use and modify libpng

<<<<<<< HEAD
 libpng version 1.6.29 - March 16, 2017
=======
 libpng version 1.6.31 - July 27, 2017
>>>>>>> a17af05f
 Updated and distributed by Glenn Randers-Pehrson
 <glennrp at users.sourceforge.net>
 Copyright (c) 1998-2017 Glenn Randers-Pehrson

 This document is released under the libpng license.
 For conditions of distribution and use, see the disclaimer
 and license in png.h

 Based on:

<<<<<<< HEAD
 libpng versions 0.97, January 1998, through 1.6.29 - March 16, 2017
=======
 libpng versions 0.97, January 1998, through 1.6.31 - July 27, 2017
>>>>>>> a17af05f
 Updated and distributed by Glenn Randers-Pehrson
 Copyright (c) 1998-2017 Glenn Randers-Pehrson

 libpng 1.0 beta 6 - version 0.96 - May 28, 1997
 Updated and distributed by Andreas Dilger
 Copyright (c) 1996, 1997 Andreas Dilger

 libpng 1.0 beta 2 - version 0.88 - January 26, 1996
 For conditions of distribution and use, see copyright
 notice in png.h. Copyright (c) 1995, 1996 Guy Eric
 Schalnat, Group 42, Inc.

 Updated/rewritten per request in the libpng FAQ
 Copyright (c) 1995, 1996 Frank J. T. Wojcik
 December 18, 1995 & January 20, 1996

 TABLE OF CONTENTS

    I. Introduction
   II. Structures
  III. Reading
   IV. Writing
    V. Simplified API
   VI. Modifying/Customizing libpng
  VII. MNG support
 VIII. Changes to Libpng from version 0.88
   IX. Changes to Libpng from version 1.0.x to 1.2.x
    X. Changes to Libpng from version 1.0.x/1.2.x to 1.4.x
   XI. Changes to Libpng from version 1.4.x to 1.5.x
  XII. Changes to Libpng from version 1.5.x to 1.6.x
 XIII. Detecting libpng
  XIV. Source code repository
   XV. Coding style
  XVI. Y2K Compliance in libpng

I. Introduction

This file describes how to use and modify the PNG reference library
(known as libpng) for your own use.  In addition to this
file, example.c is a good starting point for using the library, as
it is heavily commented and should include everything most people
will need.  We assume that libpng is already installed; see the
INSTALL file for instructions on how to configure and install libpng.

For examples of libpng usage, see the files "example.c", "pngtest.c",
and the files in the "contrib" directory, all of which are included in
the libpng distribution.

Libpng was written as a companion to the PNG specification, as a way
of reducing the amount of time and effort it takes to support the PNG
file format in application programs.

The PNG specification (second edition), November 2003, is available as
a W3C Recommendation and as an ISO Standard (ISO/IEC 15948:2004 (E)) at
<https://www.w3.org/TR/2003/REC-PNG-20031110/
The W3C and ISO documents have identical technical content.

The PNG-1.2 specification is available at
<https://png-mng.sourceforge.io/pub/png/spec/1.2/>.
It is technically equivalent
to the PNG specification (second edition) but has some additional material.

The PNG-1.0 specification is available as RFC 2083
<https://png-mng.sourceforge.io/pub/png/spec/1.0/> and as a
W3C Recommendation <https://www.w3.org/TR/REC-png-961001>.

Some additional chunks are described in the special-purpose public chunks
documents at <http://www.libpng.org/pub/png/spec/register/>

Other information
about PNG, and the latest version of libpng, can be found at the PNG home
page, <http://www.libpng.org/pub/png/>.

Most users will not have to modify the library significantly; advanced
users may want to modify it more.  All attempts were made to make it as
complete as possible, while keeping the code easy to understand.
Currently, this library only supports C.  Support for other languages
is being considered.

Libpng has been designed to handle multiple sessions at one time,
to be easily modifiable, to be portable to the vast majority of
machines (ANSI, K&R, 16-, 32-, and 64-bit) available, and to be easy
to use.  The ultimate goal of libpng is to promote the acceptance of
the PNG file format in whatever way possible.  While there is still
work to be done (see the TODO file), libpng should cover the
majority of the needs of its users.

Libpng uses zlib for its compression and decompression of PNG files.
Further information about zlib, and the latest version of zlib, can
be found at the zlib home page, <https://zlib.net/>.
The zlib compression utility is a general purpose utility that is
useful for more than PNG files, and can be used without libpng.
See the documentation delivered with zlib for more details.
You can usually find the source files for the zlib utility wherever you
find the libpng source files.

Libpng is thread safe, provided the threads are using different
instances of the structures.  Each thread should have its own
png_struct and png_info instances, and thus its own image.
Libpng does not protect itself against two threads using the
same instance of a structure.

II. Structures

There are two main structures that are important to libpng, png_struct
and png_info.  Both are internal structures that are no longer exposed
in the libpng interface (as of libpng 1.5.0).

The png_info structure is designed to provide information about the
PNG file.  At one time, the fields of png_info were intended to be
directly accessible to the user.  However, this tended to cause problems
with applications using dynamically loaded libraries, and as a result
a set of interface functions for png_info (the png_get_*() and png_set_*()
functions) was developed, and direct access to the png_info fields was
deprecated..

The png_struct structure is the object used by the library to decode a
single image.  As of 1.5.0 this structure is also not exposed.

Almost all libpng APIs require a pointer to a png_struct as the first argument.
Many (in particular the png_set and png_get APIs) also require a pointer
to png_info as the second argument.  Some application visible macros
defined in png.h designed for basic data access (reading and writing
integers in the PNG format) don't take a png_info pointer, but it's almost
always safe to assume that a (png_struct*) has to be passed to call an API
function.

You can have more than one png_info structure associated with an image,
as illustrated in pngtest.c, one for information valid prior to the
IDAT chunks and another (called "end_info" below) for things after them.

The png.h header file is an invaluable reference for programming with libpng.
And while I'm on the topic, make sure you include the libpng header file:

#include <png.h>

and also (as of libpng-1.5.0) the zlib header file, if you need it:

#include <zlib.h>

Types

The png.h header file defines a number of integral types used by the
APIs.  Most of these are fairly obvious; for example types corresponding
to integers of particular sizes and types for passing color values.

One exception is how non-integral numbers are handled.  For application
convenience most APIs that take such numbers have C (double) arguments;
however, internally PNG, and libpng, use 32 bit signed integers and encode
the value by multiplying by 100,000.  As of libpng 1.5.0 a convenience
macro PNG_FP_1 is defined in png.h along with a type (png_fixed_point)
which is simply (png_int_32).

All APIs that take (double) arguments also have a matching API that
takes the corresponding fixed point integer arguments.  The fixed point
API has the same name as the floating point one with "_fixed" appended.
The actual range of values permitted in the APIs is frequently less than
the full range of (png_fixed_point) (-21474 to +21474).  When APIs require
a non-negative argument the type is recorded as png_uint_32 above.  Consult
the header file and the text below for more information.

Special care must be take with sCAL chunk handling because the chunk itself
uses non-integral values encoded as strings containing decimal floating point
numbers.  See the comments in the header file.

Configuration

The main header file function declarations are frequently protected by C
preprocessing directives of the form:

    #ifdef PNG_feature_SUPPORTED
    declare-function
    #endif
    ...
    #ifdef PNG_feature_SUPPORTED
    use-function
    #endif

The library can be built without support for these APIs, although a
standard build will have all implemented APIs.  Application programs
should check the feature macros before using an API for maximum
portability.  From libpng 1.5.0 the feature macros set during the build
of libpng are recorded in the header file "pnglibconf.h" and this file
is always included by png.h.

If you don't need to change the library configuration from the default, skip to
the next section ("Reading").

Notice that some of the makefiles in the 'scripts' directory and (in 1.5.0) all
of the build project files in the 'projects' directory simply copy
scripts/pnglibconf.h.prebuilt to pnglibconf.h.  This means that these build
systems do not permit easy auto-configuration of the library - they only
support the default configuration.

The easiest way to make minor changes to the libpng configuration when
auto-configuration is supported is to add definitions to the command line
using (typically) CPPFLAGS.  For example:

CPPFLAGS=-DPNG_NO_FLOATING_ARITHMETIC

will change the internal libpng math implementation for gamma correction and
other arithmetic calculations to fixed point, avoiding the need for fast
floating point support.  The result can be seen in the generated pnglibconf.h -
make sure it contains the changed feature macro setting.

If you need to make more extensive configuration changes - more than one or two
feature macro settings - you can either add -DPNG_USER_CONFIG to the build
command line and put a list of feature macro settings in pngusr.h or you can set
DFA_XTRA (a makefile variable) to a file containing the same information in the
form of 'option' settings.

A. Changing pnglibconf.h

A variety of methods exist to build libpng.  Not all of these support
reconfiguration of pnglibconf.h.  To reconfigure pnglibconf.h it must either be
rebuilt from scripts/pnglibconf.dfa using awk or it must be edited by hand.

Hand editing is achieved by copying scripts/pnglibconf.h.prebuilt to
pnglibconf.h and changing the lines defining the supported features, paying
very close attention to the 'option' information in scripts/pnglibconf.dfa
that describes those features and their requirements.  This is easy to get
wrong.

B. Configuration using DFA_XTRA

Rebuilding from pnglibconf.dfa is easy if a functioning 'awk', or a later
variant such as 'nawk' or 'gawk', is available.  The configure build will
automatically find an appropriate awk and build pnglibconf.h.
The scripts/pnglibconf.mak file contains a set of make rules for doing the
same thing if configure is not used, and many of the makefiles in the scripts
directory use this approach.

When rebuilding simply write a new file containing changed options and set
DFA_XTRA to the name of this file.  This causes the build to append the new file
to the end of scripts/pnglibconf.dfa.  The pngusr.dfa file should contain lines
of the following forms:

everything = off

This turns all optional features off.  Include it at the start of pngusr.dfa to
make it easier to build a minimal configuration.  You will need to turn at least
some features on afterward to enable either reading or writing code, or both.

option feature on
option feature off

Enable or disable a single feature.  This will automatically enable other
features required by a feature that is turned on or disable other features that
require a feature which is turned off.  Conflicting settings will cause an error
message to be emitted by awk.

setting feature default value

Changes the default value of setting 'feature' to 'value'.  There are a small
number of settings listed at the top of pnglibconf.h, they are documented in the
source code.  Most of these values have performance implications for the library
but most of them have no visible effect on the API.  Some can also be overridden
from the API.

This method of building a customized pnglibconf.h is illustrated in
contrib/pngminim/*.  See the "$(PNGCONF):" target in the makefile and
pngusr.dfa in these directories.

C. Configuration using PNG_USER_CONFIG

If -DPNG_USER_CONFIG is added to the CPPFLAGS when pnglibconf.h is built,
the file pngusr.h will automatically be included before the options in
scripts/pnglibconf.dfa are processed.  Your pngusr.h file should contain only
macro definitions turning features on or off or setting settings.

Apart from the global setting "everything = off" all the options listed above
can be set using macros in pngusr.h:

#define PNG_feature_SUPPORTED

is equivalent to:

option feature on

#define PNG_NO_feature

is equivalent to:

option feature off

#define PNG_feature value

is equivalent to:

setting feature default value

Notice that in both cases, pngusr.dfa and pngusr.h, the contents of the
pngusr file you supply override the contents of scripts/pnglibconf.dfa

If confusing or incomprehensible behavior results it is possible to
examine the intermediate file pnglibconf.dfn to find the full set of
dependency information for each setting and option.  Simply locate the
feature in the file and read the C comments that precede it.

This method is also illustrated in the contrib/pngminim/* makefiles and
pngusr.h.

III. Reading

We'll now walk you through the possible functions to call when reading
in a PNG file sequentially, briefly explaining the syntax and purpose
of each one.  See example.c and png.h for more detail.  While
progressive reading is covered in the next section, you will still
need some of the functions discussed in this section to read a PNG
file.

Setup

You will want to do the I/O initialization(*) before you get into libpng,
so if it doesn't work, you don't have much to undo.  Of course, you
will also want to insure that you are, in fact, dealing with a PNG
file.  Libpng provides a simple check to see if a file is a PNG file.
To use it, pass in the first 1 to 8 bytes of the file to the function
png_sig_cmp(), and it will return 0 (false) if the bytes match the
corresponding bytes of the PNG signature, or nonzero (true) otherwise.
Of course, the more bytes you pass in, the greater the accuracy of the
prediction.

If you are intending to keep the file pointer open for use in libpng,
you must ensure you don't read more than 8 bytes from the beginning
of the file, and you also have to make a call to png_set_sig_bytes()
with the number of bytes you read from the beginning.  Libpng will
then only check the bytes (if any) that your program didn't read.

(*): If you are not using the standard I/O functions, you will need
to replace them with custom functions.  See the discussion under
Customizing libpng.

    FILE *fp = fopen(file_name, "rb");
    if (!fp)
    {
       return (ERROR);
    }

    if (fread(header, 1, number, fp) != number)
    {
       return (ERROR);
    }

    is_png = !png_sig_cmp(header, 0, number);
    if (!is_png)
    {
       return (NOT_PNG);
    }

Next, png_struct and png_info need to be allocated and initialized.  In
order to ensure that the size of these structures is correct even with a
dynamically linked libpng, there are functions to initialize and
allocate the structures.  We also pass the library version, optional
pointers to error handling functions, and a pointer to a data struct for
use by the error functions, if necessary (the pointer and functions can
be NULL if the default error handlers are to be used).  See the section
on Changes to Libpng below regarding the old initialization functions.
The structure allocation functions quietly return NULL if they fail to
create the structure, so your application should check for that.

    png_structp png_ptr = png_create_read_struct
        (PNG_LIBPNG_VER_STRING, (png_voidp)user_error_ptr,
        user_error_fn, user_warning_fn);

    if (!png_ptr)
       return (ERROR);

    png_infop info_ptr = png_create_info_struct(png_ptr);

    if (!info_ptr)
    {
       png_destroy_read_struct(&png_ptr,
           (png_infopp)NULL, (png_infopp)NULL);
       return (ERROR);
    }

If you want to use your own memory allocation routines,
use a libpng that was built with PNG_USER_MEM_SUPPORTED defined, and use
png_create_read_struct_2() instead of png_create_read_struct():

    png_structp png_ptr = png_create_read_struct_2
        (PNG_LIBPNG_VER_STRING, (png_voidp)user_error_ptr,
        user_error_fn, user_warning_fn, (png_voidp)
        user_mem_ptr, user_malloc_fn, user_free_fn);

The error handling routines passed to png_create_read_struct()
and the memory alloc/free routines passed to png_create_struct_2()
are only necessary if you are not using the libpng supplied error
handling and memory alloc/free functions.

When libpng encounters an error, it expects to longjmp back
to your routine.  Therefore, you will need to call setjmp and pass
your png_jmpbuf(png_ptr).  If you read the file from different
routines, you will need to update the longjmp buffer every time you enter
a new routine that will call a png_*() function.

See your documentation of setjmp/longjmp for your compiler for more
information on setjmp/longjmp.  See the discussion on libpng error
handling in the Customizing Libpng section below for more information
on the libpng error handling.  If an error occurs, and libpng longjmp's
back to your setjmp, you will want to call png_destroy_read_struct() to
free any memory.

    if (setjmp(png_jmpbuf(png_ptr)))
    {
       png_destroy_read_struct(&png_ptr, &info_ptr,
           &end_info);
       fclose(fp);
       return (ERROR);
    }

Pass (png_infopp)NULL instead of &end_info if you didn't create
an end_info structure.

If you would rather avoid the complexity of setjmp/longjmp issues,
you can compile libpng with PNG_NO_SETJMP, in which case
errors will result in a call to PNG_ABORT() which defaults to abort().

You can #define PNG_ABORT() to a function that does something
more useful than abort(), as long as your function does not
return.

Now you need to set up the input code.  The default for libpng is to
use the C function fread().  If you use this, you will need to pass a
valid FILE * in the function png_init_io().  Be sure that the file is
opened in binary mode.  If you wish to handle reading data in another
way, you need not call the png_init_io() function, but you must then
implement the libpng I/O methods discussed in the Customizing Libpng
section below.

    png_init_io(png_ptr, fp);

If you had previously opened the file and read any of the signature from
the beginning in order to see if this was a PNG file, you need to let
libpng know that there are some bytes missing from the start of the file.

    png_set_sig_bytes(png_ptr, number);

You can change the zlib compression buffer size to be used while
reading compressed data with

    png_set_compression_buffer_size(png_ptr, buffer_size);

where the default size is 8192 bytes.  Note that the buffer size
is changed immediately and the buffer is reallocated immediately,
instead of setting a flag to be acted upon later.

If you want CRC errors to be handled in a different manner than
the default, use

    png_set_crc_action(png_ptr, crit_action, ancil_action);

The values for png_set_crc_action() say how libpng is to handle CRC errors in
ancillary and critical chunks, and whether to use the data contained
therein. Starting with libpng-1.6.26, this also governs how an ADLER32 error
is handled while reading the IDAT chunk. Note that it is impossible to
"discard" data in a critical chunk.

Choices for (int) crit_action are
   PNG_CRC_DEFAULT      0  error/quit
   PNG_CRC_ERROR_QUIT   1  error/quit
   PNG_CRC_WARN_USE     3  warn/use data
   PNG_CRC_QUIET_USE    4  quiet/use data
   PNG_CRC_NO_CHANGE    5  use the current value

Choices for (int) ancil_action are
   PNG_CRC_DEFAULT      0  error/quit
   PNG_CRC_ERROR_QUIT   1  error/quit
   PNG_CRC_WARN_DISCARD 2  warn/discard data
   PNG_CRC_WARN_USE     3  warn/use data
   PNG_CRC_QUIET_USE    4  quiet/use data
   PNG_CRC_NO_CHANGE    5  use the current value

When the setting for crit_action is PNG_CRC_QUIET_USE, the CRC and ADLER32
checksums are not only ignored, but they are not evaluated.

Setting up callback code

You can set up a callback function to handle any unknown chunks in the
input stream. You must supply the function

    read_chunk_callback(png_structp png_ptr,
         png_unknown_chunkp chunk);
    {
       /* The unknown chunk structure contains your
          chunk data, along with similar data for any other
          unknown chunks: */

           png_byte name[5];
           png_byte *data;
           png_size_t size;

       /* Note that libpng has already taken care of
          the CRC handling */

       /* put your code here.  Search for your chunk in the
          unknown chunk structure, process it, and return one
          of the following: */

       return (-n); /* chunk had an error */
       return (0); /* did not recognize */
       return (n); /* success */
    }

(You can give your function another name that you like instead of
"read_chunk_callback")

To inform libpng about your function, use

    png_set_read_user_chunk_fn(png_ptr, user_chunk_ptr,
        read_chunk_callback);

This names not only the callback function, but also a user pointer that
you can retrieve with

    png_get_user_chunk_ptr(png_ptr);

If you call the png_set_read_user_chunk_fn() function, then all unknown
chunks which the callback does not handle will be saved when read.  You can
cause them to be discarded by returning '1' ("handled") instead of '0'.  This
behavior will change in libpng 1.7 and the default handling set by the
png_set_keep_unknown_chunks() function, described below, will be used when the
callback returns 0.  If you want the existing behavior you should set the global
default to PNG_HANDLE_CHUNK_IF_SAFE now; this is compatible with all current
versions of libpng and with 1.7.  Libpng 1.6 issues a warning if you keep the
default, or PNG_HANDLE_CHUNK_NEVER, and the callback returns 0.

At this point, you can set up a callback function that will be
called after each row has been read, which you can use to control
a progress meter or the like.  It's demonstrated in pngtest.c.
You must supply a function

    void read_row_callback(png_structp png_ptr,
       png_uint_32 row, int pass);
    {
      /* put your code here */
    }

(You can give it another name that you like instead of "read_row_callback")

To inform libpng about your function, use

    png_set_read_status_fn(png_ptr, read_row_callback);

When this function is called the row has already been completely processed and
the 'row' and 'pass' refer to the next row to be handled.  For the
non-interlaced case the row that was just handled is simply one less than the
passed in row number, and pass will always be 0.  For the interlaced case the
same applies unless the row value is 0, in which case the row just handled was
the last one from one of the preceding passes.  Because interlacing may skip a
pass you cannot be sure that the preceding pass is just 'pass-1'; if you really
need to know what the last pass is record (row,pass) from the callback and use
the last recorded value each time.

As with the user transform you can find the output row using the
PNG_ROW_FROM_PASS_ROW macro.

Unknown-chunk handling

Now you get to set the way the library processes unknown chunks in the
input PNG stream. Both known and unknown chunks will be read.  Normal
behavior is that known chunks will be parsed into information in
various info_ptr members while unknown chunks will be discarded. This
behavior can be wasteful if your application will never use some known
chunk types. To change this, you can call:

    png_set_keep_unknown_chunks(png_ptr, keep,
        chunk_list, num_chunks);

    keep       - 0: default unknown chunk handling
                 1: ignore; do not keep
                 2: keep only if safe-to-copy
                 3: keep even if unsafe-to-copy

               You can use these definitions:
                 PNG_HANDLE_CHUNK_AS_DEFAULT   0
                 PNG_HANDLE_CHUNK_NEVER        1
                 PNG_HANDLE_CHUNK_IF_SAFE      2
                 PNG_HANDLE_CHUNK_ALWAYS       3

    chunk_list - list of chunks affected (a byte string,
                 five bytes per chunk, NULL or '\0' if
                 num_chunks is positive; ignored if
                 numchunks <= 0).

    num_chunks - number of chunks affected; if 0, all
                 unknown chunks are affected.  If positive,
                 only the chunks in the list are affected,
                 and if negative all unknown chunks and
                 all known chunks except for the IHDR,
                 PLTE, tRNS, IDAT, and IEND chunks are
                 affected.

Unknown chunks declared in this way will be saved as raw data onto a
list of png_unknown_chunk structures.  If a chunk that is normally
known to libpng is named in the list, it will be handled as unknown,
according to the "keep" directive.  If a chunk is named in successive
instances of png_set_keep_unknown_chunks(), the final instance will
take precedence.  The IHDR and IEND chunks should not be named in
chunk_list; if they are, libpng will process them normally anyway.
If you know that your application will never make use of some particular
chunks, use PNG_HANDLE_CHUNK_NEVER (or 1) as demonstrated below.

Here is an example of the usage of png_set_keep_unknown_chunks(),
where the private "vpAg" chunk will later be processed by a user chunk
callback function:

    png_byte vpAg[5]={118, 112,  65, 103, (png_byte) '\0'};

    #if defined(PNG_UNKNOWN_CHUNKS_SUPPORTED)
      png_byte unused_chunks[]=
      {
        104,  73,  83,  84, (png_byte) '\0',   /* hIST */
        105,  84,  88, 116, (png_byte) '\0',   /* iTXt */
        112,  67,  65,  76, (png_byte) '\0',   /* pCAL */
        115,  67,  65,  76, (png_byte) '\0',   /* sCAL */
        115,  80,  76,  84, (png_byte) '\0',   /* sPLT */
        116,  73,  77,  69, (png_byte) '\0',   /* tIME */
      };
    #endif

    ...

    #if defined(PNG_UNKNOWN_CHUNKS_SUPPORTED)
      /* ignore all unknown chunks
       * (use global setting "2" for libpng16 and earlier):
       */
      png_set_keep_unknown_chunks(read_ptr, 2, NULL, 0);

      /* except for vpAg: */
      png_set_keep_unknown_chunks(read_ptr, 2, vpAg, 1);

      /* also ignore unused known chunks: */
      png_set_keep_unknown_chunks(read_ptr, 1, unused_chunks,
         (int)(sizeof unused_chunks)/5);
    #endif

User limits

The PNG specification allows the width and height of an image to be as
large as 2^31-1 (0x7fffffff), or about 2.147 billion rows and columns.
For safety, libpng imposes a default limit of 1 million rows and columns.
Larger images will be rejected immediately with a png_error() call. If
you wish to change these limits, you can use

   png_set_user_limits(png_ptr, width_max, height_max);

to set your own limits (libpng may reject some very wide images
anyway because of potential buffer overflow conditions).

You should put this statement after you create the PNG structure and
before calling png_read_info(), png_read_png(), or png_process_data().

When writing a PNG datastream, put this statement before calling
png_write_info() or png_write_png().

If you need to retrieve the limits that are being applied, use

   width_max = png_get_user_width_max(png_ptr);
   height_max = png_get_user_height_max(png_ptr);

The PNG specification sets no limit on the number of ancillary chunks
allowed in a PNG datastream.  By default, libpng imposes a limit of
a total of 1000 sPLT, tEXt, iTXt, zTXt, and unknown chunks to be stored.
If you have set up both info_ptr and end_info_ptr, the limit applies
separately to each.  You can change the limit on the total number of such
chunks that will be stored, with

   png_set_chunk_cache_max(png_ptr, user_chunk_cache_max);

where 0x7fffffffL means unlimited.  You can retrieve this limit with

   chunk_cache_max = png_get_chunk_cache_max(png_ptr);

Libpng imposes a limit of 8 Megabytes (8,000,000 bytes) on the amount of
memory that a compressed chunk other than IDAT can occupy, when decompressed.
You can change this limit with

   png_set_chunk_malloc_max(png_ptr, user_chunk_malloc_max);

and you can retrieve the limit with

   chunk_malloc_max = png_get_chunk_malloc_max(png_ptr);

Any chunks that would cause either of these limits to be exceeded will
be ignored.

Information about your system

If you intend to display the PNG or to incorporate it in other image data you
need to tell libpng information about your display or drawing surface so that
libpng can convert the values in the image to match the display.

From libpng-1.5.4 this information can be set before reading the PNG file
header.  In earlier versions png_set_gamma() existed but behaved incorrectly if
called before the PNG file header had been read and png_set_alpha_mode() did not
exist.

If you need to support versions prior to libpng-1.5.4 test the version number
as illustrated below using "PNG_LIBPNG_VER >= 10504" and follow the procedures
described in the appropriate manual page.

You give libpng the encoding expected by your system expressed as a 'gamma'
value.  You can also specify a default encoding for the PNG file in
case the required information is missing from the file.  By default libpng
assumes that the PNG data matches your system, to keep this default call:

   png_set_gamma(png_ptr, screen_gamma, output_gamma);

or you can use the fixed point equivalent:

   png_set_gamma_fixed(png_ptr, PNG_FP_1*screen_gamma,
      PNG_FP_1*output_gamma);

If you don't know the gamma for your system it is probably 2.2 - a good
approximation to the IEC standard for display systems (sRGB).  If images are
too contrasty or washed out you got the value wrong - check your system
documentation!

Many systems permit the system gamma to be changed via a lookup table in the
display driver, a few systems, including older Macs, change the response by
default.  As of 1.5.4 three special values are available to handle common
situations:

   PNG_DEFAULT_sRGB: Indicates that the system conforms to the
                     IEC 61966-2-1 standard.  This matches almost
                     all systems.
   PNG_GAMMA_MAC_18: Indicates that the system is an older
                     (pre Mac OS 10.6) Apple Macintosh system with
                     the default settings.
   PNG_GAMMA_LINEAR: Just the fixed point value for 1.0 - indicates
                     that the system expects data with no gamma
                     encoding.

You would use the linear (unencoded) value if you need to process the pixel
values further because this avoids the need to decode and re-encode each
component value whenever arithmetic is performed.  A lot of graphics software
uses linear values for this reason, often with higher precision component values
to preserve overall accuracy.


The output_gamma value expresses how to decode the output values, not how
they are encoded.  The values used correspond to the normal numbers used to
describe the overall gamma of a computer display system; for example 2.2 for
an sRGB conformant system.  The values are scaled by 100000 in the _fixed
version of the API (so 220000 for sRGB.)

The inverse of the value is always used to provide a default for the PNG file
encoding if it has no gAMA chunk and if png_set_gamma() has not been called
to override the PNG gamma information.

When the ALPHA_OPTIMIZED mode is selected the output gamma is used to encode
opaque pixels however pixels with lower alpha values are not encoded,
regardless of the output gamma setting.

When the standard Porter Duff handling is requested with mode 1 the output
encoding is set to be linear and the output_gamma value is only relevant
as a default for input data that has no gamma information.  The linear output
encoding will be overridden if png_set_gamma() is called - the results may be
highly unexpected!

The following numbers are derived from the sRGB standard and the research
behind it.  sRGB is defined to be approximated by a PNG gAMA chunk value of
0.45455 (1/2.2) for PNG.  The value implicitly includes any viewing
correction required to take account of any differences in the color
environment of the original scene and the intended display environment; the
value expresses how to *decode* the image for display, not how the original
data was *encoded*.

sRGB provides a peg for the PNG standard by defining a viewing environment.
sRGB itself, and earlier TV standards, actually use a more complex transform
(a linear portion then a gamma 2.4 power law) than PNG can express.  (PNG is
limited to simple power laws.)  By saying that an image for direct display on
an sRGB conformant system should be stored with a gAMA chunk value of 45455
(11.3.3.2 and 11.3.3.5 of the ISO PNG specification) the PNG specification
makes it possible to derive values for other display systems and
environments.

The Mac value is deduced from the sRGB based on an assumption that the actual
extra viewing correction used in early Mac display systems was implemented as
a power 1.45 lookup table.

Any system where a programmable lookup table is used or where the behavior of
the final display device characteristics can be changed requires system
specific code to obtain the current characteristic.  However this can be
difficult and most PNG gamma correction only requires an approximate value.

By default, if png_set_alpha_mode() is not called, libpng assumes that all
values are unencoded, linear, values and that the output device also has a
linear characteristic.  This is only very rarely correct - it is invariably
better to call png_set_alpha_mode() with PNG_DEFAULT_sRGB than rely on the
default if you don't know what the right answer is!

The special value PNG_GAMMA_MAC_18 indicates an older Mac system (pre Mac OS
10.6) which used a correction table to implement a somewhat lower gamma on an
otherwise sRGB system.

Both these values are reserved (not simple gamma values) in order to allow
more precise correction internally in the future.

NOTE: the values can be passed to either the fixed or floating
point APIs, but the floating point API will also accept floating point
values.

The second thing you may need to tell libpng about is how your system handles
alpha channel information.  Some, but not all, PNG files contain an alpha
channel.  To display these files correctly you need to compose the data onto a
suitable background, as described in the PNG specification.

Libpng only supports composing onto a single color (using png_set_background;
see below).  Otherwise you must do the composition yourself and, in this case,
you may need to call png_set_alpha_mode:

   #if PNG_LIBPNG_VER >= 10504
      png_set_alpha_mode(png_ptr, mode, screen_gamma);
   #else
      png_set_gamma(png_ptr, screen_gamma, 1.0/screen_gamma);
   #endif

The screen_gamma value is the same as the argument to png_set_gamma; however,
how it affects the output depends on the mode.  png_set_alpha_mode() sets the
file gamma default to 1/screen_gamma, so normally you don't need to call
png_set_gamma.  If you need different defaults call png_set_gamma() before
png_set_alpha_mode() - if you call it after it will override the settings made
by png_set_alpha_mode().

The mode is as follows:

    PNG_ALPHA_PNG: The data is encoded according to the PNG
specification.  Red, green and blue, or gray, components are
gamma encoded color values and are not premultiplied by the
alpha value.  The alpha value is a linear measure of the
contribution of the pixel to the corresponding final output pixel.

You should normally use this format if you intend to perform
color correction on the color values; most, maybe all, color
correction software has no handling for the alpha channel and,
anyway, the math to handle pre-multiplied component values is
unnecessarily complex.

Before you do any arithmetic on the component values you need
to remove the gamma encoding and multiply out the alpha
channel.  See the PNG specification for more detail.  It is
important to note that when an image with an alpha channel is
scaled, linear encoded, pre-multiplied component values must
be used!

The remaining modes assume you don't need to do any further color correction or
that if you do, your color correction software knows all about alpha (it
probably doesn't!).  They 'associate' the alpha with the color information by
storing color channel values that have been scaled by the alpha.  The
advantage is that the color channels can be resampled (the image can be
scaled) in this form.  The disadvantage is that normal practice is to store
linear, not (gamma) encoded, values and this requires 16-bit channels for
still images rather than the 8-bit channels that are just about sufficient if
gamma encoding is used.  In addition all non-transparent pixel values,
including completely opaque ones, must be gamma encoded to produce the final
image.  These are the 'STANDARD', 'ASSOCIATED' or 'PREMULTIPLIED' modes
described below (the latter being the two common names for associated alpha
color channels). Note that PNG files always contain non-associated color
channels; png_set_alpha_mode() with one of the modes causes the decoder to
convert the pixels to an associated form before returning them to your
application. 

Since it is not necessary to perform arithmetic on opaque color values so
long as they are not to be resampled and are in the final color space it is
possible to optimize the handling of alpha by storing the opaque pixels in
the PNG format (adjusted for the output color space) while storing partially
opaque pixels in the standard, linear, format.  The accuracy required for
standard alpha composition is relatively low, because the pixels are
isolated, therefore typically the accuracy loss in storing 8-bit linear
values is acceptable.  (This is not true if the alpha channel is used to
simulate transparency over large areas - use 16 bits or the PNG mode in
this case!)  This is the 'OPTIMIZED' mode.  For this mode a pixel is
treated as opaque only if the alpha value is equal to the maximum value.

    PNG_ALPHA_STANDARD:  The data libpng produces is encoded in the
standard way assumed by most correctly written graphics software.
The gamma encoding will be removed by libpng and the
linear component values will be pre-multiplied by the
alpha channel.

With this format the final image must be re-encoded to
match the display gamma before the image is displayed.
If your system doesn't do that, yet still seems to
perform arithmetic on the pixels without decoding them,
it is broken - check out the modes below.

With PNG_ALPHA_STANDARD libpng always produces linear
component values, whatever screen_gamma you supply.  The
screen_gamma value is, however, used as a default for
the file gamma if the PNG file has no gamma information.

If you call png_set_gamma() after png_set_alpha_mode() you
will override the linear encoding.  Instead the
pre-multiplied pixel values will be gamma encoded but
the alpha channel will still be linear.  This may
actually match the requirements of some broken software,
but it is unlikely.

While linear 8-bit data is often used it has
insufficient precision for any image with a reasonable
dynamic range.  To avoid problems, and if your software
supports it, use png_set_expand_16() to force all
components to 16 bits.

    PNG_ALPHA_OPTIMIZED: This mode is the same as PNG_ALPHA_STANDARD
except that completely opaque pixels are gamma encoded according to
the screen_gamma value.  Pixels with alpha less than 1.0
will still have linear components.

Use this format if you have control over your
compositing software and so don't do other arithmetic
(such as scaling) on the data you get from libpng.  Your
compositing software can simply copy opaque pixels to
the output but still has linear values for the
non-opaque pixels.

In normal compositing, where the alpha channel encodes
partial pixel coverage (as opposed to broad area
translucency), the inaccuracies of the 8-bit
representation of non-opaque pixels are irrelevant.

You can also try this format if your software is broken;
it might look better.

    PNG_ALPHA_BROKEN: This is PNG_ALPHA_STANDARD; however, all component
values, including the alpha channel are gamma encoded.  This is
broken because, in practice, no implementation that uses this choice
correctly undoes the encoding before handling alpha composition.  Use this
choice only if other serious errors in the software or hardware you use
mandate it.  In most cases of broken software or hardware the bug in the
final display manifests as a subtle halo around composited parts of the
image.  You may not even perceive this as a halo; the composited part of
the image may simply appear separate from the background, as though it had
been cut out of paper and pasted on afterward.

If you don't have to deal with bugs in software or hardware, or if you can fix
them, there are three recommended ways of using png_set_alpha_mode():

   png_set_alpha_mode(png_ptr, PNG_ALPHA_PNG,
       screen_gamma);

You can do color correction on the result (libpng does not currently
support color correction internally).  When you handle the alpha channel
you need to undo the gamma encoding and multiply out the alpha.

   png_set_alpha_mode(png_ptr, PNG_ALPHA_STANDARD,
       screen_gamma);
   png_set_expand_16(png_ptr);

If you are using the high level interface, don't call png_set_expand_16();
instead pass PNG_TRANSFORM_EXPAND_16 to the interface.

With this mode you can't do color correction, but you can do arithmetic,
including composition and scaling, on the data without further processing.

   png_set_alpha_mode(png_ptr, PNG_ALPHA_OPTIMIZED,
       screen_gamma);

You can avoid the expansion to 16-bit components with this mode, but you
lose the ability to scale the image or perform other linear arithmetic.
All you can do is compose the result onto a matching output.  Since this
mode is libpng-specific you also need to write your own composition
software.

The following are examples of calls to png_set_alpha_mode to achieve the
required overall gamma correction and, where necessary, alpha
premultiplication.

    png_set_alpha_mode(pp, PNG_ALPHA_PNG, PNG_DEFAULT_sRGB);

This is the default libpng handling of the alpha channel - it is not
pre-multiplied into the color components.  In addition the call states
that the output is for a sRGB system and causes all PNG files without gAMA
chunks to be assumed to be encoded using sRGB.

    png_set_alpha_mode(pp, PNG_ALPHA_PNG, PNG_GAMMA_MAC);

In this case the output is assumed to be something like an sRGB conformant
display preceeded by a power-law lookup table of power 1.45.  This is how
early Mac systems behaved.

    png_set_alpha_mode(pp, PNG_ALPHA_STANDARD, PNG_GAMMA_LINEAR);

This is the classic Jim Blinn approach and will work in academic
environments where everything is done by the book.  It has the shortcoming
of assuming that input PNG data with no gamma information is linear - this
is unlikely to be correct unless the PNG files where generated locally.
Most of the time the output precision will be so low as to show
significant banding in dark areas of the image.

    png_set_expand_16(pp);
    png_set_alpha_mode(pp, PNG_ALPHA_STANDARD, PNG_DEFAULT_sRGB);

This is a somewhat more realistic Jim Blinn inspired approach.  PNG files
are assumed to have the sRGB encoding if not marked with a gamma value and
the output is always 16 bits per component.  This permits accurate scaling
and processing of the data.  If you know that your input PNG files were
generated locally you might need to replace PNG_DEFAULT_sRGB with the
correct value for your system.

    png_set_alpha_mode(pp, PNG_ALPHA_OPTIMIZED, PNG_DEFAULT_sRGB);

If you just need to composite the PNG image onto an existing background
and if you control the code that does this you can use the optimization
setting.  In this case you just copy completely opaque pixels to the
output.  For pixels that are not completely transparent (you just skip
those) you do the composition math using png_composite or png_composite_16
below then encode the resultant 8-bit or 16-bit values to match the output
encoding.

    Other cases

If neither the PNG nor the standard linear encoding work for you because
of the software or hardware you use then you have a big problem.  The PNG
case will probably result in halos around the image.  The linear encoding
will probably result in a washed out, too bright, image (it's actually too
contrasty.)  Try the ALPHA_OPTIMIZED mode above - this will probably
substantially reduce the halos.  Alternatively try:

    png_set_alpha_mode(pp, PNG_ALPHA_BROKEN, PNG_DEFAULT_sRGB);

This option will also reduce the halos, but there will be slight dark
halos round the opaque parts of the image where the background is light.
In the OPTIMIZED mode the halos will be light halos where the background
is dark.  Take your pick - the halos are unavoidable unless you can get
your hardware/software fixed!  (The OPTIMIZED approach is slightly
faster.)

When the default gamma of PNG files doesn't match the output gamma.
If you have PNG files with no gamma information png_set_alpha_mode allows
you to provide a default gamma, but it also sets the ouput gamma to the
matching value.  If you know your PNG files have a gamma that doesn't
match the output you can take advantage of the fact that
png_set_alpha_mode always sets the output gamma but only sets the PNG
default if it is not already set:

    png_set_alpha_mode(pp, PNG_ALPHA_PNG, PNG_DEFAULT_sRGB);
    png_set_alpha_mode(pp, PNG_ALPHA_PNG, PNG_GAMMA_MAC);

The first call sets both the default and the output gamma values, the
second call overrides the output gamma without changing the default.  This
is easier than achieving the same effect with png_set_gamma.  You must use
PNG_ALPHA_PNG for the first call - internal checking in png_set_alpha will
fire if more than one call to png_set_alpha_mode and png_set_background is
made in the same read operation, however multiple calls with PNG_ALPHA_PNG
are ignored.

If you don't need, or can't handle, the alpha channel you can call
png_set_background() to remove it by compositing against a fixed color.  Don't
call png_set_strip_alpha() to do this - it will leave spurious pixel values in
transparent parts of this image.

   png_set_background(png_ptr, &background_color,
       PNG_BACKGROUND_GAMMA_SCREEN, 0, 1);

The background_color is an RGB or grayscale value according to the data format
libpng will produce for you.  Because you don't yet know the format of the PNG
file, if you call png_set_background at this point you must arrange for the
format produced by libpng to always have 8-bit or 16-bit components and then
store the color as an 8-bit or 16-bit color as appropriate.  The color contains
separate gray and RGB component values, so you can let libpng produce gray or
RGB output according to the input format, but low bit depth grayscale images
must always be converted to at least 8-bit format.  (Even though low bit depth
grayscale images can't have an alpha channel they can have a transparent
color!)

You set the transforms you need later, either as flags to the high level
interface or libpng API calls for the low level interface.  For reference the
settings and API calls required are:

8-bit values:
   PNG_TRANSFORM_SCALE_16 | PNG_EXPAND
   png_set_expand(png_ptr); png_set_scale_16(png_ptr);

   If you must get exactly the same inaccurate results
   produced by default in versions prior to libpng-1.5.4,
   use PNG_TRANSFORM_STRIP_16 and png_set_strip_16(png_ptr)
   instead.

16-bit values:
   PNG_TRANSFORM_EXPAND_16
   png_set_expand_16(png_ptr);

In either case palette image data will be expanded to RGB.  If you just want
color data you can add PNG_TRANSFORM_GRAY_TO_RGB or png_set_gray_to_rgb(png_ptr)
to the list.

Calling png_set_background before the PNG file header is read will not work
prior to libpng-1.5.4.  Because the failure may result in unexpected warnings or
errors it is therefore much safer to call png_set_background after the head has
been read.  Unfortunately this means that prior to libpng-1.5.4 it cannot be
used with the high level interface.

The high-level read interface

At this point there are two ways to proceed; through the high-level
read interface, or through a sequence of low-level read operations.
You can use the high-level interface if (a) you are willing to read
the entire image into memory, and (b) the input transformations
you want to do are limited to the following set:

    PNG_TRANSFORM_IDENTITY      No transformation
    PNG_TRANSFORM_SCALE_16      Strip 16-bit samples to
                                8-bit accurately
    PNG_TRANSFORM_STRIP_16      Chop 16-bit samples to
                                8-bit less accurately
    PNG_TRANSFORM_STRIP_ALPHA   Discard the alpha channel
    PNG_TRANSFORM_PACKING       Expand 1, 2 and 4-bit
                                samples to bytes
    PNG_TRANSFORM_PACKSWAP      Change order of packed
                                pixels to LSB first
    PNG_TRANSFORM_EXPAND        Perform set_expand()
    PNG_TRANSFORM_INVERT_MONO   Invert monochrome images
    PNG_TRANSFORM_SHIFT         Normalize pixels to the
                                sBIT depth
    PNG_TRANSFORM_BGR           Flip RGB to BGR, RGBA
                                to BGRA
    PNG_TRANSFORM_SWAP_ALPHA    Flip RGBA to ARGB or GA
                                to AG
    PNG_TRANSFORM_INVERT_ALPHA  Change alpha from opacity
                                to transparency
    PNG_TRANSFORM_SWAP_ENDIAN   Byte-swap 16-bit samples
    PNG_TRANSFORM_GRAY_TO_RGB   Expand grayscale samples
                                to RGB (or GA to RGBA)
    PNG_TRANSFORM_EXPAND_16     Expand samples to 16 bits

(This excludes setting a background color, doing gamma transformation,
quantizing, and setting filler.)  If this is the case, simply do this:

    png_read_png(png_ptr, info_ptr, png_transforms, NULL)

where png_transforms is an integer containing the bitwise OR of some
set of transformation flags.  This call is equivalent to png_read_info(),
followed the set of transformations indicated by the transform mask,
then png_read_image(), and finally png_read_end().

(The final parameter of this call is not yet used.  Someday it might point
to transformation parameters required by some future input transform.)

You must use png_transforms and not call any png_set_transform() functions
when you use png_read_png().

After you have called png_read_png(), you can retrieve the image data
with

   row_pointers = png_get_rows(png_ptr, info_ptr);

where row_pointers is an array of pointers to the pixel data for each row:

   png_bytep row_pointers[height];

If you know your image size and pixel size ahead of time, you can allocate
row_pointers prior to calling png_read_png() with

   if (height > PNG_UINT_32_MAX/(sizeof (png_byte)))
      png_error (png_ptr,
          "Image is too tall to process in memory");

   if (width > PNG_UINT_32_MAX/pixel_size)
      png_error (png_ptr,
          "Image is too wide to process in memory");

   row_pointers = png_malloc(png_ptr,
       height*(sizeof (png_bytep)));

   for (int i=0; i<height, i++)
      row_pointers[i]=NULL;  /* security precaution */

   for (int i=0; i<height, i++)
      row_pointers[i]=png_malloc(png_ptr,
          width*pixel_size);

   png_set_rows(png_ptr, info_ptr, &row_pointers);

Alternatively you could allocate your image in one big block and define
row_pointers[i] to point into the proper places in your block, but first
be sure that your platform is able to allocate such a large buffer:

   /* Guard against integer overflow */
   if (height > PNG_SIZE_MAX/(width*pixel_size)) {
        png_error(png_ptr,"image_data buffer would be too large");
   }

   png_bytep buffer=png_malloc(png_ptr,height*width*pixel_size);

   for (int i=0; i<height, i++)
      row_pointers[i]=buffer+i*width*pixel_size;

   png_set_rows(png_ptr, info_ptr, &row_pointers);

If you use png_set_rows(), the application is responsible for freeing
row_pointers (and row_pointers[i], if they were separately allocated).

If you don't allocate row_pointers ahead of time, png_read_png() will
do it, and it'll be free'ed by libpng when you call png_destroy_*().

The low-level read interface

If you are going the low-level route, you are now ready to read all
the file information up to the actual image data.  You do this with a
call to png_read_info().

    png_read_info(png_ptr, info_ptr);

This will process all chunks up to but not including the image data.

This also copies some of the data from the PNG file into the decode structure
for use in later transformations.  Important information copied in is:

1) The PNG file gamma from the gAMA chunk.  This overwrites the default value
provided by an earlier call to png_set_gamma or png_set_alpha_mode.

2) Prior to libpng-1.5.4 the background color from a bKGd chunk.  This
damages the information provided by an earlier call to png_set_background
resulting in unexpected behavior.  Libpng-1.5.4 no longer does this.

3) The number of significant bits in each component value.  Libpng uses this to
optimize gamma handling by reducing the internal lookup table sizes.

4) The transparent color information from a tRNS chunk.  This can be modified by
a later call to png_set_tRNS.

Querying the info structure

Functions are used to get the information from the info_ptr once it
has been read.  Note that these fields may not be completely filled
in until png_read_end() has read the chunk data following the image.

    png_get_IHDR(png_ptr, info_ptr, &width, &height,
       &bit_depth, &color_type, &interlace_type,
       &compression_type, &filter_method);

    width          - holds the width of the image
                     in pixels (up to 2^31).

    height         - holds the height of the image
                     in pixels (up to 2^31).

    bit_depth      - holds the bit depth of one of the
                     image channels.  (valid values are
                     1, 2, 4, 8, 16 and depend also on
                     the color_type.  See also
                     significant bits (sBIT) below).

    color_type     - describes which color/alpha channels
                         are present.
                     PNG_COLOR_TYPE_GRAY
                        (bit depths 1, 2, 4, 8, 16)
                     PNG_COLOR_TYPE_GRAY_ALPHA
                        (bit depths 8, 16)
                     PNG_COLOR_TYPE_PALETTE
                        (bit depths 1, 2, 4, 8)
                     PNG_COLOR_TYPE_RGB
                        (bit_depths 8, 16)
                     PNG_COLOR_TYPE_RGB_ALPHA
                        (bit_depths 8, 16)

                     PNG_COLOR_MASK_PALETTE
                     PNG_COLOR_MASK_COLOR
                     PNG_COLOR_MASK_ALPHA

    interlace_type - (PNG_INTERLACE_NONE or
                     PNG_INTERLACE_ADAM7)

    compression_type - (must be PNG_COMPRESSION_TYPE_BASE
                     for PNG 1.0)

    filter_method  - (must be PNG_FILTER_TYPE_BASE
                     for PNG 1.0, and can also be
                     PNG_INTRAPIXEL_DIFFERENCING if
                     the PNG datastream is embedded in
                     a MNG-1.0 datastream)

    Any of width, height, color_type, bit_depth,
    interlace_type, compression_type, or filter_method can
    be NULL if you are not interested in their values.

    Note that png_get_IHDR() returns 32-bit data into
    the application's width and height variables.
    This is an unsafe situation if these are not png_uint_32
    variables.  In such situations, the
    png_get_image_width() and png_get_image_height()
    functions described below are safer.

    width            = png_get_image_width(png_ptr,
                         info_ptr);

    height           = png_get_image_height(png_ptr,
                         info_ptr);

    bit_depth        = png_get_bit_depth(png_ptr,
                         info_ptr);

    color_type       = png_get_color_type(png_ptr,
                         info_ptr);

    interlace_type   = png_get_interlace_type(png_ptr,
                         info_ptr);

    compression_type = png_get_compression_type(png_ptr,
                         info_ptr);

    filter_method    = png_get_filter_type(png_ptr,
                         info_ptr);

    channels = png_get_channels(png_ptr, info_ptr);

    channels       - number of channels of info for the
                     color type (valid values are 1 (GRAY,
                     PALETTE), 2 (GRAY_ALPHA), 3 (RGB),
                     4 (RGB_ALPHA or RGB + filler byte))

    rowbytes = png_get_rowbytes(png_ptr, info_ptr);

    rowbytes       - number of bytes needed to hold a row
                     This value, the bit_depth, color_type,
                     and the number of channels can change
                     if you use transforms such as
                     png_set_expand(). See
                     png_read_update_info(), below.

    signature = png_get_signature(png_ptr, info_ptr);

    signature      - holds the signature read from the
                     file (if any).  The data is kept in
                     the same offset it would be if the
                     whole signature were read (i.e. if an
                     application had already read in 4
                     bytes of signature before starting
                     libpng, the remaining 4 bytes would
                     be in signature[4] through signature[7]
                     (see png_set_sig_bytes())).

These are also important, but their validity depends on whether the chunk
has been read.  The png_get_valid(png_ptr, info_ptr, PNG_INFO_<chunk>) and
png_get_<chunk>(png_ptr, info_ptr, ...) functions return non-zero if the
data has been read, or zero if it is missing.  The parameters to the
png_get_<chunk> are set directly if they are simple data types, or a
pointer into the info_ptr is returned for any complex types.

The colorspace data from gAMA, cHRM, sRGB, iCCP, and sBIT chunks
is simply returned to give the application information about how the
image was encoded.  Libpng itself only does transformations using the file
gamma when combining semitransparent pixels with the background color, and,
since libpng-1.6.0, when converting between 8-bit sRGB and 16-bit linear pixels
within the simplified API.  Libpng also uses the file gamma when converting
RGB to gray, beginning with libpng-1.0.5, if the application calls
png_set_rgb_to_gray()).

    png_get_PLTE(png_ptr, info_ptr, &palette,
                     &num_palette);

    palette        - the palette for the file
                     (array of png_color)

    num_palette    - number of entries in the palette

    png_get_gAMA(png_ptr, info_ptr, &file_gamma);
    png_get_gAMA_fixed(png_ptr, info_ptr, &int_file_gamma);

    file_gamma     - the gamma at which the file is
                     written (PNG_INFO_gAMA)

    int_file_gamma - 100,000 times the gamma at which the
                     file is written

    png_get_cHRM(png_ptr, info_ptr,  &white_x, &white_y, &red_x,
                     &red_y, &green_x, &green_y, &blue_x, &blue_y)
    png_get_cHRM_XYZ(png_ptr, info_ptr, &red_X, &red_Y, &red_Z,
                     &green_X, &green_Y, &green_Z, &blue_X, &blue_Y,
                     &blue_Z)
    png_get_cHRM_fixed(png_ptr, info_ptr, &int_white_x,
                     &int_white_y, &int_red_x, &int_red_y,
                     &int_green_x, &int_green_y, &int_blue_x,
                     &int_blue_y)
    png_get_cHRM_XYZ_fixed(png_ptr, info_ptr, &int_red_X, &int_red_Y,
                     &int_red_Z, &int_green_X, &int_green_Y,
                     &int_green_Z, &int_blue_X, &int_blue_Y,
                     &int_blue_Z)

    {white,red,green,blue}_{x,y}
                     A color space encoding specified using the
                     chromaticities of the end points and the
                     white point. (PNG_INFO_cHRM)

    {red,green,blue}_{X,Y,Z}
                     A color space encoding specified using the
                     encoding end points - the CIE tristimulus
                     specification of the intended color of the red,
                     green and blue channels in the PNG RGB data.
                     The white point is simply the sum of the three
                     end points. (PNG_INFO_cHRM)

    png_get_sRGB(png_ptr, info_ptr, &srgb_intent);

    srgb_intent -    the rendering intent (PNG_INFO_sRGB)
                     The presence of the sRGB chunk
                     means that the pixel data is in the
                     sRGB color space.  This chunk also
                     implies specific values of gAMA and
                     cHRM.

    png_get_iCCP(png_ptr, info_ptr, &name,
       &compression_type, &profile, &proflen);

    name             - The profile name.

    compression_type - The compression type; always
                       PNG_COMPRESSION_TYPE_BASE for PNG 1.0.
                       You may give NULL to this argument to
                       ignore it.

    profile          - International Color Consortium color
                       profile data. May contain NULs.

    proflen          - length of profile data in bytes.

    png_get_sBIT(png_ptr, info_ptr, &sig_bit);

    sig_bit        - the number of significant bits for
                     (PNG_INFO_sBIT) each of the gray,
                     red, green, and blue channels,
                     whichever are appropriate for the
                     given color type (png_color_16)

    png_get_tRNS(png_ptr, info_ptr, &trans_alpha,
                     &num_trans, &trans_color);

    trans_alpha    - array of alpha (transparency)
                     entries for palette (PNG_INFO_tRNS)

    num_trans      - number of transparent entries
                     (PNG_INFO_tRNS)

    trans_color    - graylevel or color sample values of
                     the single transparent color for
                     non-paletted images (PNG_INFO_tRNS)

    png_get_eXIf(png_ptr, info_ptr, &exif);
                     (PNG_INFO_eXIf)

    exif           - Exif profile (array of png_byte)

    png_get_hIST(png_ptr, info_ptr, &hist);
                     (PNG_INFO_hIST)

    hist           - histogram of palette (array of
                     png_uint_16)

    png_get_tIME(png_ptr, info_ptr, &mod_time);

    mod_time       - time image was last modified
                    (PNG_VALID_tIME)

    png_get_bKGD(png_ptr, info_ptr, &background);

    background     - background color (of type
                     png_color_16p) (PNG_VALID_bKGD)
                     valid 16-bit red, green and blue
                     values, regardless of color_type

    num_comments   = png_get_text(png_ptr, info_ptr,
                     &text_ptr, &num_text);

    num_comments   - number of comments

    text_ptr       - array of png_text holding image
                     comments

    text_ptr[i].compression - type of compression used
                 on "text" PNG_TEXT_COMPRESSION_NONE
                           PNG_TEXT_COMPRESSION_zTXt
                           PNG_ITXT_COMPRESSION_NONE
                           PNG_ITXT_COMPRESSION_zTXt

    text_ptr[i].key   - keyword for comment.  Must contain
                         1-79 characters.

    text_ptr[i].text  - text comments for current
                         keyword.  Can be empty.

    text_ptr[i].text_length - length of text string,
                 after decompression, 0 for iTXt

    text_ptr[i].itxt_length - length of itxt string,
                 after decompression, 0 for tEXt/zTXt

    text_ptr[i].lang  - language of comment (empty
                         string for unknown).

    text_ptr[i].lang_key  - keyword in UTF-8
                         (empty string for unknown).

    Note that the itxt_length, lang, and lang_key
    members of the text_ptr structure only exist when the
    library is built with iTXt chunk support.  Prior to
    libpng-1.4.0 the library was built by default without
    iTXt support. Also note that when iTXt is supported,
    they contain NULL pointers when the "compression"
    field contains PNG_TEXT_COMPRESSION_NONE or
    PNG_TEXT_COMPRESSION_zTXt.

    num_text       - number of comments (same as
                     num_comments; you can put NULL here
                     to avoid the duplication)

    Note while png_set_text() will accept text, language,
    and translated keywords that can be NULL pointers, the
    structure returned by png_get_text will always contain
    regular zero-terminated C strings.  They might be
    empty strings but they will never be NULL pointers.

    num_spalettes = png_get_sPLT(png_ptr, info_ptr,
       &palette_ptr);

    num_spalettes  - number of sPLT chunks read.

    palette_ptr    - array of palette structures holding
                     contents of one or more sPLT chunks
                     read.

    png_get_oFFs(png_ptr, info_ptr, &offset_x, &offset_y,
       &unit_type);

    offset_x       - positive offset from the left edge
                     of the screen (can be negative)

    offset_y       - positive offset from the top edge
                     of the screen (can be negative)

    unit_type      - PNG_OFFSET_PIXEL, PNG_OFFSET_MICROMETER

    png_get_pHYs(png_ptr, info_ptr, &res_x, &res_y,
       &unit_type);

    res_x          - pixels/unit physical resolution in
                     x direction

    res_y          - pixels/unit physical resolution in
                     x direction

    unit_type      - PNG_RESOLUTION_UNKNOWN,
                     PNG_RESOLUTION_METER

    png_get_sCAL(png_ptr, info_ptr, &unit, &width,
       &height)

    unit        - physical scale units (an integer)

    width       - width of a pixel in physical scale units

    height      - height of a pixel in physical scale units
                 (width and height are doubles)

    png_get_sCAL_s(png_ptr, info_ptr, &unit, &width,
       &height)

    unit        - physical scale units (an integer)

    width       - width of a pixel in physical scale units
                  (expressed as a string)

    height      - height of a pixel in physical scale units
                 (width and height are strings like "2.54")

    num_unknown_chunks = png_get_unknown_chunks(png_ptr,
       info_ptr, &unknowns)

    unknowns          - array of png_unknown_chunk
                        structures holding unknown chunks

    unknowns[i].name  - name of unknown chunk

    unknowns[i].data  - data of unknown chunk

    unknowns[i].size  - size of unknown chunk's data

    unknowns[i].location - position of chunk in file

    The value of "i" corresponds to the order in which the
    chunks were read from the PNG file or inserted with the
    png_set_unknown_chunks() function.

    The value of "location" is a bitwise "or" of

         PNG_HAVE_IHDR  (0x01)
         PNG_HAVE_PLTE  (0x02)
         PNG_AFTER_IDAT (0x08)

The data from the pHYs chunk can be retrieved in several convenient
forms:

    res_x = png_get_x_pixels_per_meter(png_ptr,
       info_ptr)

    res_y = png_get_y_pixels_per_meter(png_ptr,
       info_ptr)

    res_x_and_y = png_get_pixels_per_meter(png_ptr,
       info_ptr)

    res_x = png_get_x_pixels_per_inch(png_ptr,
       info_ptr)

    res_y = png_get_y_pixels_per_inch(png_ptr,
       info_ptr)

    res_x_and_y = png_get_pixels_per_inch(png_ptr,
       info_ptr)

    aspect_ratio = png_get_pixel_aspect_ratio(png_ptr,
       info_ptr)

    Each of these returns 0 [signifying "unknown"] if
       the data is not present or if res_x is 0;
       res_x_and_y is 0 if res_x != res_y

    Note that because of the way the resolutions are
       stored internally, the inch conversions won't
       come out to exactly even number.  For example,
       72 dpi is stored as 0.28346 pixels/meter, and
       when this is retrieved it is 71.9988 dpi, so
       be sure to round the returned value appropriately
       if you want to display a reasonable-looking result.

The data from the oFFs chunk can be retrieved in several convenient
forms:

    x_offset = png_get_x_offset_microns(png_ptr, info_ptr);

    y_offset = png_get_y_offset_microns(png_ptr, info_ptr);

    x_offset = png_get_x_offset_inches(png_ptr, info_ptr);

    y_offset = png_get_y_offset_inches(png_ptr, info_ptr);

    Each of these returns 0 [signifying "unknown" if both
       x and y are 0] if the data is not present or if the
       chunk is present but the unit is the pixel.  The
       remark about inexact inch conversions applies here
       as well, because a value in inches can't always be
       converted to microns and back without some loss
       of precision.

For more information, see the
PNG specification for chunk contents.  Be careful with trusting
rowbytes, as some of the transformations could increase the space
needed to hold a row (expand, filler, gray_to_rgb, etc.).
See png_read_update_info(), below.

A quick word about text_ptr and num_text.  PNG stores comments in
keyword/text pairs, one pair per chunk, with no limit on the number
of text chunks, and a 2^31 byte limit on their size.  While there are
suggested keywords, there is no requirement to restrict the use to these
strings.  It is strongly suggested that keywords and text be sensible
to humans (that's the point), so don't use abbreviations.  Non-printing
symbols are not allowed.  See the PNG specification for more details.
There is also no requirement to have text after the keyword.

Keywords should be limited to 79 Latin-1 characters without leading or
trailing spaces, but non-consecutive spaces are allowed within the
keyword.  It is possible to have the same keyword any number of times.
The text_ptr is an array of png_text structures, each holding a
pointer to a language string, a pointer to a keyword and a pointer to
a text string.  The text string, language code, and translated
keyword may be empty or NULL pointers.  The keyword/text
pairs are put into the array in the order that they are received.
However, some or all of the text chunks may be after the image, so, to
make sure you have read all the text chunks, don't mess with these
until after you read the stuff after the image.  This will be
mentioned again below in the discussion that goes with png_read_end().

Input transformations

After you've read the header information, you can set up the library
to handle any special transformations of the image data.  The various
ways to transform the data will be described in the order that they
should occur.  This is important, as some of these change the color
type and/or bit depth of the data, and some others only work on
certain color types and bit depths.

Transformations you request are ignored if they don't have any meaning for a
particular input data format.  However some transformations can have an effect
as a result of a previous transformation.  If you specify a contradictory set of
transformations, for example both adding and removing the alpha channel, you
cannot predict the final result.

The color used for the transparency values should be supplied in the same
format/depth as the current image data.  It is stored in the same format/depth
as the image data in a tRNS chunk, so this is what libpng expects for this data.

The color used for the background value depends on the need_expand argument as
described below.

Data will be decoded into the supplied row buffers packed into bytes
unless the library has been told to transform it into another format.
For example, 4 bit/pixel paletted or grayscale data will be returned
2 pixels/byte with the leftmost pixel in the high-order bits of the byte,
unless png_set_packing() is called.  8-bit RGB data will be stored
in RGB RGB RGB format unless png_set_filler() or png_set_add_alpha()
is called to insert filler bytes, either before or after each RGB triplet.

16-bit RGB data will be returned RRGGBB RRGGBB, with the most significant
byte of the color value first, unless png_set_scale_16() is called to
transform it to regular RGB RGB triplets, or png_set_filler() or
png_set_add alpha() is called to insert two filler bytes, either before
or after each RRGGBB triplet.  Similarly, 8-bit or 16-bit grayscale data can
be modified with png_set_filler(), png_set_add_alpha(), png_set_strip_16(),
or png_set_scale_16().

The following code transforms grayscale images of less than 8 to 8 bits,
changes paletted images to RGB, and adds a full alpha channel if there is
transparency information in a tRNS chunk.  This is most useful on
grayscale images with bit depths of 2 or 4 or if there is a multiple-image
viewing application that wishes to treat all images in the same way.

    if (color_type == PNG_COLOR_TYPE_PALETTE)
        png_set_palette_to_rgb(png_ptr);

    if (png_get_valid(png_ptr, info_ptr,
        PNG_INFO_tRNS)) png_set_tRNS_to_alpha(png_ptr);

    if (color_type == PNG_COLOR_TYPE_GRAY &&
        bit_depth < 8) png_set_expand_gray_1_2_4_to_8(png_ptr);

The first two functions are actually aliases for png_set_expand(), added
in libpng version 1.0.4, with the function names expanded to improve code
readability.  In some future version they may actually do different
things.

As of libpng version 1.2.9, png_set_expand_gray_1_2_4_to_8() was
added.  It expands the sample depth without changing tRNS to alpha.

As of libpng version 1.5.2, png_set_expand_16() was added.  It behaves as
png_set_expand(); however, the resultant channels have 16 bits rather than 8.
Use this when the output color or gray channels are made linear to avoid fairly
severe accuracy loss.

   if (bit_depth < 16)
      png_set_expand_16(png_ptr);

PNG can have files with 16 bits per channel.  If you only can handle
8 bits per channel, this will strip the pixels down to 8-bit.

    if (bit_depth == 16)
#if PNG_LIBPNG_VER >= 10504
       png_set_scale_16(png_ptr);
#else
       png_set_strip_16(png_ptr);
#endif

(The more accurate "png_set_scale_16()" API became available in libpng version
1.5.4).

If you need to process the alpha channel on the image separately from the image
data (for example if you convert it to a bitmap mask) it is possible to have
libpng strip the channel leaving just RGB or gray data:

    if (color_type & PNG_COLOR_MASK_ALPHA)
       png_set_strip_alpha(png_ptr);

If you strip the alpha channel you need to find some other way of dealing with
the information.  If, instead, you want to convert the image to an opaque
version with no alpha channel use png_set_background; see below.

As of libpng version 1.5.2, almost all useful expansions are supported, the
major ommissions are conversion of grayscale to indexed images (which can be
done trivially in the application) and conversion of indexed to grayscale (which
can be done by a trivial manipulation of the palette.)

In the following table, the 01 means grayscale with depth<8, 31 means
indexed with depth<8, other numerals represent the color type, "T" means
the tRNS chunk is present, A means an alpha channel is present, and O
means tRNS or alpha is present but all pixels in the image are opaque.

  FROM  01  31   0  0T  0O   2  2T  2O   3  3T  3O  4A  4O  6A  6O
   TO
   01    -  [G]  -   -   -   -   -   -   -   -   -   -   -   -   -
   31   [Q]  Q  [Q] [Q] [Q]  Q   Q   Q   Q   Q   Q  [Q] [Q]  Q   Q
    0    1   G   +   .   .   G   G   G   G   G   G   B   B  GB  GB
   0T    lt  Gt  t   +   .   Gt  G   G   Gt  G   G   Bt  Bt GBt GBt
   0O    lt  Gt  t   .   +   Gt  Gt  G   Gt  Gt  G   Bt  Bt GBt GBt
    2    C   P   C   C   C   +   .   .   C   -   -  CB  CB   B   B
   2T    Ct  -   Ct  C   C   t   +   t   -   -   -  CBt CBt  Bt  Bt
   2O    Ct  -   Ct  C   C   t   t   +   -   -   -  CBt CBt  Bt  Bt
    3   [Q]  p  [Q] [Q] [Q]  Q   Q   Q   +   .   .  [Q] [Q]  Q   Q
   3T   [Qt] p  [Qt][Q] [Q]  Qt  Qt  Qt  t   +   t  [Qt][Qt] Qt  Qt
   3O   [Qt] p  [Qt][Q] [Q]  Qt  Qt  Qt  t   t   +  [Qt][Qt] Qt  Qt
   4A    lA  G   A   T   T   GA  GT  GT  GA  GT  GT  +   BA  G  GBA
   4O    lA GBA  A   T   T   GA  GT  GT  GA  GT  GT  BA  +  GBA  G
   6A    CA  PA  CA  C   C   A   T  tT   PA  P   P   C  CBA  +   BA
   6O    CA PBA  CA  C   C   A  tT   T   PA  P   P  CBA  C   BA  +

Within the matrix,
     "+" identifies entries where 'from' and 'to' are the same.
     "-" means the transformation is not supported.
     "." means nothing is necessary (a tRNS chunk can just be ignored).
     "t" means the transformation is obtained by png_set_tRNS.
     "A" means the transformation is obtained by png_set_add_alpha().
     "X" means the transformation is obtained by png_set_expand().
     "1" means the transformation is obtained by
         png_set_expand_gray_1_2_4_to_8() (and by png_set_expand()
         if there is no transparency in the original or the final
         format).
     "C" means the transformation is obtained by png_set_gray_to_rgb().
     "G" means the transformation is obtained by png_set_rgb_to_gray().
     "P" means the transformation is obtained by
         png_set_expand_palette_to_rgb().
     "p" means the transformation is obtained by png_set_packing().
     "Q" means the transformation is obtained by png_set_quantize().
     "T" means the transformation is obtained by
         png_set_tRNS_to_alpha().
     "B" means the transformation is obtained by
         png_set_background(), or png_strip_alpha().

When an entry has multiple transforms listed all are required to cause the
right overall transformation.  When two transforms are separated by a comma
either will do the job.  When transforms are enclosed in [] the transform should
do the job but this is currently unimplemented - a different format will result
if the suggested transformations are used.

In PNG files, the alpha channel in an image
is the level of opacity.  If you need the alpha channel in an image to
be the level of transparency instead of opacity, you can invert the
alpha channel (or the tRNS chunk data) after it's read, so that 0 is
fully opaque and 255 (in 8-bit or paletted images) or 65535 (in 16-bit
images) is fully transparent, with

    png_set_invert_alpha(png_ptr);

PNG files pack pixels of bit depths 1, 2, and 4 into bytes as small as
they can, resulting in, for example, 8 pixels per byte for 1 bit
files.  This code expands to 1 pixel per byte without changing the
values of the pixels:

    if (bit_depth < 8)
       png_set_packing(png_ptr);

PNG files have possible bit depths of 1, 2, 4, 8, and 16.  All pixels
stored in a PNG image have been "scaled" or "shifted" up to the next
higher possible bit depth (e.g. from 5 bits/sample in the range [0,31]
to 8 bits/sample in the range [0, 255]).  However, it is also possible
to convert the PNG pixel data back to the original bit depth of the
image.  This call reduces the pixels back down to the original bit depth:

    png_color_8p sig_bit;

    if (png_get_sBIT(png_ptr, info_ptr, &sig_bit))
       png_set_shift(png_ptr, sig_bit);

PNG files store 3-color pixels in red, green, blue order.  This code
changes the storage of the pixels to blue, green, red:

    if (color_type == PNG_COLOR_TYPE_RGB ||
        color_type == PNG_COLOR_TYPE_RGB_ALPHA)
       png_set_bgr(png_ptr);

PNG files store RGB pixels packed into 3 or 6 bytes. This code expands them
into 4 or 8 bytes for windowing systems that need them in this format:

    if (color_type == PNG_COLOR_TYPE_RGB)
       png_set_filler(png_ptr, filler, PNG_FILLER_BEFORE);

where "filler" is the 8-bit or 16-bit number to fill with, and the location
is either PNG_FILLER_BEFORE or PNG_FILLER_AFTER, depending upon whether
you want the filler before the RGB or after. When filling an 8-bit pixel,
the least significant 8 bits of the number are used, if a 16-bit number is
supplied.  This transformation does not affect images that already have full
alpha channels.  To add an opaque alpha channel, use filler=0xffff and
PNG_FILLER_AFTER which will generate RGBA pixels.

Note that png_set_filler() does not change the color type.  If you want
to do that, you can add a true alpha channel with

    if (color_type == PNG_COLOR_TYPE_RGB ||
       color_type == PNG_COLOR_TYPE_GRAY)
       png_set_add_alpha(png_ptr, filler, PNG_FILLER_AFTER);

where "filler" contains the alpha value to assign to each pixel.
The png_set_add_alpha() function was added in libpng-1.2.7.

If you are reading an image with an alpha channel, and you need the
data as ARGB instead of the normal PNG format RGBA:

    if (color_type == PNG_COLOR_TYPE_RGB_ALPHA)
       png_set_swap_alpha(png_ptr);

For some uses, you may want a grayscale image to be represented as
RGB.  This code will do that conversion:

    if (color_type == PNG_COLOR_TYPE_GRAY ||
        color_type == PNG_COLOR_TYPE_GRAY_ALPHA)
       png_set_gray_to_rgb(png_ptr);

Conversely, you can convert an RGB or RGBA image to grayscale or grayscale
with alpha.

    if (color_type == PNG_COLOR_TYPE_RGB ||
        color_type == PNG_COLOR_TYPE_RGB_ALPHA)
       png_set_rgb_to_gray(png_ptr, error_action,
          double red_weight, double green_weight);

    error_action = 1: silently do the conversion

    error_action = 2: issue a warning if the original
                      image has any pixel where
                      red != green or red != blue

    error_action = 3: issue an error and abort the
                      conversion if the original
                      image has any pixel where
                      red != green or red != blue

    red_weight:       weight of red component

    green_weight:     weight of green component
                      If either weight is negative, default
                      weights are used.

In the corresponding fixed point API the red_weight and green_weight values are
simply scaled by 100,000:

    png_set_rgb_to_gray(png_ptr, error_action,
       png_fixed_point red_weight,
       png_fixed_point green_weight);

If you have set error_action = 1 or 2, you can
later check whether the image really was gray, after processing
the image rows, with the png_get_rgb_to_gray_status(png_ptr) function.
It will return a png_byte that is zero if the image was gray or
1 if there were any non-gray pixels.  Background and sBIT data
will be silently converted to grayscale, using the green channel
data for sBIT, regardless of the error_action setting.

The default values come from the PNG file cHRM chunk if present; otherwise, the
defaults correspond to the ITU-R recommendation 709, and also the sRGB color
space, as recommended in the Charles Poynton's Colour FAQ,
Copyright (c) 2006-11-28 Charles Poynton, in section 9:

<http://www.poynton.com/notes/colour_and_gamma/ColorFAQ.html#RTFToC9>

    Y = 0.2126 * R + 0.7152 * G + 0.0722 * B

Previous versions of this document, 1998 through 2002, recommended a slightly
different formula:

    Y = 0.212671 * R + 0.715160 * G + 0.072169 * B

Libpng uses an integer approximation:

    Y = (6968 * R + 23434 * G + 2366 * B)/32768

The calculation is done in a linear colorspace, if the image gamma
can be determined.

The png_set_background() function has been described already; it tells libpng to
composite images with alpha or simple transparency against the supplied
background color.  For compatibility with versions of libpng earlier than
libpng-1.5.4 it is recommended that you call the function after reading the file
header, even if you don't want to use the color in a bKGD chunk, if one exists.

If the PNG file contains a bKGD chunk (PNG_INFO_bKGD valid),
you may use this color, or supply another color more suitable for
the current display (e.g., the background color from a web page).  You
need to tell libpng how the color is represented, both the format of the
component values in the color (the number of bits) and the gamma encoding of the
color.  The function takes two arguments, background_gamma_mode and need_expand
to convey this information; however, only two combinations are likely to be
useful:

    png_color_16 my_background;
    png_color_16p image_background;

    if (png_get_bKGD(png_ptr, info_ptr, &image_background))
       png_set_background(png_ptr, image_background,
           PNG_BACKGROUND_GAMMA_FILE, 1/*needs to be expanded*/, 1);
    else
       png_set_background(png_ptr, &my_background,
           PNG_BACKGROUND_GAMMA_SCREEN, 0/*do not expand*/, 1);

The second call was described above - my_background is in the format of the
final, display, output produced by libpng.  Because you now know the format of
the PNG it is possible to avoid the need to choose either 8-bit or 16-bit
output and to retain palette images (the palette colors will be modified
appropriately and the tRNS chunk removed.)  However, if you are doing this,
take great care not to ask for transformations without checking first that
they apply!

In the first call the background color has the original bit depth and color type
of the PNG file.  So, for palette images the color is supplied as a palette
index and for low bit greyscale images the color is a reduced bit value in
image_background->gray.

If you didn't call png_set_gamma() before reading the file header, for example
if you need your code to remain compatible with older versions of libpng prior
to libpng-1.5.4, this is the place to call it.

Do not call it if you called png_set_alpha_mode(); doing so will damage the
settings put in place by png_set_alpha_mode().  (If png_set_alpha_mode() is
supported then you can certainly do png_set_gamma() before reading the PNG
header.)

This API unconditionally sets the screen and file gamma values, so it will
override the value in the PNG file unless it is called before the PNG file
reading starts.  For this reason you must always call it with the PNG file
value when you call it in this position:

   if (png_get_gAMA(png_ptr, info_ptr, &file_gamma))
      png_set_gamma(png_ptr, screen_gamma, file_gamma);

   else
      png_set_gamma(png_ptr, screen_gamma, 0.45455);

If you need to reduce an RGB file to a paletted file, or if a paletted
file has more entries than will fit on your screen, png_set_quantize()
will do that.  Note that this is a simple match quantization that merely
finds the closest color available.  This should work fairly well with
optimized palettes, but fairly badly with linear color cubes.  If you
pass a palette that is larger than maximum_colors, the file will
reduce the number of colors in the palette so it will fit into
maximum_colors.  If there is a histogram, libpng will use it to make
more intelligent choices when reducing the palette.  If there is no
histogram, it may not do as good a job.

   if (color_type & PNG_COLOR_MASK_COLOR)
   {
      if (png_get_valid(png_ptr, info_ptr,
          PNG_INFO_PLTE))
      {
         png_uint_16p histogram = NULL;

         png_get_hIST(png_ptr, info_ptr,
             &histogram);
         png_set_quantize(png_ptr, palette, num_palette,
            max_screen_colors, histogram, 1);
      }

      else
      {
         png_color std_color_cube[MAX_SCREEN_COLORS] =
            { ... colors ... };

         png_set_quantize(png_ptr, std_color_cube,
            MAX_SCREEN_COLORS, MAX_SCREEN_COLORS,
            NULL,0);
      }
   }

PNG files describe monochrome as black being zero and white being one.
The following code will reverse this (make black be one and white be
zero):

   if (bit_depth == 1 && color_type == PNG_COLOR_TYPE_GRAY)
      png_set_invert_mono(png_ptr);

This function can also be used to invert grayscale and gray-alpha images:

   if (color_type == PNG_COLOR_TYPE_GRAY ||
       color_type == PNG_COLOR_TYPE_GRAY_ALPHA)
      png_set_invert_mono(png_ptr);

PNG files store 16-bit pixels in network byte order (big-endian,
ie. most significant bits first).  This code changes the storage to the
other way (little-endian, i.e. least significant bits first, the
way PCs store them):

    if (bit_depth == 16)
       png_set_swap(png_ptr);

If you are using packed-pixel images (1, 2, or 4 bits/pixel), and you
need to change the order the pixels are packed into bytes, you can use:

    if (bit_depth < 8)
       png_set_packswap(png_ptr);

Finally, you can write your own transformation function if none of
the existing ones meets your needs.  This is done by setting a callback
with

    png_set_read_user_transform_fn(png_ptr,
        read_transform_fn);

You must supply the function

    void read_transform_fn(png_structp png_ptr, png_row_infop
        row_info, png_bytep data)

See pngtest.c for a working example.  Your function will be called
after all of the other transformations have been processed.  Take care with
interlaced images if you do the interlace yourself - the width of the row is the
width in 'row_info', not the overall image width.

If supported, libpng provides two information routines that you can use to find
where you are in processing the image:

   png_get_current_pass_number(png_structp png_ptr);
   png_get_current_row_number(png_structp png_ptr);

Don't try using these outside a transform callback - firstly they are only
supported if user transforms are supported, secondly they may well return
unexpected results unless the row is actually being processed at the moment they
are called.

With interlaced
images the value returned is the row in the input sub-image image.  Use
PNG_ROW_FROM_PASS_ROW(row, pass) and PNG_COL_FROM_PASS_COL(col, pass) to
find the output pixel (x,y) given an interlaced sub-image pixel (row,col,pass).

The discussion of interlace handling above contains more information on how to
use these values.

You can also set up a pointer to a user structure for use by your
callback function, and you can inform libpng that your transform
function will change the number of channels or bit depth with the
function

    png_set_user_transform_info(png_ptr, user_ptr,
        user_depth, user_channels);

The user's application, not libpng, is responsible for allocating and
freeing any memory required for the user structure.

You can retrieve the pointer via the function
png_get_user_transform_ptr().  For example:

    voidp read_user_transform_ptr =
        png_get_user_transform_ptr(png_ptr);

The last thing to handle is interlacing; this is covered in detail below,
but you must call the function here if you want libpng to handle expansion
of the interlaced image.

    number_of_passes = png_set_interlace_handling(png_ptr);

After setting the transformations, libpng can update your png_info
structure to reflect any transformations you've requested with this
call.

    png_read_update_info(png_ptr, info_ptr);

This is most useful to update the info structure's rowbytes
field so you can use it to allocate your image memory.  This function
will also update your palette with the correct screen_gamma and
background if these have been given with the calls above.  You may
only call png_read_update_info() once with a particular info_ptr.

After you call png_read_update_info(), you can allocate any
memory you need to hold the image.  The row data is simply
raw byte data for all forms of images.  As the actual allocation
varies among applications, no example will be given.  If you
are allocating one large chunk, you will need to build an
array of pointers to each row, as it will be needed for some
of the functions below.

Be sure that your platform can allocate the buffer that you'll need.
libpng internally checks for oversize width, but you'll need to
do your own check for number_of_rows*width*pixel_size if you are using
a multiple-row buffer:

   /* Guard against integer overflow */
   if (number_of_rows > PNG_SIZE_MAX/(width*pixel_size)) {
        png_error(png_ptr,"image_data buffer would be too large");
   }

Remember: Before you call png_read_update_info(), the png_get_*()
functions return the values corresponding to the original PNG image.
After you call png_read_update_info the values refer to the image
that libpng will output.  Consequently you must call all the png_set_
functions before you call png_read_update_info().  This is particularly
important for png_set_interlace_handling() - if you are going to call
png_read_update_info() you must call png_set_interlace_handling() before
it unless you want to receive interlaced output.

Reading image data

After you've allocated memory, you can read the image data.
The simplest way to do this is in one function call.  If you are
allocating enough memory to hold the whole image, you can just
call png_read_image() and libpng will read in all the image data
and put it in the memory area supplied.  You will need to pass in
an array of pointers to each row.

This function automatically handles interlacing, so you don't
need to call png_set_interlace_handling() (unless you call
png_read_update_info()) or call this function multiple times, or any
of that other stuff necessary with png_read_rows().

   png_read_image(png_ptr, row_pointers);

where row_pointers is:

   png_bytep row_pointers[height];

You can point to void or char or whatever you use for pixels.

If you don't want to read in the whole image at once, you can
use png_read_rows() instead.  If there is no interlacing (check
interlace_type == PNG_INTERLACE_NONE), this is simple:

    png_read_rows(png_ptr, row_pointers, NULL,
        number_of_rows);

where row_pointers is the same as in the png_read_image() call.

If you are doing this just one row at a time, you can do this with
a single row_pointer instead of an array of row_pointers:

    png_bytep row_pointer = row;
    png_read_row(png_ptr, row_pointer, NULL);

If the file is interlaced (interlace_type != 0 in the IHDR chunk), things
get somewhat harder.  The only current (PNG Specification version 1.2)
interlacing type for PNG is (interlace_type == PNG_INTERLACE_ADAM7);
a somewhat complicated 2D interlace scheme, known as Adam7, that
breaks down an image into seven smaller images of varying size, based
on an 8x8 grid.  This number is defined (from libpng 1.5) as
PNG_INTERLACE_ADAM7_PASSES in png.h

libpng can fill out those images or it can give them to you "as is".
It is almost always better to have libpng handle the interlacing for you.
If you want the images filled out, there are two ways to do that.  The one
mentioned in the PNG specification is to expand each pixel to cover
those pixels that have not been read yet (the "rectangle" method).
This results in a blocky image for the first pass, which gradually
smooths out as more pixels are read.  The other method is the "sparkle"
method, where pixels are drawn only in their final locations, with the
rest of the image remaining whatever colors they were initialized to
before the start of the read.  The first method usually looks better,
but tends to be slower, as there are more pixels to put in the rows.

If, as is likely, you want libpng to expand the images, call this before
calling png_start_read_image() or png_read_update_info():

    if (interlace_type == PNG_INTERLACE_ADAM7)
       number_of_passes
           = png_set_interlace_handling(png_ptr);

This will return the number of passes needed.  Currently, this is seven,
but may change if another interlace type is added.  This function can be
called even if the file is not interlaced, where it will return one pass.
You then need to read the whole image 'number_of_passes' times.  Each time
will distribute the pixels from the current pass to the correct place in
the output image, so you need to supply the same rows to png_read_rows in
each pass.

If you are not going to display the image after each pass, but are
going to wait until the entire image is read in, use the sparkle
effect.  This effect is faster and the end result of either method
is exactly the same.  If you are planning on displaying the image
after each pass, the "rectangle" effect is generally considered the
better looking one.

If you only want the "sparkle" effect, just call png_read_row() or
png_read_rows() as
normal, with the third parameter NULL.  Make sure you make pass over
the image number_of_passes times, and you don't change the data in the
rows between calls.  You can change the locations of the data, just
not the data.  Each pass only writes the pixels appropriate for that
pass, and assumes the data from previous passes is still valid.

    png_read_rows(png_ptr, row_pointers, NULL,
        number_of_rows);
    or
    png_read_row(png_ptr, row_pointers, NULL);

If you only want the first effect (the rectangles), do the same as
before except pass the row buffer in the third parameter, and leave
the second parameter NULL.

    png_read_rows(png_ptr, NULL, row_pointers,
        number_of_rows);
    or
    png_read_row(png_ptr, NULL, row_pointers);

If you don't want libpng to handle the interlacing details, just call
png_read_rows() PNG_INTERLACE_ADAM7_PASSES times to read in all the images.
Each of the images is a valid image by itself; however, you will almost
certainly need to distribute the pixels from each sub-image to the
correct place.  This is where everything gets very tricky.

If you want to retrieve the separate images you must pass the correct
number of rows to each successive call of png_read_rows().  The calculation
gets pretty complicated for small images, where some sub-images may
not even exist because either their width or height ends up zero.
libpng provides two macros to help you in 1.5 and later versions:

   png_uint_32 width = PNG_PASS_COLS(image_width, pass_number);
   png_uint_32 height = PNG_PASS_ROWS(image_height, pass_number);

Respectively these tell you the width and height of the sub-image
corresponding to the numbered pass.  'pass' is in in the range 0 to 6 -
this can be confusing because the specification refers to the same passes
as 1 to 7!  Be careful, you must check both the width and height before
calling png_read_rows() and not call it for that pass if either is zero.

You can, of course, read each sub-image row by row.  If you want to
produce optimal code to make a pixel-by-pixel transformation of an
interlaced image this is the best approach; read each row of each pass,
transform it, and write it out to a new interlaced image.

If you want to de-interlace the image yourself libpng provides further
macros to help that tell you where to place the pixels in the output image.
Because the interlacing scheme is rectangular - sub-image pixels are always
arranged on a rectangular grid - all you need to know for each pass is the
starting column and row in the output image of the first pixel plus the
spacing between each pixel.  As of libpng 1.5 there are four macros to
retrieve this information:

   png_uint_32 x = PNG_PASS_START_COL(pass);
   png_uint_32 y = PNG_PASS_START_ROW(pass);
   png_uint_32 xStep = 1U << PNG_PASS_COL_SHIFT(pass);
   png_uint_32 yStep = 1U << PNG_PASS_ROW_SHIFT(pass);

These allow you to write the obvious loop:

   png_uint_32 input_y = 0;
   png_uint_32 output_y = PNG_PASS_START_ROW(pass);

   while (output_y < output_image_height)
   {
      png_uint_32 input_x = 0;
      png_uint_32 output_x = PNG_PASS_START_COL(pass);

      while (output_x < output_image_width)
      {
         image[output_y][output_x] =
             subimage[pass][input_y][input_x++];

         output_x += xStep;
      }

      ++input_y;
      output_y += yStep;
   }

Notice that the steps between successive output rows and columns are
returned as shifts.  This is possible because the pixels in the subimages
are always a power of 2 apart - 1, 2, 4 or 8 pixels - in the original
image.  In practice you may need to directly calculate the output coordinate
given an input coordinate.  libpng provides two further macros for this
purpose:

   png_uint_32 output_x = PNG_COL_FROM_PASS_COL(input_x, pass);
   png_uint_32 output_y = PNG_ROW_FROM_PASS_ROW(input_y, pass);

Finally a pair of macros are provided to tell you if a particular image
row or column appears in a given pass:

   int col_in_pass = PNG_COL_IN_INTERLACE_PASS(output_x, pass);
   int row_in_pass = PNG_ROW_IN_INTERLACE_PASS(output_y, pass);

Bear in mind that you will probably also need to check the width and height
of the pass in addition to the above to be sure the pass even exists!

With any luck you are convinced by now that you don't want to do your own
interlace handling.  In reality normally the only good reason for doing this
is if you are processing PNG files on a pixel-by-pixel basis and don't want
to load the whole file into memory when it is interlaced.

libpng includes a test program, pngvalid, that illustrates reading and
writing of interlaced images.  If you can't get interlacing to work in your
code and don't want to leave it to libpng (the recommended approach), see
how pngvalid.c does it.

Finishing a sequential read

After you are finished reading the image through the
low-level interface, you can finish reading the file.

If you want to use a different crc action for handling CRC errors in
chunks after the image data, you can call png_set_crc_action()
again at this point.

If you are interested in comments or time, which may be stored either
before or after the image data, you should pass the separate png_info
struct if you want to keep the comments from before and after the image
separate.

    png_infop end_info = png_create_info_struct(png_ptr);

    if (!end_info)
    {
       png_destroy_read_struct(&png_ptr, &info_ptr,
           (png_infopp)NULL);
       return (ERROR);
    }

   png_read_end(png_ptr, end_info);

If you are not interested, you should still call png_read_end()
but you can pass NULL, avoiding the need to create an end_info structure.
If you do this, libpng will not process any chunks after IDAT other than
skipping over them and perhaps (depending on whether you have called
png_set_crc_action) checking their CRCs while looking for the IEND chunk.

   png_read_end(png_ptr, (png_infop)NULL);

If you don't call png_read_end(), then your file pointer will be
left pointing to the first chunk after the last IDAT, which is probably
not what you want if you expect to read something beyond the end of
the PNG datastream.

When you are done, you can free all memory allocated by libpng like this:

   png_destroy_read_struct(&png_ptr, &info_ptr,
       &end_info);

or, if you didn't create an end_info structure,

   png_destroy_read_struct(&png_ptr, &info_ptr,
       (png_infopp)NULL);

It is also possible to individually free the info_ptr members that
point to libpng-allocated storage with the following function:

    png_free_data(png_ptr, info_ptr, mask, seq)

    mask - identifies data to be freed, a mask
           containing the bitwise OR of one or
           more of
             PNG_FREE_PLTE, PNG_FREE_TRNS,
             PNG_FREE_HIST, PNG_FREE_ICCP,
             PNG_FREE_PCAL, PNG_FREE_ROWS,
             PNG_FREE_SCAL, PNG_FREE_SPLT,
             PNG_FREE_TEXT, PNG_FREE_UNKN,
           or simply PNG_FREE_ALL

    seq  - sequence number of item to be freed
           (-1 for all items)

This function may be safely called when the relevant storage has
already been freed, or has not yet been allocated, or was allocated
by the user and not by libpng,  and will in those cases do nothing.
The "seq" parameter is ignored if only one item of the selected data
type, such as PLTE, is allowed.  If "seq" is not -1, and multiple items
are allowed for the data type identified in the mask, such as text or
sPLT, only the n'th item in the structure is freed, where n is "seq".

The default behavior is only to free data that was allocated internally
by libpng.  This can be changed, so that libpng will not free the data,
or so that it will free data that was allocated by the user with png_malloc()
or png_calloc() and passed in via a png_set_*() function, with

    png_data_freer(png_ptr, info_ptr, freer, mask)

    freer  - one of
               PNG_DESTROY_WILL_FREE_DATA
               PNG_SET_WILL_FREE_DATA
               PNG_USER_WILL_FREE_DATA

    mask   - which data elements are affected
             same choices as in png_free_data()

This function only affects data that has already been allocated.
You can call this function after reading the PNG data but before calling
any png_set_*() functions, to control whether the user or the png_set_*()
function is responsible for freeing any existing data that might be present,
and again after the png_set_*() functions to control whether the user
or png_destroy_*() is supposed to free the data.  When the user assumes
responsibility for libpng-allocated data, the application must use
png_free() to free it, and when the user transfers responsibility to libpng
for data that the user has allocated, the user must have used png_malloc()
or png_calloc() to allocate it.

If you allocated your row_pointers in a single block, as suggested above in
the description of the high level read interface, you must not transfer
responsibility for freeing it to the png_set_rows or png_read_destroy function,
because they would also try to free the individual row_pointers[i].

If you allocated text_ptr.text, text_ptr.lang, and text_ptr.translated_keyword
separately, do not transfer responsibility for freeing text_ptr to libpng,
because when libpng fills a png_text structure it combines these members with
the key member, and png_free_data() will free only text_ptr.key.  Similarly,
if you transfer responsibility for free'ing text_ptr from libpng to your
application, your application must not separately free those members.

The png_free_data() function will turn off the "valid" flag for anything
it frees.  If you need to turn the flag off for a chunk that was freed by
your application instead of by libpng, you can use

    png_set_invalid(png_ptr, info_ptr, mask);

    mask - identifies the chunks to be made invalid,
           containing the bitwise OR of one or
           more of
             PNG_INFO_gAMA, PNG_INFO_sBIT,
             PNG_INFO_cHRM, PNG_INFO_PLTE,
             PNG_INFO_tRNS, PNG_INFO_bKGD,
             PNG_INFO_eXIf,
             PNG_INFO_hIST, PNG_INFO_pHYs,
             PNG_INFO_oFFs, PNG_INFO_tIME,
             PNG_INFO_pCAL, PNG_INFO_sRGB,
             PNG_INFO_iCCP, PNG_INFO_sPLT,
             PNG_INFO_sCAL, PNG_INFO_IDAT

For a more compact example of reading a PNG image, see the file example.c.

Reading PNG files progressively

The progressive reader is slightly different from the non-progressive
reader.  Instead of calling png_read_info(), png_read_rows(), and
png_read_end(), you make one call to png_process_data(), which calls
callbacks when it has the info, a row, or the end of the image.  You
set up these callbacks with png_set_progressive_read_fn().  You don't
have to worry about the input/output functions of libpng, as you are
giving the library the data directly in png_process_data().  I will
assume that you have read the section on reading PNG files above,
so I will only highlight the differences (although I will show
all of the code).

png_structp png_ptr;
png_infop info_ptr;

 /*  An example code fragment of how you would
     initialize the progressive reader in your
     application. */
 int
 initialize_png_reader()
 {
    png_ptr = png_create_read_struct
        (PNG_LIBPNG_VER_STRING, (png_voidp)user_error_ptr,
         user_error_fn, user_warning_fn);

    if (!png_ptr)
        return (ERROR);

    info_ptr = png_create_info_struct(png_ptr);

    if (!info_ptr)
    {
       png_destroy_read_struct(&png_ptr,
          (png_infopp)NULL, (png_infopp)NULL);
       return (ERROR);
    }

    if (setjmp(png_jmpbuf(png_ptr)))
    {
       png_destroy_read_struct(&png_ptr, &info_ptr,
          (png_infopp)NULL);
       return (ERROR);
    }

    /* This one's new.  You can provide functions
       to be called when the header info is valid,
       when each row is completed, and when the image
       is finished.  If you aren't using all functions,
       you can specify NULL parameters.  Even when all
       three functions are NULL, you need to call
       png_set_progressive_read_fn().  You can use
       any struct as the user_ptr (cast to a void pointer
       for the function call), and retrieve the pointer
       from inside the callbacks using the function

          png_get_progressive_ptr(png_ptr);

       which will return a void pointer, which you have
       to cast appropriately.
     */
    png_set_progressive_read_fn(png_ptr, (void *)user_ptr,
        info_callback, row_callback, end_callback);

    return 0;
 }

 /* A code fragment that you call as you receive blocks
   of data */
 int
 process_data(png_bytep buffer, png_uint_32 length)
 {
    if (setjmp(png_jmpbuf(png_ptr)))
    {
       png_destroy_read_struct(&png_ptr, &info_ptr,
           (png_infopp)NULL);
       return (ERROR);
    }

    /* This one's new also.  Simply give it a chunk
       of data from the file stream (in order, of
       course).  On machines with segmented memory
       models machines, don't give it any more than
       64K.  The library seems to run fine with sizes
       of 4K. Although you can give it much less if
       necessary (I assume you can give it chunks of
       1 byte, I haven't tried less than 256 bytes
       yet).  When this function returns, you may
       want to display any rows that were generated
       in the row callback if you don't already do
       so there.
     */
    png_process_data(png_ptr, info_ptr, buffer, length);

    /* At this point you can call png_process_data_skip if
       you want to handle data the library will skip yourself;
       it simply returns the number of bytes to skip (and stops
       libpng skipping that number of bytes on the next
       png_process_data call).
    return 0;
 }

 /* This function is called (as set by
    png_set_progressive_read_fn() above) when enough data
    has been supplied so all of the header has been
    read.
 */
 void
 info_callback(png_structp png_ptr, png_infop info)
 {
    /* Do any setup here, including setting any of
       the transformations mentioned in the Reading
       PNG files section.  For now, you _must_ call
       either png_start_read_image() or
       png_read_update_info() after all the
       transformations are set (even if you don't set
       any).  You may start getting rows before
       png_process_data() returns, so this is your
       last chance to prepare for that.

       This is where you turn on interlace handling,
       assuming you don't want to do it yourself.

       If you need to you can stop the processing of
       your original input data at this point by calling
       png_process_data_pause.  This returns the number
       of unprocessed bytes from the last png_process_data
       call - it is up to you to ensure that the next call
       sees these bytes again.  If you don't want to bother
       with this you can get libpng to cache the unread
       bytes by setting the 'save' parameter (see png.h) but
       then libpng will have to copy the data internally.
     */
 }

 /* This function is called when each row of image
    data is complete */
 void
 row_callback(png_structp png_ptr, png_bytep new_row,
    png_uint_32 row_num, int pass)
 {
    /* If the image is interlaced, and you turned
       on the interlace handler, this function will
       be called for every row in every pass.  Some
       of these rows will not be changed from the
       previous pass.  When the row is not changed,
       the new_row variable will be NULL.  The rows
       and passes are called in order, so you don't
       really need the row_num and pass, but I'm
       supplying them because it may make your life
       easier.

       If you did not turn on interlace handling then
       the callback is called for each row of each
       sub-image when the image is interlaced.  In this
       case 'row_num' is the row in the sub-image, not
       the row in the output image as it is in all other
       cases.

       For the non-NULL rows of interlaced images when
       you have switched on libpng interlace handling,
       you must call png_progressive_combine_row()
       passing in the row and the old row.  You can
       call this function for NULL rows (it will just
       return) and for non-interlaced images (it just
       does the memcpy for you) if it will make the
       code easier.  Thus, you can just do this for
       all cases if you switch on interlace handling;
     */

        png_progressive_combine_row(png_ptr, old_row,
          new_row);

    /* where old_row is what was displayed
       previously for the row.  Note that the first
       pass (pass == 0, really) will completely cover
       the old row, so the rows do not have to be
       initialized.  After the first pass (and only
       for interlaced images), you will have to pass
       the current row, and the function will combine
       the old row and the new row.

       You can also call png_process_data_pause in this
       callback - see above.
    */
 }

 void
 end_callback(png_structp png_ptr, png_infop info)
 {
    /* This function is called after the whole image
       has been read, including any chunks after the
       image (up to and including the IEND).  You
       will usually have the same info chunk as you
       had in the header, although some data may have
       been added to the comments and time fields.

       Most people won't do much here, perhaps setting
       a flag that marks the image as finished.
     */
 }



IV. Writing

Much of this is very similar to reading.  However, everything of
importance is repeated here, so you won't have to constantly look
back up in the reading section to understand writing.

Setup

You will want to do the I/O initialization before you get into libpng,
so if it doesn't work, you don't have anything to undo. If you are not
using the standard I/O functions, you will need to replace them with
custom writing functions.  See the discussion under Customizing libpng.

    FILE *fp = fopen(file_name, "wb");

    if (!fp)
       return (ERROR);

Next, png_struct and png_info need to be allocated and initialized.
As these can be both relatively large, you may not want to store these
on the stack, unless you have stack space to spare.  Of course, you
will want to check if they return NULL.  If you are also reading,
you won't want to name your read structure and your write structure
both "png_ptr"; you can call them anything you like, such as
"read_ptr" and "write_ptr".  Look at pngtest.c, for example.

    png_structp png_ptr = png_create_write_struct
       (PNG_LIBPNG_VER_STRING, (png_voidp)user_error_ptr,
        user_error_fn, user_warning_fn);

    if (!png_ptr)
       return (ERROR);

    png_infop info_ptr = png_create_info_struct(png_ptr);
    if (!info_ptr)
    {
       png_destroy_write_struct(&png_ptr,
           (png_infopp)NULL);
       return (ERROR);
    }

If you want to use your own memory allocation routines,
define PNG_USER_MEM_SUPPORTED and use
png_create_write_struct_2() instead of png_create_write_struct():

    png_structp png_ptr = png_create_write_struct_2
       (PNG_LIBPNG_VER_STRING, (png_voidp)user_error_ptr,
        user_error_fn, user_warning_fn, (png_voidp)
        user_mem_ptr, user_malloc_fn, user_free_fn);

After you have these structures, you will need to set up the
error handling.  When libpng encounters an error, it expects to
longjmp() back to your routine.  Therefore, you will need to call
setjmp() and pass the png_jmpbuf(png_ptr).  If you
write the file from different routines, you will need to update
the png_jmpbuf(png_ptr) every time you enter a new routine that will
call a png_*() function.  See your documentation of setjmp/longjmp
for your compiler for more information on setjmp/longjmp.  See
the discussion on libpng error handling in the Customizing Libpng
section below for more information on the libpng error handling.

    if (setjmp(png_jmpbuf(png_ptr)))
    {
    png_destroy_write_struct(&png_ptr, &info_ptr);
       fclose(fp);
       return (ERROR);
    }
    ...
    return;

If you would rather avoid the complexity of setjmp/longjmp issues,
you can compile libpng with PNG_NO_SETJMP, in which case
errors will result in a call to PNG_ABORT() which defaults to abort().

You can #define PNG_ABORT() to a function that does something
more useful than abort(), as long as your function does not
return.

Checking for invalid palette index on write was added at libpng
1.5.10.  If a pixel contains an invalid (out-of-range) index libpng issues
a benign error.  This is enabled by default because this condition is an
error according to the PNG specification, Clause 11.3.2, but the error can
be ignored in each png_ptr with

   png_set_check_for_invalid_index(png_ptr, 0);

If the error is ignored, or if png_benign_error() treats it as a warning,
any invalid pixels are written as-is by the encoder, resulting in an
invalid PNG datastream as output.  In this case the application is
responsible for ensuring that the pixel indexes are in range when it writes
a PLTE chunk with fewer entries than the bit depth would allow.

Now you need to set up the output code.  The default for libpng is to
use the C function fwrite().  If you use this, you will need to pass a
valid FILE * in the function png_init_io().  Be sure that the file is
opened in binary mode.  Again, if you wish to handle writing data in
another way, see the discussion on libpng I/O handling in the Customizing
Libpng section below.

    png_init_io(png_ptr, fp);

If you are embedding your PNG into a datastream such as MNG, and don't
want libpng to write the 8-byte signature, or if you have already
written the signature in your application, use

    png_set_sig_bytes(png_ptr, 8);

to inform libpng that it should not write a signature.

Write callbacks

At this point, you can set up a callback function that will be
called after each row has been written, which you can use to control
a progress meter or the like.  It's demonstrated in pngtest.c.
You must supply a function

    void write_row_callback(png_structp png_ptr, png_uint_32 row,
       int pass);
    {
      /* put your code here */
    }

(You can give it another name that you like instead of "write_row_callback")

To inform libpng about your function, use

    png_set_write_status_fn(png_ptr, write_row_callback);

When this function is called the row has already been completely processed and
it has also been written out.  The 'row' and 'pass' refer to the next row to be
handled.  For the
non-interlaced case the row that was just handled is simply one less than the
passed in row number, and pass will always be 0.  For the interlaced case the
same applies unless the row value is 0, in which case the row just handled was
the last one from one of the preceding passes.  Because interlacing may skip a
pass you cannot be sure that the preceding pass is just 'pass-1', if you really
need to know what the last pass is record (row,pass) from the callback and use
the last recorded value each time.

As with the user transform you can find the output row using the
PNG_ROW_FROM_PASS_ROW macro.

You now have the option of modifying how the compression library will
run.  The following functions are mainly for testing, but may be useful
in some cases, like if you need to write PNG files extremely fast and
are willing to give up some compression, or if you want to get the
maximum possible compression at the expense of slower writing.  If you
have no special needs in this area, let the library do what it wants by
not calling this function at all, as it has been tuned to deliver a good
speed/compression ratio. The second parameter to png_set_filter() is
the filter method, for which the only valid values are 0 (as of the
July 1999 PNG specification, version 1.2) or 64 (if you are writing
a PNG datastream that is to be embedded in a MNG datastream).  The third
parameter is a flag that indicates which filter type(s) are to be tested
for each scanline.  See the PNG specification for details on the specific
filter types.


    /* turn on or off filtering, and/or choose
       specific filters.  You can use either a single
       PNG_FILTER_VALUE_NAME or the bitwise OR of one
       or more PNG_FILTER_NAME masks.
     */
    png_set_filter(png_ptr, 0,
       PNG_FILTER_NONE  | PNG_FILTER_VALUE_NONE |
       PNG_FILTER_SUB   | PNG_FILTER_VALUE_SUB  |
       PNG_FILTER_UP    | PNG_FILTER_VALUE_UP   |
       PNG_FILTER_AVG   | PNG_FILTER_VALUE_AVG  |
       PNG_FILTER_PAETH | PNG_FILTER_VALUE_PAETH|
       PNG_ALL_FILTERS  | PNG_FAST_FILTERS);

If an application wants to start and stop using particular filters during
compression, it should start out with all of the filters (to ensure that
the previous row of pixels will be stored in case it's needed later),
and then add and remove them after the start of compression.

If you are writing a PNG datastream that is to be embedded in a MNG
datastream, the second parameter can be either 0 or 64.

The png_set_compression_*() functions interface to the zlib compression
library, and should mostly be ignored unless you really know what you are
doing.  The only generally useful call is png_set_compression_level()
which changes how much time zlib spends on trying to compress the image
data.  See the Compression Library (zlib.h and algorithm.txt, distributed
with zlib) for details on the compression levels.

    #include zlib.h

    /* Set the zlib compression level */
    png_set_compression_level(png_ptr,
        Z_BEST_COMPRESSION);

    /* Set other zlib parameters for compressing IDAT */
    png_set_compression_mem_level(png_ptr, 8);
    png_set_compression_strategy(png_ptr,
        Z_DEFAULT_STRATEGY);
    png_set_compression_window_bits(png_ptr, 15);
    png_set_compression_method(png_ptr, 8);
    png_set_compression_buffer_size(png_ptr, 8192)

    /* Set zlib parameters for text compression
     * If you don't call these, the parameters
     * fall back on those defined for IDAT chunks
     */
    png_set_text_compression_mem_level(png_ptr, 8);
    png_set_text_compression_strategy(png_ptr,
        Z_DEFAULT_STRATEGY);
    png_set_text_compression_window_bits(png_ptr, 15);
    png_set_text_compression_method(png_ptr, 8);

Setting the contents of info for output

You now need to fill in the png_info structure with all the data you
wish to write before the actual image.  Note that the only thing you
are allowed to write after the image is the text chunks and the time
chunk (as of PNG Specification 1.2, anyway).  See png_write_end() and
the latest PNG specification for more information on that.  If you
wish to write them before the image, fill them in now, and flag that
data as being valid.  If you want to wait until after the data, don't
fill them until png_write_end().  For all the fields in png_info and
their data types, see png.h.  For explanations of what the fields
contain, see the PNG specification.

Some of the more important parts of the png_info are:

    png_set_IHDR(png_ptr, info_ptr, width, height,
       bit_depth, color_type, interlace_type,
       compression_type, filter_method)

    width          - holds the width of the image
                     in pixels (up to 2^31).

    height         - holds the height of the image
                     in pixels (up to 2^31).

    bit_depth      - holds the bit depth of one of the
                     image channels.
                     (valid values are 1, 2, 4, 8, 16
                     and depend also on the
                     color_type.  See also significant
                     bits (sBIT) below).

    color_type     - describes which color/alpha
                     channels are present.
                     PNG_COLOR_TYPE_GRAY
                        (bit depths 1, 2, 4, 8, 16)
                     PNG_COLOR_TYPE_GRAY_ALPHA
                        (bit depths 8, 16)
                     PNG_COLOR_TYPE_PALETTE
                        (bit depths 1, 2, 4, 8)
                     PNG_COLOR_TYPE_RGB
                        (bit_depths 8, 16)
                     PNG_COLOR_TYPE_RGB_ALPHA
                        (bit_depths 8, 16)

                     PNG_COLOR_MASK_PALETTE
                     PNG_COLOR_MASK_COLOR
                     PNG_COLOR_MASK_ALPHA

    interlace_type - PNG_INTERLACE_NONE or
                     PNG_INTERLACE_ADAM7

    compression_type - (must be
                     PNG_COMPRESSION_TYPE_DEFAULT)

    filter_method  - (must be PNG_FILTER_TYPE_DEFAULT
                     or, if you are writing a PNG to
                     be embedded in a MNG datastream,
                     can also be
                     PNG_INTRAPIXEL_DIFFERENCING)

If you call png_set_IHDR(), the call must appear before any of the
other png_set_*() functions, because they might require access to some of
the IHDR settings.  The remaining png_set_*() functions can be called
in any order.

If you wish, you can reset the compression_type, interlace_type, or
filter_method later by calling png_set_IHDR() again; if you do this, the
width, height, bit_depth, and color_type must be the same in each call.

    png_set_PLTE(png_ptr, info_ptr, palette,
       num_palette);

    palette        - the palette for the file
                     (array of png_color)
    num_palette    - number of entries in the palette


    png_set_gAMA(png_ptr, info_ptr, file_gamma);
    png_set_gAMA_fixed(png_ptr, info_ptr, int_file_gamma);

    file_gamma     - the gamma at which the image was
                     created (PNG_INFO_gAMA)

    int_file_gamma - 100,000 times the gamma at which
                     the image was created

    png_set_cHRM(png_ptr, info_ptr,  white_x, white_y, red_x, red_y,
                     green_x, green_y, blue_x, blue_y)
    png_set_cHRM_XYZ(png_ptr, info_ptr, red_X, red_Y, red_Z, green_X,
                     green_Y, green_Z, blue_X, blue_Y, blue_Z)
    png_set_cHRM_fixed(png_ptr, info_ptr, int_white_x, int_white_y,
                     int_red_x, int_red_y, int_green_x, int_green_y,
                     int_blue_x, int_blue_y)
    png_set_cHRM_XYZ_fixed(png_ptr, info_ptr, int_red_X, int_red_Y,
                     int_red_Z, int_green_X, int_green_Y, int_green_Z,
                     int_blue_X, int_blue_Y, int_blue_Z)

    {white,red,green,blue}_{x,y}
                     A color space encoding specified using the chromaticities
                     of the end points and the white point.

    {red,green,blue}_{X,Y,Z}
                     A color space encoding specified using the encoding end
                     points - the CIE tristimulus specification of the intended
                     color of the red, green and blue channels in the PNG RGB
                     data.  The white point is simply the sum of the three end
                     points.

    png_set_sRGB(png_ptr, info_ptr, srgb_intent);

    srgb_intent    - the rendering intent
                     (PNG_INFO_sRGB) The presence of
                     the sRGB chunk means that the pixel
                     data is in the sRGB color space.
                     This chunk also implies specific
                     values of gAMA and cHRM.  Rendering
                     intent is the CSS-1 property that
                     has been defined by the International
                     Color Consortium
                     (http://www.color.org).
                     It can be one of
                     PNG_sRGB_INTENT_SATURATION,
                     PNG_sRGB_INTENT_PERCEPTUAL,
                     PNG_sRGB_INTENT_ABSOLUTE, or
                     PNG_sRGB_INTENT_RELATIVE.


    png_set_sRGB_gAMA_and_cHRM(png_ptr, info_ptr,
       srgb_intent);

    srgb_intent    - the rendering intent
                     (PNG_INFO_sRGB) The presence of the
                     sRGB chunk means that the pixel
                     data is in the sRGB color space.
                     This function also causes gAMA and
                     cHRM chunks with the specific values
                     that are consistent with sRGB to be
                     written.

    png_set_iCCP(png_ptr, info_ptr, name, compression_type,
                       profile, proflen);

    name             - The profile name.

    compression_type - The compression type; always
                       PNG_COMPRESSION_TYPE_BASE for PNG 1.0.
                       You may give NULL to this argument to
                       ignore it.

    profile          - International Color Consortium color
                       profile data. May contain NULs.

    proflen          - length of profile data in bytes.

    png_set_sBIT(png_ptr, info_ptr, sig_bit);

    sig_bit        - the number of significant bits for
                     (PNG_INFO_sBIT) each of the gray, red,
                     green, and blue channels, whichever are
                     appropriate for the given color type
                     (png_color_16)

    png_set_tRNS(png_ptr, info_ptr, trans_alpha,
       num_trans, trans_color);

    trans_alpha    - array of alpha (transparency)
                     entries for palette (PNG_INFO_tRNS)

    num_trans      - number of transparent entries
                     (PNG_INFO_tRNS)

    trans_color    - graylevel or color sample values
                     (in order red, green, blue) of the
                     single transparent color for
                     non-paletted images (PNG_INFO_tRNS)

    png_set_eXIf(png_ptr, info_ptr, exif);

    hist           - Exif profile (array of
                     png_byte) (PNG_INFO_eXIf)

    png_set_hIST(png_ptr, info_ptr, hist);

    hist           - histogram of palette (array of
                     png_uint_16) (PNG_INFO_hIST)

    png_set_tIME(png_ptr, info_ptr, mod_time);

    mod_time       - time image was last modified
                     (PNG_VALID_tIME)

    png_set_bKGD(png_ptr, info_ptr, background);

    background     - background color (of type
                     png_color_16p) (PNG_VALID_bKGD)

    png_set_text(png_ptr, info_ptr, text_ptr, num_text);

    text_ptr       - array of png_text holding image
                     comments

    text_ptr[i].compression - type of compression used
                 on "text" PNG_TEXT_COMPRESSION_NONE
                           PNG_TEXT_COMPRESSION_zTXt
                           PNG_ITXT_COMPRESSION_NONE
                           PNG_ITXT_COMPRESSION_zTXt
    text_ptr[i].key   - keyword for comment.  Must contain
                 1-79 characters.
    text_ptr[i].text  - text comments for current
                         keyword.  Can be NULL or empty.
    text_ptr[i].text_length - length of text string,
                 after decompression, 0 for iTXt
    text_ptr[i].itxt_length - length of itxt string,
                 after decompression, 0 for tEXt/zTXt
    text_ptr[i].lang  - language of comment (NULL or
                         empty for unknown).
    text_ptr[i].translated_keyword  - keyword in UTF-8 (NULL
                         or empty for unknown).

    Note that the itxt_length, lang, and lang_key
    members of the text_ptr structure only exist when the
    library is built with iTXt chunk support.  Prior to
    libpng-1.4.0 the library was built by default without
    iTXt support. Also note that when iTXt is supported,
    they contain NULL pointers when the "compression"
    field contains PNG_TEXT_COMPRESSION_NONE or
    PNG_TEXT_COMPRESSION_zTXt.

    num_text       - number of comments

    png_set_sPLT(png_ptr, info_ptr, &palette_ptr,
       num_spalettes);

    palette_ptr    - array of png_sPLT_struct structures
                     to be added to the list of palettes
                     in the info structure.
    num_spalettes  - number of palette structures to be
                     added.

    png_set_oFFs(png_ptr, info_ptr, offset_x, offset_y,
        unit_type);

    offset_x  - positive offset from the left
                     edge of the screen

    offset_y  - positive offset from the top
                     edge of the screen

    unit_type - PNG_OFFSET_PIXEL, PNG_OFFSET_MICROMETER

    png_set_pHYs(png_ptr, info_ptr, res_x, res_y,
        unit_type);

    res_x       - pixels/unit physical resolution
                  in x direction

    res_y       - pixels/unit physical resolution
                  in y direction

    unit_type   - PNG_RESOLUTION_UNKNOWN,
                  PNG_RESOLUTION_METER

    png_set_sCAL(png_ptr, info_ptr, unit, width, height)

    unit        - physical scale units (an integer)

    width       - width of a pixel in physical scale units

    height      - height of a pixel in physical scale units
                  (width and height are doubles)

    png_set_sCAL_s(png_ptr, info_ptr, unit, width, height)

    unit        - physical scale units (an integer)

    width       - width of a pixel in physical scale units
                  expressed as a string

    height      - height of a pixel in physical scale units
                 (width and height are strings like "2.54")

    png_set_unknown_chunks(png_ptr, info_ptr, &unknowns,
       num_unknowns)

    unknowns          - array of png_unknown_chunk
                        structures holding unknown chunks
    unknowns[i].name  - name of unknown chunk
    unknowns[i].data  - data of unknown chunk
    unknowns[i].size  - size of unknown chunk's data
    unknowns[i].location - position to write chunk in file
                           0: do not write chunk
                           PNG_HAVE_IHDR: before PLTE
                           PNG_HAVE_PLTE: before IDAT
                           PNG_AFTER_IDAT: after IDAT

The "location" member is set automatically according to
what part of the output file has already been written.
You can change its value after calling png_set_unknown_chunks()
as demonstrated in pngtest.c.  Within each of the "locations",
the chunks are sequenced according to their position in the
structure (that is, the value of "i", which is the order in which
the chunk was either read from the input file or defined with
png_set_unknown_chunks).

A quick word about text and num_text.  text is an array of png_text
structures.  num_text is the number of valid structures in the array.
Each png_text structure holds a language code, a keyword, a text value,
and a compression type.

The compression types have the same valid numbers as the compression
types of the image data.  Currently, the only valid number is zero.
However, you can store text either compressed or uncompressed, unlike
images, which always have to be compressed.  So if you don't want the
text compressed, set the compression type to PNG_TEXT_COMPRESSION_NONE.
Because tEXt and zTXt chunks don't have a language field, if you
specify PNG_TEXT_COMPRESSION_NONE or PNG_TEXT_COMPRESSION_zTXt
any language code or translated keyword will not be written out.

Until text gets around a few hundred bytes, it is not worth compressing it.
After the text has been written out to the file, the compression type
is set to PNG_TEXT_COMPRESSION_NONE_WR or PNG_TEXT_COMPRESSION_zTXt_WR,
so that it isn't written out again at the end (in case you are calling
png_write_end() with the same struct).

The keywords that are given in the PNG Specification are:

    Title            Short (one line) title or
                     caption for image

    Author           Name of image's creator

    Description      Description of image (possibly long)

    Copyright        Copyright notice

    Creation Time    Time of original image creation
                     (usually RFC 1123 format, see below)

    Software         Software used to create the image

    Disclaimer       Legal disclaimer

    Warning          Warning of nature of content

    Source           Device used to create the image

    Comment          Miscellaneous comment; conversion
                     from other image format

The keyword-text pairs work like this.  Keywords should be short
simple descriptions of what the comment is about.  Some typical
keywords are found in the PNG specification, as is some recommendations
on keywords.  You can repeat keywords in a file.  You can even write
some text before the image and some after.  For example, you may want
to put a description of the image before the image, but leave the
disclaimer until after, so viewers working over modem connections
don't have to wait for the disclaimer to go over the modem before
they start seeing the image.  Finally, keywords should be full
words, not abbreviations.  Keywords and text are in the ISO 8859-1
(Latin-1) character set (a superset of regular ASCII) and can not
contain NUL characters, and should not contain control or other
unprintable characters.  To make the comments widely readable, stick
with basic ASCII, and avoid machine specific character set extensions
like the IBM-PC character set.  The keyword must be present, but
you can leave off the text string on non-compressed pairs.
Compressed pairs must have a text string, as only the text string
is compressed anyway, so the compression would be meaningless.

PNG supports modification time via the png_time structure.  Two
conversion routines are provided, png_convert_from_time_t() for
time_t and png_convert_from_struct_tm() for struct tm.  The
time_t routine uses gmtime().  You don't have to use either of
these, but if you wish to fill in the png_time structure directly,
you should provide the time in universal time (GMT) if possible
instead of your local time.  Note that the year number is the full
year (e.g. 1998, rather than 98 - PNG is year 2000 compliant!), and
that months start with 1.

If you want to store the time of the original image creation, you should
use a plain tEXt chunk with the "Creation Time" keyword.  This is
necessary because the "creation time" of a PNG image is somewhat vague,
depending on whether you mean the PNG file, the time the image was
created in a non-PNG format, a still photo from which the image was
scanned, or possibly the subject matter itself.  In order to facilitate
machine-readable dates, it is recommended that the "Creation Time"
tEXt chunk use RFC 1123 format dates (e.g. "22 May 1997 18:07:10 GMT"),
although this isn't a requirement.  Unlike the tIME chunk, the
"Creation Time" tEXt chunk is not expected to be automatically changed
by the software.  To facilitate the use of RFC 1123 dates, a function
png_convert_to_rfc1123_buffer(buffer, png_timep) is provided to
convert from PNG time to an RFC 1123 format string.  The caller must provide
a writeable buffer of at least 29 bytes.

Writing unknown chunks

You can use the png_set_unknown_chunks function to queue up private chunks
for writing.  You give it a chunk name, location, raw data, and a size.  You
also must use png_set_keep_unknown_chunks() to ensure that libpng will
handle them.  That's all there is to it.  The chunks will be written by the
next following png_write_info_before_PLTE, png_write_info, or png_write_end
function, depending upon the specified location.  Any chunks previously
read into the info structure's unknown-chunk list will also be written out
in a sequence that satisfies the PNG specification's ordering rules.

Here is an example of writing two private chunks, prVt and miNE:

    #ifdef PNG_WRITE_UNKNOWN_CHUNKS_SUPPORTED
    /* Set unknown chunk data */
    png_unknown_chunk unk_chunk[2];
    strcpy((char *) unk_chunk[0].name, "prVt";
    unk_chunk[0].data = (unsigned char *) "PRIVATE DATA";
    unk_chunk[0].size = strlen(unk_chunk[0].data)+1;
    unk_chunk[0].location = PNG_HAVE_IHDR;
    strcpy((char *) unk_chunk[1].name, "miNE";
    unk_chunk[1].data = (unsigned char *) "MY CHUNK DATA";
    unk_chunk[1].size = strlen(unk_chunk[0].data)+1;
    unk_chunk[1].location = PNG_AFTER_IDAT;
    png_set_unknown_chunks(write_ptr, write_info_ptr,
        unk_chunk, 2);
    /* Needed because miNE is not safe-to-copy */
    png_set_keep_unknown_chunks(png, PNG_HANDLE_CHUNK_ALWAYS,
       (png_bytep) "miNE", 1);
    # if PNG_LIBPNG_VER < 10600
      /* Deal with unknown chunk location bug in 1.5.x and earlier */
      png_set_unknown_chunk_location(png, info, 0, PNG_HAVE_IHDR);
      png_set_unknown_chunk_location(png, info, 1, PNG_AFTER_IDAT);
    # endif
    # if PNG_LIBPNG_VER < 10500
      /* PNG_AFTER_IDAT writes two copies of the chunk prior to libpng-1.5.0,
       * one before IDAT and another after IDAT, so don't use it; only use
       * PNG_HAVE_IHDR location.  This call resets the location previously
       * set by assignment and png_set_unknown_chunk_location() for chunk 1.
       */
      png_set_unknown_chunk_location(png, info, 1, PNG_HAVE_IHDR);
    # endif
    #endif

The high-level write interface

At this point there are two ways to proceed; through the high-level
write interface, or through a sequence of low-level write operations.
You can use the high-level interface if your image data is present
in the info structure.  All defined output
transformations are permitted, enabled by the following masks.

    PNG_TRANSFORM_IDENTITY      No transformation
    PNG_TRANSFORM_PACKING       Pack 1, 2 and 4-bit samples
    PNG_TRANSFORM_PACKSWAP      Change order of packed
                                pixels to LSB first
    PNG_TRANSFORM_INVERT_MONO   Invert monochrome images
    PNG_TRANSFORM_SHIFT         Normalize pixels to the
                                sBIT depth
    PNG_TRANSFORM_BGR           Flip RGB to BGR, RGBA
                                to BGRA
    PNG_TRANSFORM_SWAP_ALPHA    Flip RGBA to ARGB or GA
                                to AG
    PNG_TRANSFORM_INVERT_ALPHA  Change alpha from opacity
                                to transparency
    PNG_TRANSFORM_SWAP_ENDIAN   Byte-swap 16-bit samples
    PNG_TRANSFORM_STRIP_FILLER        Strip out filler
                                      bytes (deprecated).
    PNG_TRANSFORM_STRIP_FILLER_BEFORE Strip out leading
                                      filler bytes
    PNG_TRANSFORM_STRIP_FILLER_AFTER  Strip out trailing
                                      filler bytes

If you have valid image data in the info structure (you can use
png_set_rows() to put image data in the info structure), simply do this:

    png_write_png(png_ptr, info_ptr, png_transforms, NULL)

where png_transforms is an integer containing the bitwise OR of some set of
transformation flags.  This call is equivalent to png_write_info(),
followed the set of transformations indicated by the transform mask,
then png_write_image(), and finally png_write_end().

(The final parameter of this call is not yet used.  Someday it might point
to transformation parameters required by some future output transform.)

You must use png_transforms and not call any png_set_transform() functions
when you use png_write_png().

The low-level write interface

If you are going the low-level route instead, you are now ready to
write all the file information up to the actual image data.  You do
this with a call to png_write_info().

    png_write_info(png_ptr, info_ptr);

Note that there is one transformation you may need to do before
png_write_info().  In PNG files, the alpha channel in an image is the
level of opacity.  If your data is supplied as a level of transparency,
you can invert the alpha channel before you write it, so that 0 is
fully transparent and 255 (in 8-bit or paletted images) or 65535
(in 16-bit images) is fully opaque, with

    png_set_invert_alpha(png_ptr);

This must appear before png_write_info() instead of later with the
other transformations because in the case of paletted images the tRNS
chunk data has to be inverted before the tRNS chunk is written.  If
your image is not a paletted image, the tRNS data (which in such cases
represents a single color to be rendered as transparent) won't need to
be changed, and you can safely do this transformation after your
png_write_info() call.

If you need to write a private chunk that you want to appear before
the PLTE chunk when PLTE is present, you can write the PNG info in
two steps, and insert code to write your own chunk between them:

    png_write_info_before_PLTE(png_ptr, info_ptr);
    png_set_unknown_chunks(png_ptr, info_ptr, ...);
    png_write_info(png_ptr, info_ptr);

After you've written the file information, you can set up the library
to handle any special transformations of the image data.  The various
ways to transform the data will be described in the order that they
should occur.  This is important, as some of these change the color
type and/or bit depth of the data, and some others only work on
certain color types and bit depths.  Even though each transformation
checks to see if it has data that it can do something with, you should
make sure to only enable a transformation if it will be valid for the
data.  For example, don't swap red and blue on grayscale data.

PNG files store RGB pixels packed into 3 or 6 bytes.  This code tells
the library to strip input data that has 4 or 8 bytes per pixel down
to 3 or 6 bytes (or strip 2 or 4-byte grayscale+filler data to 1 or 2
bytes per pixel).

    png_set_filler(png_ptr, 0, PNG_FILLER_BEFORE);

where the 0 is unused, and the location is either PNG_FILLER_BEFORE or
PNG_FILLER_AFTER, depending upon whether the filler byte in the pixel
is stored XRGB or RGBX.

PNG files pack pixels of bit depths 1, 2, and 4 into bytes as small as
they can, resulting in, for example, 8 pixels per byte for 1 bit files.
If the data is supplied at 1 pixel per byte, use this code, which will
correctly pack the pixels into a single byte:

    png_set_packing(png_ptr);

PNG files reduce possible bit depths to 1, 2, 4, 8, and 16.  If your
data is of another bit depth, you can write an sBIT chunk into the
file so that decoders can recover the original data if desired.

    /* Set the true bit depth of the image data */
    if (color_type & PNG_COLOR_MASK_COLOR)
    {
       sig_bit.red = true_bit_depth;
       sig_bit.green = true_bit_depth;
       sig_bit.blue = true_bit_depth;
    }

    else
    {
       sig_bit.gray = true_bit_depth;
    }

    if (color_type & PNG_COLOR_MASK_ALPHA)
    {
       sig_bit.alpha = true_bit_depth;
    }

    png_set_sBIT(png_ptr, info_ptr, &sig_bit);

If the data is stored in the row buffer in a bit depth other than
one supported by PNG (e.g. 3 bit data in the range 0-7 for a 4-bit PNG),
this will scale the values to appear to be the correct bit depth as
is required by PNG.

    png_set_shift(png_ptr, &sig_bit);

PNG files store 16-bit pixels in network byte order (big-endian,
ie. most significant bits first).  This code would be used if they are
supplied the other way (little-endian, i.e. least significant bits
first, the way PCs store them):

    if (bit_depth > 8)
       png_set_swap(png_ptr);

If you are using packed-pixel images (1, 2, or 4 bits/pixel), and you
need to change the order the pixels are packed into bytes, you can use:

    if (bit_depth < 8)
       png_set_packswap(png_ptr);

PNG files store 3 color pixels in red, green, blue order.  This code
would be used if they are supplied as blue, green, red:

    png_set_bgr(png_ptr);

PNG files describe monochrome as black being zero and white being
one. This code would be used if the pixels are supplied with this reversed
(black being one and white being zero):

    png_set_invert_mono(png_ptr);

Finally, you can write your own transformation function if none of
the existing ones meets your needs.  This is done by setting a callback
with

    png_set_write_user_transform_fn(png_ptr,
       write_transform_fn);

You must supply the function

    void write_transform_fn(png_structp png_ptr, png_row_infop
       row_info, png_bytep data)

See pngtest.c for a working example.  Your function will be called
before any of the other transformations are processed.  If supported
libpng also supplies an information routine that may be called from
your callback:

   png_get_current_row_number(png_ptr);
   png_get_current_pass_number(png_ptr);

This returns the current row passed to the transform.  With interlaced
images the value returned is the row in the input sub-image image.  Use
PNG_ROW_FROM_PASS_ROW(row, pass) and PNG_COL_FROM_PASS_COL(col, pass) to
find the output pixel (x,y) given an interlaced sub-image pixel (row,col,pass).

The discussion of interlace handling above contains more information on how to
use these values.

You can also set up a pointer to a user structure for use by your
callback function.

    png_set_user_transform_info(png_ptr, user_ptr, 0, 0);

The user_channels and user_depth parameters of this function are ignored
when writing; you can set them to zero as shown.

You can retrieve the pointer via the function png_get_user_transform_ptr().
For example:

    voidp write_user_transform_ptr =
       png_get_user_transform_ptr(png_ptr);

It is possible to have libpng flush any pending output, either manually,
or automatically after a certain number of lines have been written.  To
flush the output stream a single time call:

    png_write_flush(png_ptr);

and to have libpng flush the output stream periodically after a certain
number of scanlines have been written, call:

    png_set_flush(png_ptr, nrows);

Note that the distance between rows is from the last time png_write_flush()
was called, or the first row of the image if it has never been called.
So if you write 50 lines, and then png_set_flush 25, it will flush the
output on the next scanline, and every 25 lines thereafter, unless
png_write_flush() is called before 25 more lines have been written.
If nrows is too small (less than about 10 lines for a 640 pixel wide
RGB image) the image compression may decrease noticeably (although this
may be acceptable for real-time applications).  Infrequent flushing will
only degrade the compression performance by a few percent over images
that do not use flushing.

Writing the image data

That's it for the transformations.  Now you can write the image data.
The simplest way to do this is in one function call.  If you have the
whole image in memory, you can just call png_write_image() and libpng
will write the image.  You will need to pass in an array of pointers to
each row.  This function automatically handles interlacing, so you don't
need to call png_set_interlace_handling() or call this function multiple
times, or any of that other stuff necessary with png_write_rows().

    png_write_image(png_ptr, row_pointers);

where row_pointers is:

    png_byte *row_pointers[height];

You can point to void or char or whatever you use for pixels.

If you don't want to write the whole image at once, you can
use png_write_rows() instead.  If the file is not interlaced,
this is simple:

    png_write_rows(png_ptr, row_pointers,
       number_of_rows);

row_pointers is the same as in the png_write_image() call.

If you are just writing one row at a time, you can do this with
a single row_pointer instead of an array of row_pointers:

    png_bytep row_pointer = row;

    png_write_row(png_ptr, row_pointer);

When the file is interlaced, things can get a good deal more complicated.
The only currently (as of the PNG Specification version 1.2, dated July
1999) defined interlacing scheme for PNG files is the "Adam7" interlace
scheme, that breaks down an image into seven smaller images of varying
size.  libpng will build these images for you, or you can do them
yourself.  If you want to build them yourself, see the PNG specification
for details of which pixels to write when.

If you don't want libpng to handle the interlacing details, just
use png_set_interlace_handling() and call png_write_rows() the
correct number of times to write all the sub-images
(png_set_interlace_handling() returns the number of sub-images.)

If you want libpng to build the sub-images, call this before you start
writing any rows:

    number_of_passes = png_set_interlace_handling(png_ptr);

This will return the number of passes needed.  Currently, this is seven,
but may change if another interlace type is added.

Then write the complete image number_of_passes times.

    png_write_rows(png_ptr, row_pointers, number_of_rows);

Think carefully before you write an interlaced image.  Typically code that
reads such images reads all the image data into memory, uncompressed, before
doing any processing.  Only code that can display an image on the fly can
take advantage of the interlacing and even then the image has to be exactly
the correct size for the output device, because scaling an image requires
adjacent pixels and these are not available until all the passes have been
read.

If you do write an interlaced image you will hardly ever need to handle
the interlacing yourself.  Call png_set_interlace_handling() and use the
approach described above.

The only time it is conceivable that you will really need to write an
interlaced image pass-by-pass is when you have read one pass by pass and
made some pixel-by-pixel transformation to it, as described in the read
code above.  In this case use the PNG_PASS_ROWS and PNG_PASS_COLS macros
to determine the size of each sub-image in turn and simply write the rows
you obtained from the read code.

Finishing a sequential write

After you are finished writing the image, you should finish writing
the file.  If you are interested in writing comments or time, you should
pass an appropriately filled png_info pointer.  If you are not interested,
you can pass NULL.

    png_write_end(png_ptr, info_ptr);

When you are done, you can free all memory used by libpng like this:

    png_destroy_write_struct(&png_ptr, &info_ptr);

It is also possible to individually free the info_ptr members that
point to libpng-allocated storage with the following function:

    png_free_data(png_ptr, info_ptr, mask, seq)

    mask  - identifies data to be freed, a mask
            containing the bitwise OR of one or
            more of
              PNG_FREE_PLTE, PNG_FREE_TRNS,
              PNG_FREE_HIST, PNG_FREE_ICCP,
              PNG_FREE_PCAL, PNG_FREE_ROWS,
              PNG_FREE_SCAL, PNG_FREE_SPLT,
              PNG_FREE_TEXT, PNG_FREE_UNKN,
            or simply PNG_FREE_ALL

    seq   - sequence number of item to be freed
            (-1 for all items)

This function may be safely called when the relevant storage has
already been freed, or has not yet been allocated, or was allocated
by the user  and not by libpng,  and will in those cases do nothing.
The "seq" parameter is ignored if only one item of the selected data
type, such as PLTE, is allowed.  If "seq" is not -1, and multiple items
are allowed for the data type identified in the mask, such as text or
sPLT, only the n'th item in the structure is freed, where n is "seq".

If you allocated data such as a palette that you passed in to libpng
with png_set_*, you must not free it until just before the call to
png_destroy_write_struct().

The default behavior is only to free data that was allocated internally
by libpng.  This can be changed, so that libpng will not free the data,
or so that it will free data that was allocated by the user with png_malloc()
or png_calloc() and passed in via a png_set_*() function, with

    png_data_freer(png_ptr, info_ptr, freer, mask)

    freer  - one of
               PNG_DESTROY_WILL_FREE_DATA
               PNG_SET_WILL_FREE_DATA
               PNG_USER_WILL_FREE_DATA

    mask   - which data elements are affected
             same choices as in png_free_data()

For example, to transfer responsibility for some data from a read structure
to a write structure, you could use

    png_data_freer(read_ptr, read_info_ptr,
       PNG_USER_WILL_FREE_DATA,
       PNG_FREE_PLTE|PNG_FREE_tRNS|PNG_FREE_hIST)

    png_data_freer(write_ptr, write_info_ptr,
       PNG_DESTROY_WILL_FREE_DATA,
       PNG_FREE_PLTE|PNG_FREE_tRNS|PNG_FREE_hIST)

thereby briefly reassigning responsibility for freeing to the user but
immediately afterwards reassigning it once more to the write_destroy
function.  Having done this, it would then be safe to destroy the read
structure and continue to use the PLTE, tRNS, and hIST data in the write
structure.

This function only affects data that has already been allocated.
You can call this function before calling after the png_set_*() functions
to control whether the user or png_destroy_*() is supposed to free the data.
When the user assumes responsibility for libpng-allocated data, the
application must use
png_free() to free it, and when the user transfers responsibility to libpng
for data that the user has allocated, the user must have used png_malloc()
or png_calloc() to allocate it.

If you allocated text_ptr.text, text_ptr.lang, and text_ptr.translated_keyword
separately, do not transfer responsibility for freeing text_ptr to libpng,
because when libpng fills a png_text structure it combines these members with
the key member, and png_free_data() will free only text_ptr.key.  Similarly,
if you transfer responsibility for free'ing text_ptr from libpng to your
application, your application must not separately free those members.
For a more compact example of writing a PNG image, see the file example.c.

V. Simplified API

The simplified API, which became available in libpng-1.6.0, hides the details
of both libpng and the PNG file format itself.
It allows PNG files to be read into a very limited number of
in-memory bitmap formats or to be written from the same formats.  If these
formats do not accommodate your needs then you can, and should, use the more
sophisticated APIs above - these support a wide variety of in-memory formats
and a wide variety of sophisticated transformations to those formats as well
as a wide variety of APIs to manipulate ancilliary information.

To read a PNG file using the simplified API:

  1) Declare a 'png_image' structure (see below) on the stack, set the
     version field to PNG_IMAGE_VERSION and the 'opaque' pointer to NULL
     (this is REQUIRED, your program may crash if you don't do it.)

  2) Call the appropriate png_image_begin_read... function.

  3) Set the png_image 'format' member to the required sample format.

  4) Allocate a buffer for the image and, if required, the color-map.

  5) Call png_image_finish_read to read the image and, if required, the
     color-map into your buffers.

There are no restrictions on the format of the PNG input itself; all valid
color types, bit depths, and interlace methods are acceptable, and the
input image is transformed as necessary to the requested in-memory format
during the png_image_finish_read() step.  The only caveat is that if you
request a color-mapped image from a PNG that is full-color or makes
complex use of an alpha channel the transformation is extremely lossy and the
result may look terrible.

To write a PNG file using the simplified API:

  1) Declare a 'png_image' structure on the stack and memset()
     it to all zero.

  2) Initialize the members of the structure that describe the
     image, setting the 'format' member to the format of the
     image samples.

  3) Call the appropriate png_image_write... function with a
     pointer to the image and, if necessary, the color-map to write
     the PNG data.

png_image is a structure that describes the in-memory format of an image
when it is being read or defines the in-memory format of an image that you
need to write.  The "png_image" structure contains the following members:

   png_controlp opaque  Initialize to NULL, free with png_image_free
   png_uint_32  version Set to PNG_IMAGE_VERSION
   png_uint_32  width   Image width in pixels (columns)
   png_uint_32  height  Image height in pixels (rows)
   png_uint_32  format  Image format as defined below
   png_uint_32  flags   A bit mask containing informational flags
   png_uint_32  colormap_entries; Number of entries in the color-map
   png_uint_32  warning_or_error;
   char         message[64];

In the event of an error or warning the "warning_or_error"
field will be set to a non-zero value and the 'message' field will contain
a '\0' terminated string with the libpng error or warning message.  If both
warnings and an error were encountered, only the error is recorded.  If there
are multiple warnings, only the first one is recorded.

The upper 30 bits of the "warning_or_error" value are reserved; the low two
bits contain a two bit code such that a value more than 1 indicates a failure
in the API just called:

   0 - no warning or error
   1 - warning
   2 - error
   3 - error preceded by warning

The pixels (samples) of the image have one to four channels whose components
have original values in the range 0 to 1.0:

  1: A single gray or luminance channel (G).
  2: A gray/luminance channel and an alpha channel (GA).
  3: Three red, green, blue color channels (RGB).
  4: Three color channels and an alpha channel (RGBA).

The channels are encoded in one of two ways:

  a) As a small integer, value 0..255, contained in a single byte.  For the
alpha channel the original value is simply value/255.  For the color or
luminance channels the value is encoded according to the sRGB specification
and matches the 8-bit format expected by typical display devices.

The color/gray channels are not scaled (pre-multiplied) by the alpha
channel and are suitable for passing to color management software.

  b) As a value in the range 0..65535, contained in a 2-byte integer, in
the native byte order of the platform on which the application is running.
All channels can be converted to the original value by dividing by 65535; all
channels are linear.  Color channels use the RGB encoding (RGB end-points) of
the sRGB specification.  This encoding is identified by the
PNG_FORMAT_FLAG_LINEAR flag below.

When the simplified API needs to convert between sRGB and linear colorspaces,
the actual sRGB transfer curve defined in the sRGB specification (see the
article at https://en.wikipedia.org/wiki/SRGB) is used, not the gamma=1/2.2
approximation used elsewhere in libpng.

When an alpha channel is present it is expected to denote pixel coverage
of the color or luminance channels and is returned as an associated alpha
channel: the color/gray channels are scaled (pre-multiplied) by the alpha
value.

The samples are either contained directly in the image data, between 1 and 8
bytes per pixel according to the encoding, or are held in a color-map indexed
by bytes in the image data.  In the case of a color-map the color-map entries
are individual samples, encoded as above, and the image data has one byte per
pixel to select the relevant sample from the color-map.

PNG_FORMAT_*

The #defines to be used in png_image::format.  Each #define identifies a
particular layout of channel data and, if present, alpha values.  There are
separate defines for each of the two component encodings.

A format is built up using single bit flag values.  All combinations are
valid.  Formats can be built up from the flag values or you can use one of
the predefined values below.  When testing formats always use the FORMAT_FLAG
macros to test for individual features - future versions of the library may
add new flags.

When reading or writing color-mapped images the format should be set to the
format of the entries in the color-map then png_image_{read,write}_colormap
called to read or write the color-map and set the format correctly for the
image data.  Do not set the PNG_FORMAT_FLAG_COLORMAP bit directly!

NOTE: libpng can be built with particular features disabled. If you see
compiler errors because the definition of one of the following flags has been
compiled out it is because libpng does not have the required support.  It is
possible, however, for the libpng configuration to enable the format on just
read or just write; in that case you may see an error at run time.
You can guard against this by checking for the definition of the
appropriate "_SUPPORTED" macro, one of:

   PNG_SIMPLIFIED_{READ,WRITE}_{BGR,AFIRST}_SUPPORTED

   PNG_FORMAT_FLAG_ALPHA    format with an alpha channel
   PNG_FORMAT_FLAG_COLOR    color format: otherwise grayscale
   PNG_FORMAT_FLAG_LINEAR   2-byte channels else 1-byte
   PNG_FORMAT_FLAG_COLORMAP image data is color-mapped
   PNG_FORMAT_FLAG_BGR      BGR colors, else order is RGB
   PNG_FORMAT_FLAG_AFIRST   alpha channel comes first

Supported formats are as follows.  Future versions of libpng may support more
formats; for compatibility with older versions simply check if the format
macro is defined using #ifdef.  These defines describe the in-memory layout
of the components of the pixels of the image.

First the single byte (sRGB) formats:

   PNG_FORMAT_GRAY
   PNG_FORMAT_GA
   PNG_FORMAT_AG
   PNG_FORMAT_RGB
   PNG_FORMAT_BGR
   PNG_FORMAT_RGBA
   PNG_FORMAT_ARGB
   PNG_FORMAT_BGRA
   PNG_FORMAT_ABGR

Then the linear 2-byte formats.  When naming these "Y" is used to
indicate a luminance (gray) channel.  The component order within the pixel
is always the same - there is no provision for swapping the order of the
components in the linear format.  The components are 16-bit integers in
the native byte order for your platform, and there is no provision for
swapping the bytes to a different endian condition.

   PNG_FORMAT_LINEAR_Y
   PNG_FORMAT_LINEAR_Y_ALPHA
   PNG_FORMAT_LINEAR_RGB
   PNG_FORMAT_LINEAR_RGB_ALPHA

With color-mapped formats the image data is one byte for each pixel. The byte
is an index into the color-map which is formatted as above.  To obtain a
color-mapped format it is sufficient just to add the PNG_FOMAT_FLAG_COLORMAP
to one of the above definitions, or you can use one of the definitions below.

   PNG_FORMAT_RGB_COLORMAP
   PNG_FORMAT_BGR_COLORMAP
   PNG_FORMAT_RGBA_COLORMAP
   PNG_FORMAT_ARGB_COLORMAP
   PNG_FORMAT_BGRA_COLORMAP
   PNG_FORMAT_ABGR_COLORMAP

PNG_IMAGE macros

These are convenience macros to derive information from a png_image
structure.  The PNG_IMAGE_SAMPLE_ macros return values appropriate to the
actual image sample values - either the entries in the color-map or the
pixels in the image.  The PNG_IMAGE_PIXEL_ macros return corresponding values
for the pixels and will always return 1 for color-mapped formats.  The
remaining macros return information about the rows in the image and the
complete image.

NOTE: All the macros that take a png_image::format parameter are compile time
constants if the format parameter is, itself, a constant.  Therefore these
macros can be used in array declarations and case labels where required.
Similarly the macros are also pre-processor constants (sizeof is not used) so
they can be used in #if tests.

  PNG_IMAGE_SAMPLE_CHANNELS(fmt)
    Returns the total number of channels in a given format: 1..4

  PNG_IMAGE_SAMPLE_COMPONENT_SIZE(fmt)
    Returns the size in bytes of a single component of a pixel or color-map
    entry (as appropriate) in the image: 1 or 2.

  PNG_IMAGE_SAMPLE_SIZE(fmt)
    This is the size of the sample data for one sample.  If the image is
    color-mapped it is the size of one color-map entry (and image pixels are
    one byte in size), otherwise it is the size of one image pixel.

  PNG_IMAGE_MAXIMUM_COLORMAP_COMPONENTS(fmt)
    The maximum size of the color-map required by the format expressed in a
    count of components.  This can be used to compile-time allocate a
    color-map:

    png_uint_16 colormap[PNG_IMAGE_MAXIMUM_COLORMAP_COMPONENTS(linear_fmt)];

    png_byte colormap[PNG_IMAGE_MAXIMUM_COLORMAP_COMPONENTS(sRGB_fmt)];

    Alternatively use the PNG_IMAGE_COLORMAP_SIZE macro below to use the
    information from one of the png_image_begin_read_ APIs and dynamically
    allocate the required memory.

  PNG_IMAGE_COLORMAP_SIZE(fmt)
   The size of the color-map required by the format; this is the size of the
   color-map buffer passed to the png_image_{read,write}_colormap APIs. It is
   a fixed number determined by the format so can easily be allocated on the
   stack if necessary.

Corresponding information about the pixels

  PNG_IMAGE_PIXEL_CHANNELS(fmt)
   The number of separate channels (components) in a pixel; 1 for a
   color-mapped image.

  PNG_IMAGE_PIXEL_COMPONENT_SIZE(fmt)\
   The size, in bytes, of each component in a pixel; 1 for a color-mapped
   image.

  PNG_IMAGE_PIXEL_SIZE(fmt)
   The size, in bytes, of a complete pixel; 1 for a color-mapped image.

Information about the whole row, or whole image

  PNG_IMAGE_ROW_STRIDE(image)
   Returns the total number of components in a single row of the image; this
   is the minimum 'row stride', the minimum count of components between each
   row.  For a color-mapped image this is the minimum number of bytes in a
   row.

   If you need the stride measured in bytes, row_stride_bytes is
   PNG_IMAGE_ROW_STRIDE(image) * PNG_IMAGE_PIXEL_COMPONENT_SIZE(fmt)
   plus any padding bytes that your application might need, for example
   to start the next row on a 4-byte boundary.

  PNG_IMAGE_BUFFER_SIZE(image, row_stride)
   Return the size, in bytes, of an image buffer given a png_image and a row
   stride - the number of components to leave space for in each row.

  PNG_IMAGE_SIZE(image)
   Return the size, in bytes, of the image in memory given just a png_image;
   the row stride is the minimum stride required for the image.

  PNG_IMAGE_COLORMAP_SIZE(image)
   Return the size, in bytes, of the color-map of this image.  If the image
   format is not a color-map format this will return a size sufficient for
   256 entries in the given format; check PNG_FORMAT_FLAG_COLORMAP if
   you don't want to allocate a color-map in this case.

PNG_IMAGE_FLAG_*

Flags containing additional information about the image are held in
the 'flags' field of png_image.

  PNG_IMAGE_FLAG_COLORSPACE_NOT_sRGB == 0x01
    This indicates the the RGB values of the in-memory bitmap do not
    correspond to the red, green and blue end-points defined by sRGB.

  PNG_IMAGE_FLAG_FAST == 0x02
   On write emphasise speed over compression; the resultant PNG file will be
   larger but will be produced significantly faster, particular for large
   images.  Do not use this option for images which will be distributed, only
   used it when producing intermediate files that will be read back in
   repeatedly.  For a typical 24-bit image the option will double the read
   speed at the cost of increasing the image size by 25%, however for many
   more compressible images the PNG file can be 10 times larger with only a
   slight speed gain.

  PNG_IMAGE_FLAG_16BIT_sRGB == 0x04
    On read if the image is a 16-bit per component image and there is no gAMA
    or sRGB chunk assume that the components are sRGB encoded.  Notice that
    images output by the simplified API always have gamma information; setting
    this flag only affects the interpretation of 16-bit images from an
    external source.  It is recommended that the application expose this flag
    to the user; the user can normally easily recognize the difference between
    linear and sRGB encoding.  This flag has no effect on write - the data
    passed to the write APIs must have the correct encoding (as defined
    above.)

    If the flag is not set (the default) input 16-bit per component data is
    assumed to be linear.

    NOTE: the flag can only be set after the png_image_begin_read_ call,
    because that call initializes the 'flags' field.

READ APIs

   The png_image passed to the read APIs must have been initialized by setting
   the png_controlp field 'opaque' to NULL (or, better, memset the whole thing.)

   int png_image_begin_read_from_file( png_imagep image,
     const char *file_name)

     The named file is opened for read and the image header
     is filled in from the PNG header in the file.

   int png_image_begin_read_from_stdio (png_imagep image,
     FILE* file)

      The PNG header is read from the stdio FILE object.

   int png_image_begin_read_from_memory(png_imagep image,
      png_const_voidp memory, png_size_t size)

      The PNG header is read from the given memory buffer.

   int png_image_finish_read(png_imagep image,
      png_colorp background, void *buffer,
      png_int_32 row_stride, void *colormap));

      Finish reading the image into the supplied buffer and
      clean up the png_image structure.

      row_stride is the step, in png_byte or png_uint_16 units
      as appropriate, between adjacent rows.  A positive stride
      indicates that the top-most row is first in the buffer -
      the normal top-down arrangement.  A negative stride
      indicates that the bottom-most row is first in the buffer.

      background need only be supplied if an alpha channel must
      be removed from a png_byte format and the removal is to be
      done by compositing on a solid color; otherwise it may be
      NULL and any composition will be done directly onto the
      buffer.  The value is an sRGB color to use for the
      background, for grayscale output the green channel is used.

      For linear output removing the alpha channel is always done
      by compositing on black.

   void png_image_free(png_imagep image)

      Free any data allocated by libpng in image->opaque,
      setting the pointer to NULL.  May be called at any time
      after the structure is initialized.

When the simplified API needs to convert between sRGB and linear colorspaces,
the actual sRGB transfer curve defined in the sRGB specification (see the
article at https://en.wikipedia.org/wiki/SRGB) is used, not the gamma=1/2.2
approximation used elsewhere in libpng.

WRITE APIS

For write you must initialize a png_image structure to describe the image to
be written:

   version: must be set to PNG_IMAGE_VERSION
   opaque: must be initialized to NULL
   width: image width in pixels
   height: image height in rows
   format: the format of the data you wish to write
   flags: set to 0 unless one of the defined flags applies; set
      PNG_IMAGE_FLAG_COLORSPACE_NOT_sRGB for color format images
      where the RGB values do not correspond to the colors in sRGB.
   colormap_entries: set to the number of entries in the color-map (0 to 256)

   int png_image_write_to_file, (png_imagep image,
      const char *file, int convert_to_8bit, const void *buffer,
      png_int_32 row_stride, const void *colormap));

      Write the image to the named file.

   int png_image_write_to_memory (png_imagep image, void *memory,
      png_alloc_size_t * PNG_RESTRICT memory_bytes,
      int convert_to_8_bit, const void *buffer, ptrdiff_t row_stride,
      const void *colormap));

      Write the image to memory.

   int png_image_write_to_stdio(png_imagep image, FILE *file,
      int convert_to_8_bit, const void *buffer,
      png_int_32 row_stride, const void *colormap)

      Write the image to the given (FILE*).

With all write APIs if image is in one of the linear formats with
(png_uint_16) data then setting convert_to_8_bit will cause the output to be
a (png_byte) PNG gamma encoded according to the sRGB specification, otherwise
a 16-bit linear encoded PNG file is written.

With all APIs row_stride is handled as in the read APIs - it is the spacing
from one row to the next in component sized units (float) and if negative
indicates a bottom-up row layout in the buffer.  If you pass zero, libpng will
calculate the row_stride for you from the width and number of channels.

Note that the write API does not support interlacing, sub-8-bit pixels,
indexed (paletted) images, or most ancillary chunks.

VI. Modifying/Customizing libpng

There are two issues here.  The first is changing how libpng does
standard things like memory allocation, input/output, and error handling.
The second deals with more complicated things like adding new chunks,
adding new transformations, and generally changing how libpng works.
Both of those are compile-time issues; that is, they are generally
determined at the time the code is written, and there is rarely a need
to provide the user with a means of changing them.

Memory allocation, input/output, and error handling

All of the memory allocation, input/output, and error handling in libpng
goes through callbacks that are user-settable.  The default routines are
in pngmem.c, pngrio.c, pngwio.c, and pngerror.c, respectively.  To change
these functions, call the appropriate png_set_*_fn() function.

Memory allocation is done through the functions png_malloc(), png_calloc(),
and png_free().  The png_malloc() and png_free() functions currently just
call the standard C functions and png_calloc() calls png_malloc() and then
clears the newly allocated memory to zero; note that png_calloc(png_ptr, size)
is not the same as the calloc(number, size) function provided by stdlib.h.
There is limited support for certain systems with segmented memory
architectures and the types of pointers declared by png.h match this; you
will have to use appropriate pointers in your application.  If you prefer
to use a different method of allocating and freeing data, you can use
png_create_read_struct_2() or png_create_write_struct_2() to register your
own functions as described above.  These functions also provide a void
pointer that can be retrieved via

    mem_ptr=png_get_mem_ptr(png_ptr);

Your replacement memory functions must have prototypes as follows:

    png_voidp malloc_fn(png_structp png_ptr,
       png_alloc_size_t size);

    void free_fn(png_structp png_ptr, png_voidp ptr);

Your malloc_fn() must return NULL in case of failure.  The png_malloc()
function will normally call png_error() if it receives a NULL from the
system memory allocator or from your replacement malloc_fn().

Your free_fn() will never be called with a NULL ptr, since libpng's
png_free() checks for NULL before calling free_fn().

Input/Output in libpng is done through png_read() and png_write(),
which currently just call fread() and fwrite().  The FILE * is stored in
png_struct and is initialized via png_init_io().  If you wish to change
the method of I/O, the library supplies callbacks that you can set
through the function png_set_read_fn() and png_set_write_fn() at run
time, instead of calling the png_init_io() function.  These functions
also provide a void pointer that can be retrieved via the function
png_get_io_ptr().  For example:

    png_set_read_fn(png_structp read_ptr,
        voidp read_io_ptr, png_rw_ptr read_data_fn)

    png_set_write_fn(png_structp write_ptr,
        voidp write_io_ptr, png_rw_ptr write_data_fn,
        png_flush_ptr output_flush_fn);

    voidp read_io_ptr = png_get_io_ptr(read_ptr);
    voidp write_io_ptr = png_get_io_ptr(write_ptr);

The replacement I/O functions must have prototypes as follows:

    void user_read_data(png_structp png_ptr,
        png_bytep data, png_size_t length);

    void user_write_data(png_structp png_ptr,
        png_bytep data, png_size_t length);

    void user_flush_data(png_structp png_ptr);

The user_read_data() function is responsible for detecting and
handling end-of-data errors.

Supplying NULL for the read, write, or flush functions sets them back
to using the default C stream functions, which expect the io_ptr to
point to a standard *FILE structure.  It is probably a mistake
to use NULL for one of write_data_fn and output_flush_fn but not both
of them, unless you have built libpng with PNG_NO_WRITE_FLUSH defined.
It is an error to read from a write stream, and vice versa.

Error handling in libpng is done through png_error() and png_warning().
Errors handled through png_error() are fatal, meaning that png_error()
should never return to its caller.  Currently, this is handled via
setjmp() and longjmp() (unless you have compiled libpng with
PNG_NO_SETJMP, in which case it is handled via PNG_ABORT()),
but you could change this to do things like exit() if you should wish,
as long as your function does not return.

On non-fatal errors, png_warning() is called
to print a warning message, and then control returns to the calling code.
By default png_error() and png_warning() print a message on stderr via
fprintf() unless the library is compiled with PNG_NO_CONSOLE_IO defined
(because you don't want the messages) or PNG_NO_STDIO defined (because
fprintf() isn't available).  If you wish to change the behavior of the error
functions, you will need to set up your own message callbacks.  These
functions are normally supplied at the time that the png_struct is created.
It is also possible to redirect errors and warnings to your own replacement
functions after png_create_*_struct() has been called by calling:

    png_set_error_fn(png_structp png_ptr,
        png_voidp error_ptr, png_error_ptr error_fn,
        png_error_ptr warning_fn);

If NULL is supplied for either error_fn or warning_fn, then the libpng
default function will be used, calling fprintf() and/or longjmp() if a
problem is encountered.  The replacement error functions should have
parameters as follows:

    void user_error_fn(png_structp png_ptr,
        png_const_charp error_msg);

    void user_warning_fn(png_structp png_ptr,
        png_const_charp warning_msg);

Then, within your user_error_fn or user_warning_fn, you can retrieve
the error_ptr if you need it, by calling

    png_voidp error_ptr = png_get_error_ptr(png_ptr);

The motivation behind using setjmp() and longjmp() is the C++ throw and
catch exception handling methods.  This makes the code much easier to write,
as there is no need to check every return code of every function call.
However, there are some uncertainties about the status of local variables
after a longjmp, so the user may want to be careful about doing anything
after setjmp returns non-zero besides returning itself.  Consult your
compiler documentation for more details.  For an alternative approach, you
may wish to use the "cexcept" facility (see https://cexcept.sourceforge.io/),
which is illustrated in pngvalid.c and in contrib/visupng.

Beginning in libpng-1.4.0, the png_set_benign_errors() API became available.
You can use this to handle certain errors (normally handled as errors)
as warnings.

    png_set_benign_errors (png_ptr, int allowed);

    allowed: 0: treat png_benign_error() as an error.
             1: treat png_benign_error() as a warning.

As of libpng-1.6.0, the default condition is to treat benign errors as
warnings while reading and as errors while writing.

Custom chunks

If you need to read or write custom chunks, you may need to get deeper
into the libpng code.  The library now has mechanisms for storing
and writing chunks of unknown type; you can even declare callbacks
for custom chunks.  However, this may not be good enough if the
library code itself needs to know about interactions between your
chunk and existing `intrinsic' chunks.

If you need to write a new intrinsic chunk, first read the PNG
specification. Acquire a first level of understanding of how it works.
Pay particular attention to the sections that describe chunk names,
and look at how other chunks were designed, so you can do things
similarly.  Second, check out the sections of libpng that read and
write chunks.  Try to find a chunk that is similar to yours and use
it as a template.  More details can be found in the comments inside
the code.  It is best to handle private or unknown chunks in a generic method,
via callback functions, instead of by modifying libpng functions. This
is illustrated in pngtest.c, which uses a callback function to handle a
private "vpAg" chunk and the new "sTER" chunk, which are both unknown to
libpng.

If you wish to write your own transformation for the data, look through
the part of the code that does the transformations, and check out some of
the simpler ones to get an idea of how they work.  Try to find a similar
transformation to the one you want to add and copy off of it.  More details
can be found in the comments inside the code itself.

Configuring for gui/windowing platforms:

You will need to write new error and warning functions that use the GUI
interface, as described previously, and set them to be the error and
warning functions at the time that png_create_*_struct() is called,
in order to have them available during the structure initialization.
They can be changed later via png_set_error_fn().  On some compilers,
you may also have to change the memory allocators (png_malloc, etc.).

Configuring zlib:

There are special functions to configure the compression.  Perhaps the
most useful one changes the compression level, which currently uses
input compression values in the range 0 - 9.  The library normally
uses the default compression level (Z_DEFAULT_COMPRESSION = 6).  Tests
have shown that for a large majority of images, compression values in
the range 3-6 compress nearly as well as higher levels, and do so much
faster.  For online applications it may be desirable to have maximum speed
(Z_BEST_SPEED = 1).  With versions of zlib after v0.99, you can also
specify no compression (Z_NO_COMPRESSION = 0), but this would create
files larger than just storing the raw bitmap.  You can specify the
compression level by calling:

    #include zlib.h
    png_set_compression_level(png_ptr, level);

Another useful one is to reduce the memory level used by the library.
The memory level defaults to 8, but it can be lowered if you are
short on memory (running DOS, for example, where you only have 640K).
Note that the memory level does have an effect on compression; among
other things, lower levels will result in sections of incompressible
data being emitted in smaller stored blocks, with a correspondingly
larger relative overhead of up to 15% in the worst case.

    #include zlib.h
    png_set_compression_mem_level(png_ptr, level);

The other functions are for configuring zlib.  They are not recommended
for normal use and may result in writing an invalid PNG file.  See
zlib.h for more information on what these mean.

    #include zlib.h
    png_set_compression_strategy(png_ptr,
        strategy);

    png_set_compression_window_bits(png_ptr,
        window_bits);

    png_set_compression_method(png_ptr, method);

This controls the size of the IDAT chunks (default 8192):

    png_set_compression_buffer_size(png_ptr, size);

As of libpng version 1.5.4, additional APIs became
available to set these separately for non-IDAT
compressed chunks such as zTXt, iTXt, and iCCP:

    #include zlib.h
    #if PNG_LIBPNG_VER >= 10504
    png_set_text_compression_level(png_ptr, level);

    png_set_text_compression_mem_level(png_ptr, level);

    png_set_text_compression_strategy(png_ptr,
        strategy);

    png_set_text_compression_window_bits(png_ptr,
        window_bits);

    png_set_text_compression_method(png_ptr, method);
    #endif

Controlling row filtering

If you want to control whether libpng uses filtering or not, which
filters are used, and how it goes about picking row filters, you
can call one of these functions.  The selection and configuration
of row filters can have a significant impact on the size and
encoding speed and a somewhat lesser impact on the decoding speed
of an image.  Filtering is enabled by default for RGB and grayscale
images (with and without alpha), but not for paletted images nor
for any images with bit depths less than 8 bits/pixel.

The 'method' parameter sets the main filtering method, which is
currently only '0' in the PNG 1.2 specification.  The 'filters'
parameter sets which filter(s), if any, should be used for each
scanline.  Possible values are PNG_ALL_FILTERS, PNG_NO_FILTERS,
or PNG_FAST_FILTERS to turn filtering on and off, or to turn on
just the fast-decoding subset of filters, respectively.

Individual filter types are PNG_FILTER_NONE, PNG_FILTER_SUB,
PNG_FILTER_UP, PNG_FILTER_AVG, PNG_FILTER_PAETH, which can be bitwise
ORed together with '|' to specify one or more filters to use.
These filters are described in more detail in the PNG specification.
If you intend to change the filter type during the course of writing
the image, you should start with flags set for all of the filters
you intend to use so that libpng can initialize its internal
structures appropriately for all of the filter types.  (Note that this
means the first row must always be adaptively filtered, because libpng
currently does not allocate the filter buffers until png_write_row()
is called for the first time.)

    filters = PNG_NO_FILTERS;
    filters = PNG_ALL_FILTERS;
    filters = PNG_FAST_FILTERS;

    or

    filters = PNG_FILTER_NONE | PNG_FILTER_SUB |
              PNG_FILTER_UP | PNG_FILTER_AVG |
              PNG_FILTER_PAETH;

    png_set_filter(png_ptr, PNG_FILTER_TYPE_BASE,
       filters);

              The second parameter can also be
              PNG_INTRAPIXEL_DIFFERENCING if you are
              writing a PNG to be embedded in a MNG
              datastream.  This parameter must be the
              same as the value of filter_method used
              in png_set_IHDR().

Requesting debug printout

The macro definition PNG_DEBUG can be used to request debugging
printout.  Set it to an integer value in the range 0 to 3.  Higher
numbers result in increasing amounts of debugging information.  The
information is printed to the "stderr" file, unless another file
name is specified in the PNG_DEBUG_FILE macro definition.

When PNG_DEBUG > 0, the following functions (macros) become available:

   png_debug(level, message)
   png_debug1(level, message, p1)
   png_debug2(level, message, p1, p2)

in which "level" is compared to PNG_DEBUG to decide whether to print
the message, "message" is the formatted string to be printed,
and p1 and p2 are parameters that are to be embedded in the string
according to printf-style formatting directives.  For example,

   png_debug1(2, "foo=%d", foo);

is expanded to

   if (PNG_DEBUG > 2)
      fprintf(PNG_DEBUG_FILE, "foo=%d\n", foo);

When PNG_DEBUG is defined but is zero, the macros aren't defined, but you
can still use PNG_DEBUG to control your own debugging:

   #ifdef PNG_DEBUG
       fprintf(stderr, ...
   #endif

When PNG_DEBUG = 1, the macros are defined, but only png_debug statements
having level = 0 will be printed.  There aren't any such statements in
this version of libpng, but if you insert some they will be printed.

VII.  MNG support

The MNG specification (available at http://www.libpng.org/pub/mng) allows
certain extensions to PNG for PNG images that are embedded in MNG datastreams.
Libpng can support some of these extensions.  To enable them, use the
png_permit_mng_features() function:

   feature_set = png_permit_mng_features(png_ptr, mask)

   mask is a png_uint_32 containing the bitwise OR of the
        features you want to enable.  These include
        PNG_FLAG_MNG_EMPTY_PLTE
        PNG_FLAG_MNG_FILTER_64
        PNG_ALL_MNG_FEATURES

   feature_set is a png_uint_32 that is the bitwise AND of
      your mask with the set of MNG features that is
      supported by the version of libpng that you are using.

It is an error to use this function when reading or writing a standalone
PNG file with the PNG 8-byte signature.  The PNG datastream must be wrapped
in a MNG datastream.  As a minimum, it must have the MNG 8-byte signature
and the MHDR and MEND chunks.  Libpng does not provide support for these
or any other MNG chunks; your application must provide its own support for
them.  You may wish to consider using libmng (available at
https://www.libmng.com/) instead.

VIII.  Changes to Libpng from version 0.88

It should be noted that versions of libpng later than 0.96 are not
distributed by the original libpng author, Guy Schalnat, nor by
Andreas Dilger, who had taken over from Guy during 1996 and 1997, and
distributed versions 0.89 through 0.96, but rather by another member
of the original PNG Group, Glenn Randers-Pehrson.  Guy and Andreas are
still alive and well, but they have moved on to other things.

The old libpng functions png_read_init(), png_write_init(),
png_info_init(), png_read_destroy(), and png_write_destroy() have been
moved to PNG_INTERNAL in version 0.95 to discourage their use.  These
functions will be removed from libpng version 1.4.0.

The preferred method of creating and initializing the libpng structures is
via the png_create_read_struct(), png_create_write_struct(), and
png_create_info_struct() because they isolate the size of the structures
from the application, allow version error checking, and also allow the
use of custom error handling routines during the initialization, which
the old functions do not.  The functions png_read_destroy() and
png_write_destroy() do not actually free the memory that libpng
allocated for these structs, but just reset the data structures, so they
can be used instead of png_destroy_read_struct() and
png_destroy_write_struct() if you feel there is too much system overhead
allocating and freeing the png_struct for each image read.

Setting the error callbacks via png_set_message_fn() before
png_read_init() as was suggested in libpng-0.88 is no longer supported
because this caused applications that do not use custom error functions
to fail if the png_ptr was not initialized to zero.  It is still possible
to set the error callbacks AFTER png_read_init(), or to change them with
png_set_error_fn(), which is essentially the same function, but with a new
name to force compilation errors with applications that try to use the old
method.

Support for the sCAL, iCCP, iTXt, and sPLT chunks was added at libpng-1.0.6;
however, iTXt support was not enabled by default.

Starting with version 1.0.7, you can find out which version of the library
you are using at run-time:

   png_uint_32 libpng_vn = png_access_version_number();

The number libpng_vn is constructed from the major version, minor
version with leading zero, and release number with leading zero,
(e.g., libpng_vn for version 1.0.7 is 10007).

Note that this function does not take a png_ptr, so you can call it
before you've created one.

You can also check which version of png.h you used when compiling your
application:

   png_uint_32 application_vn = PNG_LIBPNG_VER;

IX.  Changes to Libpng from version 1.0.x to 1.2.x

Support for user memory management was enabled by default.  To
accomplish this, the functions png_create_read_struct_2(),
png_create_write_struct_2(), png_set_mem_fn(), png_get_mem_ptr(),
png_malloc_default(), and png_free_default() were added.

Support for the iTXt chunk has been enabled by default as of
version 1.2.41.

Support for certain MNG features was enabled.

Support for numbered error messages was added.  However, we never got
around to actually numbering the error messages.  The function
png_set_strip_error_numbers() was added (Note: the prototype for this
function was inadvertently removed from png.h in PNG_NO_ASSEMBLER_CODE
builds of libpng-1.2.15.  It was restored in libpng-1.2.36).

The png_malloc_warn() function was added at libpng-1.2.3.  This issues
a png_warning and returns NULL instead of aborting when it fails to
acquire the requested memory allocation.

Support for setting user limits on image width and height was enabled
by default.  The functions png_set_user_limits(), png_get_user_width_max(),
and png_get_user_height_max() were added at libpng-1.2.6.

The png_set_add_alpha() function was added at libpng-1.2.7.

The function png_set_expand_gray_1_2_4_to_8() was added at libpng-1.2.9.
Unlike png_set_gray_1_2_4_to_8(), the new function does not expand the
tRNS chunk to alpha. The png_set_gray_1_2_4_to_8() function is
deprecated.

A number of macro definitions in support of runtime selection of
assembler code features (especially Intel MMX code support) were
added at libpng-1.2.0:

    PNG_ASM_FLAG_MMX_SUPPORT_COMPILED
    PNG_ASM_FLAG_MMX_SUPPORT_IN_CPU
    PNG_ASM_FLAG_MMX_READ_COMBINE_ROW
    PNG_ASM_FLAG_MMX_READ_INTERLACE
    PNG_ASM_FLAG_MMX_READ_FILTER_SUB
    PNG_ASM_FLAG_MMX_READ_FILTER_UP
    PNG_ASM_FLAG_MMX_READ_FILTER_AVG
    PNG_ASM_FLAG_MMX_READ_FILTER_PAETH
    PNG_ASM_FLAGS_INITIALIZED
    PNG_MMX_READ_FLAGS
    PNG_MMX_FLAGS
    PNG_MMX_WRITE_FLAGS
    PNG_MMX_FLAGS

We added the following functions in support of runtime
selection of assembler code features:

    png_get_mmx_flagmask()
    png_set_mmx_thresholds()
    png_get_asm_flags()
    png_get_mmx_bitdepth_threshold()
    png_get_mmx_rowbytes_threshold()
    png_set_asm_flags()

We replaced all of these functions with simple stubs in libpng-1.2.20,
when the Intel assembler code was removed due to a licensing issue.

These macros are deprecated:

    PNG_READ_TRANSFORMS_NOT_SUPPORTED
    PNG_PROGRESSIVE_READ_NOT_SUPPORTED
    PNG_NO_SEQUENTIAL_READ_SUPPORTED
    PNG_WRITE_TRANSFORMS_NOT_SUPPORTED
    PNG_READ_ANCILLARY_CHUNKS_NOT_SUPPORTED
    PNG_WRITE_ANCILLARY_CHUNKS_NOT_SUPPORTED

They have been replaced, respectively, by:

    PNG_NO_READ_TRANSFORMS
    PNG_NO_PROGRESSIVE_READ
    PNG_NO_SEQUENTIAL_READ
    PNG_NO_WRITE_TRANSFORMS
    PNG_NO_READ_ANCILLARY_CHUNKS
    PNG_NO_WRITE_ANCILLARY_CHUNKS

PNG_MAX_UINT was replaced with PNG_UINT_31_MAX.  It has been
deprecated since libpng-1.0.16 and libpng-1.2.6.

The function
    png_check_sig(sig, num)
was replaced with
    !png_sig_cmp(sig, 0, num)
It has been deprecated since libpng-0.90.

The function
    png_set_gray_1_2_4_to_8()
which also expands tRNS to alpha was replaced with
    png_set_expand_gray_1_2_4_to_8()
which does not. It has been deprecated since libpng-1.0.18 and 1.2.9.

X.  Changes to Libpng from version 1.0.x/1.2.x to 1.4.x

Private libpng prototypes and macro definitions were moved from
png.h and pngconf.h into a new pngpriv.h header file.

Functions png_set_benign_errors(), png_benign_error(), and
png_chunk_benign_error() were added.

Support for setting the maximum amount of memory that the application
will allocate for reading chunks was added, as a security measure.
The functions png_set_chunk_cache_max() and png_get_chunk_cache_max()
were added to the library.

We implemented support for I/O states by adding png_ptr member io_state
and functions png_get_io_chunk_name() and png_get_io_state() in pngget.c

We added PNG_TRANSFORM_GRAY_TO_RGB to the available high-level
input transforms.

Checking for and reporting of errors in the IHDR chunk is more thorough.

Support for global arrays was removed, to improve thread safety.

Some obsolete/deprecated macros and functions have been removed.

Typecasted NULL definitions such as
   #define png_voidp_NULL            (png_voidp)NULL
were eliminated.  If you used these in your application, just use
NULL instead.

The png_struct and info_struct members "trans" and "trans_values" were
changed to "trans_alpha" and "trans_color", respectively.

The obsolete, unused pnggccrd.c and pngvcrd.c files and related makefiles
were removed.

The PNG_1_0_X and PNG_1_2_X macros were eliminated.

The PNG_LEGACY_SUPPORTED macro was eliminated.

Many WIN32_WCE #ifdefs were removed.

The functions png_read_init(info_ptr), png_write_init(info_ptr),
png_info_init(info_ptr), png_read_destroy(), and png_write_destroy()
have been removed.  They have been deprecated since libpng-0.95.

The png_permit_empty_plte() was removed. It has been deprecated
since libpng-1.0.9.  Use png_permit_mng_features() instead.

We removed the obsolete stub functions png_get_mmx_flagmask(),
png_set_mmx_thresholds(), png_get_asm_flags(),
png_get_mmx_bitdepth_threshold(), png_get_mmx_rowbytes_threshold(),
png_set_asm_flags(), and png_mmx_supported()

We removed the obsolete png_check_sig(), png_memcpy_check(), and
png_memset_check() functions.  Instead use !png_sig_cmp(), memcpy(),
and memset(), respectively.

The function png_set_gray_1_2_4_to_8() was removed. It has been
deprecated since libpng-1.0.18 and 1.2.9, when it was replaced with
png_set_expand_gray_1_2_4_to_8() because the former function also
expanded any tRNS chunk to an alpha channel.

Macros for png_get_uint_16, png_get_uint_32, and png_get_int_32
were added and are used by default instead of the corresponding
functions. Unfortunately,
from libpng-1.4.0 until 1.4.4, the png_get_uint_16 macro (but not the
function) incorrectly returned a value of type png_uint_32.

We changed the prototype for png_malloc() from
    png_malloc(png_structp png_ptr, png_uint_32 size)
to
    png_malloc(png_structp png_ptr, png_alloc_size_t size)

This also applies to the prototype for the user replacement malloc_fn().

The png_calloc() function was added and is used in place of
of "png_malloc(); memset();" except in the case in png_read_png()
where the array consists of pointers; in this case a "for" loop is used
after the png_malloc() to set the pointers to NULL, to give robust.
behavior in case the application runs out of memory part-way through
the process.

We changed the prototypes of png_get_compression_buffer_size() and
png_set_compression_buffer_size() to work with png_size_t instead of
png_uint_32.

Support for numbered error messages was removed by default, since we
never got around to actually numbering the error messages. The function
png_set_strip_error_numbers() was removed from the library by default.

The png_zalloc() and png_zfree() functions are no longer exported.
The png_zalloc() function no longer zeroes out the memory that it
allocates.  Applications that called png_zalloc(png_ptr, number, size)
can call png_calloc(png_ptr, number*size) instead, and can call
png_free() instead of png_zfree().

Support for dithering was disabled by default in libpng-1.4.0, because
it has not been well tested and doesn't actually "dither".
The code was not
removed, however, and could be enabled by building libpng with
PNG_READ_DITHER_SUPPORTED defined.  In libpng-1.4.2, this support
was re-enabled, but the function was renamed png_set_quantize() to
reflect more accurately what it actually does.  At the same time,
the PNG_DITHER_[RED,GREEN_BLUE]_BITS macros were also renamed to
PNG_QUANTIZE_[RED,GREEN,BLUE]_BITS, and PNG_READ_DITHER_SUPPORTED
was renamed to PNG_READ_QUANTIZE_SUPPORTED.

We removed the trailing '.' from the warning and error messages.

XI.  Changes to Libpng from version 1.4.x to 1.5.x

From libpng-1.4.0 until 1.4.4, the png_get_uint_16 macro (but not the
function) incorrectly returned a value of type png_uint_32.
The incorrect macro was removed from libpng-1.4.5.

Checking for invalid palette index on write was added at libpng
1.5.10.  If a pixel contains an invalid (out-of-range) index libpng issues
a benign error.  This is enabled by default because this condition is an
error according to the PNG specification, Clause 11.3.2, but the error can
be ignored in each png_ptr with

   png_set_check_for_invalid_index(png_ptr, allowed);

      allowed  - one of
                 0: disable benign error (accept the
                    invalid data without warning).
                 1: enable benign error (treat the
                    invalid data as an error or a
                    warning).

If the error is ignored, or if png_benign_error() treats it as a warning,
any invalid pixels are decoded as opaque black by the decoder and written
as-is by the encoder.

Retrieving the maximum palette index found was added at libpng-1.5.15.
This statement must appear after png_read_png() or png_read_image() while
reading, and after png_write_png() or png_write_image() while writing.

   int max_palette = png_get_palette_max(png_ptr, info_ptr);

This will return the maximum palette index found in the image, or "-1" if
the palette was not checked, or "0" if no palette was found.  Note that this
does not account for any palette index used by ancillary chunks such as the
bKGD chunk; you must check those separately to determine the maximum
palette index actually used.

There are no substantial API changes between the non-deprecated parts of
the 1.4.5 API and the 1.5.0 API; however, the ability to directly access
members of the main libpng control structures, png_struct and png_info,
deprecated in earlier versions of libpng, has been completely removed from
libpng 1.5, and new private "pngstruct.h", "pnginfo.h", and "pngdebug.h"
header files were created.

We no longer include zlib.h in png.h.  The include statement has been moved
to pngstruct.h, where it is not accessible by applications. Applications that
need access to information in zlib.h will need to add the '#include "zlib.h"'
directive.  It does not matter whether this is placed prior to or after
the '"#include png.h"' directive.

The png_sprintf(), png_strcpy(), and png_strncpy() macros are no longer used
and were removed.

We moved the png_strlen(), png_memcpy(), png_memset(), and png_memcmp()
macros into a private header file (pngpriv.h) that is not accessible to
applications.

In png_get_iCCP, the type of "profile" was changed from png_charpp
to png_bytepp, and in png_set_iCCP, from png_charp to png_const_bytep.

There are changes of form in png.h, including new and changed macros to
declare parts of the API.  Some API functions with arguments that are
pointers to data not modified within the function have been corrected to
declare these arguments with PNG_CONST.

Much of the internal use of C macros to control the library build has also
changed and some of this is visible in the exported header files, in
particular the use of macros to control data and API elements visible
during application compilation may require significant revision to
application code.  (It is extremely rare for an application to do this.)

Any program that compiled against libpng 1.4 and did not use deprecated
features or access internal library structures should compile and work
against libpng 1.5, except for the change in the prototype for
png_get_iCCP() and png_set_iCCP() API functions mentioned above.

libpng 1.5.0 adds PNG_ PASS macros to help in the reading and writing of
interlaced images.  The macros return the number of rows and columns in
each pass and information that can be used to de-interlace and (if
absolutely necessary) interlace an image.

libpng 1.5.0 adds an API png_longjmp(png_ptr, value).  This API calls
the application-provided png_longjmp_ptr on the internal, but application
initialized, longjmp buffer.  It is provided as a convenience to avoid
the need to use the png_jmpbuf macro, which had the unnecessary side
effect of resetting the internal png_longjmp_ptr value.

libpng 1.5.0 includes a complete fixed point API.  By default this is
present along with the corresponding floating point API.  In general the
fixed point API is faster and smaller than the floating point one because
the PNG file format used fixed point, not floating point.  This applies
even if the library uses floating point in internal calculations.  A new
macro, PNG_FLOATING_ARITHMETIC_SUPPORTED, reveals whether the library
uses floating point arithmetic (the default) or fixed point arithmetic
internally for performance critical calculations such as gamma correction.
In some cases, the gamma calculations may produce slightly different
results.  This has changed the results in png_rgb_to_gray and in alpha
composition (png_set_background for example). This applies even if the
original image was already linear (gamma == 1.0) and, therefore, it is
not necessary to linearize the image.  This is because libpng has *not*
been changed to optimize that case correctly, yet.

Fixed point support for the sCAL chunk comes with an important caveat;
the sCAL specification uses a decimal encoding of floating point values
and the accuracy of PNG fixed point values is insufficient for
representation of these values. Consequently a "string" API
(png_get_sCAL_s and png_set_sCAL_s) is the only reliable way of reading
arbitrary sCAL chunks in the absence of either the floating point API or
internal floating point calculations.  Starting with libpng-1.5.0, both
of these functions are present when PNG_sCAL_SUPPORTED is defined.  Prior
to libpng-1.5.0, their presence also depended upon PNG_FIXED_POINT_SUPPORTED
being defined and PNG_FLOATING_POINT_SUPPORTED not being defined.

Applications no longer need to include the optional distribution header
file pngusr.h or define the corresponding macros during application
build in order to see the correct variant of the libpng API.  From 1.5.0
application code can check for the corresponding _SUPPORTED macro:

#ifdef PNG_INCH_CONVERSIONS_SUPPORTED
   /* code that uses the inch conversion APIs. */
#endif

This macro will only be defined if the inch conversion functions have been
compiled into libpng.  The full set of macros, and whether or not support
has been compiled in, are available in the header file pnglibconf.h.
This header file is specific to the libpng build.  Notice that prior to
1.5.0 the _SUPPORTED macros would always have the default definition unless
reset by pngusr.h or by explicit settings on the compiler command line.
These settings may produce compiler warnings or errors in 1.5.0 because
of macro redefinition.

Applications can now choose whether to use these macros or to call the
corresponding function by defining PNG_USE_READ_MACROS or
PNG_NO_USE_READ_MACROS before including png.h.  Notice that this is
only supported from 1.5.0; defining PNG_NO_USE_READ_MACROS prior to 1.5.0
will lead to a link failure.

Prior to libpng-1.5.4, the zlib compressor used the same set of parameters
when compressing the IDAT data and textual data such as zTXt and iCCP.
In libpng-1.5.4 we reinitialized the zlib stream for each type of data.
We added five png_set_text_*() functions for setting the parameters to
use with textual data.

Prior to libpng-1.5.4, the PNG_READ_16_TO_8_ACCURATE_SCALE_SUPPORTED
option was off by default, and slightly inaccurate scaling occurred.
This option can no longer be turned off, and the choice of accurate
or inaccurate 16-to-8 scaling is by using the new png_set_scale_16_to_8()
API for accurate scaling or the old png_set_strip_16_to_8() API for simple
chopping.  In libpng-1.5.4, the PNG_READ_16_TO_8_ACCURATE_SCALE_SUPPORTED
macro became PNG_READ_SCALE_16_TO_8_SUPPORTED, and the PNG_READ_16_TO_8
macro became PNG_READ_STRIP_16_TO_8_SUPPORTED, to enable the two
png_set_*_16_to_8() functions separately.

Prior to libpng-1.5.4, the png_set_user_limits() function could only be
used to reduce the width and height limits from the value of
PNG_USER_WIDTH_MAX and PNG_USER_HEIGHT_MAX, although this document said
that it could be used to override them.  Now this function will reduce or
increase the limits.

Starting in libpng-1.5.22, default user limits were established. These
can be overridden by application calls to png_set_user_limits(),
png_set_user_chunk_cache_max(), and/or png_set_user_malloc_max().
The limits are now
                             max possible  default
   png_user_width_max        0x7fffffff    1,000,000
   png_user_height_max       0x7fffffff    1,000,000
   png_user_chunk_cache_max  0 (unlimited) 1000
   png_user_chunk_malloc_max 0 (unlimited) 8,000,000

The png_set_option() function (and the "options" member of the png struct) was
added to libpng-1.5.15, with option PNG_ARM_NEON.

The library now supports a complete fixed point implementation and can
thus be used on systems that have no floating point support or very
limited or slow support.  Previously gamma correction, an essential part
of complete PNG support, required reasonably fast floating point.

As part of this the choice of internal implementation has been made
independent of the choice of fixed versus floating point APIs and all the
missing fixed point APIs have been implemented.

The exact mechanism used to control attributes of API functions has
changed, as described in the INSTALL file.

A new test program, pngvalid, is provided in addition to pngtest.
pngvalid validates the arithmetic accuracy of the gamma correction
calculations and includes a number of validations of the file format.
A subset of the full range of tests is run when "make check" is done
(in the 'configure' build.)  pngvalid also allows total allocated memory
usage to be evaluated and performs additional memory overwrite validation.

Many changes to individual feature macros have been made. The following
are the changes most likely to be noticed by library builders who
configure libpng:

1) All feature macros now have consistent naming:

#define PNG_NO_feature turns the feature off
#define PNG_feature_SUPPORTED turns the feature on

pnglibconf.h contains one line for each feature macro which is either:

#define PNG_feature_SUPPORTED

if the feature is supported or:

/*#undef PNG_feature_SUPPORTED*/

if it is not.  Library code consistently checks for the 'SUPPORTED' macro.
It does not, and libpng applications should not, check for the 'NO' macro
which will not normally be defined even if the feature is not supported.
The 'NO' macros are only used internally for setting or not setting the
corresponding 'SUPPORTED' macros.

Compatibility with the old names is provided as follows:

PNG_INCH_CONVERSIONS turns on PNG_INCH_CONVERSIONS_SUPPORTED

And the following definitions disable the corresponding feature:

PNG_SETJMP_NOT_SUPPORTED disables SETJMP
PNG_READ_TRANSFORMS_NOT_SUPPORTED disables READ_TRANSFORMS
PNG_NO_READ_COMPOSITED_NODIV disables READ_COMPOSITE_NODIV
PNG_WRITE_TRANSFORMS_NOT_SUPPORTED disables WRITE_TRANSFORMS
PNG_READ_ANCILLARY_CHUNKS_NOT_SUPPORTED disables READ_ANCILLARY_CHUNKS
PNG_WRITE_ANCILLARY_CHUNKS_NOT_SUPPORTED disables WRITE_ANCILLARY_CHUNKS

Library builders should remove use of the above, inconsistent, names.

2) Warning and error message formatting was previously conditional on
the STDIO feature. The library has been changed to use the
CONSOLE_IO feature instead. This means that if CONSOLE_IO is disabled
the library no longer uses the printf(3) functions, even though the
default read/write implementations use (FILE) style stdio.h functions.

3) Three feature macros now control the fixed/floating point decisions:

PNG_FLOATING_POINT_SUPPORTED enables the floating point APIs

PNG_FIXED_POINT_SUPPORTED enables the fixed point APIs; however, in
practice these are normally required internally anyway (because the PNG
file format is fixed point), therefore in most cases PNG_NO_FIXED_POINT
merely stops the function from being exported.

PNG_FLOATING_ARITHMETIC_SUPPORTED chooses between the internal floating
point implementation or the fixed point one.  Typically the fixed point
implementation is larger and slower than the floating point implementation
on a system that supports floating point; however, it may be faster on a
system which lacks floating point hardware and therefore uses a software
emulation.

4) Added PNG_{READ,WRITE}_INT_FUNCTIONS_SUPPORTED.  This allows the
functions to read and write ints to be disabled independently of
PNG_USE_READ_MACROS, which allows libpng to be built with the functions
even though the default is to use the macros - this allows applications
to choose at app buildtime whether or not to use macros (previously
impossible because the functions weren't in the default build.)

XII.  Changes to Libpng from version 1.5.x to 1.6.x

A "simplified API" has been added (see documentation in png.h and a simple
example in contrib/examples/pngtopng.c).  The new publicly visible API
includes the following:

   macros:
     PNG_FORMAT_*
     PNG_IMAGE_*
   structures:
     png_control
     png_image
   read functions
     png_image_begin_read_from_file()
     png_image_begin_read_from_stdio()
     png_image_begin_read_from_memory()
     png_image_finish_read()
     png_image_free()
   write functions
     png_image_write_to_file()
     png_image_write_to_memory()
     png_image_write_to_stdio()

Starting with libpng-1.6.0, you can configure libpng to prefix all exported
symbols, using the PNG_PREFIX macro.

We no longer include string.h in png.h.  The include statement has been moved
to pngpriv.h, where it is not accessible by applications.  Applications that
need access to information in string.h must add an '#include <string.h>'
directive.  It does not matter whether this is placed prior to or after
the '#include "png.h"' directive.

The following API are now DEPRECATED:
   png_info_init_3()
   png_convert_to_rfc1123() which has been replaced
     with png_convert_to_rfc1123_buffer()
   png_malloc_default()
   png_free_default()
   png_reset_zstream()

The following have been removed:
   png_get_io_chunk_name(), which has been replaced
     with png_get_io_chunk_type().  The new
     function returns a 32-bit integer instead of
     a string.
   The png_sizeof(), png_strlen(), png_memcpy(), png_memcmp(), and
     png_memset() macros are no longer used in the libpng sources and
     have been removed.  These had already been made invisible to applications
     (i.e., defined in the private pngpriv.h header file) since libpng-1.5.0.

The signatures of many exported functions were changed, such that
   png_structp became png_structrp or png_const_structrp
   png_infop became png_inforp or png_const_inforp
where "rp" indicates a "restricted pointer".

Dropped support for 16-bit platforms. The support for FAR/far types has
been eliminated and the definition of png_alloc_size_t is now controlled
by a flag so that 'small size_t' systems can select it if necessary.

Error detection in some chunks has improved; in particular the iCCP chunk
reader now does pretty complete validation of the basic format.  Some bad
profiles that were previously accepted are now accepted with a warning or
rejected, depending upon the png_set_benign_errors() setting, in particular
the very old broken Microsoft/HP 3144-byte sRGB profile.  Starting with
libpng-1.6.11, recognizing and checking sRGB profiles can be avoided by
means of

    #if defined(PNG_SKIP_sRGB_CHECK_PROFILE) && \
        defined(PNG_SET_OPTION_SUPPORTED)
       png_set_option(png_ptr, PNG_SKIP_sRGB_CHECK_PROFILE,
           PNG_OPTION_ON);
    #endif

It's not a good idea to do this if you are using the "simplified API",
which needs to be able to recognize sRGB profiles conveyed via the iCCP
chunk.

The PNG spec requirement that only grayscale profiles may appear in images
with color type 0 or 4 and that even if the image only contains gray pixels,
only RGB profiles may appear in images with color type 2, 3, or 6, is now
enforced.  The sRGB chunk is allowed to appear in images with any color type
and is interpreted by libpng to convey a one-tracer-curve gray profile or a
three-tracer-curve RGB profile as appropriate.

Libpng 1.5.x erroneously used /MD for Debug DLL builds; if you used the debug
builds in your app and you changed your app to use /MD you will need to
change it back to /MDd for libpng 1.6.x.

Prior to libpng-1.6.0 a warning would be issued if the iTXt chunk contained
an empty language field or an empty translated keyword.  Both of these
are allowed by the PNG specification, so these warnings are no longer issued.

The library now issues an error if the application attempts to set a
transform after it calls png_read_update_info() or if it attempts to call
both png_read_update_info() and png_start_read_image() or to call either
of them more than once.

The default condition for benign_errors is now to treat benign errors as
warnings while reading and as errors while writing.

The library now issues a warning if both background processing and RGB to
gray are used when gamma correction happens. As with previous versions of
the library the results are numerically very incorrect in this case.

There are some minor arithmetic changes in some transforms such as
png_set_background(), that might be detected by certain regression tests.

Unknown chunk handling has been improved internally, without any API change.
This adds more correct option control of the unknown handling, corrects
a pre-existing bug where the per-chunk 'keep' setting is ignored, and makes
it possible to skip IDAT chunks in the sequential reader.

The machine-generated configure files are no longer included in branches
libpng16 and later of the GIT repository.  They continue to be included
in the tarball releases, however.

Libpng-1.6.0 through 1.6.2 used the CMF bytes at the beginning of the IDAT
stream to set the size of the sliding window for reading instead of using the
default 32-kbyte sliding window size.  It was discovered that there are
hundreds of PNG files in the wild that have incorrect CMF bytes that caused
zlib to issue the "invalid distance too far back" error and reject the file.
Libpng-1.6.3 and later calculate their own safe CMF from the image dimensions,
provide a way to revert to the libpng-1.5.x behavior (ignoring the CMF bytes
and using a 32-kbyte sliding window), by using

    png_set_option(png_ptr, PNG_MAXIMUM_INFLATE_WINDOW,
        PNG_OPTION_ON);

and provide a tool (contrib/tools/pngfix) for rewriting a PNG file while
optimizing the CMF bytes in its IDAT chunk correctly.

Libpng-1.6.0 and libpng-1.6.1 wrote uncompressed iTXt chunks with the wrong
length, which resulted in PNG files that cannot be read beyond the bad iTXt
chunk.  This error was fixed in libpng-1.6.3, and a tool (called
contrib/tools/png-fix-itxt) has been added to the libpng distribution.

Starting with libpng-1.6.17, the PNG_SAFE_LIMITS macro was eliminated
and safe limits are used by default (users who need larger limits
can still override them at compile time or run time, as described above).

The new limits are
                                default   spec limit
   png_user_width_max         1,000,000  2,147,483,647
   png_user_height_max        1,000,000  2,147,483,647
   png_user_chunk_cache_max         128  unlimited
   png_user_chunk_malloc_max  8,000,000  unlimited

Starting with libpng-1.6.18, a PNG_RELEASE_BUILD macro was added, which allows
library builders to control compilation for an installed system (a release build).
It can be set for testing debug or beta builds to ensure that they will compile
when the build type is switched to RC or STABLE. In essence this overrides the
PNG_LIBPNG_BUILD_BASE_TYPE definition which is not directly user controllable.

Starting with libpng-1.6.19, attempting to set an over-length PLTE chunk
is an error. Previously this requirement of the PNG specification was not
enforced, and the palette was always limited to 256 entries. An over-length
PLTE chunk found in an input PNG is silently truncated.

Starting with libpng-1.6.31, the eXIf chunk is supported. Libpng does not
attempt to decode the Exif profile; it simply returns a byte array
containing the profile to the calling application which must do its own
decoding.

XIII.  Detecting libpng

The png_get_io_ptr() function has been present since libpng-0.88, has never
changed, and is unaffected by conditional compilation macros.  It is the
best choice for use in configure scripts for detecting the presence of any
libpng version since 0.88.  In an autoconf "configure.in" you could use

    AC_CHECK_LIB(png, png_get_io_ptr, ...

XV. Source code repository

Since about February 2009, version 1.2.34, libpng has been under "git" source
control.  The git repository was built from old libpng-x.y.z.tar.gz files
going back to version 0.70.  You can access the git repository (read only)
at

    https://github.com/glennrp/libpng or
    https://git.code.sf.net/p/libpng/code.git

or you can browse it with a web browser at

    https://github.com/glennrp/libpng or
    https://sourceforge.net/p/libpng/code/ci/libpng16/tree/

Patches can be sent to glennrp at users.sourceforge.net or to
png-mng-implement at lists.sourceforge.net or you can upload them to
the libpng bug tracker at

    https://libpng.sourceforge.io/

or as a "pull request" to

    https://github.com/glennrp/libpng/pulls

We also accept patches built from the tar or zip distributions, and
simple verbal discriptions of bug fixes, reported either to the
SourceForge bug tracker, to the png-mng-implement at lists.sf.net
mailing list, as github issues, or directly to glennrp.

XV. Coding style

Our coding style is similar to the "Allman" style
(See https://en.wikipedia.org/wiki/Indent_style#Allman_style), with curly
braces on separate lines:

    if (condition)
    {
       action;
    }

    else if (another condition)
    {
       another action;
    }

The braces can be omitted from simple one-line actions:

    if (condition)
       return (0);

We use 3-space indentation, except for continued statements which
are usually indented the same as the first line of the statement
plus four more spaces.

For macro definitions we use 2-space indentation, always leaving the "#"
in the first column.

    #ifndef PNG_NO_FEATURE
    #  ifndef PNG_FEATURE_SUPPORTED
    #    define PNG_FEATURE_SUPPORTED
    #  endif
    #endif

Comments appear with the leading "/*" at the same indentation as
the statement that follows the comment:

    /* Single-line comment */
    statement;

    /* This is a multiple-line
     * comment.
     */
    statement;

Very short comments can be placed after the end of the statement
to which they pertain:

    statement;    /* comment */

We don't use C++ style ("//") comments. We have, however,
used them in the past in some now-abandoned MMX assembler
code.

Functions and their curly braces are not indented, and
exported functions are marked with PNGAPI:

 /* This is a public function that is visible to
  * application programmers. It does thus-and-so.
  */
 void PNGAPI
 png_exported_function(png_ptr, png_info, foo)
 {
    body;
 }

The return type and decorations are placed on a separate line
ahead of the function name, as illustrated above.

The prototypes for all exported functions appear in png.h,
above the comment that says

    /* Maintainer: Put new public prototypes here ... */

We mark all non-exported functions with "/* PRIVATE */"":

 void /* PRIVATE */
 png_non_exported_function(png_ptr, png_info, foo)
 {
    body;
 }

The prototypes for non-exported functions (except for those in
pngtest) appear in pngpriv.h above the comment that says

  /* Maintainer: Put new private prototypes here ^ */

To avoid polluting the global namespace, the names of all exported
functions and variables begin with "png_", and all publicly visible C
preprocessor macros begin with "PNG".  We request that applications that
use libpng *not* begin any of their own symbols with either of these strings.

We put a space after the "sizeof" operator and we omit the
optional parentheses around its argument when the argument
is an expression, not a type name, and we always enclose the
sizeof operator, with its argument, in parentheses:

  (sizeof (png_uint_32))
  (sizeof array)

Prior to libpng-1.6.0 we used a "png_sizeof()" macro, formatted as
though it were a function.

Control keywords if, for, while, and switch are always followed by a space
to distinguish them from function calls, which have no trailing space.

We put a space after each comma and after each semicolon
in "for" statements, and we put spaces before and after each
C binary operator and after "for" or "while", and before
"?".  We don't put a space between a typecast and the expression
being cast, nor do we put one between a function name and the
left parenthesis that follows it:

    for (i = 2; i > 0; --i)
       y[i] = a(x) + (int)b;

We prefer #ifdef and #ifndef to #if defined() and #if !defined()
when there is only one macro being tested.  We always use parentheses
with "defined".

We express integer constants that are used as bit masks in hex format,
with an even number of lower-case hex digits, and to make them unsigned
(e.g., 0x00U, 0xffU, 0x0100U) and long if they are greater than 0x7fff
(e.g., 0xffffUL).

We prefer to use underscores rather than camelCase in names, except
for a few type names that we inherit from zlib.h.

We prefer "if (something != 0)" and "if (something == 0)" over
"if (something)" and if "(!something)", respectively, and for pointers
<<<<<<< HEAD
we prefer "if (some_pointer != NULL)" or "if (some_pointer == NULL)". 
=======
we prefer "if (some_pointer != NULL)" or "if (some_pointer == NULL)".
>>>>>>> a17af05f

We do not use the TAB character for indentation in the C sources.

Lines do not exceed 80 characters.

Other rules can be inferred by inspecting the libpng source.

XVI. Y2K Compliance in libpng

Since the PNG Development group is an ad-hoc body, we can't make
an official declaration.

This is your unofficial assurance that libpng from version 0.71 and
<<<<<<< HEAD
upward through 1.6.29 are Y2K compliant.  It is my belief that earlier
=======
upward through 1.6.31 are Y2K compliant.  It is my belief that earlier
>>>>>>> a17af05f
versions were also Y2K compliant.

Libpng only has two year fields.  One is a 2-byte unsigned integer
that will hold years up to 65535.  The other, which is deprecated,
holds the date in text format, and will hold years up to 9999.

The integer is
    "png_uint_16 year" in png_time_struct.

The string is
    "char time_buffer[29]" in png_struct.  This is no longer used
in libpng-1.6.x and will be removed from libpng-1.7.0.

There are seven time-related functions:

    png_convert_to_rfc_1123_buffer() in png.c
      (formerly png_convert_to_rfc_1152() in error, and
      also formerly png_convert_to_rfc_1123())
    png_convert_from_struct_tm() in pngwrite.c, called
      in pngwrite.c
    png_convert_from_time_t() in pngwrite.c
    png_get_tIME() in pngget.c
    png_handle_tIME() in pngrutil.c, called in pngread.c
    png_set_tIME() in pngset.c
    png_write_tIME() in pngwutil.c, called in pngwrite.c

All appear to handle dates properly in a Y2K environment.  The
png_convert_from_time_t() function calls gmtime() to convert from system
clock time, which returns (year - 1900), which we properly convert to
the full 4-digit year.  There is a possibility that applications using
libpng are not passing 4-digit years into the png_convert_to_rfc_1123()
function, or that they are incorrectly passing only a 2-digit year
instead of "year - 1900" into the png_convert_from_struct_tm() function,
but this is not under our control.  The libpng documentation has always
stated that it works with 4-digit years, and the APIs have been
documented as such.

The tIME chunk itself is also Y2K compliant.  It uses a 2-byte unsigned
integer to hold the year, and can hold years as large as 65535.

zlib, upon which libpng depends, is also Y2K compliant.  It contains
no date-related code.


   Glenn Randers-Pehrson
   libpng maintainer
   PNG Development Group<|MERGE_RESOLUTION|>--- conflicted
+++ resolved
@@ -1,10 +1,6 @@
 libpng-manual.txt - A description on how to use and modify libpng
 
-<<<<<<< HEAD
- libpng version 1.6.29 - March 16, 2017
-=======
  libpng version 1.6.31 - July 27, 2017
->>>>>>> a17af05f
  Updated and distributed by Glenn Randers-Pehrson
  <glennrp at users.sourceforge.net>
  Copyright (c) 1998-2017 Glenn Randers-Pehrson
@@ -15,11 +11,7 @@
 
  Based on:
 
-<<<<<<< HEAD
- libpng versions 0.97, January 1998, through 1.6.29 - March 16, 2017
-=======
  libpng versions 0.97, January 1998, through 1.6.31 - July 27, 2017
->>>>>>> a17af05f
  Updated and distributed by Glenn Randers-Pehrson
  Copyright (c) 1998-2017 Glenn Randers-Pehrson
 
@@ -5398,11 +5390,7 @@
 
 We prefer "if (something != 0)" and "if (something == 0)" over
 "if (something)" and if "(!something)", respectively, and for pointers
-<<<<<<< HEAD
-we prefer "if (some_pointer != NULL)" or "if (some_pointer == NULL)". 
-=======
 we prefer "if (some_pointer != NULL)" or "if (some_pointer == NULL)".
->>>>>>> a17af05f
 
 We do not use the TAB character for indentation in the C sources.
 
@@ -5416,11 +5404,7 @@
 an official declaration.
 
 This is your unofficial assurance that libpng from version 0.71 and
-<<<<<<< HEAD
-upward through 1.6.29 are Y2K compliant.  It is my belief that earlier
-=======
 upward through 1.6.31 are Y2K compliant.  It is my belief that earlier
->>>>>>> a17af05f
 versions were also Y2K compliant.
 
 Libpng only has two year fields.  One is a 2-byte unsigned integer
