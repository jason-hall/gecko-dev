--- conflicted
+++ resolved
@@ -22,12 +22,9 @@
 
 %{C++
 namespace mozilla {
-<<<<<<< HEAD
-=======
 class EditorBase;
 class HTMLEditor;
 class TextEditor;
->>>>>>> a17af05f
 namespace widget {
 struct IMEState;
 } // namespace widget
@@ -36,11 +33,7 @@
 
 native IMEState(mozilla::widget::IMEState);
 
-<<<<<<< HEAD
-[scriptable, uuid(094be624-f0bf-400f-89e2-6a84baab9474)]
-=======
 [scriptable, builtinclass, uuid(094be624-f0bf-400f-89e2-6a84baab9474)]
->>>>>>> a17af05f
 interface nsIEditor  : nsISupports
 {
 %{C++
@@ -596,8 +589,6 @@
    * whether this editor has active IME transaction
    */
   readonly attribute boolean composing;
-<<<<<<< HEAD
-=======
 
 %{C++
   /**
@@ -627,5 +618,4 @@
   inline mozilla::HTMLEditor* AsHTMLEditor();
   inline const mozilla::HTMLEditor* AsHTMLEditor() const;
 %}
->>>>>>> a17af05f
 };