--- conflicted
+++ resolved
@@ -406,13 +406,6 @@
 
   // Now adjust the range so that it uses our new
   // end points.
-<<<<<<< HEAD
-
-  rv = range->SetEnd(rngEndNode, rngEndOffset);
-  NS_ENSURE_SUCCESS(rv, rv);
-
-  return range->SetStart(rngStartNode, rngStartOffset);
-=======
   nsCOMPtr<nsINode> startNode = do_QueryInterface(rngStartNode);
   nsCOMPtr<nsINode> endNode = do_QueryInterface(rngEndNode);
   rv = range->SetStartAndEnd(startNode, rngStartOffset, endNode, rngEndOffset);
@@ -420,7 +413,6 @@
     return rv;
   }
   return NS_OK;
->>>>>>> a17af05f
 }
 
 NS_IMETHODIMP
@@ -503,33 +495,18 @@
     return NS_ERROR_FAILURE;
   }
 
-<<<<<<< HEAD
-  nsCOMPtr<nsISelection> domSelection;
-  nsresult rv = mSelCon->GetSelection(nsISelectionController::SELECTION_NORMAL,
-                                      getter_AddRefs(domSelection));
-  if (NS_FAILED(rv)) {
-    UNLOCK_DOC(this);
-    return rv;
-=======
   RefPtr<Selection> selection =
     mSelCon->GetDOMSelection(nsISelectionController::SELECTION_NORMAL);
   if (NS_WARN_IF(!selection)) {
     UNLOCK_DOC(this);
     return NS_ERROR_FAILURE;
->>>>>>> a17af05f
   }
 
   nsCOMPtr<nsIContentIterator> iter;
   RefPtr<nsRange> range;
   nsCOMPtr<nsIDOMNode>         parent;
-<<<<<<< HEAD
-  int32_t rangeCount, offset;
-
-  if (isCollapsed) {
-=======
 
   if (selection->IsCollapsed()) {
->>>>>>> a17af05f
     // We have a caret. Check if the caret is in a text node.
     // If it is, make the text node's block the current block.
     // If the caret isn't in a text node, search forwards in
@@ -542,11 +519,7 @@
       return NS_ERROR_FAILURE;
     }
 
-<<<<<<< HEAD
-    rv = range->GetStartContainer(getter_AddRefs(parent));
-=======
     nsresult rv = range->GetStartContainer(getter_AddRefs(parent));
->>>>>>> a17af05f
 
     if (NS_FAILED(rv)) {
       UNLOCK_DOC(this);
@@ -558,16 +531,6 @@
       return NS_ERROR_FAILURE;
     }
 
-<<<<<<< HEAD
-    rv = range->GetStartOffset(&offset);
-
-    if (NS_FAILED(rv)) {
-      UNLOCK_DOC(this);
-      return rv;
-    }
-
-=======
->>>>>>> a17af05f
     if (IsTextNode(parent)) {
       // The caret is in a text node. Find the beginning
       // of the text block containing this text node and
@@ -620,32 +583,16 @@
       // position to the end of the document, then walk forwards
       // till you find a text node, then find the beginning of it's block.
 
-<<<<<<< HEAD
-      rv = CreateDocumentContentRootToNodeOffsetRange(parent, offset, false,
-                                                      getter_AddRefs(range));
+      rv = CreateDocumentContentRootToNodeOffsetRange(
+             parent, range->StartOffset(), false,
+             getter_AddRefs(range));
 
       if (NS_FAILED(rv)) {
         UNLOCK_DOC(this);
         return rv;
       }
 
-      rv = range->GetCollapsed(&isCollapsed);
-=======
-      rv = CreateDocumentContentRootToNodeOffsetRange(
-             parent, range->StartOffset(), false,
-             getter_AddRefs(range));
->>>>>>> a17af05f
-
-      if (NS_FAILED(rv)) {
-        UNLOCK_DOC(this);
-        return rv;
-      }
-
-<<<<<<< HEAD
-      if (isCollapsed) {
-=======
       if (range->Collapsed()) {
->>>>>>> a17af05f
         // If we get here, the range is collapsed because there is nothing after
         // the caret! Just return NS_OK;
 
@@ -724,17 +671,7 @@
   // beginning of its text block, and make it the current
   // block.
 
-<<<<<<< HEAD
-  rv = selection->GetRangeCount(&rangeCount);
-
-  if (NS_FAILED(rv)) {
-    UNLOCK_DOC(this);
-    return rv;
-  }
-
-=======
   int32_t rangeCount = static_cast<int32_t>(selection->RangeCount());
->>>>>>> a17af05f
   NS_ASSERTION(rangeCount > 0, "Unexpected range count!");
 
   if (rangeCount <= 0) {
@@ -757,11 +694,7 @@
 
     // Create an iterator for the range.
 
-<<<<<<< HEAD
-    rv = CreateContentIterator(range, getter_AddRefs(iter));
-=======
     nsresult rv = CreateContentIterator(range, getter_AddRefs(iter));
->>>>>>> a17af05f
 
     if (NS_FAILED(rv)) {
       UNLOCK_DOC(this);
@@ -827,11 +760,7 @@
     return NS_ERROR_FAILURE;
   }
 
-<<<<<<< HEAD
-  rv = range->GetEndContainer(getter_AddRefs(parent));
-=======
   nsresult rv = range->GetEndContainer(getter_AddRefs(parent));
->>>>>>> a17af05f
 
   if (NS_FAILED(rv)) {
     UNLOCK_DOC(this);
@@ -843,41 +772,16 @@
     return NS_ERROR_FAILURE;
   }
 
-<<<<<<< HEAD
-  rv = range->GetEndOffset(&offset);
+  rv = CreateDocumentContentRootToNodeOffsetRange(
+         parent, range->EndOffset(), false,
+         getter_AddRefs(range));
 
   if (NS_FAILED(rv)) {
     UNLOCK_DOC(this);
     return rv;
   }
 
-  rv = CreateDocumentContentRootToNodeOffsetRange(parent, offset, false,
-                                                  getter_AddRefs(range));
-
-  if (NS_FAILED(rv)) {
-=======
-  rv = CreateDocumentContentRootToNodeOffsetRange(
-         parent, range->EndOffset(), false,
-         getter_AddRefs(range));
-
-  if (NS_FAILED(rv)) {
->>>>>>> a17af05f
-    UNLOCK_DOC(this);
-    return rv;
-  }
-
-<<<<<<< HEAD
-  rv = range->GetCollapsed(&isCollapsed);
-
-  if (NS_FAILED(rv)) {
-    UNLOCK_DOC(this);
-    return rv;
-  }
-
-  if (isCollapsed) {
-=======
   if (range->Collapsed()) {
->>>>>>> a17af05f
     // If we get here, the range is collapsed because there is nothing after
     // the current selection! Just return NS_OK;
 
@@ -1959,17 +1863,7 @@
 {
   NS_ENSURE_TRUE(aParent && aRange, NS_ERROR_NULL_POINTER);
 
-<<<<<<< HEAD
-  *aRange = 0;
-
-  NS_ASSERTION(aOffset >= 0, "Invalid offset!");
-
-  if (aOffset < 0) {
-    return NS_ERROR_FAILURE;
-  }
-=======
   *aRange = nullptr;
->>>>>>> a17af05f
 
   nsCOMPtr<nsIDOMNode> bodyNode;
   nsresult rv = GetDocumentContentRootNode(getter_AddRefs(bodyNode));
@@ -2220,22 +2114,13 @@
 {
   NS_ENSURE_TRUE(mSelCon && aOffset >= 0 && aLength >= 0, NS_ERROR_FAILURE);
 
-<<<<<<< HEAD
-  nsIDOMNode *sNode = 0, *eNode = 0;
-  int32_t sOffset = 0, eOffset = 0;
-=======
   nsCOMPtr<nsINode> startNode;
   int32_t startNodeOffset = 0;
->>>>>>> a17af05f
   OffsetEntry *entry;
 
   // Find start of selection in node offset terms:
 
-<<<<<<< HEAD
-  for (size_t i = 0; !sNode && i < mOffsetTable.Length(); i++) {
-=======
   for (size_t i = 0; !startNode && i < mOffsetTable.Length(); i++) {
->>>>>>> a17af05f
     entry = mOffsetTable[i];
     if (entry->mIsValid) {
       if (entry->mIsInsertedText) {
@@ -2244,13 +2129,8 @@
         // match exactly!
 
         if (entry->mStrOffset == aOffset) {
-<<<<<<< HEAD
-          sNode   = entry->mNode;
-          sOffset = entry->mNodeOffset + entry->mLength;
-=======
           startNode = do_QueryInterface(entry->mNode);
           startNodeOffset = entry->mNodeOffset + entry->mLength;
->>>>>>> a17af05f
         }
       } else if (aOffset >= entry->mStrOffset) {
         bool foundEntry = false;
@@ -2276,21 +2156,12 @@
         }
 
         if (foundEntry) {
-<<<<<<< HEAD
-          sNode   = entry->mNode;
-          sOffset = entry->mNodeOffset + aOffset - entry->mStrOffset;
-        }
-      }
-
-      if (sNode) {
-=======
           startNode = do_QueryInterface(entry->mNode);
           startNodeOffset = entry->mNodeOffset + aOffset - entry->mStrOffset;
         }
       }
 
       if (startNode) {
->>>>>>> a17af05f
         mSelStartIndex = static_cast<int32_t>(i);
         mSelStartOffset = aOffset;
       }
@@ -2311,11 +2182,7 @@
 
     NS_ENSURE_SUCCESS(rv, rv);
 
-<<<<<<< HEAD
-    rv = selection->Collapse(sNode, sOffset);
-=======
     rv = selection->AsSelection()->Collapse(startNode, startNodeOffset);
->>>>>>> a17af05f
 
     NS_ENSURE_SUCCESS(rv, rv);
    }
@@ -2334,24 +2201,15 @@
   }
 
   // Find the end of the selection in node offset terms:
-<<<<<<< HEAD
-  int32_t endOffset = aOffset + aLength;
-  for (int32_t i = mOffsetTable.Length() - 1; !eNode && i >= 0; i--) {
-=======
   nsCOMPtr<nsINode> endNode;
   int32_t endNodeOffset = 0;
   int32_t endOffset = aOffset + aLength;
   for (int32_t i = mOffsetTable.Length() - 1; !endNode && i >= 0; i--) {
->>>>>>> a17af05f
     entry = mOffsetTable[i];
 
     if (entry->mIsValid) {
       if (entry->mIsInsertedText) {
-<<<<<<< HEAD
-        if (entry->mStrOffset == eOffset) {
-=======
         if (entry->mStrOffset == endNodeOffset) {
->>>>>>> a17af05f
           // If the selection ends on an inserted text offset entry,
           // the selection includes the entire entry!
 
@@ -2360,32 +2218,19 @@
         }
       } else if (endOffset >= entry->mStrOffset &&
                  endOffset <= entry->mStrOffset + entry->mLength) {
-<<<<<<< HEAD
-        eNode   = entry->mNode;
-        eOffset = entry->mNodeOffset + endOffset - entry->mStrOffset;
-      }
-
-      if (eNode) {
-=======
         endNode = do_QueryInterface(entry->mNode);
         endNodeOffset = entry->mNodeOffset + endOffset - entry->mStrOffset;
       }
 
       if (endNode) {
->>>>>>> a17af05f
         mSelEndIndex = i;
         mSelEndOffset = endOffset;
       }
     }
   }
 
-<<<<<<< HEAD
-  if (aDoUpdate && eNode) {
-    nsresult rv = selection->Extend(eNode, eOffset);
-=======
   if (aDoUpdate && endNode) {
     nsresult rv = selection->AsSelection()->Extend(endNode, endNodeOffset);
->>>>>>> a17af05f
 
     NS_ENSURE_SUCCESS(rv, rv);
   }
@@ -2412,38 +2257,17 @@
     return NS_OK;
   }
 
-<<<<<<< HEAD
-  nsCOMPtr<nsISelection> selection;
-  bool isCollapsed;
-
-  nsresult rv = mSelCon->GetSelection(nsISelectionController::SELECTION_NORMAL,
-                                      getter_AddRefs(selection));
-
-  NS_ENSURE_SUCCESS(rv, rv);
-
-  NS_ENSURE_TRUE(selection, NS_ERROR_FAILURE);
-
-  rv = selection->GetIsCollapsed(&isCollapsed);
-
-  NS_ENSURE_SUCCESS(rv, rv);
-
-=======
   RefPtr<Selection> selection =
     mSelCon->GetDOMSelection(nsISelectionController::SELECTION_NORMAL);
   NS_ENSURE_TRUE(selection, NS_ERROR_FAILURE);
 
->>>>>>> a17af05f
   // XXX: If we expose this method publicly, we need to
   //      add LOCK_DOC/UNLOCK_DOC calls!
 
   // LOCK_DOC(this);
 
-<<<<<<< HEAD
-  if (isCollapsed) {
-=======
   nsresult rv;
   if (selection->IsCollapsed()) {
->>>>>>> a17af05f
     rv = GetCollapsedSelection(aSelStatus, aSelOffset, aSelLength);
   } else {
     rv = GetUncollapsedSelection(aSelStatus, aSelOffset, aSelLength);
@@ -2502,13 +2326,7 @@
   nsCOMPtr<nsINode> parent = do_QueryInterface(domParent);
   MOZ_ASSERT(parent);
 
-<<<<<<< HEAD
-  int32_t offset;
-  rv = range->GetStartOffset(&offset);
-  NS_ENSURE_SUCCESS(rv, rv);
-=======
   uint32_t offset = range->StartOffset();
->>>>>>> a17af05f
 
   int32_t e1s1 = nsContentUtils::ComparePoints(eStart->mNode, eStartOffset,
                                                domParent,
@@ -2532,13 +2350,8 @@
       NS_ENSURE_TRUE(entry, NS_ERROR_FAILURE);
 
       if (entry->mNode == domParent.get() &&
-<<<<<<< HEAD
-          entry->mNodeOffset <= offset &&
-          offset <= entry->mNodeOffset + entry->mLength) {
-=======
           entry->mNodeOffset <= static_cast<int32_t>(offset) &&
           static_cast<int32_t>(offset) <= entry->mNodeOffset + entry->mLength) {
->>>>>>> a17af05f
         *aSelStatus = nsITextServicesDocument::eBlockContains;
         *aSelOffset = entry->mStrOffset + (offset - entry->mNodeOffset);
         *aSelLength = 0;
@@ -2662,13 +2475,8 @@
     NS_ENSURE_TRUE(entry, NS_ERROR_FAILURE);
 
     if (entry->mNode == node->AsDOMNode() &&
-<<<<<<< HEAD
-        entry->mNodeOffset <= offset &&
-        offset <= entry->mNodeOffset + entry->mLength) {
-=======
         entry->mNodeOffset <= static_cast<int32_t>(offset) &&
         static_cast<int32_t>(offset) <= entry->mNodeOffset + entry->mLength) {
->>>>>>> a17af05f
       *aSelStatus = nsITextServicesDocument::eBlockContains;
       *aSelOffset = entry->mStrOffset + (offset - entry->mNodeOffset);
       *aSelLength = 0;
@@ -2706,11 +2514,7 @@
 
   nsCOMPtr<nsIDOMNode> startContainer, endContainer;
   int32_t startOffset, endOffset;
-<<<<<<< HEAD
-  int32_t rangeCount, tableCount;
-=======
   int32_t tableCount;
->>>>>>> a17af05f
   int32_t e1s1 = 0, e1s2 = 0, e2s1 = 0, e2s2 = 0;
 
   OffsetEntry *eStart, *eEnd;
@@ -2732,33 +2536,18 @@
   eStartOffset = eStart->mNodeOffset;
   eEndOffset   = eEnd->mNodeOffset + eEnd->mLength;
 
-<<<<<<< HEAD
-  rv = selection->GetRangeCount(&rangeCount);
-
-  NS_ENSURE_SUCCESS(rv, rv);
-=======
   uint32_t rangeCount = selection->RangeCount();
->>>>>>> a17af05f
 
   // Find the first range in the selection that intersects
   // the current text block.
 
-<<<<<<< HEAD
-  for (int32_t i = 0; i < rangeCount; i++) {
-=======
   for (uint32_t i = 0; i < rangeCount; i++) {
->>>>>>> a17af05f
     range = selection->GetRangeAt(i);
     NS_ENSURE_STATE(range);
 
     rv = GetRangeEndPoints(range,
-<<<<<<< HEAD
-                           getter_AddRefs(startParent), &startOffset,
-                           getter_AddRefs(endParent), &endOffset);
-=======
                            getter_AddRefs(startContainer), &startOffset,
                            getter_AddRefs(endContainer), &endOffset);
->>>>>>> a17af05f
 
     NS_ENSURE_SUCCESS(rv, rv);
 
@@ -2820,11 +2609,7 @@
     p1 = do_QueryInterface(eStart->mNode);
     o1 = eStartOffset;
   } else {
-<<<<<<< HEAD
-    p1 = startParent;
-=======
     p1 = startContainer;
->>>>>>> a17af05f
     o1 = startOffset;
   }
 
@@ -2835,11 +2620,7 @@
     p2 = do_QueryInterface(eEnd->mNode);
     o2 = eEndOffset;
   } else {
-<<<<<<< HEAD
-    p2 = endParent;
-=======
     p2 = endContainer;
->>>>>>> a17af05f
     o2 = endOffset;
   }
 
@@ -2977,23 +2758,6 @@
                                           nsIDOMNode** aEndContainer,
                                           int32_t* aEndOffset)
 {
-<<<<<<< HEAD
-  NS_ENSURE_TRUE(aRange && aStartParent && aStartOffset && aEndParent && aEndOffset, NS_ERROR_NULL_POINTER);
-
-  nsresult rv = aRange->GetStartContainer(aStartParent);
-
-  NS_ENSURE_SUCCESS(rv, rv);
-
-  NS_ENSURE_TRUE(aStartParent, NS_ERROR_FAILURE);
-
-  rv = aRange->GetStartOffset(aStartOffset);
-
-  NS_ENSURE_SUCCESS(rv, rv);
-
-  rv = aRange->GetEndContainer(aEndParent);
-
-  NS_ENSURE_SUCCESS(rv, rv);
-=======
   NS_ENSURE_TRUE(aRange && aStartContainer && aStartOffset &&
                  aEndContainer && aEndOffset, NS_ERROR_NULL_POINTER);
 
@@ -3006,18 +2770,13 @@
   *aStartOffset = static_cast<int32_t>(aRange->StartOffset());
 
   rv = aRange->GetEndContainer(aEndContainer);
->>>>>>> a17af05f
 
   NS_ENSURE_SUCCESS(rv, rv);
 
-<<<<<<< HEAD
-  return aRange->GetEndOffset(aEndOffset);
-=======
   NS_ENSURE_TRUE(aEndContainer, NS_ERROR_FAILURE);
 
   *aEndOffset = static_cast<int32_t>(aRange->EndOffset());
   return NS_OK;
->>>>>>> a17af05f
 }
 
 nsresult
