--- conflicted
+++ resolved
@@ -25,18 +25,10 @@
 #include "nsError.h"
 #include "nsGkAtoms.h"
 #include "nsIContent.h"
-<<<<<<< HEAD
-=======
 #include "nsIDocumentEncoder.h"
->>>>>>> a17af05f
 #include "nsIDOMDocument.h"
 #include "nsIDOMNode.h"
 #include "nsIDOMNodeFilter.h"
-<<<<<<< HEAD
-#include "nsIDOMNodeIterator.h"
-#include "nsIDOMText.h"
-=======
->>>>>>> a17af05f
 #include "nsNameSpaceManager.h"
 #include "nsINode.h"
 #include "nsIPlaintextEditor.h"
@@ -45,10 +37,7 @@
 #include "nsTextNode.h"
 #include "nsUnicharUtils.h"
 #include "nsIHTMLCollection.h"
-<<<<<<< HEAD
-=======
 #include "nsPrintfCString.h"
->>>>>>> a17af05f
 
 namespace mozilla {
 
@@ -143,16 +132,8 @@
 
   // If the selection hasn't been set up yet, set it up collapsed to the end of
   // our editable content.
-<<<<<<< HEAD
-  int32_t rangeCount;
-  rv = selection->GetRangeCount(&rangeCount);
-  NS_ENSURE_SUCCESS(rv, rv);
-  if (!rangeCount) {
-    rv = mTextEditor->EndOfDocument();
-=======
   if (!selection->RangeCount()) {
     rv = mTextEditor->CollapseSelectionToEnd(selection);
->>>>>>> a17af05f
     NS_ENSURE_SUCCESS(rv, rv);
   }
 
@@ -245,12 +226,6 @@
     NS_ENSURE_STATE(mTextEditor);
     nsresult rv =
       mTextEditor->HandleInlineSpellCheck(action, selection,
-<<<<<<< HEAD
-                                          mCachedSelectionNode,
-                                          mCachedSelectionOffset,
-                                          nullptr, 0, nullptr, 0);
-    NS_ENSURE_SUCCESS(rv, rv);
-=======
                                           GetAsDOMNode(mCachedSelectionNode),
                                           mCachedSelectionOffset,
                                           nullptr, 0, nullptr, 0);
@@ -258,7 +233,6 @@
 
     // no longer uses mCachedSelectionNode, so release it.
     mCachedSelectionNode = nullptr;
->>>>>>> a17af05f
 
     // if only trailing <br> remaining remove it
     rv = RemoveRedundantTrailingBR();
@@ -448,14 +422,7 @@
     *aCancel = false;
 
     // if the selection isn't collapsed, delete it.
-<<<<<<< HEAD
-    bool bCollapsed;
-    rv = aSelection->GetIsCollapsed(&bCollapsed);
-    NS_ENSURE_SUCCESS(rv, rv);
-    if (!bCollapsed) {
-=======
     if (!aSelection->IsCollapsed()) {
->>>>>>> a17af05f
       NS_ENSURE_STATE(mTextEditor);
       rv = mTextEditor->DeleteSelection(nsIEditor::eNone, nsIEditor::eStrip);
       NS_ENSURE_SUCCESS(rv, rv);
@@ -498,35 +465,6 @@
   // if we are at the end of the textarea, we need to set the
   // selection to stick to the mozBR at the end of the textarea.
   int32_t selOffset;
-<<<<<<< HEAD
-  nsCOMPtr<nsIDOMNode> selNode;
-  nsresult rv =
-    EditorBase::GetStartNodeAndOffset(aSelection,
-                                      getter_AddRefs(selNode), &selOffset);
-  NS_ENSURE_SUCCESS(rv, rv);
-
-  nsCOMPtr<nsIDOMText> nodeAsText = do_QueryInterface(selNode);
-  if (!nodeAsText) {
-    return NS_OK; // Nothing to do if we're not at a text node.
-  }
-
-  uint32_t length;
-  rv = nodeAsText->GetLength(&length);
-  NS_ENSURE_SUCCESS(rv, rv);
-
-  // nothing to do if we're not at the end of the text node
-  if (selOffset != int32_t(length)) {
-    return NS_OK;
-  }
-
-  int32_t parentOffset;
-  nsCOMPtr<nsIDOMNode> parentNode =
-    EditorBase::GetNodeLocation(selNode, &parentOffset);
-
-  NS_ENSURE_STATE(mTextEditor);
-  nsCOMPtr<nsIDOMNode> root = do_QueryInterface(mTextEditor->GetRoot());
-  NS_ENSURE_TRUE(root, NS_ERROR_NULL_POINTER);
-=======
   nsCOMPtr<nsINode> selNode;
   nsresult rv =
     EditorBase::GetStartNodeAndOffset(aSelection,
@@ -550,23 +488,17 @@
     return NS_ERROR_NULL_POINTER;
   }
   nsINode* parentNode = selNode->GetParentNode();
->>>>>>> a17af05f
   if (parentNode != root) {
     return NS_OK;
   }
 
   nsINode* nextNode = selNode->GetNextSibling();
   if (nextNode && TextEditUtils::IsMozBR(nextNode)) {
-<<<<<<< HEAD
-    rv = aSelection->Collapse(parentNode, parentOffset + 1);
-    NS_ENSURE_SUCCESS(rv, rv);
-=======
     int32_t offsetInParent = EditorBase::GetChildOffset(selNode, parentNode);
     rv = aSelection->Collapse(parentNode, offsetInParent + 1);
     if (NS_WARN_IF(NS_FAILED(rv))) {
       return rv;
     }
->>>>>>> a17af05f
   }
   return NS_OK;
 }
@@ -624,11 +556,7 @@
       aString.ReplaceChar(CRLF, ' ');
       break;
     case nsIPlaintextEditor::eNewlinesStrip:
-<<<<<<< HEAD
-      aString.StripChars(CRLF);
-=======
       aString.StripCRLF();
->>>>>>> a17af05f
       break;
     case nsIPlaintextEditor::eNewlinesPasteToFirst:
     default: {
@@ -736,14 +664,7 @@
   }
 
   // if the selection isn't collapsed, delete it.
-<<<<<<< HEAD
-  bool bCollapsed;
-  rv = aSelection->GetIsCollapsed(&bCollapsed);
-  NS_ENSURE_SUCCESS(rv, rv);
-  if (!bCollapsed) {
-=======
   if (!aSelection->IsCollapsed()) {
->>>>>>> a17af05f
     NS_ENSURE_STATE(mTextEditor);
     rv = mTextEditor->DeleteSelection(nsIEditor::eNone, nsIEditor::eStrip);
     NS_ENSURE_SUCCESS(rv, rv);
@@ -868,8 +789,6 @@
   return DidInsert(aSelection, aResult);
 }
 
-<<<<<<< HEAD
-=======
 nsresult
 TextEditRules::WillSetText(Selection& aSelection,
                            bool* aCancel,
@@ -979,7 +898,6 @@
   return NS_OK;
 }
 
->>>>>>> a17af05f
 nsresult
 TextEditRules::WillSetTextProperty(Selection* aSelection,
                                    bool* aCancel,
@@ -1103,15 +1021,7 @@
     NS_ENSURE_SUCCESS(rv, rv);
     NS_ENSURE_TRUE(startNode, NS_ERROR_FAILURE);
 
-<<<<<<< HEAD
-    bool bCollapsed;
-    rv = aSelection->GetIsCollapsed(&bCollapsed);
-    NS_ENSURE_SUCCESS(rv, rv);
-
-    if (!bCollapsed) {
-=======
     if (!aSelection->IsCollapsed()) {
->>>>>>> a17af05f
       return NS_OK;
     }
 
@@ -1148,23 +1058,6 @@
   nsresult rv =
     EditorBase::GetStartNodeAndOffset(aSelection,
                                       getter_AddRefs(startNode), &startOffset);
-<<<<<<< HEAD
-  NS_ENSURE_SUCCESS(rv, rv);
-  NS_ENSURE_TRUE(startNode, NS_ERROR_FAILURE);
-
-  // delete empty text nodes at selection
-  if (EditorBase::IsTextNode(startNode)) {
-    nsCOMPtr<nsIDOMText> textNode = do_QueryInterface(startNode);
-    uint32_t strLength;
-    rv = textNode->GetLength(&strLength);
-    NS_ENSURE_SUCCESS(rv, rv);
-
-    // are we in an empty text node?
-    if (!strLength) {
-      NS_ENSURE_STATE(mTextEditor);
-      rv = mTextEditor->DeleteNode(startNode);
-      NS_ENSURE_SUCCESS(rv, rv);
-=======
   if (NS_WARN_IF(NS_FAILED(rv))) {
     return rv;
   }
@@ -1181,7 +1074,6 @@
       if (NS_WARN_IF(NS_FAILED(rv))) {
         return rv;
       }
->>>>>>> a17af05f
     }
   }
   if (mDidExplicitlySetInterline) {
@@ -1277,11 +1169,7 @@
 
   RefPtr<Element> node = nodeList->Item(0);
   if (mTextEditor->IsMozEditorBogusNode(node)) {
-<<<<<<< HEAD
-    mBogusNode = do_QueryInterface(node);
-=======
     mBogusNode = node;
->>>>>>> a17af05f
   } else {
     mBogusNode = nullptr;
   }
@@ -1297,12 +1185,8 @@
                               bool* aHandled)
 {
   // null selection ok
-<<<<<<< HEAD
-  if (!aOutString || !aOutputFormat || !aCancel || !aHandled) {
-=======
   if (NS_WARN_IF(!aOutString) || NS_WARN_IF(!aOutputFormat) ||
       NS_WARN_IF(!aCancel) || NS_WARN_IF(!aHandled)) {
->>>>>>> a17af05f
     return NS_ERROR_NULL_POINTER;
   }
 
@@ -1310,20 +1194,6 @@
   *aCancel = false;
   *aHandled = false;
 
-<<<<<<< HEAD
-  nsAutoString outputFormat(*aOutputFormat);
-  ToLowerCase(outputFormat);
-  if (outputFormat.EqualsLiteral("text/plain")) {
-    // Only use these rules for plain text output.
-    if (IsPasswordEditor()) {
-      *aOutString = mPasswordText;
-      *aHandled = true;
-    } else if (mBogusNode) {
-      // This means there's no content, so output null string.
-      aOutString->Truncate();
-      *aHandled = true;
-    }
-=======
   if (!aOutputFormat->LowerCaseEqualsLiteral("text/plain")) {
     return NS_OK;
   }
@@ -1415,7 +1285,6 @@
   if (NS_WARN_IF(NS_FAILED(rv))) {
     // Fall back to the expensive path if it fails.
     return NS_OK;
->>>>>>> a17af05f
   }
 
   *aHandled = true;
@@ -1692,8 +1561,6 @@
   ASSERT_PASSWORD_LENGTHS_EQUAL();
   mLastLength = 0;
   return rv;
-<<<<<<< HEAD
-=======
 }
 
 NS_IMETHODIMP
@@ -1701,7 +1568,6 @@
 {
   aName.AssignLiteral("TextEditRules");
   return NS_OK;
->>>>>>> a17af05f
 }
 
 nsresult
@@ -1766,11 +1632,7 @@
 
   // give it special moz attr
   nsCOMPtr<Element> brElem = do_QueryInterface(brNode);
-<<<<<<< HEAD
-  if (brElem) {
-=======
   if (aMozBR && brElem) {
->>>>>>> a17af05f
     rv = mTextEditor->SetAttribute(brElem, nsGkAtoms::type,
                                    NS_LITERAL_STRING("_moz"));
     NS_ENSURE_SUCCESS(rv, rv);
