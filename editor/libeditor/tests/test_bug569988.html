--- conflicted
+++ resolved
@@ -31,13 +31,8 @@
     var os = Components.classes["@mozilla.org/observer-service;1"]
                        .getService(Components.interfaces.nsIObserverService);
 
-<<<<<<< HEAD
-    os.addObserver(onPromptLoad, "common-dialog-loaded", false);
-    os.addObserver(onPromptLoad, "tabmodal-dialog-loaded", false);
-=======
     os.addObserver(onPromptLoad, "common-dialog-loaded");
     os.addObserver(onPromptLoad, "tabmodal-dialog-loaded");
->>>>>>> a17af05f
 
     function onPromptLoad(subject, topic, data) {
       sendAsyncMessage("ok", [true, "onPromptLoad is called"]);
