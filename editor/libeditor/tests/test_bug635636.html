--- conflicted
+++ resolved
@@ -33,33 +33,6 @@
 
   function unloadWindow(aWindow)
   {
-<<<<<<< HEAD
-    w.document.designMode = 'on';
-    w.location = "data:text/plain,2";
-    d = w.document.getElementsByTagName("div")[0];
-    const Ci = SpecialPowers.Ci;
-    var mainWindow = SpecialPowers.wrap(w)
-                      .QueryInterface(Ci.nsIInterfaceRequestor)
-                      .getInterface(Ci.nsIWebNavigation)
-                      .QueryInterface(Ci.nsIDocShellTreeItem)
-                      .rootTreeItem
-                      .QueryInterface(Ci.nsIInterfaceRequestor)
-                      .getInterface(Ci.nsIDOMWindow);
-    var browser = mainWindow.gBrowser.selectedBrowser;
-    browser.addEventListener("pageshow", function() {
-      setTimeout(b3, 0);
-    });
-  }
-
-  function b3()
-  {
-    d.remove();
-    ok(true, "Should not crash");
-    // Not needed for the crash
-    w.close();
-    SimpleTest.finish();
-  }
-=======
     return new Promise(resolve => {
       aWindow.addEventListener("unload", () => {
         ok(true, "The window has been unloaded");
@@ -78,7 +51,6 @@
   contentWindow.document.designMode = 'on';
 
   await unloadWindow(contentWindow);
->>>>>>> a17af05f
 
   div.remove();
   ok(true, "Should not crash");
