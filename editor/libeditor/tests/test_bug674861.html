--- conflicted
+++ resolved
@@ -149,34 +149,6 @@
   // -----------------------------------------------------------------------
   test2.focus();
 
-<<<<<<< HEAD
-  // bullet list
-  try2split(test2.querySelector("ul li"), CARET_END);
-  is(test2.querySelectorAll("ul").length, 2,
-    "The <ul> list should have been splitted.");
-  is(test2.querySelectorAll("ul li").length, 3,
-    "No new <li> element should have been created.");
-  is(test2.querySelectorAll("ul+div").length, 1,
-    "A new div should have been created in the <ul>.");
-
-  // ordered list
-  try2split(test2.querySelector("ol li"), CARET_END);
-  is(test2.querySelectorAll("ol").length, 2,
-    "The <ol> list should have been splitted.");
-  is(test2.querySelectorAll("ol li").length, 3,
-    "No new <li> element should have been created.");
-  is(test2.querySelectorAll("ol+div").length, 1,
-    "A new div should have been created in the <ol>.");
-
-  // definition list
-  try2split(test2.querySelector("dl dd"), CARET_END);
-  is(test2.querySelectorAll("dl").length, 2,
-    "The <dl> list should have been splitted.");
-  is(test2.querySelectorAll("dt").length, 3,
-    "No new <dt> element should have been created.");
-  is(test2.querySelectorAll("dl+div").length, 1,
-    "A new div should have been created in the <dl>.");
-=======
   function testNewParagraph(expected) {
     // bullet list
     try2split(test2.querySelector("ul li"), CARET_END);
@@ -212,7 +184,6 @@
   testNewParagraph("p");
   document.execCommand("defaultParagraphSeparator", false, "br");
   testNewParagraph("p");
->>>>>>> a17af05f
 
   // done
   SimpleTest.finish();
