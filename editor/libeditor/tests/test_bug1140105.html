<!DOCTYPE>
<html>
<!--
https://bugzilla.mozilla.org/show_bug.cgi?id=1140105
-->
<head>
  <title>Test for Bug 1140105</title>
  <script src="/tests/SimpleTest/SimpleTest.js"></script>
  <link rel="stylesheet" href="/tests/SimpleTest/test.css">
  <script src="/tests/SimpleTest/EventUtils.js"></script>
</head>
<body>
<div id="display">
</div>

<div id="content" contenteditable><font face="Arial">1234567890</font></div>

<pre id="test">
</pre>

<script class="testbody" type="application/javascript">

/** Test for Bug 1140105 **/
SimpleTest.waitForExplicitFinish();
SimpleTest.waitForFocus(function() {
  var div = document.getElementById("content");
  div.focus();
  synthesizeMouseAtCenter(div, {});
  synthesizeKey("VK_LEFT", {});

  var sel = window.getSelection();
  var selRange = sel.getRangeAt(0);
  is(selRange.endContainer.nodeName, "#text", "selection should be in text node");
  is(selRange.endOffset, 9, "offset should be 9");

  var firstHas = {};
  var anyHas = {};
  var allHas = {};
  var editor = getEditor();

<<<<<<< HEAD
  var atomService = SpecialPowers.Cc["@mozilla.org/atom-service;1"].getService(SpecialPowers.Ci.nsIAtomService);
  var propAtom = atomService.getAtom("font");
  editor.getInlineProperty(propAtom, "face", "Arial", firstHas, anyHas, allHas);
=======
  editor.getInlineProperty("font", "face", "Arial", firstHas, anyHas, allHas);
>>>>>>> a17af05f
  is(firstHas.value, true, "Test for Arial: firstHas: true expected");
  is(anyHas.value, true, "Test for Arial: anyHas: true expected");
  is(allHas.value, true, "Test for Arial: allHas: true expected");
  editor.getInlineProperty("font", "face", "Courier", firstHas, anyHas, allHas);
  is(firstHas.value, false, "Test for Courier: firstHas: false expected");
  is(anyHas.value, false, "Test for Courier: anyHas: false expected");
  is(allHas.value, false, "Test for Courier: allHas: false expected");

  SimpleTest.finish();

});

function getEditor() {
  var Ci = SpecialPowers.Ci;
  var editingSession = SpecialPowers.wrap(window)
                             .QueryInterface(Ci.nsIInterfaceRequestor)
                             .getInterface(Ci.nsIWebNavigation)
                             .QueryInterface(Ci.nsIInterfaceRequestor)
                             .getInterface(Ci.nsIEditingSession);
  var editor = editingSession.getEditorForWindow(window);
  editor.QueryInterface(Ci.nsIHTMLEditor);
  return editor;
}

</script>
</body>

</html><|MERGE_RESOLUTION|>--- conflicted
+++ resolved
@@ -38,13 +38,7 @@
   var allHas = {};
   var editor = getEditor();
 
-<<<<<<< HEAD
-  var atomService = SpecialPowers.Cc["@mozilla.org/atom-service;1"].getService(SpecialPowers.Ci.nsIAtomService);
-  var propAtom = atomService.getAtom("font");
-  editor.getInlineProperty(propAtom, "face", "Arial", firstHas, anyHas, allHas);
-=======
   editor.getInlineProperty("font", "face", "Arial", firstHas, anyHas, allHas);
->>>>>>> a17af05f
   is(firstHas.value, true, "Test for Arial: firstHas: true expected");
   is(anyHas.value, true, "Test for Arial: anyHas: true expected");
   is(allHas.value, true, "Test for Arial: allHas: true expected");
