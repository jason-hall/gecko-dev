--- conflicted
+++ resolved
@@ -66,11 +66,7 @@
   // *before* we do the action, unlike some of the other RangeItem update
   // methods.
   if (mRangeUpdater) {
-<<<<<<< HEAD
-    mRangeUpdater->SelAdjDeleteNode(mNodeToDelete->AsDOMNode());
-=======
     mRangeUpdater->SelAdjDeleteNode(mNodeToDelete);
->>>>>>> a17af05f
   }
 
   ErrorResult error;
@@ -100,11 +96,7 @@
   }
 
   if (mRangeUpdater) {
-<<<<<<< HEAD
-    mRangeUpdater->SelAdjDeleteNode(mNodeToDelete->AsDOMNode());
-=======
     mRangeUpdater->SelAdjDeleteNode(mNodeToDelete);
->>>>>>> a17af05f
   }
 
   ErrorResult error;
