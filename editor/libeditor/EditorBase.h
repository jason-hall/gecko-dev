--- conflicted
+++ resolved
@@ -7,22 +7,13 @@
 #define mozilla_EditorBase_h
 
 #include "mozilla/Assertions.h"         // for MOZ_ASSERT, etc.
-<<<<<<< HEAD
-#include "mozilla/FlushType.h"          // for FlushType enum
-=======
 #include "mozilla/Maybe.h"              // for Maybe
->>>>>>> a17af05f
 #include "mozilla/OwningNonNull.h"      // for OwningNonNull
 #include "mozilla/PresShell.h"          // for PresShell
 #include "mozilla/SelectionState.h"     // for RangeUpdater, etc.
-<<<<<<< HEAD
-#include "mozilla/StyleSheet.h"   // for StyleSheet
-#include "mozilla/UniquePtr.h"
-=======
 #include "mozilla/StyleSheet.h"         // for StyleSheet
 #include "mozilla/WeakPtr.h"            // for WeakPtr
 #include "mozilla/dom/Selection.h"
->>>>>>> a17af05f
 #include "mozilla/dom/Text.h"
 #include "nsCOMPtr.h"                   // for already_AddRefed, nsCOMPtr
 #include "nsCycleCollectionParticipant.h"
@@ -224,11 +215,7 @@
  * delegate the actual commands to the editor independent of the XPFE
  * implementation.
  */
-<<<<<<< HEAD
-class EditorBase : public nsIEditorIMESupport
-=======
 class EditorBase : public nsIEditor
->>>>>>> a17af05f
                  , public nsSupportsWeakReference
 {
 public:
@@ -247,11 +234,6 @@
    * interfaces is done after the construction of the editor class.
    */
   EditorBase();
-
-  virtual TextEditor* AsTextEditor() = 0;
-  virtual const TextEditor* AsTextEditor() const = 0;
-  virtual HTMLEditor* AsHTMLEditor() = 0;
-  virtual const HTMLEditor* AsHTMLEditor() const = 0;
 
 protected:
   /**
@@ -1160,11 +1142,6 @@
     return mDidPreDestroy;
   }
 
-  bool IsModifiable() const
-  {
-    return !IsReadonly();
-  }
-
   /**
    * GetTransactionManager() returns transaction manager associated with the
    * editor.  This may return nullptr if undo/redo hasn't been enabled.
@@ -1261,19 +1238,9 @@
    */
   void HideCaret(bool aHide);
 
-<<<<<<< HEAD
-  void FlushFrames()
-  {
-    nsCOMPtr<nsIDocument> doc = GetDocument();
-    if (doc) {
-      doc->FlushPendingNotifications(FlushType::Frames);
-    }
-  }
-=======
 private:
   nsCOMPtr<nsISelectionController> mSelectionController;
   nsCOMPtr<nsIDocument> mDocument;
->>>>>>> a17af05f
 
 protected:
   enum Tristate
@@ -1301,12 +1268,7 @@
   // Name of placeholder transaction.
   nsIAtom* mPlaceholderName;
   // Saved selection state for placeholder transaction batching.
-<<<<<<< HEAD
-  mozilla::UniquePtr<SelectionState> mSelState;
-  nsString* mPhonetic;
-=======
   mozilla::Maybe<SelectionState> mSelState;
->>>>>>> a17af05f
   // IME composition this is not null between compositionstart and
   // compositionend.
   RefPtr<TextComposition> mComposition;
