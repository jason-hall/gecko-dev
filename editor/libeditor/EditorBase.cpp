--- conflicted
+++ resolved
@@ -691,29 +691,6 @@
   return selcon->GetSelection(ToRawSelectionType(aSelectionType), aSelection);
 }
 
-<<<<<<< HEAD
-Selection*
-EditorBase::GetSelection(SelectionType aSelectionType)
-{
-  nsCOMPtr<nsISelection> sel;
-  nsresult rv = GetSelection(aSelectionType, getter_AddRefs(sel));
-  if (NS_WARN_IF(NS_FAILED(rv)) || NS_WARN_IF(!sel)) {
-    return nullptr;
-  }
-
-  return sel->AsSelection();
-}
-
-NS_IMETHODIMP
-EditorBase::DoTransaction(nsITransaction* aTxn)
-{
-  if (mPlaceHolderBatch && !mPlaceHolderTxn) {
-    nsCOMPtr<nsIAbsorbingTransaction> placeholderTransaction =
-      new PlaceholderTransaction(*this, mPlaceHolderName, Move(mSelState));
-
-    // Save off weak reference to placeholder transaction
-    mPlaceHolderTxn = do_GetWeakReference(placeholderTransaction);
-=======
 NS_IMETHODIMP
 EditorBase::DoTransaction(nsITransaction* aTxn)
 {
@@ -727,7 +704,6 @@
     mPlaceholderTransaction =
       new PlaceholderTransaction(*this, mPlaceholderName, Move(mSelState));
     MOZ_ASSERT(mSelState.isNothing());
->>>>>>> a17af05f
 
     // We will recurse, but will not hit this case in the nested call
     DoTransaction(mPlaceholderTransaction);
@@ -783,22 +759,11 @@
     } else {
       rv = aTxn->DoTransaction();
     }
-<<<<<<< HEAD
-    if (NS_SUCCEEDED(rv)) {
-      DoAfterDoTransaction(aTxn);
-    }
-
-    // no need to check rv here, don't lose result of operation
-    selection->EndBatchChanges();
-
-    NS_ENSURE_SUCCESS(rv, rv);
-=======
     if (NS_WARN_IF(NS_FAILED(rv))) {
       return rv;
     }
 
     DoAfterDoTransaction(aTxn);
->>>>>>> a17af05f
   }
 
   return NS_OK;
@@ -876,8 +841,6 @@
   return NS_OK;
 }
 
-<<<<<<< HEAD
-=======
 already_AddRefed<nsITransactionManager>
 EditorBase::GetTransactionManager() const
 {
@@ -885,7 +848,6 @@
   return transactionManager.forget();
 }
 
->>>>>>> a17af05f
 NS_IMETHODIMP
 EditorBase::Undo(uint32_t aCount)
 {
@@ -997,13 +959,8 @@
 void
 EditorBase::BeginPlaceholderTransaction(nsIAtom* aTransactionName)
 {
-<<<<<<< HEAD
-  NS_PRECONDITION(mPlaceHolderBatch >= 0, "negative placeholder batch count!");
-  if (!mPlaceHolderBatch) {
-=======
   MOZ_ASSERT(mPlaceholderBatch >= 0, "negative placeholder batch count!");
   if (!mPlaceholderBatch) {
->>>>>>> a17af05f
     NotifyEditorObservers(eNotifyEditorObserversOfBefore);
     // time to turn on the batch
     BeginUpdateViewBatch();
@@ -1011,22 +968,14 @@
     mPlaceholderName = aTransactionName;
     RefPtr<Selection> selection = GetSelection();
     if (selection) {
-<<<<<<< HEAD
-      mSelState = MakeUnique<SelectionState>();
-=======
       mSelState.emplace();
->>>>>>> a17af05f
       mSelState->SaveSelection(selection);
       // Composition transaction can modify multiple nodes and it merges text
       // node for ime into single text node.
       // So if current selection is into IME text node, it might be failed
       // to restore selection by UndoTransaction.
       // So we need update selection by range updater.
-<<<<<<< HEAD
-      if (mPlaceHolderName == nsGkAtoms::IMETxnName) {
-=======
       if (mPlaceholderName == nsGkAtoms::IMETxnName) {
->>>>>>> a17af05f
         mRangeUpdater.RegisterSelectionState(*mSelState);
       }
     }
@@ -1037,14 +986,9 @@
 void
 EditorBase::EndPlaceholderTransaction()
 {
-<<<<<<< HEAD
-  NS_PRECONDITION(mPlaceHolderBatch > 0, "zero or negative placeholder batch count when ending batch!");
-  if (mPlaceHolderBatch == 1) {
-=======
   MOZ_ASSERT(mPlaceholderBatch > 0,
              "zero or negative placeholder batch count when ending batch!");
   if (mPlaceholderBatch == 1) {
->>>>>>> a17af05f
     RefPtr<Selection> selection = GetSelection();
 
     // By making the assumption that no reflow happens during the calls
@@ -1061,24 +1005,9 @@
     EndUpdateViewBatch();
     // make sure selection is in view
 
-<<<<<<< HEAD
-      if (presShell) {
-        caret = presShell->GetCaret();
-      }
-
-      // time to turn off the batch
-      EndUpdateViewBatch();
-      // make sure selection is in view
-
-      // After ScrollSelectionIntoView(), the pending notifications might be
-      // flushed and PresShell/PresContext/Frames may be dead. See bug 418470.
-      ScrollSelectionIntoView(false);
-    }
-=======
     // After ScrollSelectionIntoView(), the pending notifications might be
     // flushed and PresShell/PresContext/Frames may be dead. See bug 418470.
     ScrollSelectionIntoView(false);
->>>>>>> a17af05f
 
     // cached for frame offset are Not available now
     if (selection) {
@@ -1088,25 +1017,8 @@
     if (mSelState) {
       // we saved the selection state, but never got to hand it to placeholder
       // (else we ould have nulled out this pointer), so destroy it to prevent leaks.
-<<<<<<< HEAD
-      if (mPlaceHolderName == nsGkAtoms::IMETxnName) {
-        mRangeUpdater.DropSelectionState(*mSelState);
-      }
-      mSelState = nullptr;
-    }
-    // We might have never made a placeholder if no action took place.
-    if (mPlaceHolderTxn) {
-      nsCOMPtr<nsIAbsorbingTransaction> plcTxn = do_QueryReferent(mPlaceHolderTxn);
-      if (plcTxn) {
-        plcTxn->EndPlaceHolderBatch();
-      } else {
-        // in the future we will check to make sure undo is off here,
-        // since that is the only known case where the placeholdertxn would disappear on us.
-        // For now just removing the assert.
-=======
       if (mPlaceholderName == nsGkAtoms::IMETxnName) {
         mRangeUpdater.DropSelectionState(*mSelState);
->>>>>>> a17af05f
       }
       mSelState.reset();
     }
@@ -1158,12 +1070,8 @@
 NS_IMETHODIMP
 EditorBase::SelectAll()
 {
-<<<<<<< HEAD
-  if (!mDocWeak) {
-=======
   // XXX Why doesn't this check if the document is alive?
   if (!IsInitialized()) {
->>>>>>> a17af05f
     return NS_ERROR_NOT_INITIALIZED;
   }
   ForceCompositionEnd();
@@ -1176,12 +1084,8 @@
 NS_IMETHODIMP
 EditorBase::BeginningOfDocument()
 {
-<<<<<<< HEAD
-  if (!mDocWeak) {
-=======
   // XXX Why doesn't this check if the document is alive?
   if (!IsInitialized()) {
->>>>>>> a17af05f
     return NS_ERROR_NOT_INITIALIZED;
   }
 
@@ -2152,14 +2056,6 @@
 EditorBase::DebugDumpContent()
 {
 #ifdef DEBUG
-<<<<<<< HEAD
-  nsCOMPtr<nsIDOMHTMLDocument> doc = do_QueryReferent(mDocWeak);
-  NS_ENSURE_TRUE(doc, NS_ERROR_NOT_INITIALIZED);
-
-  nsCOMPtr<nsIDOMHTMLElement>bodyElem;
-  doc->GetBody(getter_AddRefs(bodyElem));
-  nsCOMPtr<nsIContent> content = do_QueryInterface(bodyElem);
-=======
   nsCOMPtr<nsIDocument> document = GetDocument();
   if (NS_WARN_IF(!document)) {
     return NS_ERROR_NOT_INITIALIZED;
@@ -2171,7 +2067,6 @@
   nsCOMPtr<nsIDOMHTMLElement> bodyElement;
   domHTMLDocument->GetBody(getter_AddRefs(bodyElement));
   nsCOMPtr<nsIContent> content = do_QueryInterface(bodyElement);
->>>>>>> a17af05f
   if (content) {
     content->List();
   }
@@ -2244,12 +2139,6 @@
   MOZ_ASSERT(!mComposition, "There is composition already");
   if (!EnsureComposition(aCompositionEvent)) {
     return NS_OK;
-<<<<<<< HEAD
-  }
-  if (mPhonetic) {
-    mPhonetic->Truncate(0);
-=======
->>>>>>> a17af05f
   }
   return NS_OK;
 }
@@ -2289,17 +2178,7 @@
 NS_IMETHODIMP
 EditorBase::ForceCompositionEnd()
 {
-<<<<<<< HEAD
-  if (mPhonetic) {
-    aPhonetic = *mPhonetic;
-  } else {
-    aPhonetic.Truncate(0);
-  }
-
-  return NS_OK;
-=======
   return CommitComposition();
->>>>>>> a17af05f
 }
 
 nsresult
@@ -2489,22 +2368,9 @@
 nsresult
 EditorBase::ScrollSelectionIntoView(bool aScrollToAnchor)
 {
-<<<<<<< HEAD
-  nsCOMPtr<nsISelectionController> selCon;
-  if (NS_SUCCEEDED(GetSelectionController(getter_AddRefs(selCon))) && selCon) {
-    int16_t region = nsISelectionController::SELECTION_FOCUS_REGION;
-
-    if (aScrollToAnchor) {
-      region = nsISelectionController::SELECTION_ANCHOR_REGION;
-    }
-
-    selCon->ScrollSelectionIntoView(nsISelectionController::SELECTION_NORMAL,
-      region, nsISelectionController::SCROLL_OVERFLOW_HIDDEN);
-=======
   nsISelectionController* selectionController = GetSelectionController();
   if (!selectionController) {
     return NS_OK;
->>>>>>> a17af05f
   }
 
   int16_t region = nsISelectionController::SELECTION_FOCUS_REGION;
@@ -2623,14 +2489,6 @@
 
   // If a neighboring text node already exists, use that
   if (!node->IsNodeOfType(nsINode::eTEXT)) {
-<<<<<<< HEAD
-    if (offset && node->GetChildAt(offset - 1)->IsNodeOfType(nsINode::eTEXT)) {
-      node = node->GetChildAt(offset - 1);
-      offset = node->Length();
-    } else if (offset < static_cast<int32_t>(node->Length()) &&
-               node->GetChildAt(offset)->IsNodeOfType(nsINode::eTEXT)) {
-      node = node->GetChildAt(offset);
-=======
     nsIContent* child = node->GetChildAt(offset);
     if (offset && child && child->GetPreviousSibling() &&
         child->GetPreviousSibling()->IsNodeOfType(nsINode::eTEXT)) {
@@ -2639,7 +2497,6 @@
     } else if (offset < static_cast<int32_t>(node->Length()) &&
                child && child->IsNodeOfType(nsINode::eTEXT)) {
       node = child;
->>>>>>> a17af05f
       offset = 0;
     }
   }
@@ -2776,11 +2633,7 @@
     return NS_ERROR_NULL_POINTER;
   }
 
-<<<<<<< HEAD
-  nsCOMPtr<nsIDOMElement> rootElement = do_QueryInterface(GetRoot());
-=======
   Element* rootElement = GetRoot();
->>>>>>> a17af05f
   if (!rootElement) {
     return NS_ERROR_NOT_INITIALIZED;
   }
@@ -2860,20 +2713,6 @@
   return rv;
 }
 
-<<<<<<< HEAD
-already_AddRefed<InsertTextTransaction>
-EditorBase::CreateTxnForInsertText(const nsAString& aStringToInsert,
-                                   Text& aTextNode,
-                                   int32_t aOffset)
-{
-  RefPtr<InsertTextTransaction> transaction =
-    new InsertTextTransaction(aTextNode, aOffset, aStringToInsert, *this,
-                              &mRangeUpdater);
-  return transaction.forget();
-}
-
-=======
->>>>>>> a17af05f
 nsresult
 EditorBase::SetTextImpl(Selection& aSelection, const nsAString& aString,
                         Text& aCharData)
@@ -3775,66 +3614,6 @@
   return aNode ? true : false;
 }
 
-<<<<<<< HEAD
-static inline bool
-IsElementVisible(Element* aElement)
-{
-  if (aElement->GetPrimaryFrame()) {
-    // It's visible, for our purposes
-    return true;
-  }
-
-  nsIContent *cur = aElement;
-  for (;;) {
-    // Walk up the tree looking for the nearest ancestor with a frame.
-    // The state of the child right below it will determine whether
-    // we might possibly have a frame or not.
-    bool haveLazyBitOnChild = cur->HasFlag(NODE_NEEDS_FRAME);
-    cur = cur->GetFlattenedTreeParent();
-    if (!cur) {
-      if (!haveLazyBitOnChild) {
-        // None of our ancestors have lazy bits set, so we shouldn't
-        // have a frame
-        return false;
-      }
-
-      // The root has a lazy frame construction bit.  We need to check
-      // our style.
-      break;
-    }
-
-    if (cur->GetPrimaryFrame()) {
-      if (!haveLazyBitOnChild) {
-        // Our ancestor directly under |cur| doesn't have lazy bits;
-        // that means we won't get a frame
-        return false;
-      }
-
-      if (cur->GetPrimaryFrame()->IsLeaf()) {
-        // Nothing under here will ever get frames
-        return false;
-      }
-
-      // Otherwise, we might end up with a frame when that lazy bit is
-      // processed.  Figure out our actual style.
-      break;
-    }
-  }
-
-  // Now it might be that we have no frame because we're in a
-  // display:none subtree, or it might be that we're just dealing with
-  // lazy frame construction and it hasn't happened yet.  Check which
-  // one it is.
-  RefPtr<nsStyleContext> styleContext =
-    nsComputedDOMStyle::GetStyleContextNoFlush(aElement, nullptr, nullptr);
-  if (styleContext) {
-    return styleContext->StyleDisplay()->mDisplay != StyleDisplay::None;
-  }
-  return false;
-}
-
-=======
->>>>>>> a17af05f
 bool
 EditorBase::IsEditable(nsIDOMNode* aNode)
 {
@@ -4708,11 +4487,7 @@
   MOZ_ASSERT(aAction != eNone);
 
   // get the node and offset of the insertion point
-<<<<<<< HEAD
-  nsCOMPtr<nsINode> node = aRangeToDelete->GetStartParent();
-=======
   nsCOMPtr<nsINode> node = aRangeToDelete->GetStartContainer();
->>>>>>> a17af05f
   if (NS_WARN_IF(!node)) {
     return nullptr;
   }
@@ -4942,8 +4717,6 @@
                          kNameSpaceID_XHTML);
 }
 
-<<<<<<< HEAD
-=======
 // static
 already_AddRefed<nsTextNode>
 EditorBase::CreateTextNode(nsIDocument& aDocument,
@@ -4956,7 +4729,6 @@
   return text.forget();
 }
 
->>>>>>> a17af05f
 NS_IMETHODIMP
 EditorBase::SetAttributeOrEquivalent(nsIDOMElement* aElement,
                                      const nsAString& aAttribute,
@@ -5123,13 +4895,7 @@
 
   // XXX What case needs this?
   if (isTargetDoc) {
-<<<<<<< HEAD
-    int32_t rangeCount;
-    selection->GetRangeCount(&rangeCount);
-    if (!rangeCount) {
-=======
     if (!selection->RangeCount()) {
->>>>>>> a17af05f
       BeginningOfDocument();
     }
   }
@@ -5241,21 +5007,6 @@
 }
 
 Element*
-<<<<<<< HEAD
-EditorBase::GetRoot()
-{
-  if (!mRootElement) {
-    // Let GetRootElement() do the work
-    nsCOMPtr<nsIDOMElement> root;
-    GetRootElement(getter_AddRefs(root));
-  }
-
-  return mRootElement;
-}
-
-Element*
-=======
->>>>>>> a17af05f
 EditorBase::GetEditorRoot()
 {
   return GetRoot();
@@ -5283,12 +5034,7 @@
 
   // If we don't have an explicit direction, determine our direction
   // from the content's direction
-<<<<<<< HEAD
-  if (!(mFlags & (nsIPlaintextEditor::eEditorLeftToRight |
-                  nsIPlaintextEditor::eEditorRightToLeft))) {
-=======
   if (!IsRightToLeft() && !IsLeftToRight()) {
->>>>>>> a17af05f
     nsIFrame* frame = rootElement->GetPrimaryFrame();
     NS_ENSURE_TRUE(frame, NS_ERROR_FAILURE);
 
