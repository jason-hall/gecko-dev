--- conflicted
+++ resolved
@@ -294,24 +294,6 @@
     }
 
     // avoid having to call IsDescendantOf() for common case of range startnode == range endnode.
-<<<<<<< HEAD
-    if (item->endNode == oldStart ||
-        EditorUtils::IsDescendantOf(item->endNode, aNode)) {
-      item->endNode   = parent;
-      item->endOffset = offset;
-    }
-  }
-}
-
-void
-RangeUpdater::SelAdjDeleteNode(nsIDOMNode* aNode)
-{
-  nsCOMPtr<nsINode> node = do_QueryInterface(aNode);
-  NS_ENSURE_TRUE_VOID(node);
-  return SelAdjDeleteNode(node);
-}
-
-=======
     if (item->mEndContainer == oldStart ||
         EditorUtils::IsDescendantOf(item->mEndContainer, aNode)) {
       item->mEndContainer = parent;
@@ -320,7 +302,6 @@
   }
 }
 
->>>>>>> a17af05f
 nsresult
 RangeUpdater::SelAdjSplitNode(nsIContent& aOldRightNode,
                               int32_t aOffset,
@@ -681,14 +662,9 @@
 already_AddRefed<nsRange>
 RangeItem::GetRange()
 {
-<<<<<<< HEAD
-  RefPtr<nsRange> range = new nsRange(startNode);
-  if (NS_FAILED(range->Set(startNode, startOffset, endNode, endOffset))) {
-=======
   RefPtr<nsRange> range = new nsRange(mStartContainer);
   if (NS_FAILED(range->SetStartAndEnd(mStartContainer, mStartOffset,
                                       mEndContainer, mEndOffset))) {
->>>>>>> a17af05f
     return nullptr;
   }
   return range.forget();
