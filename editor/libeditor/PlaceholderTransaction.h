/* -*- Mode: C++; tab-width: 2; indent-tabs-mode: nil; c-basic-offset: 2 -*- */
/* This Source Code Form is subject to the terms of the Mozilla Public
 * License, v. 2.0. If a copy of the MPL was not distributed with this
 * file, You can obtain one at http://mozilla.org/MPL/2.0/. */

#ifndef PlaceholderTransaction_h
#define PlaceholderTransaction_h

#include "EditAggregateTransaction.h"
#include "mozilla/EditorUtils.h"
<<<<<<< HEAD
#include "mozilla/UniquePtr.h"
=======
#include "mozilla/Maybe.h"
>>>>>>> a17af05f
#include "nsIAbsorbingTransaction.h"
#include "nsIDOMNode.h"
#include "nsCOMPtr.h"
#include "nsWeakPtr.h"
<<<<<<< HEAD
#include "nsWeakReference.h"
=======
>>>>>>> a17af05f

namespace mozilla {

class CompositionTransaction;

/**
 * An aggregate transaction that knows how to absorb all subsequent
 * transactions with the same name.  This transaction does not "Do" anything.
 * But it absorbs other transactions via merge, and can undo/redo the
 * transactions it has absorbed.
 */

class PlaceholderTransaction final
 : public EditAggregateTransaction
 , public nsIAbsorbingTransaction
{
public:
  NS_DECL_ISUPPORTS_INHERITED

  PlaceholderTransaction(EditorBase& aEditorBase, nsIAtom* aName,
<<<<<<< HEAD
                         UniquePtr<SelectionState> aSelState);
=======
                         Maybe<SelectionState>&& aSelState);
>>>>>>> a17af05f

  NS_DECL_CYCLE_COLLECTION_CLASS_INHERITED(PlaceholderTransaction,
                                           EditAggregateTransaction)
// ------------ EditAggregateTransaction -----------------------

  NS_DECL_EDITTRANSACTIONBASE

  NS_IMETHOD RedoTransaction() override;
  NS_IMETHOD Merge(nsITransaction* aTransaction, bool* aDidMerge) override;

// ------------ nsIAbsorbingTransaction -----------------------

  NS_IMETHOD GetTxnName(nsIAtom** aName) override;

  NS_IMETHOD StartSelectionEquals(SelectionState* aSelState,
                                  bool* aResult) override;

  NS_IMETHOD EndPlaceHolderBatch() override;

  NS_IMETHOD ForwardEndBatchTo(
               nsIAbsorbingTransaction* aForwardingAddress) override;

  NS_IMETHOD Commit() override;

  NS_IMETHOD_(PlaceholderTransaction*) AsPlaceholderTransaction() override
  {
    return this;
  }

  nsresult RememberEndingSelection();

protected:
  virtual ~PlaceholderTransaction();

  // Do we auto absorb any and all transaction?
  bool mAbsorb;
  nsWeakPtr mForwarding;
  // First IME txn in this placeholder - used for IME merging.
  mozilla::CompositionTransaction* mCompositionTransaction;
  // Do we stop auto absorbing any matching placeholder transactions?
  bool mCommitted;

  // These next two members store the state of the selection in a safe way.
  // Selection at the start of the transaction is stored, as is the selection
  // at the end.  This is so that UndoTransaction() and RedoTransaction() can
  // restore the selection properly.

<<<<<<< HEAD
  // Use a pointer because this is constructed before we exist.
  UniquePtr<SelectionState> mStartSel;
=======
  SelectionState mStartSel;
>>>>>>> a17af05f
  SelectionState mEndSel;

  // The editor for this transaction.
  RefPtr<EditorBase> mEditorBase;
};

} // namespace mozilla

#endif // #ifndef PlaceholderTransaction_h<|MERGE_RESOLUTION|>--- conflicted
+++ resolved
@@ -8,19 +8,11 @@
 
 #include "EditAggregateTransaction.h"
 #include "mozilla/EditorUtils.h"
-<<<<<<< HEAD
-#include "mozilla/UniquePtr.h"
-=======
 #include "mozilla/Maybe.h"
->>>>>>> a17af05f
 #include "nsIAbsorbingTransaction.h"
 #include "nsIDOMNode.h"
 #include "nsCOMPtr.h"
 #include "nsWeakPtr.h"
-<<<<<<< HEAD
-#include "nsWeakReference.h"
-=======
->>>>>>> a17af05f
 
 namespace mozilla {
 
@@ -41,11 +33,7 @@
   NS_DECL_ISUPPORTS_INHERITED
 
   PlaceholderTransaction(EditorBase& aEditorBase, nsIAtom* aName,
-<<<<<<< HEAD
-                         UniquePtr<SelectionState> aSelState);
-=======
                          Maybe<SelectionState>&& aSelState);
->>>>>>> a17af05f
 
   NS_DECL_CYCLE_COLLECTION_CLASS_INHERITED(PlaceholderTransaction,
                                            EditAggregateTransaction)
@@ -93,12 +81,7 @@
   // at the end.  This is so that UndoTransaction() and RedoTransaction() can
   // restore the selection properly.
 
-<<<<<<< HEAD
-  // Use a pointer because this is constructed before we exist.
-  UniquePtr<SelectionState> mStartSel;
-=======
   SelectionState mStartSel;
->>>>>>> a17af05f
   SelectionState mEndSel;
 
   // The editor for this transaction.
