/* -*- Mode: C++; tab-width: 2; indent-tabs-mode: nil; c-basic-offset: 2 -*- */
/* This Source Code Form is subject to the terms of the Mozilla Public
 * License, v. 2.0. If a copy of the MPL was not distributed with this
 * file, You can obtain one at http://mozilla.org/MPL/2.0/. */

#include "WSRunObject.h"

#include "TextEditUtils.h"

#include "mozilla/Assertions.h"
#include "mozilla/Casting.h"
#include "mozilla/EditorUtils.h"
#include "mozilla/HTMLEditor.h"
#include "mozilla/mozalloc.h"
#include "mozilla/OwningNonNull.h"
#include "mozilla/SelectionState.h"

#include "nsAString.h"
#include "nsCRT.h"
#include "nsContentUtils.h"
#include "nsDebug.h"
#include "nsError.h"
#include "nsIContent.h"
#include "nsIDOMDocument.h"
#include "nsIDOMNode.h"
#include "nsISupportsImpl.h"
#include "nsRange.h"
#include "nsString.h"
#include "nsTextFragment.h"

namespace mozilla {

using namespace dom;

const char16_t nbsp = 160;

WSRunObject::WSRunObject(HTMLEditor* aHTMLEditor,
                         nsINode* aNode,
                         int32_t aOffset)
  : mNode(aNode)
  , mOffset(aOffset)
  , mPRE(false)
  , mStartOffset(0)
  , mEndOffset(0)
  , mFirstNBSPOffset(0)
  , mLastNBSPOffset(0)
  , mStartRun(nullptr)
  , mEndRun(nullptr)
  , mHTMLEditor(aHTMLEditor)
{
  GetWSNodes();
  GetRuns();
}

WSRunObject::WSRunObject(HTMLEditor* aHTMLEditor,
                         nsIDOMNode* aNode,
                         int32_t aOffset)
  : mNode(do_QueryInterface(aNode))
  , mOffset(aOffset)
  , mPRE(false)
  , mStartOffset(0)
  , mEndOffset(0)
  , mFirstNBSPOffset(0)
  , mLastNBSPOffset(0)
  , mStartRun(nullptr)
  , mEndRun(nullptr)
  , mHTMLEditor(aHTMLEditor)
{
  GetWSNodes();
  GetRuns();
}

WSRunObject::~WSRunObject()
{
  ClearRuns();
}

nsresult
WSRunObject::ScrubBlockBoundary(HTMLEditor* aHTMLEditor,
                                BlockBoundary aBoundary,
                                nsINode* aBlock,
                                int32_t aOffset)
{
  NS_ENSURE_TRUE(aHTMLEditor && aBlock, NS_ERROR_NULL_POINTER);

  int32_t offset;
  if (aBoundary == kBlockStart) {
    offset = 0;
  } else if (aBoundary == kBlockEnd) {
    offset = aBlock->Length();
  } else {
    // Else we are scrubbing an outer boundary - just before or after a block
    // element.
    NS_ENSURE_STATE(aOffset >= 0);
    offset = aOffset;
  }

  WSRunObject theWSObj(aHTMLEditor, aBlock, offset);
  return theWSObj.Scrub();
}

nsresult
WSRunObject::PrepareToJoinBlocks(HTMLEditor* aHTMLEditor,
                                 Element* aLeftBlock,
                                 Element* aRightBlock)
{
  NS_ENSURE_TRUE(aLeftBlock && aRightBlock && aHTMLEditor,
                 NS_ERROR_NULL_POINTER);

  WSRunObject leftWSObj(aHTMLEditor, aLeftBlock, aLeftBlock->Length());
  WSRunObject rightWSObj(aHTMLEditor, aRightBlock, 0);

  return leftWSObj.PrepareToDeleteRangePriv(&rightWSObj);
}

nsresult
WSRunObject::PrepareToDeleteRange(HTMLEditor* aHTMLEditor,
                                  nsCOMPtr<nsINode>* aStartNode,
                                  int32_t* aStartOffset,
                                  nsCOMPtr<nsINode>* aEndNode,
                                  int32_t* aEndOffset)
{
  NS_ENSURE_TRUE(aHTMLEditor && aStartNode && *aStartNode && aStartOffset &&
                 aEndNode && *aEndNode && aEndOffset, NS_ERROR_NULL_POINTER);

  AutoTrackDOMPoint trackerStart(aHTMLEditor->mRangeUpdater,
                                 aStartNode, aStartOffset);
  AutoTrackDOMPoint trackerEnd(aHTMLEditor->mRangeUpdater,
                               aEndNode, aEndOffset);

  WSRunObject leftWSObj(aHTMLEditor, *aStartNode, *aStartOffset);
  WSRunObject rightWSObj(aHTMLEditor, *aEndNode, *aEndOffset);

  return leftWSObj.PrepareToDeleteRangePriv(&rightWSObj);
}

nsresult
WSRunObject::PrepareToDeleteNode(HTMLEditor* aHTMLEditor,
                                 nsIContent* aContent)
{
  NS_ENSURE_TRUE(aContent && aHTMLEditor, NS_ERROR_NULL_POINTER);

  nsCOMPtr<nsINode> parent = aContent->GetParentNode();
  NS_ENSURE_STATE(parent);
  int32_t offset = parent->IndexOf(aContent);

  WSRunObject leftWSObj(aHTMLEditor, parent, offset);
  WSRunObject rightWSObj(aHTMLEditor, parent, offset + 1);

  return leftWSObj.PrepareToDeleteRangePriv(&rightWSObj);
}

nsresult
WSRunObject::PrepareToSplitAcrossBlocks(HTMLEditor* aHTMLEditor,
                                        nsCOMPtr<nsINode>* aSplitNode,
                                        int32_t* aSplitOffset)
{
  NS_ENSURE_TRUE(aHTMLEditor && aSplitNode && *aSplitNode && aSplitOffset,
                 NS_ERROR_NULL_POINTER);

  AutoTrackDOMPoint tracker(aHTMLEditor->mRangeUpdater,
                            aSplitNode, aSplitOffset);

  WSRunObject wsObj(aHTMLEditor, *aSplitNode, *aSplitOffset);

  return wsObj.PrepareToSplitAcrossBlocksPriv();
}

already_AddRefed<Element>
WSRunObject::InsertBreak(nsCOMPtr<nsINode>* aInOutParent,
                         int32_t* aInOutOffset,
                         nsIEditor::EDirection aSelect)
{
  // MOOSE: for now, we always assume non-PRE formatting.  Fix this later.
  // meanwhile, the pre case is handled in WillInsertText in
  // HTMLEditRules.cpp
  NS_ENSURE_TRUE(aInOutParent && aInOutOffset, nullptr);

  WSFragment *beforeRun, *afterRun;
  FindRun(*aInOutParent, *aInOutOffset, &beforeRun, false);
  FindRun(*aInOutParent, *aInOutOffset, &afterRun, true);

  {
    // Some scoping for AutoTrackDOMPoint.  This will track our insertion
    // point while we tweak any surrounding whitespace
    AutoTrackDOMPoint tracker(mHTMLEditor->mRangeUpdater, aInOutParent,
                              aInOutOffset);

    // Handle any changes needed to ws run after inserted br
    if (!afterRun || (afterRun->mType & WSType::trailingWS)) {
      // Don't need to do anything.  Just insert break.  ws won't change.
    } else if (afterRun->mType & WSType::leadingWS) {
      // Delete the leading ws that is after insertion point.  We don't
      // have to (it would still not be significant after br), but it's
      // just more aesthetically pleasing to.
      nsresult rv = DeleteChars(*aInOutParent, *aInOutOffset,
                                afterRun->mEndNode, afterRun->mEndOffset);
      NS_ENSURE_SUCCESS(rv, nullptr);
    } else if (afterRun->mType == WSType::normalWS) {
      // Need to determine if break at front of non-nbsp run.  If so, convert
      // run to nbsp.
      WSPoint thePoint = GetCharAfter(*aInOutParent, *aInOutOffset);
      if (thePoint.mTextNode && nsCRT::IsAsciiSpace(thePoint.mChar)) {
        WSPoint prevPoint = GetCharBefore(thePoint);
        if (prevPoint.mTextNode && !nsCRT::IsAsciiSpace(prevPoint.mChar)) {
          // We are at start of non-nbsps.  Convert to a single nbsp.
          nsresult rv = ConvertToNBSP(thePoint);
          NS_ENSURE_SUCCESS(rv, nullptr);
        }
      }
    }

    // Handle any changes needed to ws run before inserted br
    if (!beforeRun || (beforeRun->mType & WSType::leadingWS)) {
      // Don't need to do anything.  Just insert break.  ws won't change.
    } else if (beforeRun->mType & WSType::trailingWS) {
      // Need to delete the trailing ws that is before insertion point, because it
      // would become significant after break inserted.
      nsresult rv = DeleteChars(beforeRun->mStartNode, beforeRun->mStartOffset,
                                *aInOutParent, *aInOutOffset);
      NS_ENSURE_SUCCESS(rv, nullptr);
    } else if (beforeRun->mType == WSType::normalWS) {
      // Try to change an nbsp to a space, just to prevent nbsp proliferation
      nsresult rv = CheckTrailingNBSP(beforeRun, *aInOutParent, *aInOutOffset);
      NS_ENSURE_SUCCESS(rv, nullptr);
    }
  }

  // ready, aim, fire!
  return mHTMLEditor->CreateBRImpl(aInOutParent, aInOutOffset, aSelect);
}

nsresult
WSRunObject::InsertText(const nsAString& aStringToInsert,
                        nsCOMPtr<nsINode>* aInOutParent,
                        int32_t* aInOutOffset,
                        nsIDocument* aDoc)
{
  // MOOSE: for now, we always assume non-PRE formatting.  Fix this later.
  // meanwhile, the pre case is handled in WillInsertText in
  // HTMLEditRules.cpp

  // MOOSE: for now, just getting the ws logic straight.  This implementation
  // is very slow.  Will need to replace edit rules impl with a more efficient
  // text sink here that does the minimal amount of searching/replacing/copying

  NS_ENSURE_TRUE(aInOutParent && aInOutOffset && aDoc, NS_ERROR_NULL_POINTER);

  if (aStringToInsert.IsEmpty()) {
    return NS_OK;
  }

  nsAutoString theString(aStringToInsert);

  WSFragment *beforeRun, *afterRun;
  FindRun(*aInOutParent, *aInOutOffset, &beforeRun, false);
  FindRun(*aInOutParent, *aInOutOffset, &afterRun, true);

  {
    // Some scoping for AutoTrackDOMPoint.  This will track our insertion
    // point while we tweak any surrounding whitespace
    AutoTrackDOMPoint tracker(mHTMLEditor->mRangeUpdater, aInOutParent,
                              aInOutOffset);

    // Handle any changes needed to ws run after inserted text
    if (!afterRun || afterRun->mType & WSType::trailingWS) {
      // Don't need to do anything.  Just insert text.  ws won't change.
    } else if (afterRun->mType & WSType::leadingWS) {
      // Delete the leading ws that is after insertion point, because it
      // would become significant after text inserted.
      nsresult rv =
        DeleteChars(*aInOutParent, *aInOutOffset, afterRun->mEndNode,
                    afterRun->mEndOffset);
      NS_ENSURE_SUCCESS(rv, rv);
    } else if (afterRun->mType == WSType::normalWS) {
      // Try to change an nbsp to a space, if possible, just to prevent nbsp
      // proliferation
      nsresult rv = CheckLeadingNBSP(afterRun, *aInOutParent, *aInOutOffset);
      NS_ENSURE_SUCCESS(rv, rv);
    }

    // Handle any changes needed to ws run before inserted text
    if (!beforeRun || beforeRun->mType & WSType::leadingWS) {
      // Don't need to do anything.  Just insert text.  ws won't change.
    } else if (beforeRun->mType & WSType::trailingWS) {
      // Need to delete the trailing ws that is before insertion point, because
      // it would become significant after text inserted.
      nsresult rv =
        DeleteChars(beforeRun->mStartNode, beforeRun->mStartOffset,
                    *aInOutParent, *aInOutOffset);
      NS_ENSURE_SUCCESS(rv, rv);
    } else if (beforeRun->mType == WSType::normalWS) {
      // Try to change an nbsp to a space, if possible, just to prevent nbsp
      // proliferation
      nsresult rv = CheckTrailingNBSP(beforeRun, *aInOutParent, *aInOutOffset);
      NS_ENSURE_SUCCESS(rv, rv);
    }
  }

  // Next up, tweak head and tail of string as needed.  First the head: there
  // are a variety of circumstances that would require us to convert a leading
  // ws char into an nbsp:

  if (nsCRT::IsAsciiSpace(theString[0])) {
    // We have a leading space
    if (beforeRun) {
      if (beforeRun->mType & WSType::leadingWS) {
        theString.SetCharAt(nbsp, 0);
      } else if (beforeRun->mType & WSType::normalWS) {
        WSPoint wspoint = GetCharBefore(*aInOutParent, *aInOutOffset);
        if (wspoint.mTextNode && nsCRT::IsAsciiSpace(wspoint.mChar)) {
          theString.SetCharAt(nbsp, 0);
        }
      }
    } else if (mStartReason & WSType::block || mStartReason == WSType::br) {
      theString.SetCharAt(nbsp, 0);
    }
  }

  // Then the tail
  uint32_t lastCharIndex = theString.Length() - 1;

  if (nsCRT::IsAsciiSpace(theString[lastCharIndex])) {
    // We have a leading space
    if (afterRun) {
      if (afterRun->mType & WSType::trailingWS) {
        theString.SetCharAt(nbsp, lastCharIndex);
      } else if (afterRun->mType & WSType::normalWS) {
        WSPoint wspoint = GetCharAfter(*aInOutParent, *aInOutOffset);
        if (wspoint.mTextNode && nsCRT::IsAsciiSpace(wspoint.mChar)) {
          theString.SetCharAt(nbsp, lastCharIndex);
        }
      }
    } else if (mEndReason & WSType::block) {
      theString.SetCharAt(nbsp, lastCharIndex);
    }
  }

  // Next, scan string for adjacent ws and convert to nbsp/space combos
  // MOOSE: don't need to convert tabs here since that is done by
  // WillInsertText() before we are called.  Eventually, all that logic will be
  // pushed down into here and made more efficient.
  bool prevWS = false;
  for (uint32_t i = 0; i <= lastCharIndex; i++) {
    if (nsCRT::IsAsciiSpace(theString[i])) {
      if (prevWS) {
        // i - 1 can't be negative because prevWS starts out false
        theString.SetCharAt(nbsp, i - 1);
      } else {
        prevWS = true;
      }
    } else {
      prevWS = false;
    }
  }

  // Ready, aim, fire!
  mHTMLEditor->InsertTextImpl(theString, aInOutParent, aInOutOffset, aDoc);
  return NS_OK;
}

nsresult
WSRunObject::DeleteWSBackward()
{
  WSPoint point = GetCharBefore(mNode, mOffset);
  NS_ENSURE_TRUE(point.mTextNode, NS_OK);  // nothing to delete

  // Easy case, preformatted ws.
  if (mPRE &&  (nsCRT::IsAsciiSpace(point.mChar) || point.mChar == nbsp)) {
    return DeleteChars(point.mTextNode, point.mOffset,
                       point.mTextNode, point.mOffset + 1);
  }

  // Caller's job to ensure that previous char is really ws.  If it is normal
  // ws, we need to delete the whole run.
  if (nsCRT::IsAsciiSpace(point.mChar)) {
    RefPtr<Text> startNodeText, endNodeText;
    int32_t startOffset, endOffset;
    GetAsciiWSBounds(eBoth, point.mTextNode, point.mOffset + 1,
                     getter_AddRefs(startNodeText), &startOffset,
                     getter_AddRefs(endNodeText), &endOffset);

    // adjust surrounding ws
    nsCOMPtr<nsINode> startNode = startNodeText.get();
    nsCOMPtr<nsINode> endNode = endNodeText.get();
    nsresult rv =
      WSRunObject::PrepareToDeleteRange(mHTMLEditor,
                                        address_of(startNode), &startOffset,
                                        address_of(endNode), &endOffset);
    NS_ENSURE_SUCCESS(rv, rv);

    // finally, delete that ws
    return DeleteChars(startNode, startOffset, endNode, endOffset);
  }

  if (point.mChar == nbsp) {
    nsCOMPtr<nsINode> node(point.mTextNode);
    // adjust surrounding ws
    int32_t startOffset = point.mOffset;
    int32_t endOffset = point.mOffset + 1;
    nsresult rv =
      WSRunObject::PrepareToDeleteRange(mHTMLEditor,
                                        address_of(node), &startOffset,
                                        address_of(node), &endOffset);
    NS_ENSURE_SUCCESS(rv, rv);

    // finally, delete that ws
    return DeleteChars(node, startOffset, node, endOffset);
  }

  return NS_OK;
}

nsresult
WSRunObject::DeleteWSForward()
{
  WSPoint point = GetCharAfter(mNode, mOffset);
  NS_ENSURE_TRUE(point.mTextNode, NS_OK); // nothing to delete

  // Easy case, preformatted ws.
  if (mPRE && (nsCRT::IsAsciiSpace(point.mChar) || point.mChar == nbsp)) {
    return DeleteChars(point.mTextNode, point.mOffset,
                       point.mTextNode, point.mOffset + 1);
  }

  // Caller's job to ensure that next char is really ws.  If it is normal ws,
  // we need to delete the whole run.
  if (nsCRT::IsAsciiSpace(point.mChar)) {
    RefPtr<Text> startNodeText, endNodeText;
    int32_t startOffset, endOffset;
    GetAsciiWSBounds(eBoth, point.mTextNode, point.mOffset + 1,
                     getter_AddRefs(startNodeText), &startOffset,
                     getter_AddRefs(endNodeText), &endOffset);

    // Adjust surrounding ws
    nsCOMPtr<nsINode> startNode(startNodeText), endNode(endNodeText);
    nsresult rv =
      WSRunObject::PrepareToDeleteRange(mHTMLEditor,
                                        address_of(startNode), &startOffset,
                                        address_of(endNode), &endOffset);
    NS_ENSURE_SUCCESS(rv, rv);

    // Finally, delete that ws
    return DeleteChars(startNode, startOffset, endNode, endOffset);
  }

  if (point.mChar == nbsp) {
    nsCOMPtr<nsINode> node(point.mTextNode);
    // Adjust surrounding ws
    int32_t startOffset = point.mOffset;
    int32_t endOffset = point.mOffset+1;
    nsresult rv =
      WSRunObject::PrepareToDeleteRange(mHTMLEditor,
                                        address_of(node), &startOffset,
                                        address_of(node), &endOffset);
    NS_ENSURE_SUCCESS(rv, rv);

    // Finally, delete that ws
    return DeleteChars(node, startOffset, node, endOffset);
  }

  return NS_OK;
}

void
WSRunObject::PriorVisibleNode(nsINode* aNode,
                              int32_t aOffset,
                              nsCOMPtr<nsINode>* outVisNode,
                              int32_t* outVisOffset,
                              WSType* outType)
{
  // Find first visible thing before the point.  Position
  // outVisNode/outVisOffset just _after_ that thing.  If we don't find
  // anything return start of ws.
  MOZ_ASSERT(aNode && outVisNode && outVisOffset && outType);

  WSFragment* run;
  FindRun(aNode, aOffset, &run, false);

  // Is there a visible run there or earlier?
  for (; run; run = run->mLeft) {
    if (run->mType == WSType::normalWS) {
      WSPoint point = GetCharBefore(aNode, aOffset);
      // When it's a non-empty text node, return it.
      if (point.mTextNode && point.mTextNode->Length()) {
        *outVisNode = point.mTextNode;
        *outVisOffset = point.mOffset + 1;
        if (nsCRT::IsAsciiSpace(point.mChar) || point.mChar == nbsp) {
          *outType = WSType::normalWS;
        } else {
          *outType = WSType::text;
        }
        return;
      }
      // If no text node, keep looking.  We should eventually fall out of loop
    }
  }

  // If we get here, then nothing in ws data to find.  Return start reason.
  *outVisNode = mStartReasonNode;
  // This really isn't meaningful if mStartReasonNode != mStartNode
  *outVisOffset = mStartOffset;
  *outType = mStartReason;
}


void
WSRunObject::NextVisibleNode(nsINode* aNode,
                             int32_t aOffset,
                             nsCOMPtr<nsINode>* outVisNode,
                             int32_t* outVisOffset,
                             WSType* outType)
{
  // Find first visible thing after the point.  Position
  // outVisNode/outVisOffset just _before_ that thing.  If we don't find
  // anything return end of ws.
  MOZ_ASSERT(aNode && outVisNode && outVisOffset && outType);

  WSFragment* run;
  FindRun(aNode, aOffset, &run, true);

  // Is there a visible run there or later?
  for (; run; run = run->mRight) {
    if (run->mType == WSType::normalWS) {
      WSPoint point = GetCharAfter(aNode, aOffset);
      // When it's a non-empty text node, return it.
      if (point.mTextNode && point.mTextNode->Length()) {
        *outVisNode = point.mTextNode;
        *outVisOffset = point.mOffset;
        if (nsCRT::IsAsciiSpace(point.mChar) || point.mChar == nbsp) {
          *outType = WSType::normalWS;
        } else {
          *outType = WSType::text;
        }
        return;
      }
      // If no text node, keep looking.  We should eventually fall out of loop
    }
  }

  // If we get here, then nothing in ws data to find.  Return end reason
  *outVisNode = mEndReasonNode;
  // This really isn't meaningful if mEndReasonNode != mEndNode
  *outVisOffset = mEndOffset;
  *outType = mEndReason;
}

nsresult
WSRunObject::AdjustWhitespace()
{
  // this routine examines a run of ws and tries to get rid of some unneeded nbsp's,
  // replacing them with regualr ascii space if possible.  Keeping things simple
  // for now and just trying to fix up the trailing ws in the run.
  if (!mLastNBSPNode) {
    // nothing to do!
    return NS_OK;
  }
  WSFragment *curRun = mStartRun;
  while (curRun) {
    // look for normal ws run
    if (curRun->mType == WSType::normalWS) {
      nsresult rv = CheckTrailingNBSPOfRun(curRun);
      if (NS_FAILED(rv)) {
        return rv;
      }
    }
    curRun = curRun->mRight;
  }
  return NS_OK;
}


//--------------------------------------------------------------------------------------------
//   protected methods
//--------------------------------------------------------------------------------------------

nsINode*
WSRunObject::GetWSBoundingParent()
{
  NS_ENSURE_TRUE(mNode, nullptr);
  OwningNonNull<nsINode> wsBoundingParent = *mNode;
  while (!IsBlockNode(wsBoundingParent)) {
    nsCOMPtr<nsINode> parent = wsBoundingParent->GetParentNode();
    if (!parent || !mHTMLEditor->IsEditable(parent)) {
      break;
    }
    wsBoundingParent = parent;
  }
  return wsBoundingParent;
}

nsresult
WSRunObject::GetWSNodes()
{
  // collect up an array of nodes that are contiguous with the insertion point
  // and which contain only whitespace.  Stop if you reach non-ws text or a new
  // block boundary.
  EditorDOMPoint start(mNode, mOffset), end(mNode, mOffset);
  nsCOMPtr<nsINode> wsBoundingParent = GetWSBoundingParent();

  // first look backwards to find preceding ws nodes
  if (RefPtr<Text> textNode = mNode->GetAsText()) {
    const nsTextFragment* textFrag = textNode->GetText();

    mNodeArray.InsertElementAt(0, textNode);
    if (mOffset) {
      for (int32_t pos = mOffset - 1; pos >= 0; pos--) {
        // sanity bounds check the char position.  bug 136165
        if (uint32_t(pos) >= textFrag->GetLength()) {
          NS_NOTREACHED("looking beyond end of text fragment");
          continue;
        }
        char16_t theChar = textFrag->CharAt(pos);
        if (!nsCRT::IsAsciiSpace(theChar)) {
          if (theChar != nbsp) {
            mStartNode = textNode;
            mStartOffset = pos + 1;
            mStartReason = WSType::text;
            mStartReasonNode = textNode;
            break;
          }
          // as we look backwards update our earliest found nbsp
          mFirstNBSPNode = textNode;
          mFirstNBSPOffset = pos;
          // also keep track of latest nbsp so far
          if (!mLastNBSPNode) {
            mLastNBSPNode = textNode;
            mLastNBSPOffset = pos;
          }
        }
        start.node = textNode;
        start.offset = pos;
      }
    }
  }

  while (!mStartNode) {
    // we haven't found the start of ws yet.  Keep looking
    nsCOMPtr<nsIContent> priorNode = GetPreviousWSNode(start, wsBoundingParent);
    if (priorNode) {
      if (IsBlockNode(priorNode)) {
        mStartNode = start.node;
        mStartOffset = start.offset;
        mStartReason = WSType::otherBlock;
        mStartReasonNode = priorNode;
      } else if (RefPtr<Text> textNode = priorNode->GetAsText()) {
        mNodeArray.InsertElementAt(0, textNode);
        const nsTextFragment *textFrag;
        if (!textNode || !(textFrag = textNode->GetText())) {
          return NS_ERROR_NULL_POINTER;
        }
        uint32_t len = textNode->TextLength();

        if (len < 1) {
          // Zero length text node. Set start point to it
          // so we can get past it!
          start.SetPoint(priorNode, 0);
        } else {
          for (int32_t pos = len - 1; pos >= 0; pos--) {
            // sanity bounds check the char position.  bug 136165
            if (uint32_t(pos) >= textFrag->GetLength()) {
              NS_NOTREACHED("looking beyond end of text fragment");
              continue;
            }
            char16_t theChar = textFrag->CharAt(pos);
            if (!nsCRT::IsAsciiSpace(theChar)) {
              if (theChar != nbsp) {
                mStartNode = textNode;
                mStartOffset = pos + 1;
                mStartReason = WSType::text;
                mStartReasonNode = textNode;
                break;
              }
              // as we look backwards update our earliest found nbsp
              mFirstNBSPNode = textNode;
              mFirstNBSPOffset = pos;
              // also keep track of latest nbsp so far
              if (!mLastNBSPNode) {
                mLastNBSPNode = textNode;
                mLastNBSPOffset = pos;
              }
            }
            start.SetPoint(textNode, pos);
          }
        }
      } else {
        // it's a break or a special node, like <img>, that is not a block and not
        // a break but still serves as a terminator to ws runs.
        mStartNode = start.node;
        mStartOffset = start.offset;
        if (TextEditUtils::IsBreak(priorNode)) {
          mStartReason = WSType::br;
        } else {
          mStartReason = WSType::special;
        }
        mStartReasonNode = priorNode;
      }
    } else {
      // no prior node means we exhausted wsBoundingParent
      mStartNode = start.node;
      mStartOffset = start.offset;
      mStartReason = WSType::thisBlock;
      mStartReasonNode = wsBoundingParent;
    }
  }

  // then look ahead to find following ws nodes
  if (RefPtr<Text> textNode = mNode->GetAsText()) {
    // don't need to put it on list. it already is from code above
    const nsTextFragment *textFrag = textNode->GetText();

    uint32_t len = textNode->TextLength();
    if (uint16_t(mOffset)<len) {
      for (uint32_t pos = mOffset; pos < len; pos++) {
        // sanity bounds check the char position.  bug 136165
        if (pos >= textFrag->GetLength()) {
          NS_NOTREACHED("looking beyond end of text fragment");
          continue;
        }
        char16_t theChar = textFrag->CharAt(pos);
        if (!nsCRT::IsAsciiSpace(theChar)) {
          if (theChar != nbsp) {
            mEndNode = textNode;
            mEndOffset = pos;
            mEndReason = WSType::text;
            mEndReasonNode = textNode;
            break;
          }
          // as we look forwards update our latest found nbsp
          mLastNBSPNode = textNode;
          mLastNBSPOffset = pos;
          // also keep track of earliest nbsp so far
          if (!mFirstNBSPNode) {
            mFirstNBSPNode = textNode;
            mFirstNBSPOffset = pos;
          }
        }
        end.SetPoint(textNode, pos + 1);
      }
    }
  }

  while (!mEndNode) {
    // we haven't found the end of ws yet.  Keep looking
    nsCOMPtr<nsIContent> nextNode = GetNextWSNode(end, wsBoundingParent);
    if (nextNode) {
      if (IsBlockNode(nextNode)) {
        // we encountered a new block.  therefore no more ws.
        mEndNode = end.node;
        mEndOffset = end.offset;
        mEndReason = WSType::otherBlock;
        mEndReasonNode = nextNode;
      } else if (RefPtr<Text> textNode = nextNode->GetAsText()) {
        mNodeArray.AppendElement(textNode);
        const nsTextFragment *textFrag;
        if (!textNode || !(textFrag = textNode->GetText())) {
          return NS_ERROR_NULL_POINTER;
        }
        uint32_t len = textNode->TextLength();

        if (len < 1) {
          // Zero length text node. Set end point to it
          // so we can get past it!
          end.SetPoint(textNode, 0);
        } else {
          for (uint32_t pos = 0; pos < len; pos++) {
            // sanity bounds check the char position.  bug 136165
            if (pos >= textFrag->GetLength()) {
              NS_NOTREACHED("looking beyond end of text fragment");
              continue;
            }
            char16_t theChar = textFrag->CharAt(pos);
            if (!nsCRT::IsAsciiSpace(theChar)) {
              if (theChar != nbsp) {
                mEndNode = textNode;
                mEndOffset = pos;
                mEndReason = WSType::text;
                mEndReasonNode = textNode;
                break;
              }
              // as we look forwards update our latest found nbsp
              mLastNBSPNode = textNode;
              mLastNBSPOffset = pos;
              // also keep track of earliest nbsp so far
              if (!mFirstNBSPNode) {
                mFirstNBSPNode = textNode;
                mFirstNBSPOffset = pos;
              }
            }
            end.SetPoint(textNode, pos + 1);
          }
        }
      } else {
        // we encountered a break or a special node, like <img>,
        // that is not a block and not a break but still
        // serves as a terminator to ws runs.
        mEndNode = end.node;
        mEndOffset = end.offset;
        if (TextEditUtils::IsBreak(nextNode)) {
          mEndReason = WSType::br;
        } else {
          mEndReason = WSType::special;
        }
        mEndReasonNode = nextNode;
      }
    } else {
      // no next node means we exhausted wsBoundingParent
      mEndNode = end.node;
      mEndOffset = end.offset;
      mEndReason = WSType::thisBlock;
      mEndReasonNode = wsBoundingParent;
    }
  }

  return NS_OK;
}

void
WSRunObject::GetRuns()
{
  ClearRuns();

  // handle some easy cases first
  mHTMLEditor->IsPreformatted(GetAsDOMNode(mNode), &mPRE);
  // if it's preformatedd, or if we are surrounded by text or special, it's all one
  // big normal ws run
  if (mPRE ||
      ((mStartReason == WSType::text || mStartReason == WSType::special) &&
       (mEndReason == WSType::text || mEndReason == WSType::special ||
        mEndReason == WSType::br))) {
    MakeSingleWSRun(WSType::normalWS);
    return;
  }

  // if we are before or after a block (or after a break), and there are no nbsp's,
  // then it's all non-rendering ws.
  if (!mFirstNBSPNode && !mLastNBSPNode &&
      ((mStartReason & WSType::block) || mStartReason == WSType::br ||
       (mEndReason & WSType::block))) {
    WSType wstype;
    if ((mStartReason & WSType::block) || mStartReason == WSType::br) {
      wstype = WSType::leadingWS;
    }
    if (mEndReason & WSType::block) {
      wstype |= WSType::trailingWS;
    }
    MakeSingleWSRun(wstype);
    return;
  }

  // otherwise a little trickier.  shucks.
  mStartRun = new WSFragment();
  mStartRun->mStartNode = mStartNode;
  mStartRun->mStartOffset = mStartOffset;

  if (mStartReason & WSType::block || mStartReason == WSType::br) {
    // set up mStartRun
    mStartRun->mType = WSType::leadingWS;
    mStartRun->mEndNode = mFirstNBSPNode;
    mStartRun->mEndOffset = mFirstNBSPOffset;
    mStartRun->mLeftType = mStartReason;
    mStartRun->mRightType = WSType::normalWS;

    // set up next run
    WSFragment *normalRun = new WSFragment();
    mStartRun->mRight = normalRun;
    normalRun->mType = WSType::normalWS;
    normalRun->mStartNode = mFirstNBSPNode;
    normalRun->mStartOffset = mFirstNBSPOffset;
    normalRun->mLeftType = WSType::leadingWS;
    normalRun->mLeft = mStartRun;
    if (mEndReason != WSType::block) {
      // then no trailing ws.  this normal run ends the overall ws run.
      normalRun->mRightType = mEndReason;
      normalRun->mEndNode   = mEndNode;
      normalRun->mEndOffset = mEndOffset;
      mEndRun = normalRun;
    } else {
      // we might have trailing ws.
      // it so happens that *if* there is an nbsp at end, {mEndNode,mEndOffset-1}
      // will point to it, even though in general start/end points not
      // guaranteed to be in text nodes.
      if (mLastNBSPNode == mEndNode && mLastNBSPOffset == mEndOffset - 1) {
        // normal ws runs right up to adjacent block (nbsp next to block)
        normalRun->mRightType = mEndReason;
        normalRun->mEndNode   = mEndNode;
        normalRun->mEndOffset = mEndOffset;
        mEndRun = normalRun;
      } else {
        normalRun->mEndNode = mLastNBSPNode;
        normalRun->mEndOffset = mLastNBSPOffset+1;
        normalRun->mRightType = WSType::trailingWS;

        // set up next run
        WSFragment *lastRun = new WSFragment();
        lastRun->mType = WSType::trailingWS;
        lastRun->mStartNode = mLastNBSPNode;
        lastRun->mStartOffset = mLastNBSPOffset+1;
        lastRun->mEndNode = mEndNode;
        lastRun->mEndOffset = mEndOffset;
        lastRun->mLeftType = WSType::normalWS;
        lastRun->mLeft = normalRun;
        lastRun->mRightType = mEndReason;
        mEndRun = lastRun;
        normalRun->mRight = lastRun;
      }
    }
  } else {
    // mStartReason is not WSType::block or WSType::br; set up mStartRun
    mStartRun->mType = WSType::normalWS;
    mStartRun->mEndNode = mLastNBSPNode;
    mStartRun->mEndOffset = mLastNBSPOffset+1;
    mStartRun->mLeftType = mStartReason;

    // we might have trailing ws.
    // it so happens that *if* there is an nbsp at end, {mEndNode,mEndOffset-1}
    // will point to it, even though in general start/end points not
    // guaranteed to be in text nodes.
    if (mLastNBSPNode == mEndNode && mLastNBSPOffset == (mEndOffset - 1)) {
      mStartRun->mRightType = mEndReason;
      mStartRun->mEndNode   = mEndNode;
      mStartRun->mEndOffset = mEndOffset;
      mEndRun = mStartRun;
    } else {
      // set up next run
      WSFragment *lastRun = new WSFragment();
      lastRun->mType = WSType::trailingWS;
      lastRun->mStartNode = mLastNBSPNode;
      lastRun->mStartOffset = mLastNBSPOffset+1;
      lastRun->mLeftType = WSType::normalWS;
      lastRun->mLeft = mStartRun;
      lastRun->mRightType = mEndReason;
      mEndRun = lastRun;
      mStartRun->mRight = lastRun;
      mStartRun->mRightType = WSType::trailingWS;
    }
  }
}

void
WSRunObject::ClearRuns()
{
  WSFragment *tmp, *run;
  run = mStartRun;
  while (run) {
    tmp = run->mRight;
    delete run;
    run = tmp;
  }
  mStartRun = 0;
  mEndRun = 0;
}

void
WSRunObject::MakeSingleWSRun(WSType aType)
{
  mStartRun = new WSFragment();

  mStartRun->mStartNode   = mStartNode;
  mStartRun->mStartOffset = mStartOffset;
  mStartRun->mType        = aType;
  mStartRun->mEndNode     = mEndNode;
  mStartRun->mEndOffset   = mEndOffset;
  mStartRun->mLeftType    = mStartReason;
  mStartRun->mRightType   = mEndReason;

  mEndRun  = mStartRun;
}

nsIContent*
WSRunObject::GetPreviousWSNodeInner(nsINode* aStartNode,
                                    nsINode* aBlockParent)
{
  // Can't really recycle various getnext/prior routines because we have
  // special needs here.  Need to step into inline containers but not block
  // containers.
  MOZ_ASSERT(aStartNode && aBlockParent);

  nsCOMPtr<nsIContent> priorNode = aStartNode->GetPreviousSibling();
  OwningNonNull<nsINode> curNode = *aStartNode;
  while (!priorNode) {
    // We have exhausted nodes in parent of aStartNode.
    nsCOMPtr<nsINode> curParent = curNode->GetParentNode();
    NS_ENSURE_TRUE(curParent, nullptr);
    if (curParent == aBlockParent) {
      // We have exhausted nodes in the block parent.  The convention here is
      // to return null.
      return nullptr;
    }
    // We have a parent: look for previous sibling
    priorNode = curParent->GetPreviousSibling();
    curNode = curParent;
  }
  // We have a prior node.  If it's a block, return it.
  if (IsBlockNode(priorNode)) {
    return priorNode;
  }
  if (mHTMLEditor->IsContainer(priorNode)) {
    // Else if it's a container, get deep rightmost child
    nsCOMPtr<nsIContent> child = mHTMLEditor->GetRightmostChild(priorNode);
    if (child) {
      return child;
    }
  }
  // Else return the node itself
  return priorNode;
}

nsIContent*
WSRunObject::GetPreviousWSNode(EditorDOMPoint aPoint,
                               nsINode* aBlockParent)
{
  // Can't really recycle various getnext/prior routines because we
  // have special needs here.  Need to step into inline containers but
  // not block containers.
  MOZ_ASSERT(aPoint.node && aBlockParent);

  if (aPoint.node->NodeType() == nsIDOMNode::TEXT_NODE) {
    return GetPreviousWSNodeInner(aPoint.node, aBlockParent);
  }
  if (!mHTMLEditor->IsContainer(aPoint.node)) {
    return GetPreviousWSNodeInner(aPoint.node, aBlockParent);
  }

  if (!aPoint.offset) {
    if (aPoint.node == aBlockParent) {
      // We are at start of the block.
      return nullptr;
    }

    // We are at start of non-block container
    return GetPreviousWSNodeInner(aPoint.node, aBlockParent);
  }

  nsCOMPtr<nsIContent> startContent = do_QueryInterface(aPoint.node);
  NS_ENSURE_TRUE(startContent, nullptr);
  nsCOMPtr<nsIContent> priorNode = startContent->GetChildAt(aPoint.offset - 1);
  NS_ENSURE_TRUE(priorNode, nullptr);
  // We have a prior node.  If it's a block, return it.
  if (IsBlockNode(priorNode)) {
    return priorNode;
  }
  if (mHTMLEditor->IsContainer(priorNode)) {
    // Else if it's a container, get deep rightmost child
    nsCOMPtr<nsIContent> child = mHTMLEditor->GetRightmostChild(priorNode);
    if (child) {
      return child;
    }
  }
  // Else return the node itself
  return priorNode;
}

nsIContent*
WSRunObject::GetNextWSNodeInner(nsINode* aStartNode,
                                nsINode* aBlockParent)
{
  // Can't really recycle various getnext/prior routines because we have
  // special needs here.  Need to step into inline containers but not block
  // containers.
  MOZ_ASSERT(aStartNode && aBlockParent);

  nsCOMPtr<nsIContent> nextNode = aStartNode->GetNextSibling();
  nsCOMPtr<nsINode> curNode = aStartNode;
  while (!nextNode) {
    // We have exhausted nodes in parent of aStartNode.
    nsCOMPtr<nsINode> curParent = curNode->GetParentNode();
    NS_ENSURE_TRUE(curParent, nullptr);
    if (curParent == aBlockParent) {
      // We have exhausted nodes in the block parent.  The convention here is
      // to return null.
      return nullptr;
    }
    // We have a parent: look for next sibling
    nextNode = curParent->GetNextSibling();
    curNode = curParent;
  }
  // We have a next node.  If it's a block, return it.
  if (IsBlockNode(nextNode)) {
    return nextNode;
  }
  if (mHTMLEditor->IsContainer(nextNode)) {
    // Else if it's a container, get deep leftmost child
    nsCOMPtr<nsIContent> child = mHTMLEditor->GetLeftmostChild(nextNode);
    if (child) {
      return child;
    }
  }
  // Else return the node itself
  return nextNode;
}

nsIContent*
WSRunObject::GetNextWSNode(EditorDOMPoint aPoint,
                           nsINode* aBlockParent)
{
  // Can't really recycle various getnext/prior routines because we have
  // special needs here.  Need to step into inline containers but not block
  // containers.
  MOZ_ASSERT(aPoint.node && aBlockParent);

  if (aPoint.node->NodeType() == nsIDOMNode::TEXT_NODE) {
    return GetNextWSNodeInner(aPoint.node, aBlockParent);
  }
  if (!mHTMLEditor->IsContainer(aPoint.node)) {
    return GetNextWSNodeInner(aPoint.node, aBlockParent);
  }

  nsCOMPtr<nsIContent> startContent = do_QueryInterface(aPoint.node);
  NS_ENSURE_TRUE(startContent, nullptr);

  nsCOMPtr<nsIContent> nextNode = startContent->GetChildAt(aPoint.offset);
  if (!nextNode) {
    if (aPoint.node == aBlockParent) {
      // We are at end of the block.
      return nullptr;
    }

    // We are at end of non-block container
    return GetNextWSNodeInner(aPoint.node, aBlockParent);
  }

  // We have a next node.  If it's a block, return it.
  if (IsBlockNode(nextNode)) {
    return nextNode;
  }
  if (mHTMLEditor->IsContainer(nextNode)) {
    // else if it's a container, get deep leftmost child
    nsCOMPtr<nsIContent> child = mHTMLEditor->GetLeftmostChild(nextNode);
    if (child) {
      return child;
    }
  }
  // Else return the node itself
  return nextNode;
}

nsresult
WSRunObject::PrepareToDeleteRangePriv(WSRunObject* aEndObject)
{
  // this routine adjust whitespace before *this* and after aEndObject
  // in preperation for the two areas to become adjacent after the
  // intervening content is deleted.  It's overly agressive right
  // now.  There might be a block boundary remaining between them after
  // the deletion, in which case these adjstments are unneeded (though
  // I don't think they can ever be harmful?)

  NS_ENSURE_TRUE(aEndObject, NS_ERROR_NULL_POINTER);

  // get the runs before and after selection
  WSFragment *beforeRun, *afterRun;
  FindRun(mNode, mOffset, &beforeRun, false);
  aEndObject->FindRun(aEndObject->mNode, aEndObject->mOffset, &afterRun, true);

  // trim after run of any leading ws
  if (afterRun && (afterRun->mType & WSType::leadingWS)) {
    nsresult rv =
      aEndObject->DeleteChars(aEndObject->mNode, aEndObject->mOffset,
                              afterRun->mEndNode, afterRun->mEndOffset);
    NS_ENSURE_SUCCESS(rv, rv);
  }
  // adjust normal ws in afterRun if needed
  if (afterRun && afterRun->mType == WSType::normalWS && !aEndObject->mPRE) {
    if ((beforeRun && (beforeRun->mType & WSType::leadingWS)) ||
        (!beforeRun && ((mStartReason & WSType::block) ||
                        mStartReason == WSType::br))) {
      // make sure leading char of following ws is an nbsp, so that it will show up
      WSPoint point = aEndObject->GetCharAfter(aEndObject->mNode,
                                               aEndObject->mOffset);
      if (point.mTextNode && nsCRT::IsAsciiSpace(point.mChar)) {
        nsresult rv = aEndObject->ConvertToNBSP(point);
        NS_ENSURE_SUCCESS(rv, rv);
      }
    }
  }
  // trim before run of any trailing ws
  if (beforeRun && (beforeRun->mType & WSType::trailingWS)) {
    nsresult rv = DeleteChars(beforeRun->mStartNode, beforeRun->mStartOffset,
                              mNode, mOffset);
    NS_ENSURE_SUCCESS(rv, rv);
  } else if (beforeRun && beforeRun->mType == WSType::normalWS && !mPRE) {
    if ((afterRun && (afterRun->mType & WSType::trailingWS)) ||
        (afterRun && afterRun->mType == WSType::normalWS) ||
        (!afterRun && (aEndObject->mEndReason & WSType::block))) {
      // make sure trailing char of starting ws is an nbsp, so that it will show up
      WSPoint point = GetCharBefore(mNode, mOffset);
      if (point.mTextNode && nsCRT::IsAsciiSpace(point.mChar)) {
        RefPtr<Text> wsStartNode, wsEndNode;
        int32_t wsStartOffset, wsEndOffset;
        GetAsciiWSBounds(eBoth, mNode, mOffset,
                         getter_AddRefs(wsStartNode), &wsStartOffset,
                         getter_AddRefs(wsEndNode), &wsEndOffset);
        point.mTextNode = wsStartNode;
        point.mOffset = wsStartOffset;
        nsresult rv = ConvertToNBSP(point);
        NS_ENSURE_SUCCESS(rv, rv);
      }
    }
  }
  return NS_OK;
}

nsresult
WSRunObject::PrepareToSplitAcrossBlocksPriv()
{
  // used to prepare ws to be split across two blocks.  The main issue
  // here is make sure normalWS doesn't end up becoming non-significant
  // leading or trailing ws after the split.

  // get the runs before and after selection
  WSFragment *beforeRun, *afterRun;
  FindRun(mNode, mOffset, &beforeRun, false);
  FindRun(mNode, mOffset, &afterRun, true);

  // adjust normal ws in afterRun if needed
  if (afterRun && afterRun->mType == WSType::normalWS) {
    // make sure leading char of following ws is an nbsp, so that it will show up
    WSPoint point = GetCharAfter(mNode, mOffset);
    if (point.mTextNode && nsCRT::IsAsciiSpace(point.mChar)) {
      nsresult rv = ConvertToNBSP(point);
      NS_ENSURE_SUCCESS(rv, rv);
    }
  }

  // adjust normal ws in beforeRun if needed
  if (beforeRun && beforeRun->mType == WSType::normalWS) {
    // make sure trailing char of starting ws is an nbsp, so that it will show up
    WSPoint point = GetCharBefore(mNode, mOffset);
    if (point.mTextNode && nsCRT::IsAsciiSpace(point.mChar)) {
      RefPtr<Text> wsStartNode, wsEndNode;
      int32_t wsStartOffset, wsEndOffset;
      GetAsciiWSBounds(eBoth, mNode, mOffset,
                       getter_AddRefs(wsStartNode), &wsStartOffset,
                       getter_AddRefs(wsEndNode), &wsEndOffset);
      point.mTextNode = wsStartNode;
      point.mOffset = wsStartOffset;
      nsresult rv = ConvertToNBSP(point);
      NS_ENSURE_SUCCESS(rv, rv);
    }
  }
  return NS_OK;
}

nsresult
WSRunObject::DeleteChars(nsINode* aStartNode,
                         int32_t aStartOffset,
                         nsINode* aEndNode,
                         int32_t aEndOffset)
{
  // MOOSE: this routine needs to be modified to preserve the integrity of the
  // wsFragment info.
  NS_ENSURE_TRUE(aStartNode && aEndNode, NS_ERROR_NULL_POINTER);

  if (aStartNode == aEndNode && aStartOffset == aEndOffset) {
    // Nothing to delete
    return NS_OK;
  }

  int32_t idx = mNodeArray.IndexOf(aStartNode);
  if (idx == -1) {
    // If our strarting point wasn't one of our ws text nodes, then just go
    // through them from the beginning.
    idx = 0;
  }

  if (aStartNode == aEndNode && aStartNode->GetAsText()) {
    return mHTMLEditor->DeleteText(*aStartNode->GetAsText(),
        static_cast<uint32_t>(aStartOffset),
        static_cast<uint32_t>(aEndOffset - aStartOffset));
  }

  RefPtr<nsRange> range;
  int32_t count = mNodeArray.Length();
  for (; idx < count; idx++) {
    RefPtr<Text> node = mNodeArray[idx];
    if (!node) {
      // We ran out of ws nodes; must have been deleting to end
      return NS_OK;
    }
    if (node == aStartNode) {
      uint32_t len = node->Length();
      if (uint32_t(aStartOffset) < len) {
        nsresult rv =
          mHTMLEditor->DeleteText(*node, AssertedCast<uint32_t>(aStartOffset),
                                  len - aStartOffset);
        NS_ENSURE_SUCCESS(rv, rv);
      }
    } else if (node == aEndNode) {
      if (aEndOffset) {
        nsresult rv =
          mHTMLEditor->DeleteText(*node, 0, AssertedCast<uint32_t>(aEndOffset));
        NS_ENSURE_SUCCESS(rv, rv);
      }
      break;
    } else {
      if (!range) {
        range = new nsRange(aStartNode);
        nsresult rv =
<<<<<<< HEAD
          range->Set(aStartNode, aStartOffset, aEndNode, aEndOffset);
=======
          range->SetStartAndEnd(aStartNode, aStartOffset, aEndNode, aEndOffset);
>>>>>>> a17af05f
        NS_ENSURE_SUCCESS(rv, rv);
      }
      bool nodeBefore, nodeAfter;
      nsresult rv =
        nsRange::CompareNodeToRange(node, range, &nodeBefore, &nodeAfter);
      NS_ENSURE_SUCCESS(rv, rv);
      if (nodeAfter) {
        break;
      }
      if (!nodeBefore) {
        rv = mHTMLEditor->DeleteNode(node);
        NS_ENSURE_SUCCESS(rv, rv);
        mNodeArray.RemoveElement(node);
        --count;
        --idx;
      }
    }
  }
  return NS_OK;
}

WSRunObject::WSPoint
WSRunObject::GetCharAfter(nsINode* aNode,
                          int32_t aOffset)
{
  MOZ_ASSERT(aNode);

  int32_t idx = mNodeArray.IndexOf(aNode);
  if (idx == -1) {
    // Use range comparisons to get right ws node
    return GetWSPointAfter(aNode, aOffset);
  }
  // Use WSPoint version of GetCharAfter()
  return GetCharAfter(WSPoint(mNodeArray[idx], aOffset, 0));
}

WSRunObject::WSPoint
WSRunObject::GetCharBefore(nsINode* aNode,
                           int32_t aOffset)
{
  MOZ_ASSERT(aNode);

  int32_t idx = mNodeArray.IndexOf(aNode);
  if (idx == -1) {
    // Use range comparisons to get right ws node
    return GetWSPointBefore(aNode, aOffset);
  }
  // Use WSPoint version of GetCharBefore()
  return GetCharBefore(WSPoint(mNodeArray[idx], aOffset, 0));
}

WSRunObject::WSPoint
WSRunObject::GetCharAfter(const WSPoint &aPoint)
{
  MOZ_ASSERT(aPoint.mTextNode);

  WSPoint outPoint;
  outPoint.mTextNode = nullptr;
  outPoint.mOffset = 0;
  outPoint.mChar = 0;

  int32_t idx = mNodeArray.IndexOf(aPoint.mTextNode);
  if (idx == -1) {
    // Can't find point, but it's not an error
    return outPoint;
  }

  if (static_cast<uint16_t>(aPoint.mOffset) < aPoint.mTextNode->TextLength()) {
    outPoint = aPoint;
    outPoint.mChar = GetCharAt(aPoint.mTextNode, aPoint.mOffset);
    return outPoint;
  }

  int32_t numNodes = mNodeArray.Length();
  if (idx + 1 < numNodes) {
    outPoint.mTextNode = mNodeArray[idx + 1];
    MOZ_ASSERT(outPoint.mTextNode);
    outPoint.mOffset = 0;
    outPoint.mChar = GetCharAt(outPoint.mTextNode, 0);
  }

  return outPoint;
}

WSRunObject::WSPoint
WSRunObject::GetCharBefore(const WSPoint &aPoint)
{
  MOZ_ASSERT(aPoint.mTextNode);

  WSPoint outPoint;
  outPoint.mTextNode = nullptr;
  outPoint.mOffset = 0;
  outPoint.mChar = 0;

  int32_t idx = mNodeArray.IndexOf(aPoint.mTextNode);
  if (idx == -1) {
    // Can't find point, but it's not an error
    return outPoint;
  }

  if (aPoint.mOffset) {
    outPoint = aPoint;
    outPoint.mOffset--;
    outPoint.mChar = GetCharAt(aPoint.mTextNode, aPoint.mOffset - 1);
    return outPoint;
  }

  if (idx) {
    outPoint.mTextNode = mNodeArray[idx - 1];

    uint32_t len = outPoint.mTextNode->TextLength();
    if (len) {
      outPoint.mOffset = len - 1;
      outPoint.mChar = GetCharAt(outPoint.mTextNode, len - 1);
    }
  }
  return outPoint;
}

nsresult
WSRunObject::ConvertToNBSP(WSPoint aPoint)
{
  // MOOSE: this routine needs to be modified to preserve the integrity of the
  // wsFragment info.
  NS_ENSURE_TRUE(aPoint.mTextNode, NS_ERROR_NULL_POINTER);

  // First, insert an nbsp
  AutoTransactionsConserveSelection dontChangeMySelection(mHTMLEditor);
  nsAutoString nbspStr(nbsp);
  nsresult rv =
    mHTMLEditor->InsertTextIntoTextNodeImpl(nbspStr, *aPoint.mTextNode,
                                            aPoint.mOffset, true);
  NS_ENSURE_SUCCESS(rv, rv);

  // Next, find range of ws it will replace
  RefPtr<Text> startNode, endNode;
  int32_t startOffset = 0, endOffset = 0;

  GetAsciiWSBounds(eAfter, aPoint.mTextNode, aPoint.mOffset + 1,
                   getter_AddRefs(startNode), &startOffset,
                   getter_AddRefs(endNode), &endOffset);

  // Finally, delete that replaced ws, if any
  if (startNode) {
    rv = DeleteChars(startNode, startOffset, endNode, endOffset);
    NS_ENSURE_SUCCESS(rv, rv);
  }

  return NS_OK;
}

void
WSRunObject::GetAsciiWSBounds(int16_t aDir,
                              nsINode* aNode,
                              int32_t aOffset,
                              Text** outStartNode,
                              int32_t* outStartOffset,
                              Text** outEndNode,
                              int32_t* outEndOffset)
{
  MOZ_ASSERT(aNode && outStartNode && outStartOffset && outEndNode &&
             outEndOffset);

  RefPtr<Text> startNode, endNode;
  int32_t startOffset = 0, endOffset = 0;

  if (aDir & eAfter) {
    WSPoint point = GetCharAfter(aNode, aOffset);
    if (point.mTextNode) {
      // We found a text node, at least
      startNode = endNode = point.mTextNode;
      startOffset = endOffset = point.mOffset;

      // Scan ahead to end of ASCII ws
      for (; nsCRT::IsAsciiSpace(point.mChar) && point.mTextNode;
           point = GetCharAfter(point)) {
        endNode = point.mTextNode;
        // endOffset is _after_ ws
        point.mOffset++;
        endOffset = point.mOffset;
      }
    }
  }

  if (aDir & eBefore) {
    WSPoint point = GetCharBefore(aNode, aOffset);
    if (point.mTextNode) {
      // We found a text node, at least
      startNode = point.mTextNode;
      startOffset = point.mOffset + 1;
      if (!endNode) {
        endNode = startNode;
        endOffset = startOffset;
      }

      // Scan back to start of ASCII ws
      for (; nsCRT::IsAsciiSpace(point.mChar) && point.mTextNode;
           point = GetCharBefore(point)) {
        startNode = point.mTextNode;
        startOffset = point.mOffset;
      }
    }
  }

  startNode.forget(outStartNode);
  *outStartOffset = startOffset;
  endNode.forget(outEndNode);
  *outEndOffset = endOffset;
}

/**
 * Given a dompoint, find the ws run that is before or after it, as caller
 * needs
 */
void
WSRunObject::FindRun(nsINode* aNode,
                     int32_t aOffset,
                     WSFragment** outRun,
                     bool after)
{
  MOZ_ASSERT(aNode && outRun);
  *outRun = nullptr;

  for (WSFragment* run = mStartRun; run; run = run->mRight) {
    int32_t comp = run->mStartNode ? nsContentUtils::ComparePoints(aNode,
        aOffset, run->mStartNode, run->mStartOffset) : -1;
    if (comp <= 0) {
      if (after) {
        *outRun = run;
      } else {
        // before
        *outRun = nullptr;
      }
      return;
    }
    comp = run->mEndNode ? nsContentUtils::ComparePoints(aNode, aOffset,
        run->mEndNode, run->mEndOffset) : -1;
    if (comp < 0) {
      *outRun = run;
      return;
    } else if (!comp) {
      if (after) {
        *outRun = run->mRight;
      } else {
        // before
        *outRun = run;
      }
      return;
    }
    if (!run->mRight) {
      if (after) {
        *outRun = nullptr;
      } else {
        // before
        *outRun = run;
      }
      return;
    }
  }
}

char16_t
WSRunObject::GetCharAt(Text* aTextNode,
                       int32_t aOffset)
{
  // return 0 if we can't get a char, for whatever reason
  NS_ENSURE_TRUE(aTextNode, 0);

  int32_t len = int32_t(aTextNode->TextLength());
  if (aOffset < 0 || aOffset >= len) {
    return 0;
  }
  return aTextNode->GetText()->CharAt(aOffset);
}

WSRunObject::WSPoint
WSRunObject::GetWSPointAfter(nsINode* aNode,
                             int32_t aOffset)
{
  // Note: only to be called if aNode is not a ws node.

  // Binary search on wsnodes
  uint32_t numNodes = mNodeArray.Length();

  if (!numNodes) {
    // Do nothing if there are no nodes to search
    WSPoint outPoint;
    return outPoint;
  }

  uint32_t firstNum = 0, curNum = numNodes/2, lastNum = numNodes;
  int16_t cmp = 0;
  RefPtr<Text> curNode;

  // Begin binary search.  We do this because we need to minimize calls to
  // ComparePoints(), which is expensive.
  while (curNum != lastNum) {
    curNode = mNodeArray[curNum];
    cmp = nsContentUtils::ComparePoints(aNode, aOffset, curNode, 0);
    if (cmp < 0) {
      lastNum = curNum;
    } else {
      firstNum = curNum + 1;
    }
    curNum = (lastNum - firstNum)/2 + firstNum;
    MOZ_ASSERT(firstNum <= curNum && curNum <= lastNum, "Bad binary search");
  }

  // When the binary search is complete, we always know that the current node
  // is the same as the end node, which is always past our range. Therefore,
  // we've found the node immediately after the point of interest.
  if (curNum == mNodeArray.Length()) {
    // hey asked for past our range (it's after the last node). GetCharAfter
    // will do the work for us when we pass it the last index of the last node.
    RefPtr<Text> textNode(mNodeArray[curNum - 1]);
    WSPoint point(textNode, textNode->TextLength(), 0);
    return GetCharAfter(point);
  } else {
    // The char after the point is the first character of our range.
    RefPtr<Text> textNode(mNodeArray[curNum]);
    WSPoint point(textNode, 0, 0);
    return GetCharAfter(point);
  }
}

WSRunObject::WSPoint
WSRunObject::GetWSPointBefore(nsINode* aNode,
                              int32_t aOffset)
{
  // Note: only to be called if aNode is not a ws node.

  // Binary search on wsnodes
  uint32_t numNodes = mNodeArray.Length();

  if (!numNodes) {
    // Do nothing if there are no nodes to search
    WSPoint outPoint;
    return outPoint;
  }

  uint32_t firstNum = 0, curNum = numNodes/2, lastNum = numNodes;
  int16_t cmp = 0;
  RefPtr<Text>  curNode;

  // Begin binary search.  We do this because we need to minimize calls to
  // ComparePoints(), which is expensive.
  while (curNum != lastNum) {
    curNode = mNodeArray[curNum];
    cmp = nsContentUtils::ComparePoints(aNode, aOffset, curNode, 0);
    if (cmp < 0) {
      lastNum = curNum;
    } else {
      firstNum = curNum + 1;
    }
    curNum = (lastNum - firstNum)/2 + firstNum;
    MOZ_ASSERT(firstNum <= curNum && curNum <= lastNum, "Bad binary search");
  }

  // When the binary search is complete, we always know that the current node
  // is the same as the end node, which is always past our range. Therefore,
  // we've found the node immediately after the point of interest.
  if (curNum == mNodeArray.Length()) {
    // Get the point before the end of the last node, we can pass the length of
    // the node into GetCharBefore, and it will return the last character.
    RefPtr<Text> textNode(mNodeArray[curNum - 1]);
    WSPoint point(textNode, textNode->TextLength(), 0);
    return GetCharBefore(point);
  } else {
    // We can just ask the current node for the point immediately before it,
    // it will handle moving to the previous node (if any) and returning the
    // appropriate character
    RefPtr<Text> textNode(mNodeArray[curNum]);
    WSPoint point(textNode, 0, 0);
    return GetCharBefore(point);
  }
}

nsresult
WSRunObject::CheckTrailingNBSPOfRun(WSFragment *aRun)
{
  // Try to change an nbsp to a space, if possible, just to prevent nbsp
  // proliferation.  Examine what is before and after the trailing nbsp, if
  // any.
  NS_ENSURE_TRUE(aRun, NS_ERROR_NULL_POINTER);
  bool leftCheck = false;
  bool spaceNBSP = false;
  bool rightCheck = false;

  // confirm run is normalWS
  if (aRun->mType != WSType::normalWS) {
    return NS_ERROR_FAILURE;
  }

  // first check for trailing nbsp
  WSPoint thePoint = GetCharBefore(aRun->mEndNode, aRun->mEndOffset);
  if (thePoint.mTextNode && thePoint.mChar == nbsp) {
    // now check that what is to the left of it is compatible with replacing nbsp with space
    WSPoint prevPoint = GetCharBefore(thePoint);
    if (prevPoint.mTextNode) {
      if (!nsCRT::IsAsciiSpace(prevPoint.mChar)) {
        leftCheck = true;
      } else {
        spaceNBSP = true;
      }
    } else if (aRun->mLeftType == WSType::text ||
               aRun->mLeftType == WSType::special) {
      leftCheck = true;
    }
    if (leftCheck || spaceNBSP) {
      // now check that what is to the right of it is compatible with replacing
      // nbsp with space
      if (aRun->mRightType == WSType::text ||
          aRun->mRightType == WSType::special ||
          aRun->mRightType == WSType::br) {
        rightCheck = true;
      }
      if ((aRun->mRightType & WSType::block) &&
          IsBlockNode(GetWSBoundingParent())) {
        // We are at a block boundary.  Insert a <br>.  Why?  Well, first note
        // that the br will have no visible effect since it is up against a
        // block boundary.  |foo<br><p>bar| renders like |foo<p>bar| and
        // similarly |<p>foo<br></p>bar| renders like |<p>foo</p>bar|.  What
        // this <br> addition gets us is the ability to convert a trailing nbsp
        // to a space.  Consider: |<body>foo. '</body>|, where ' represents
        // selection.  User types space attempting to put 2 spaces after the
        // end of their sentence.  We used to do this as: |<body>foo.
        // &nbsp</body>|  This caused problems with soft wrapping: the nbsp
        // would wrap to the next line, which looked attrocious.  If you try to
        // do: |<body>foo.&nbsp </body>| instead, the trailing space is
        // invisible because it is against a block boundary.  If you do:
        // |<body>foo.&nbsp&nbsp</body>| then you get an even uglier soft
        // wrapping problem, where foo is on one line until you type the final
        // space, and then "foo  " jumps down to the next line.  Ugh.  The best
        // way I can find out of this is to throw in a harmless <br> here,
        // which allows us to do: |<body>foo.&nbsp <br></body>|, which doesn't
        // cause foo to jump lines, doesn't cause spaces to show up at the
        // beginning of soft wrapped lines, and lets the user see 2 spaces when
        // they type 2 spaces.

        nsCOMPtr<Element> brNode =
          mHTMLEditor->CreateBR(aRun->mEndNode, aRun->mEndOffset);
        NS_ENSURE_TRUE(brNode, NS_ERROR_FAILURE);

        // Refresh thePoint, prevPoint
        thePoint = GetCharBefore(aRun->mEndNode, aRun->mEndOffset);
        prevPoint = GetCharBefore(thePoint);
        rightCheck = true;
      }
    }
    if (leftCheck && rightCheck) {
      // Now replace nbsp with space.  First, insert a space
      AutoTransactionsConserveSelection dontChangeMySelection(mHTMLEditor);
      nsAutoString spaceStr(char16_t(32));
      nsresult rv =
        mHTMLEditor->InsertTextIntoTextNodeImpl(spaceStr, *thePoint.mTextNode,
                                                thePoint.mOffset, true);
      NS_ENSURE_SUCCESS(rv, rv);

      // Finally, delete that nbsp
      rv = DeleteChars(thePoint.mTextNode, thePoint.mOffset + 1,
                       thePoint.mTextNode, thePoint.mOffset + 2);
      NS_ENSURE_SUCCESS(rv, rv);
    } else if (!mPRE && spaceNBSP && rightCheck) {
      // Don't mess with this preformatted for now.  We have a run of ASCII
      // whitespace (which will render as one space) followed by an nbsp (which
      // is at the end of the whitespace run).  Let's switch their order.  This
      // will ensure that if someone types two spaces after a sentence, and the
      // editor softwraps at this point, the spaces won't be split across lines,
      // which looks ugly and is bad for the moose.

      RefPtr<Text> startNode, endNode;
      int32_t startOffset, endOffset;
      GetAsciiWSBounds(eBoth, prevPoint.mTextNode, prevPoint.mOffset + 1,
                       getter_AddRefs(startNode), &startOffset,
                       getter_AddRefs(endNode), &endOffset);

      // Delete that nbsp
      nsresult rv = DeleteChars(thePoint.mTextNode, thePoint.mOffset,
                                thePoint.mTextNode, thePoint.mOffset + 1);
      NS_ENSURE_SUCCESS(rv, rv);

      // Finally, insert that nbsp before the ASCII ws run
      AutoTransactionsConserveSelection dontChangeMySelection(mHTMLEditor);
      nsAutoString nbspStr(nbsp);
      rv = mHTMLEditor->InsertTextIntoTextNodeImpl(nbspStr, *startNode,
                                                   startOffset, true);
      NS_ENSURE_SUCCESS(rv, rv);
    }
  }
  return NS_OK;
}

nsresult
WSRunObject::CheckTrailingNBSP(WSFragment* aRun,
                               nsINode* aNode,
                               int32_t aOffset)
{
  // Try to change an nbsp to a space, if possible, just to prevent nbsp
  // proliferation.  This routine is called when we are about to make this
  // point in the ws abut an inserted break or text, so we don't have to worry
  // about what is after it.  What is after it now will end up after the
  // inserted object.
  NS_ENSURE_TRUE(aRun && aNode, NS_ERROR_NULL_POINTER);
  bool canConvert = false;
  WSPoint thePoint = GetCharBefore(aNode, aOffset);
  if (thePoint.mTextNode && thePoint.mChar == nbsp) {
    WSPoint prevPoint = GetCharBefore(thePoint);
    if (prevPoint.mTextNode) {
      if (!nsCRT::IsAsciiSpace(prevPoint.mChar)) {
        canConvert = true;
      }
    } else if (aRun->mLeftType == WSType::text ||
               aRun->mLeftType == WSType::special) {
      canConvert = true;
    }
  }
  if (canConvert) {
    // First, insert a space
    AutoTransactionsConserveSelection dontChangeMySelection(mHTMLEditor);
    nsAutoString spaceStr(char16_t(32));
    nsresult rv =
      mHTMLEditor->InsertTextIntoTextNodeImpl(spaceStr, *thePoint.mTextNode,
                                              thePoint.mOffset, true);
    NS_ENSURE_SUCCESS(rv, rv);

    // Finally, delete that nbsp
    rv = DeleteChars(thePoint.mTextNode, thePoint.mOffset + 1,
                     thePoint.mTextNode, thePoint.mOffset + 2);
    NS_ENSURE_SUCCESS(rv, rv);
  }
  return NS_OK;
}

nsresult
WSRunObject::CheckLeadingNBSP(WSFragment* aRun,
                              nsINode* aNode,
                              int32_t aOffset)
{
  // Try to change an nbsp to a space, if possible, just to prevent nbsp
  // proliferation This routine is called when we are about to make this point
  // in the ws abut an inserted text, so we don't have to worry about what is
  // before it.  What is before it now will end up before the inserted text.
  bool canConvert = false;
  WSPoint thePoint = GetCharAfter(aNode, aOffset);
  if (thePoint.mChar == nbsp) {
    WSPoint tmp = thePoint;
    // we want to be after thePoint
    tmp.mOffset++;
    WSPoint nextPoint = GetCharAfter(tmp);
    if (nextPoint.mTextNode) {
      if (!nsCRT::IsAsciiSpace(nextPoint.mChar)) {
        canConvert = true;
      }
    } else if (aRun->mRightType == WSType::text ||
               aRun->mRightType == WSType::special ||
               aRun->mRightType == WSType::br) {
      canConvert = true;
    }
  }
  if (canConvert) {
    // First, insert a space
    AutoTransactionsConserveSelection dontChangeMySelection(mHTMLEditor);
    nsAutoString spaceStr(char16_t(32));
    nsresult rv =
      mHTMLEditor->InsertTextIntoTextNodeImpl(spaceStr, *thePoint.mTextNode,
                                              thePoint.mOffset, true);
    NS_ENSURE_SUCCESS(rv, rv);

    // Finally, delete that nbsp
    rv = DeleteChars(thePoint.mTextNode, thePoint.mOffset + 1,
                     thePoint.mTextNode, thePoint.mOffset + 2);
    NS_ENSURE_SUCCESS(rv, rv);
  }
  return NS_OK;
}


nsresult
WSRunObject::Scrub()
{
  WSFragment *run = mStartRun;
  while (run) {
    if (run->mType & (WSType::leadingWS | WSType::trailingWS)) {
      nsresult rv = DeleteChars(run->mStartNode, run->mStartOffset,
                                run->mEndNode, run->mEndOffset);
      NS_ENSURE_SUCCESS(rv, rv);
    }
    run = run->mRight;
  }
  return NS_OK;
}

bool
WSRunObject::IsBlockNode(nsINode* aNode)
{
  return aNode && aNode->IsElement() &&
         HTMLEditor::NodeIsBlockStatic(aNode->AsElement());
}

} // namespace mozilla<|MERGE_RESOLUTION|>--- conflicted
+++ resolved
@@ -1296,11 +1296,7 @@
       if (!range) {
         range = new nsRange(aStartNode);
         nsresult rv =
-<<<<<<< HEAD
-          range->Set(aStartNode, aStartOffset, aEndNode, aEndOffset);
-=======
           range->SetStartAndEnd(aStartNode, aStartOffset, aEndNode, aEndOffset);
->>>>>>> a17af05f
         NS_ENSURE_SUCCESS(rv, rv);
       }
       bool nodeBefore, nodeAfter;
