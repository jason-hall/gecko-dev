/* This Source Code Form is subject to the terms of the Mozilla Public
 * License, v. 2.0. If a copy of the MPL was not distributed with this
 * file, You can obtain one at http://mozilla.org/MPL/2.0/. */

#include "mozilla/HTMLEditor.h"

#include "mozilla/Attributes.h"
#include "mozilla/dom/Element.h"
#include "mozilla/mozalloc.h"
#include "nsAString.h"
#include "nsCOMPtr.h"
#include "nsComputedDOMStyle.h"
#include "nsDebug.h"
#include "nsError.h"
#include "nsGkAtoms.h"
#include "nsIAtom.h"
#include "nsIContent.h"
#include "nsID.h"
#include "nsIDOMCSSPrimitiveValue.h"
#include "nsIDOMCSSStyleDeclaration.h"
#include "nsIDOMCSSValue.h"
#include "nsIDOMElement.h"
#include "nsIDOMEventTarget.h"
#include "nsIDOMHTMLElement.h"
#include "nsIDOMNode.h"
#include "nsIDOMWindow.h"
#include "nsIDocument.h"
#include "nsIDocumentObserver.h"
#include "nsIHTMLAbsPosEditor.h"
#include "nsIHTMLInlineTableEditor.h"
#include "nsIHTMLObjectResizer.h"
#include "nsStubMutationObserver.h"
#include "nsINode.h"
#include "nsIPresShell.h"
#include "nsISupportsImpl.h"
#include "nsISupportsUtils.h"
#include "nsLiteralString.h"
#include "nsPresContext.h"
#include "nsReadableUtils.h"
#include "nsString.h"
#include "nsStringFwd.h"
#include "nsUnicharUtils.h"
#include "nscore.h"
#include "nsContentUtils.h" // for nsAutoScriptBlocker

class nsIDOMEventListener;
class nsISelection;

namespace mozilla {

using namespace dom;

// retrieve an integer stored into a CSS computed float value
static int32_t GetCSSFloatValue(nsIDOMCSSStyleDeclaration * aDecl,
                                const nsAString & aProperty)
{
  MOZ_ASSERT(aDecl);

  nsCOMPtr<nsIDOMCSSValue> value;
  // get the computed CSSValue of the property
  nsresult rv = aDecl->GetPropertyCSSValue(aProperty, getter_AddRefs(value));
  if (NS_FAILED(rv) || !value) {
    return 0;
  }

  // check the type of the returned CSSValue; we handle here only
  // pixel and enum types
  nsCOMPtr<nsIDOMCSSPrimitiveValue> val = do_QueryInterface(value);
  uint16_t type;
  val->GetPrimitiveType(&type);

  float f = 0;
  switch (type) {
    case nsIDOMCSSPrimitiveValue::CSS_PX:
      // the value is in pixels, just get it
      rv = val->GetFloatValue(nsIDOMCSSPrimitiveValue::CSS_PX, &f);
      NS_ENSURE_SUCCESS(rv, 0);
      break;
    case nsIDOMCSSPrimitiveValue::CSS_IDENT: {
      // the value is keyword, we have to map these keywords into
      // numeric values
      nsAutoString str;
      val->GetStringValue(str);
      if (str.EqualsLiteral("thin")) {
        f = 1;
      } else if (str.EqualsLiteral("medium")) {
        f = 3;
      } else if (str.EqualsLiteral("thick")) {
        f = 5;
      }
      break;
    }
  }

  return (int32_t) f;
}

class ElementDeletionObserver final : public nsStubMutationObserver
{
public:
  ElementDeletionObserver(nsIContent* aNativeAnonNode,
                          nsIContent* aObservedNode)
    : mNativeAnonNode(aNativeAnonNode)
    , mObservedNode(aObservedNode)
  {}

  NS_DECL_ISUPPORTS
  NS_DECL_NSIMUTATIONOBSERVER_PARENTCHAINCHANGED
  NS_DECL_NSIMUTATIONOBSERVER_NODEWILLBEDESTROYED

protected:
  ~ElementDeletionObserver() {}
  nsIContent* mNativeAnonNode;
  nsIContent* mObservedNode;
};

NS_IMPL_ISUPPORTS(ElementDeletionObserver, nsIMutationObserver)

void
ElementDeletionObserver::ParentChainChanged(nsIContent* aContent)
{
  // If the native anonymous content has been unbound already in
  // DeleteRefToAnonymousNode, mNativeAnonNode's parentNode is null.
  if (aContent == mObservedNode && mNativeAnonNode &&
      mNativeAnonNode->GetParentNode() == aContent) {
    // If the observed node has been moved to another document, there isn't much
    // we can do easily. But at least be safe and unbind the native anonymous
    // content and stop observing changes.
    if (mNativeAnonNode->OwnerDoc() != mObservedNode->OwnerDoc()) {
      mObservedNode->RemoveMutationObserver(this);
      mObservedNode = nullptr;
      mNativeAnonNode->RemoveMutationObserver(this);
      mNativeAnonNode->UnbindFromTree();
      mNativeAnonNode = nullptr;
      NS_RELEASE_THIS();
      return;
    }

    // We're staying in the same document, just rebind the native anonymous
    // node so that the subtree root points to the right object etc.
    mNativeAnonNode->UnbindFromTree();
    mNativeAnonNode->BindToTree(mObservedNode->GetUncomposedDoc(), mObservedNode,
                                mObservedNode, true);
  }
}

void
ElementDeletionObserver::NodeWillBeDestroyed(const nsINode* aNode)
{
  NS_ASSERTION(aNode == mNativeAnonNode || aNode == mObservedNode,
               "Wrong aNode!");
  if (aNode == mNativeAnonNode) {
    mObservedNode->RemoveMutationObserver(this);
    mObservedNode = nullptr;
  } else {
    mNativeAnonNode->RemoveMutationObserver(this);
    mNativeAnonNode->UnbindFromTree();
    mNativeAnonNode = nullptr;
  }

  NS_RELEASE_THIS();
}

<<<<<<< HEAD
already_AddRefed<Element>
HTMLEditor::CreateAnonymousElement(nsIAtom* aTag,
                                   nsIDOMNode* aParentNode,
                                   const nsAString& aAnonClass,
                                   bool aIsCreatedHidden)
{
  if (NS_WARN_IF(!aParentNode)) {
    return nullptr;
  }

  nsCOMPtr<nsIContent> parentContent = do_QueryInterface(aParentNode);
  if (NS_WARN_IF(!parentContent)) {
=======
ManualNACPtr
HTMLEditor::CreateAnonymousElement(nsIAtom* aTag,
                                   nsIContent& aParentContent,
                                   const nsAString& aAnonClass,
                                   bool aIsCreatedHidden)
{
  // Don't put anonymous editor element into non-HTML element.
  // It is mainly for avoiding other anonymous element being inserted
  // into <svg:use>, but in general we probably don't want to insert
  // some random HTML anonymous element into a non-HTML element.
  if (!aParentContent.IsHTMLElement()) {
>>>>>>> a17af05f
    return nullptr;
  }

  nsCOMPtr<nsIDocument> doc = GetDocument();
  if (NS_WARN_IF(!doc)) {
    return nullptr;
  }

  // Get the pres shell
  nsCOMPtr<nsIPresShell> ps = GetPresShell();
  if (NS_WARN_IF(!ps)) {
    return nullptr;
  }

  // Create a new node through the element factory
<<<<<<< HEAD
  RefPtr<Element> newContent = CreateHTMLContent(aTag);
  if (NS_WARN_IF(!newContent)) {
=======
  RefPtr<Element> newContentRaw = CreateHTMLContent(aTag);
  if (NS_WARN_IF(!newContentRaw)) {
>>>>>>> a17af05f
    return nullptr;
  }

  // add the "hidden" class if needed
  if (aIsCreatedHidden) {
    nsresult rv =
<<<<<<< HEAD
      newContent->SetAttr(kNameSpaceID_None, nsGkAtoms::_class,
                          NS_LITERAL_STRING("hidden"), true);
=======
      newContentRaw->SetAttr(kNameSpaceID_None, nsGkAtoms::_class,
                             NS_LITERAL_STRING("hidden"), true);
>>>>>>> a17af05f
    if (NS_WARN_IF(NS_FAILED(rv))) {
      return nullptr;
    }
  }

  // add an _moz_anonclass attribute if needed
  if (!aAnonClass.IsEmpty()) {
    nsresult rv =
<<<<<<< HEAD
      newContent->SetAttr(kNameSpaceID_None, nsGkAtoms::_moz_anonclass,
                          aAnonClass, true);
=======
      newContentRaw->SetAttr(kNameSpaceID_None, nsGkAtoms::_moz_anonclass,
                             aAnonClass, true);
>>>>>>> a17af05f
    if (NS_WARN_IF(NS_FAILED(rv))) {
      return nullptr;
    }
  }

  {
    nsAutoScriptBlocker scriptBlocker;

    // establish parenthood of the element
<<<<<<< HEAD
    newContent->SetIsNativeAnonymousRoot();
    nsresult rv =
      newContent->BindToTree(doc, parentContent, parentContent, true);
    if (NS_FAILED(rv)) {
      newContent->UnbindFromTree();
      return nullptr;
=======
    newContentRaw->SetIsNativeAnonymousRoot();
    nsresult rv =
      newContentRaw->BindToTree(doc, &aParentContent, &aParentContent, true);
    if (NS_FAILED(rv)) {
      newContentRaw->UnbindFromTree();
      return nullptr;
    }
  }

  ManualNACPtr newContent(newContentRaw.forget());

  // Must style the new element, otherwise the PostRecreateFramesFor call
  // below will do nothing.
  if (ServoStyleSet* styleSet = ps->StyleSet()->GetAsServo()) {
    // Sometimes editor likes to append anonymous content to elements
    // in display:none subtrees, so avoid styling in those cases.
    if (styleSet->MayTraverseFrom(newContent)) {
      styleSet->StyleNewSubtree(newContent);
>>>>>>> a17af05f
    }
  }

  ElementDeletionObserver* observer =
    new ElementDeletionObserver(newContent, &aParentContent);
  NS_ADDREF(observer); // NodeWillBeDestroyed releases.
  aParentContent.AddMutationObserver(observer);
  newContent->AddMutationObserver(observer);

#ifdef DEBUG
  // Editor anonymous content gets passed to PostRecreateFramesFor... which
  // can't _really_ deal with anonymous content (because it can't get the frame
  // tree ordering right).  But for us the ordering doesn't matter so this is
  // sort of ok.
  newContent->SetProperty(nsGkAtoms::restylableAnonymousNode,
			  reinterpret_cast<void*>(true));
#endif // DEBUG

  // display the element
  ps->PostRecreateFramesFor(newContent);

<<<<<<< HEAD
  return newContent.forget();
=======
  return Move(newContent);
>>>>>>> a17af05f
}

// Removes event listener and calls DeleteRefToAnonymousNode.
void
HTMLEditor::RemoveListenerAndDeleteRef(const nsAString& aEvent,
                                       nsIDOMEventListener* aListener,
                                       bool aUseCapture,
                                       ManualNACPtr aElement,
                                       nsIPresShell* aShell)
{
  nsCOMPtr<nsIDOMEventTarget> evtTarget(do_QueryInterface(aElement));
  if (evtTarget) {
    evtTarget->RemoveEventListener(aEvent, aListener, aUseCapture);
  }
<<<<<<< HEAD
  DeleteRefToAnonymousNode(aElement, aParentContent, aShell);
=======
  DeleteRefToAnonymousNode(Move(aElement), aShell);
>>>>>>> a17af05f
}

// Deletes all references to an anonymous element
void
<<<<<<< HEAD
HTMLEditor::DeleteRefToAnonymousNode(nsIContent* aContent,
                                     nsIContent* aParentContent,
=======
HTMLEditor::DeleteRefToAnonymousNode(ManualNACPtr aContent,
>>>>>>> a17af05f
                                     nsIPresShell* aShell)
{
  // call ContentRemoved() for the anonymous content
  // node so its references get removed from the frame manager's
  // undisplay map, and its layout frames get destroyed!

  if (NS_WARN_IF(!aContent)) {
    return;
  }

<<<<<<< HEAD
=======
  nsIContent* parentContent = aContent->GetParent();
  if (NS_WARN_IF(!parentContent)) {
    // aContent was already removed?
    return;
  }

>>>>>>> a17af05f
  nsAutoScriptBlocker scriptBlocker;
  // Need to check whether aShell has been destroyed (but not yet deleted).
  // In that case presContext->GetPresShell() returns nullptr.
  // See bug 338129.
  if (aContent->IsInComposedDoc() && aShell && aShell->GetPresContext() &&
      aShell->GetPresContext()->GetPresShell() == aShell) {
    nsCOMPtr<nsIDocumentObserver> docObserver = do_QueryInterface(aShell);
    if (docObserver) {
      // Call BeginUpdate() so that the nsCSSFrameConstructor/PresShell
      // knows we're messing with the frame tree.
      nsCOMPtr<nsIDocument> document = GetDocument();
      if (document) {
        docObserver->BeginUpdate(document, UPDATE_CONTENT_MODEL);
      }

      // XXX This is wrong (bug 439258).  Once it's fixed, the NS_WARNING
      // in RestyleManager::RestyleForRemove should be changed back
      // to an assertion.
      docObserver->ContentRemoved(aContent->GetComposedDoc(),
<<<<<<< HEAD
                                  aParentContent, aContent, -1,
=======
                                  parentContent, aContent, -1,
>>>>>>> a17af05f
                                  aContent->GetPreviousSibling());
      if (document) {
        docObserver->EndUpdate(document, UPDATE_CONTENT_MODEL);
      }
    }
  }
<<<<<<< HEAD
  aContent->UnbindFromTree();
=======

  // The ManualNACPtr destructor will invoke UnbindFromTree.
>>>>>>> a17af05f
}

// The following method is mostly called by a selection listener. When a
// selection change is notified, the method is called to check if resizing
// handles, a grabber and/or inline table editing UI need to be displayed
// or refreshed
NS_IMETHODIMP
HTMLEditor::CheckSelectionStateForAnonymousButtons(nsISelection* aSelection)
{
  NS_ENSURE_ARG_POINTER(aSelection);

  // early way out if all contextual UI extensions are disabled
  NS_ENSURE_TRUE(mIsObjectResizingEnabled ||
      mIsAbsolutelyPositioningEnabled ||
      mIsInlineTableEditingEnabled, NS_OK);

  // Don't change selection state if we're moving.
  if (mIsMoving) {
    return NS_OK;
  }

  nsCOMPtr<nsIDOMElement> focusElement;
  // let's get the containing element of the selection
  nsresult rv = GetSelectionContainer(getter_AddRefs(focusElement));
  NS_ENSURE_TRUE(focusElement, NS_OK);
  NS_ENSURE_SUCCESS(rv, rv);

  // If we're not in a document, don't try to add resizers
  nsCOMPtr<dom::Element> focusElementNode = do_QueryInterface(focusElement);
  NS_ENSURE_STATE(focusElementNode);
  if (!focusElementNode->IsInUncomposedDoc()) {
    return NS_OK;
  }

  // what's its tag?
  nsAutoString focusTagName;
  rv = focusElement->GetTagName(focusTagName);
  NS_ENSURE_SUCCESS(rv, rv);
  ToLowerCase(focusTagName);
  nsCOMPtr<nsIAtom> focusTagAtom = NS_Atomize(focusTagName);

  nsCOMPtr<nsIDOMElement> absPosElement;
  if (mIsAbsolutelyPositioningEnabled) {
    // Absolute Positioning support is enabled, is the selection contained
    // in an absolutely positioned element ?
    rv =
      GetAbsolutelyPositionedSelectionContainer(getter_AddRefs(absPosElement));
    NS_ENSURE_SUCCESS(rv, rv);
  }

  nsCOMPtr<nsIDOMElement> cellElement;
  if (mIsObjectResizingEnabled || mIsInlineTableEditingEnabled) {
    // Resizing or Inline Table Editing is enabled, we need to check if the
    // selection is contained in a table cell
    rv = GetElementOrParentByTagName(NS_LITERAL_STRING("td"),
                                     nullptr,
                                     getter_AddRefs(cellElement));
    NS_ENSURE_SUCCESS(rv, rv);
  }

  if (mIsObjectResizingEnabled && cellElement) {
    // we are here because Resizing is enabled AND selection is contained in
    // a cell

    // get the enclosing table
    if (nsGkAtoms::img != focusTagAtom) {
      // the element container of the selection is not an image, so we'll show
      // the resizers around the table
      nsCOMPtr<nsIDOMNode> tableNode = GetEnclosingTable(cellElement);
      focusElement = do_QueryInterface(tableNode);
      focusTagAtom = nsGkAtoms::table;
    }
  }

  // we allow resizers only around images, tables, and absolutely positioned
  // elements. If we don't have image/table, let's look at the latter case.
  if (nsGkAtoms::img != focusTagAtom && nsGkAtoms::table != focusTagAtom) {
    focusElement = absPosElement;
  }

  // at this point, focusElement  contains the element for Resizing,
  //                cellElement   contains the element for InlineTableEditing
  //                absPosElement contains the element for Positioning

  // Note: All the Hide/Show methods below may change attributes on real
  // content which means a DOMAttrModified handler may cause arbitrary
  // side effects while this code runs (bug 420439).

  if (mIsAbsolutelyPositioningEnabled && mAbsolutelyPositionedObject &&
      absPosElement != GetAsDOMNode(mAbsolutelyPositionedObject)) {
    rv = HideGrabber();
    NS_ENSURE_SUCCESS(rv, rv);
    NS_ASSERTION(!mAbsolutelyPositionedObject, "HideGrabber failed");
  }

  if (mIsObjectResizingEnabled && mResizedObject &&
      GetAsDOMNode(mResizedObject) != focusElement) {
    rv = HideResizers();
    NS_ENSURE_SUCCESS(rv, rv);
    NS_ASSERTION(!mResizedObject, "HideResizers failed");
  }

  if (mIsInlineTableEditingEnabled && mInlineEditedCell &&
      mInlineEditedCell != cellElement) {
    rv = HideInlineTableEditingUI();
    NS_ENSURE_SUCCESS(rv, rv);
    NS_ASSERTION(!mInlineEditedCell, "HideInlineTableEditingUI failed");
  }

  // now, let's display all contextual UI for good
  nsIContent* hostContent = GetActiveEditingHost();
  nsCOMPtr<nsIDOMNode> hostNode = do_QueryInterface(hostContent);

  if (mIsObjectResizingEnabled && focusElement &&
      IsModifiableNode(focusElement) && focusElement != hostNode) {
    if (nsGkAtoms::img == focusTagAtom) {
      mResizedObjectIsAnImage = true;
    }
    if (mResizedObject) {
      nsresult rv = RefreshResizers();
      if (NS_WARN_IF(NS_FAILED(rv))) {
        return rv;
      }
    } else {
      nsresult rv = ShowResizers(focusElement);
      if (NS_WARN_IF(NS_FAILED(rv))) {
        return rv;
      }
    }
  }

  if (mIsAbsolutelyPositioningEnabled && absPosElement &&
      IsModifiableNode(absPosElement) && absPosElement != hostNode) {
    if (mAbsolutelyPositionedObject) {
      nsresult rv = RefreshGrabber();
      if (NS_WARN_IF(NS_FAILED(rv))) {
        return rv;
      }
    } else {
      nsresult rv = ShowGrabberOnElement(absPosElement);
      if (NS_WARN_IF(NS_FAILED(rv))) {
        return rv;
      }
    }
  }

  if (mIsInlineTableEditingEnabled && cellElement &&
      IsModifiableNode(cellElement) && cellElement != hostNode) {
    if (mInlineEditedCell) {
      nsresult rv = RefreshInlineTableEditingUI();
      if (NS_WARN_IF(NS_FAILED(rv))) {
        return rv;
      }
    } else {
      nsresult rv = ShowInlineTableEditingUI(cellElement);
      if (NS_WARN_IF(NS_FAILED(rv))) {
        return rv;
      }
    }
  }

  return NS_OK;
}

// Resizing and Absolute Positioning need to know everything about the
// containing box of the element: position, size, margins, borders
nsresult
HTMLEditor::GetPositionAndDimensions(Element& aElement,
                                     int32_t& aX,
                                     int32_t& aY,
                                     int32_t& aW,
                                     int32_t& aH,
                                     int32_t& aBorderLeft,
                                     int32_t& aBorderTop,
                                     int32_t& aMarginLeft,
                                     int32_t& aMarginTop)
{
  // Is the element positioned ? let's check the cheap way first...
<<<<<<< HEAD
  bool isPositioned = false;
  nsresult rv =
    aElement->HasAttribute(NS_LITERAL_STRING("_moz_abspos"), &isPositioned);
  NS_ENSURE_SUCCESS(rv, rv);
=======
  bool isPositioned =
    aElement.HasAttr(kNameSpaceID_None, nsGkAtoms::_moz_abspos);
>>>>>>> a17af05f
  if (!isPositioned) {
    // hmmm... the expensive way now...
    nsAutoString positionStr;
    mCSSEditUtils->GetComputedProperty(aElement, *nsGkAtoms::position,
                                       positionStr);
    isPositioned = positionStr.EqualsLiteral("absolute");
  }

  if (isPositioned) {
    // Yes, it is absolutely positioned
    mResizedObjectIsAbsolutelyPositioned = true;

    // Get the all the computed css styles attached to the element node
    RefPtr<nsComputedDOMStyle> cssDecl =
      mCSSEditUtils->GetComputedStyle(&aElement);
    NS_ENSURE_STATE(cssDecl);

    aBorderLeft = GetCSSFloatValue(cssDecl, NS_LITERAL_STRING("border-left-width"));
    aBorderTop  = GetCSSFloatValue(cssDecl, NS_LITERAL_STRING("border-top-width"));
    aMarginLeft = GetCSSFloatValue(cssDecl, NS_LITERAL_STRING("margin-left"));
    aMarginTop  = GetCSSFloatValue(cssDecl, NS_LITERAL_STRING("margin-top"));

    aX = GetCSSFloatValue(cssDecl, NS_LITERAL_STRING("left")) +
         aMarginLeft + aBorderLeft;
    aY = GetCSSFloatValue(cssDecl, NS_LITERAL_STRING("top")) +
         aMarginTop + aBorderTop;
    aW = GetCSSFloatValue(cssDecl, NS_LITERAL_STRING("width"));
    aH = GetCSSFloatValue(cssDecl, NS_LITERAL_STRING("height"));
  } else {
    mResizedObjectIsAbsolutelyPositioned = false;
    nsCOMPtr<nsIDOMHTMLElement> htmlElement = do_QueryInterface(&aElement);
    if (!htmlElement) {
      return NS_ERROR_NULL_POINTER;
    }
    GetElementOrigin(aElement, aX, aY);

    if (NS_WARN_IF(NS_FAILED(htmlElement->GetOffsetWidth(&aW))) ||
        NS_WARN_IF(NS_FAILED(htmlElement->GetOffsetHeight(&aH)))) {
<<<<<<< HEAD
      return rv;
=======
      return NS_ERROR_FAILURE;
>>>>>>> a17af05f
    }

    aBorderLeft = 0;
    aBorderTop  = 0;
    aMarginLeft = 0;
    aMarginTop = 0;
  }
  return NS_OK;
}

// self-explanatory
void
HTMLEditor::SetAnonymousElementPosition(int32_t aX,
                                        int32_t aY,
                                        Element* aElement)
{
  mCSSEditUtils->SetCSSPropertyPixels(*aElement, *nsGkAtoms::left, aX);
  mCSSEditUtils->SetCSSPropertyPixels(*aElement, *nsGkAtoms::top, aY);
}

} // namespace mozilla<|MERGE_RESOLUTION|>--- conflicted
+++ resolved
@@ -161,20 +161,6 @@
   NS_RELEASE_THIS();
 }
 
-<<<<<<< HEAD
-already_AddRefed<Element>
-HTMLEditor::CreateAnonymousElement(nsIAtom* aTag,
-                                   nsIDOMNode* aParentNode,
-                                   const nsAString& aAnonClass,
-                                   bool aIsCreatedHidden)
-{
-  if (NS_WARN_IF(!aParentNode)) {
-    return nullptr;
-  }
-
-  nsCOMPtr<nsIContent> parentContent = do_QueryInterface(aParentNode);
-  if (NS_WARN_IF(!parentContent)) {
-=======
 ManualNACPtr
 HTMLEditor::CreateAnonymousElement(nsIAtom* aTag,
                                    nsIContent& aParentContent,
@@ -186,7 +172,6 @@
   // into <svg:use>, but in general we probably don't want to insert
   // some random HTML anonymous element into a non-HTML element.
   if (!aParentContent.IsHTMLElement()) {
->>>>>>> a17af05f
     return nullptr;
   }
 
@@ -202,26 +187,16 @@
   }
 
   // Create a new node through the element factory
-<<<<<<< HEAD
-  RefPtr<Element> newContent = CreateHTMLContent(aTag);
-  if (NS_WARN_IF(!newContent)) {
-=======
   RefPtr<Element> newContentRaw = CreateHTMLContent(aTag);
   if (NS_WARN_IF(!newContentRaw)) {
->>>>>>> a17af05f
     return nullptr;
   }
 
   // add the "hidden" class if needed
   if (aIsCreatedHidden) {
     nsresult rv =
-<<<<<<< HEAD
-      newContent->SetAttr(kNameSpaceID_None, nsGkAtoms::_class,
-                          NS_LITERAL_STRING("hidden"), true);
-=======
       newContentRaw->SetAttr(kNameSpaceID_None, nsGkAtoms::_class,
                              NS_LITERAL_STRING("hidden"), true);
->>>>>>> a17af05f
     if (NS_WARN_IF(NS_FAILED(rv))) {
       return nullptr;
     }
@@ -230,13 +205,8 @@
   // add an _moz_anonclass attribute if needed
   if (!aAnonClass.IsEmpty()) {
     nsresult rv =
-<<<<<<< HEAD
-      newContent->SetAttr(kNameSpaceID_None, nsGkAtoms::_moz_anonclass,
-                          aAnonClass, true);
-=======
       newContentRaw->SetAttr(kNameSpaceID_None, nsGkAtoms::_moz_anonclass,
                              aAnonClass, true);
->>>>>>> a17af05f
     if (NS_WARN_IF(NS_FAILED(rv))) {
       return nullptr;
     }
@@ -246,14 +216,6 @@
     nsAutoScriptBlocker scriptBlocker;
 
     // establish parenthood of the element
-<<<<<<< HEAD
-    newContent->SetIsNativeAnonymousRoot();
-    nsresult rv =
-      newContent->BindToTree(doc, parentContent, parentContent, true);
-    if (NS_FAILED(rv)) {
-      newContent->UnbindFromTree();
-      return nullptr;
-=======
     newContentRaw->SetIsNativeAnonymousRoot();
     nsresult rv =
       newContentRaw->BindToTree(doc, &aParentContent, &aParentContent, true);
@@ -272,7 +234,6 @@
     // in display:none subtrees, so avoid styling in those cases.
     if (styleSet->MayTraverseFrom(newContent)) {
       styleSet->StyleNewSubtree(newContent);
->>>>>>> a17af05f
     }
   }
 
@@ -294,11 +255,7 @@
   // display the element
   ps->PostRecreateFramesFor(newContent);
 
-<<<<<<< HEAD
-  return newContent.forget();
-=======
   return Move(newContent);
->>>>>>> a17af05f
 }
 
 // Removes event listener and calls DeleteRefToAnonymousNode.
@@ -313,21 +270,12 @@
   if (evtTarget) {
     evtTarget->RemoveEventListener(aEvent, aListener, aUseCapture);
   }
-<<<<<<< HEAD
-  DeleteRefToAnonymousNode(aElement, aParentContent, aShell);
-=======
   DeleteRefToAnonymousNode(Move(aElement), aShell);
->>>>>>> a17af05f
 }
 
 // Deletes all references to an anonymous element
 void
-<<<<<<< HEAD
-HTMLEditor::DeleteRefToAnonymousNode(nsIContent* aContent,
-                                     nsIContent* aParentContent,
-=======
 HTMLEditor::DeleteRefToAnonymousNode(ManualNACPtr aContent,
->>>>>>> a17af05f
                                      nsIPresShell* aShell)
 {
   // call ContentRemoved() for the anonymous content
@@ -338,15 +286,12 @@
     return;
   }
 
-<<<<<<< HEAD
-=======
   nsIContent* parentContent = aContent->GetParent();
   if (NS_WARN_IF(!parentContent)) {
     // aContent was already removed?
     return;
   }
 
->>>>>>> a17af05f
   nsAutoScriptBlocker scriptBlocker;
   // Need to check whether aShell has been destroyed (but not yet deleted).
   // In that case presContext->GetPresShell() returns nullptr.
@@ -366,23 +311,15 @@
       // in RestyleManager::RestyleForRemove should be changed back
       // to an assertion.
       docObserver->ContentRemoved(aContent->GetComposedDoc(),
-<<<<<<< HEAD
-                                  aParentContent, aContent, -1,
-=======
                                   parentContent, aContent, -1,
->>>>>>> a17af05f
                                   aContent->GetPreviousSibling());
       if (document) {
         docObserver->EndUpdate(document, UPDATE_CONTENT_MODEL);
       }
     }
   }
-<<<<<<< HEAD
-  aContent->UnbindFromTree();
-=======
 
   // The ManualNACPtr destructor will invoke UnbindFromTree.
->>>>>>> a17af05f
 }
 
 // The following method is mostly called by a selection listener. When a
@@ -561,15 +498,8 @@
                                      int32_t& aMarginTop)
 {
   // Is the element positioned ? let's check the cheap way first...
-<<<<<<< HEAD
-  bool isPositioned = false;
-  nsresult rv =
-    aElement->HasAttribute(NS_LITERAL_STRING("_moz_abspos"), &isPositioned);
-  NS_ENSURE_SUCCESS(rv, rv);
-=======
   bool isPositioned =
     aElement.HasAttr(kNameSpaceID_None, nsGkAtoms::_moz_abspos);
->>>>>>> a17af05f
   if (!isPositioned) {
     // hmmm... the expensive way now...
     nsAutoString positionStr;
@@ -608,11 +538,7 @@
 
     if (NS_WARN_IF(NS_FAILED(htmlElement->GetOffsetWidth(&aW))) ||
         NS_WARN_IF(NS_FAILED(htmlElement->GetOffsetHeight(&aH)))) {
-<<<<<<< HEAD
-      return rv;
-=======
       return NS_ERROR_FAILURE;
->>>>>>> a17af05f
     }
 
     aBorderLeft = 0;
