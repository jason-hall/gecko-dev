--- conflicted
+++ resolved
@@ -213,11 +213,6 @@
   NS_ENSURE_TRUE(target, NS_ERROR_NULL_POINTER);
   nsCOMPtr<nsIDOMElement> element = do_QueryInterface(target);
 
-<<<<<<< HEAD
-  HTMLEditor* htmlEditor = mEditorBase->AsHTMLEditor();
-  MOZ_ASSERT(htmlEditor);
-  htmlEditor->DoInlineTableEditingAction(element);
-=======
   RefPtr<HTMLEditor> htmlEditor = mEditorBase->AsHTMLEditor();
   MOZ_ASSERT(htmlEditor);
   htmlEditor->DoInlineTableEditingAction(element);
@@ -226,7 +221,6 @@
   if (htmlEditor->Destroyed()) {
     return NS_OK;
   }
->>>>>>> a17af05f
 
   return EditorEventListener::MouseClick(aMouseEvent);
 }
