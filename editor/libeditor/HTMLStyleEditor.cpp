/* -*- Mode: C++; tab-width: 2; indent-tabs-mode: nil; c-basic-offset: 2 -*- */
/* This Source Code Form is subject to the terms of the Mozilla Public
 * License, v. 2.0. If a copy of the MPL was not distributed with this
 * file, You can obtain one at http://mozilla.org/MPL/2.0/. */

#include "mozilla/HTMLEditor.h"

#include "HTMLEditUtils.h"
#include "TextEditUtils.h"
#include "TypeInState.h"
#include "mozilla/Assertions.h"
#include "mozilla/EditorUtils.h"
#include "mozilla/SelectionState.h"
#include "mozilla/dom/Selection.h"
#include "mozilla/dom/Element.h"
#include "mozilla/mozalloc.h"
#include "nsAString.h"
#include "nsAttrName.h"
#include "nsCOMPtr.h"
#include "nsCaseTreatment.h"
#include "nsComponentManagerUtils.h"
#include "nsDebug.h"
#include "nsError.h"
#include "nsGkAtoms.h"
#include "nsIAtom.h"
#include "nsIContent.h"
#include "nsIContentIterator.h"
#include "nsIDOMElement.h"
<<<<<<< HEAD
#include "nsIEditor.h"
=======
>>>>>>> a17af05f
#include "nsIEditRules.h"
#include "nsNameSpaceManager.h"
#include "nsINode.h"
#include "nsISupportsImpl.h"
#include "nsLiteralString.h"
#include "nsRange.h"
#include "nsReadableUtils.h"
#include "nsString.h"
#include "nsStringFwd.h"
#include "nsTArray.h"
#include "nsUnicharUtils.h"
#include "nscore.h"

class nsISupports;

namespace mozilla {

using namespace dom;

static bool
IsEmptyTextNode(HTMLEditor* aThis, nsINode* aNode)
{
  bool isEmptyTextNode = false;
  return EditorBase::IsTextNode(aNode) &&
         NS_SUCCEEDED(aThis->IsEmptyNode(aNode, &isEmptyTextNode)) &&
         isEmptyTextNode;
}

NS_IMETHODIMP
<<<<<<< HEAD
HTMLEditor::AddDefaultProperty(nsIAtom* aProperty,
                               const nsAString& aAttribute,
                               const nsAString& aValue)
{
  nsString outValue;
  int32_t index;
  nsString attr(aAttribute);
  if (TypeInState::FindPropInList(aProperty, attr, &outValue,
                                  mDefaultStyles, index)) {
    PropItem *item = mDefaultStyles[index];
    item->value = aValue;
  } else {
    nsString value(aValue);
    PropItem *propItem = new PropItem(aProperty, attr, value);
    mDefaultStyles.AppendElement(propItem);
  }
  return NS_OK;
}

NS_IMETHODIMP
HTMLEditor::RemoveDefaultProperty(nsIAtom* aProperty,
                                  const nsAString& aAttribute,
                                  const nsAString& aValue)
{
  nsString outValue;
  int32_t index;
  nsString attr(aAttribute);
  if (TypeInState::FindPropInList(aProperty, attr, &outValue,
                                  mDefaultStyles, index)) {
    delete mDefaultStyles[index];
    mDefaultStyles.RemoveElementAt(index);
  }
  return NS_OK;
}

NS_IMETHODIMP
HTMLEditor::RemoveAllDefaultProperties()
{
  size_t defcon = mDefaultStyles.Length();
  for (size_t j = 0; j < defcon; j++) {
    delete mDefaultStyles[j];
  }
  mDefaultStyles.Clear();
  return NS_OK;
=======
HTMLEditor::SetInlineProperty(const nsAString& aProperty,
                              const nsAString& aAttribute,
                              const nsAString& aValue)
{
  return SetInlineProperty(NS_Atomize(aProperty).take(), aAttribute, aValue);
>>>>>>> a17af05f
}

nsresult
HTMLEditor::SetInlineProperty(nsIAtom* aProperty,
                              const nsAString& aAttribute,
                              const nsAString& aValue)
{
  NS_ENSURE_TRUE(aProperty, NS_ERROR_NULL_POINTER);
  NS_ENSURE_TRUE(mRules, NS_ERROR_NOT_INITIALIZED);
  nsCOMPtr<nsIEditRules> rules(mRules);
  CommitComposition();

  RefPtr<Selection> selection = GetSelection();
  NS_ENSURE_TRUE(selection, NS_ERROR_NULL_POINTER);

  if (selection->Collapsed()) {
    // Manipulating text attributes on a collapsed selection only sets state
    // for the next text insertion
    mTypeInState->SetProp(aProperty, aAttribute, aValue);
    return NS_OK;
  }

  AutoPlaceholderBatch batchIt(this);
  AutoRules beginRulesSniffing(this, EditAction::insertElement,
                               nsIEditor::eNext);
  AutoSelectionRestorer selectionRestorer(selection, this);
  AutoTransactionsConserveSelection dontChangeMySelection(this);

  bool cancel, handled;
  TextRulesInfo ruleInfo(EditAction::setTextProperty);
  // Protect the edit rules object from dying
  nsresult rv = rules->WillDoAction(selection, &ruleInfo, &cancel, &handled);
  NS_ENSURE_SUCCESS(rv, rv);
  if (!cancel && !handled) {
    // Loop through the ranges in the selection
    AutoRangeArray arrayOfRanges(selection);
    for (auto& range : arrayOfRanges.mRanges) {
      // Adjust range to include any ancestors whose children are entirely
      // selected
      rv = PromoteInlineRange(*range);
      NS_ENSURE_SUCCESS(rv, rv);

      // Check for easy case: both range endpoints in same text node
      nsCOMPtr<nsINode> startNode = range->GetStartContainer();
      nsCOMPtr<nsINode> endNode = range->GetEndContainer();
      if (startNode && startNode == endNode && startNode->GetAsText()) {
        rv = SetInlinePropertyOnTextNode(*startNode->GetAsText(),
                                         range->StartOffset(),
                                         range->EndOffset(),
                                         *aProperty, &aAttribute, aValue);
        NS_ENSURE_SUCCESS(rv, rv);
        continue;
      }

      // Not the easy case.  Range not contained in single text node.  There
      // are up to three phases here.  There are all the nodes reported by the
      // subtree iterator to be processed.  And there are potentially a
      // starting textnode and an ending textnode which are only partially
      // contained by the range.

      // Let's handle the nodes reported by the iterator.  These nodes are
      // entirely contained in the selection range.  We build up a list of them
      // (since doing operations on the document during iteration would perturb
      // the iterator).

      OwningNonNull<nsIContentIterator> iter = NS_NewContentSubtreeIterator();

      nsTArray<OwningNonNull<nsIContent>> arrayOfNodes;

      // Iterate range and build up array
      rv = iter->Init(range);
      // Init returns an error if there are no nodes in range.  This can easily
      // happen with the subtree iterator if the selection doesn't contain any
      // *whole* nodes.
      if (NS_SUCCEEDED(rv)) {
        for (; !iter->IsDone(); iter->Next()) {
          OwningNonNull<nsINode> node = *iter->GetCurrentNode();

          if (node->IsContent() && IsEditable(node)) {
            arrayOfNodes.AppendElement(*node->AsContent());
          }
        }
      }
      // First check the start parent of the range to see if it needs to be
      // separately handled (it does if it's a text node, due to how the
      // subtree iterator works - it will not have reported it).
      if (startNode && startNode->GetAsText() && IsEditable(startNode)) {
        rv = SetInlinePropertyOnTextNode(*startNode->GetAsText(),
                                         range->StartOffset(),
                                         startNode->Length(), *aProperty,
                                         &aAttribute, aValue);
        NS_ENSURE_SUCCESS(rv, rv);
      }

      // Then loop through the list, set the property on each node
      for (auto& node : arrayOfNodes) {
        rv = SetInlinePropertyOnNode(*node, *aProperty, &aAttribute, aValue);
        NS_ENSURE_SUCCESS(rv, rv);
      }

      // Last check the end parent of the range to see if it needs to be
      // separately handled (it does if it's a text node, due to how the
      // subtree iterator works - it will not have reported it).
      if (endNode && endNode->GetAsText() && IsEditable(endNode)) {
        rv = SetInlinePropertyOnTextNode(*endNode->GetAsText(), 0,
                                          range->EndOffset(), *aProperty,
                                          &aAttribute, aValue);
        NS_ENSURE_SUCCESS(rv, rv);
      }
    }
  }
  if (!cancel) {
    // Post-process
    return rules->DidDoAction(selection, &ruleInfo, rv);
  }
  return NS_OK;
}

// Helper function for SetInlinePropertyOn*: is aNode a simple old <b>, <font>,
// <span style="">, etc. that we can reuse instead of creating a new one?
bool
HTMLEditor::IsSimpleModifiableNode(nsIContent* aContent,
                                   nsIAtom* aProperty,
                                   const nsAString* aAttribute,
                                   const nsAString* aValue)
{
  // aContent can be null, in which case we'll return false in a few lines
  MOZ_ASSERT(aProperty);
  MOZ_ASSERT_IF(aAttribute, aValue);

  nsCOMPtr<dom::Element> element = do_QueryInterface(aContent);
  if (!element) {
    return false;
  }

  // First check for <b>, <i>, etc.
  if (element->IsHTMLElement(aProperty) && !element->GetAttrCount() &&
      (!aAttribute || aAttribute->IsEmpty())) {
    return true;
  }

  // Special cases for various equivalencies: <strong>, <em>, <s>
  if (!element->GetAttrCount() &&
      ((aProperty == nsGkAtoms::b &&
        element->IsHTMLElement(nsGkAtoms::strong)) ||
       (aProperty == nsGkAtoms::i &&
        element->IsHTMLElement(nsGkAtoms::em)) ||
       (aProperty == nsGkAtoms::strike &&
        element->IsHTMLElement(nsGkAtoms::s)))) {
    return true;
  }

  // Now look for things like <font>
  if (aAttribute && !aAttribute->IsEmpty()) {
    nsCOMPtr<nsIAtom> atom = NS_Atomize(*aAttribute);
    MOZ_ASSERT(atom);

    nsString attrValue;
    if (element->IsHTMLElement(aProperty) &&
        IsOnlyAttribute(element, *aAttribute) &&
        element->GetAttr(kNameSpaceID_None, atom, attrValue) &&
        attrValue.Equals(*aValue, nsCaseInsensitiveStringComparator())) {
      // This is not quite correct, because it excludes cases like
      // <font face=000> being the same as <font face=#000000>.
      // Property-specific handling is needed (bug 760211).
      return true;
    }
  }

  // No luck so far.  Now we check for a <span> with a single style=""
  // attribute that sets only the style we're looking for, if this type of
  // style supports it
  if (!mCSSEditUtils->IsCSSEditableProperty(element, aProperty, aAttribute) ||
      !element->IsHTMLElement(nsGkAtoms::span) ||
      element->GetAttrCount() != 1 ||
      !element->HasAttr(kNameSpaceID_None, nsGkAtoms::style)) {
    return false;
  }

  // Some CSS styles are not so simple.  For instance, underline is
  // "text-decoration: underline", which decomposes into four different text-*
  // properties.  So for now, we just create a span, add the desired style, and
  // see if it matches.
  nsCOMPtr<Element> newSpan = CreateHTMLContent(nsGkAtoms::span);
  NS_ASSERTION(newSpan, "CreateHTMLContent failed");
  NS_ENSURE_TRUE(newSpan, false);
  mCSSEditUtils->SetCSSEquivalentToHTMLStyle(newSpan, aProperty,
                                             aAttribute, aValue,
                                             /*suppress transaction*/ true);

  return mCSSEditUtils->ElementsSameStyle(newSpan, element);
}

nsresult
HTMLEditor::SetInlinePropertyOnTextNode(Text& aText,
                                        int32_t aStartOffset,
                                        int32_t aEndOffset,
                                        nsIAtom& aProperty,
                                        const nsAString* aAttribute,
                                        const nsAString& aValue)
{
  if (!aText.GetParentNode() ||
      !CanContainTag(*aText.GetParentNode(), aProperty)) {
    return NS_OK;
  }

  // Don't need to do anything if no characters actually selected
  if (aStartOffset == aEndOffset) {
    return NS_OK;
  }

  // Don't need to do anything if property already set on node
  if (mCSSEditUtils->IsCSSEditableProperty(&aText, &aProperty, aAttribute)) {
    // The HTML styles defined by aProperty/aAttribute have a CSS equivalence
    // for node; let's check if it carries those CSS styles
    if (mCSSEditUtils->IsCSSEquivalentToHTMLInlineStyleSet(&aText, &aProperty,
          aAttribute, aValue, CSSEditUtils::eComputed)) {
      return NS_OK;
    }
  } else if (IsTextPropertySetByContent(&aText, &aProperty, aAttribute,
                                        &aValue)) {
    return NS_OK;
  }

  // Do we need to split the text node?
  ErrorResult rv;
  RefPtr<Text> text = &aText;
  if (uint32_t(aEndOffset) != aText.Length()) {
    // We need to split off back of text node
    text = SplitNode(aText, aEndOffset, rv)->GetAsText();
    NS_ENSURE_TRUE(!rv.Failed(), rv.StealNSResult());
  }

  if (aStartOffset) {
    // We need to split off front of text node
    SplitNode(*text, aStartOffset, rv);
    NS_ENSURE_TRUE(!rv.Failed(), rv.StealNSResult());
  }

  if (aAttribute) {
    // Look for siblings that are correct type of node
    nsIContent* sibling = GetPriorHTMLSibling(text);
    if (IsSimpleModifiableNode(sibling, &aProperty, aAttribute, &aValue)) {
      // Previous sib is already right kind of inline node; slide this over
      return MoveNode(text, sibling, -1);
    }
    sibling = GetNextHTMLSibling(text);
    if (IsSimpleModifiableNode(sibling, &aProperty, aAttribute, &aValue)) {
      // Following sib is already right kind of inline node; slide this over
      return MoveNode(text, sibling, 0);
    }
  }

  // Reparent the node inside inline node with appropriate {attribute,value}
  return SetInlinePropertyOnNode(*text, aProperty, aAttribute, aValue);
}

nsresult
HTMLEditor::SetInlinePropertyOnNodeImpl(nsIContent& aNode,
                                        nsIAtom& aProperty,
                                        const nsAString* aAttribute,
                                        const nsAString& aValue)
{
  nsCOMPtr<nsIAtom> attrAtom = aAttribute ? NS_Atomize(*aAttribute) : nullptr;

  // If this is an element that can't be contained in a span, we have to
  // recurse to its children.
  if (!TagCanContain(*nsGkAtoms::span, aNode)) {
    if (aNode.HasChildren()) {
      nsTArray<OwningNonNull<nsIContent>> arrayOfNodes;

      // Populate the list.
      for (nsCOMPtr<nsIContent> child = aNode.GetFirstChild();
           child;
           child = child->GetNextSibling()) {
        if (IsEditable(child) && !IsEmptyTextNode(this, child)) {
          arrayOfNodes.AppendElement(*child);
        }
      }

      // Then loop through the list, set the property on each node.
      for (auto& node : arrayOfNodes) {
        nsresult rv = SetInlinePropertyOnNode(node, aProperty, aAttribute,
                                              aValue);
        NS_ENSURE_SUCCESS(rv, rv);
      }
    }
    return NS_OK;
  }

  // First check if there's an adjacent sibling we can put our node into.
  nsCOMPtr<nsIContent> previousSibling = GetPriorHTMLSibling(&aNode);
  nsCOMPtr<nsIContent> nextSibling = GetNextHTMLSibling(&aNode);
  if (IsSimpleModifiableNode(previousSibling, &aProperty, aAttribute, &aValue)) {
    nsresult rv = MoveNode(&aNode, previousSibling, -1);
    NS_ENSURE_SUCCESS(rv, rv);
    if (IsSimpleModifiableNode(nextSibling, &aProperty, aAttribute, &aValue)) {
      rv = JoinNodes(*previousSibling, *nextSibling);
      NS_ENSURE_SUCCESS(rv, rv);
    }
    return NS_OK;
  }
  if (IsSimpleModifiableNode(nextSibling, &aProperty, aAttribute, &aValue)) {
    nsresult rv = MoveNode(&aNode, nextSibling, 0);
    NS_ENSURE_SUCCESS(rv, rv);
    return NS_OK;
  }

  // Don't need to do anything if property already set on node
  if (mCSSEditUtils->IsCSSEditableProperty(&aNode, &aProperty, aAttribute)) {
    if (mCSSEditUtils->IsCSSEquivalentToHTMLInlineStyleSet(
          &aNode, &aProperty, aAttribute, aValue, CSSEditUtils::eComputed)) {
      return NS_OK;
    }
  } else if (IsTextPropertySetByContent(&aNode, &aProperty,
                                        aAttribute, &aValue)) {
    return NS_OK;
  }

  bool useCSS = (IsCSSEnabled() &&
                 mCSSEditUtils->IsCSSEditableProperty(&aNode, &aProperty,
                                                      aAttribute)) ||
                // bgcolor is always done using CSS
                attrAtom == nsGkAtoms::bgcolor;

  if (useCSS) {
    nsCOMPtr<dom::Element> tmp;
    // We only add style="" to <span>s with no attributes (bug 746515).  If we
    // don't have one, we need to make one.
    if (aNode.IsHTMLElement(nsGkAtoms::span) &&
        !aNode.AsElement()->GetAttrCount()) {
      tmp = aNode.AsElement();
    } else {
      tmp = InsertContainerAbove(&aNode, nsGkAtoms::span);
      NS_ENSURE_STATE(tmp);
    }

    // Add the CSS styles corresponding to the HTML style request
    mCSSEditUtils->SetCSSEquivalentToHTMLStyle(tmp,
                                               &aProperty, attrAtom,
                                               &aValue, false);
    return NS_OK;
  }

  // is it already the right kind of node, but with wrong attribute?
  if (aNode.IsHTMLElement(&aProperty)) {
    // Just set the attribute on it.
    nsCOMPtr<nsIDOMElement> elem = do_QueryInterface(&aNode);
    return SetAttribute(elem, *aAttribute, aValue);
  }

  // ok, chuck it in its very own container
  nsCOMPtr<Element> tmp = InsertContainerAbove(&aNode, &aProperty, attrAtom,
                                               &aValue);
  NS_ENSURE_STATE(tmp);

  return NS_OK;
}

nsresult
HTMLEditor::SetInlinePropertyOnNode(nsIContent& aNode,
                                    nsIAtom& aProperty,
                                    const nsAString* aAttribute,
                                    const nsAString& aValue)
{
  nsCOMPtr<nsIContent> previousSibling = aNode.GetPreviousSibling(),
                       nextSibling = aNode.GetNextSibling();
  NS_ENSURE_STATE(aNode.GetParentNode());
  OwningNonNull<nsINode> parent = *aNode.GetParentNode();

  nsresult rv = RemoveStyleInside(aNode, &aProperty, aAttribute);
  NS_ENSURE_SUCCESS(rv, rv);

  if (aNode.GetParentNode()) {
    // The node is still where it was
    return SetInlinePropertyOnNodeImpl(aNode, aProperty,
                                       aAttribute, aValue);
  }

  // It's vanished.  Use the old siblings for reference to construct a
  // list.  But first, verify that the previous/next siblings are still
  // where we expect them; otherwise we have to give up.
  if ((previousSibling && previousSibling->GetParentNode() != parent) ||
      (nextSibling && nextSibling->GetParentNode() != parent)) {
    return NS_ERROR_UNEXPECTED;
  }
  nsTArray<OwningNonNull<nsIContent>> nodesToSet;
  nsCOMPtr<nsIContent> cur = previousSibling
    ? previousSibling->GetNextSibling() : parent->GetFirstChild();
  for (; cur && cur != nextSibling; cur = cur->GetNextSibling()) {
    if (IsEditable(cur)) {
      nodesToSet.AppendElement(*cur);
    }
  }

  for (auto& node : nodesToSet) {
    rv = SetInlinePropertyOnNodeImpl(node, aProperty, aAttribute, aValue);
    NS_ENSURE_SUCCESS(rv, rv);
  }

  return NS_OK;
}

nsresult
HTMLEditor::SplitStyleAboveRange(nsRange* inRange,
                                 nsIAtom* aProperty,
                                 const nsAString* aAttribute)
{
  NS_ENSURE_TRUE(inRange, NS_ERROR_NULL_POINTER);

  nsCOMPtr<nsINode> startNode = inRange->GetStartContainer();
  int32_t startOffset = inRange->StartOffset();
  nsCOMPtr<nsINode> endNode = inRange->GetEndContainer();
  int32_t endOffset = inRange->EndOffset();

  nsCOMPtr<nsINode> origStartNode = startNode;

  // split any matching style nodes above the start of range
  {
    AutoTrackDOMPoint tracker(mRangeUpdater, address_of(endNode), &endOffset);
    nsresult rv =
      SplitStyleAbovePoint(address_of(startNode), &startOffset, aProperty,
                           aAttribute);
    NS_ENSURE_SUCCESS(rv, rv);
  }

  // second verse, same as the first...
  nsresult rv =
    SplitStyleAbovePoint(address_of(endNode), &endOffset, aProperty,
                         aAttribute);
  NS_ENSURE_SUCCESS(rv, rv);

  // reset the range
<<<<<<< HEAD
  rv = inRange->SetStart(startNode, startOffset);
  NS_ENSURE_SUCCESS(rv, rv);
  return inRange->SetEnd(endNode, endOffset);
=======
  rv = inRange->SetStartAndEnd(startNode, startOffset, endNode, endOffset);
  if (NS_WARN_IF(NS_FAILED(rv))) {
    return rv;
  }
  return NS_OK;
>>>>>>> a17af05f
}

nsresult
HTMLEditor::SplitStyleAbovePoint(nsCOMPtr<nsINode>* aNode,
                                 int32_t* aOffset,
                                 // null here means we split all properties
                                 nsIAtom* aProperty,
                                 const nsAString* aAttribute,
                                 nsIContent** aOutLeftNode,
                                 nsIContent** aOutRightNode)
{
  NS_ENSURE_TRUE(aNode && *aNode && aOffset, NS_ERROR_NULL_POINTER);
  NS_ENSURE_TRUE((*aNode)->IsContent(), NS_OK);

  // Split any matching style nodes above the node/offset
  OwningNonNull<nsIContent> node = *(*aNode)->AsContent();

  bool useCSS = IsCSSEnabled();

  bool isSet;
  while (!IsBlockNode(node) && node->GetParent() &&
         IsEditable(node->GetParent())) {
    isSet = false;
    if (useCSS && mCSSEditUtils->IsCSSEditableProperty(node, aProperty,
                                                       aAttribute)) {
      // The HTML style defined by aProperty/aAttribute has a CSS equivalence
      // in this implementation for the node; let's check if it carries those
      // CSS styles
      nsAutoString firstValue;
      isSet = mCSSEditUtils->IsCSSEquivalentToHTMLInlineStyleSet(
                node, aProperty, aAttribute, firstValue,
                CSSEditUtils::eSpecified);
    }
    if (// node is the correct inline prop
        (aProperty && node->IsHTMLElement(aProperty)) ||
        // node is href - test if really <a href=...
        (aProperty == nsGkAtoms::href && HTMLEditUtils::IsLink(node)) ||
        // or node is any prop, and we asked to split them all
        (!aProperty && NodeIsProperty(node)) ||
        // or the style is specified in the style attribute
        isSet) {
      // Found a style node we need to split
      int32_t offset = SplitNodeDeep(*node, *(*aNode)->AsContent(), *aOffset,
                                     EmptyContainers::yes, aOutLeftNode,
                                     aOutRightNode);
      NS_ENSURE_TRUE(offset != -1, NS_ERROR_FAILURE);
      // reset startNode/startOffset
      *aNode = node->GetParent();
      *aOffset = offset;
    }
    node = node->GetParent();
  }

  return NS_OK;
}

nsresult
HTMLEditor::ClearStyle(nsCOMPtr<nsINode>* aNode,
                       int32_t* aOffset,
                       nsIAtom* aProperty,
                       const nsAString* aAttribute)
{
  nsCOMPtr<nsIContent> leftNode, rightNode;
  nsresult rv = SplitStyleAbovePoint(aNode, aOffset, aProperty,
                                     aAttribute, getter_AddRefs(leftNode),
                                     getter_AddRefs(rightNode));
  NS_ENSURE_SUCCESS(rv, rv);

  if (leftNode) {
    bool bIsEmptyNode;
    IsEmptyNode(leftNode, &bIsEmptyNode, false, true);
    if (bIsEmptyNode) {
      // delete leftNode if it became empty
      rv = DeleteNode(leftNode);
      NS_ENSURE_SUCCESS(rv, rv);
    }
  }
  if (rightNode) {
    nsCOMPtr<nsINode> secondSplitParent = GetLeftmostChild(rightNode);
    // don't try to split non-containers (br's, images, hr's, etc.)
    if (!secondSplitParent) {
      secondSplitParent = rightNode;
    }
    nsCOMPtr<Element> savedBR;
    if (!IsContainer(secondSplitParent)) {
      if (TextEditUtils::IsBreak(secondSplitParent)) {
        savedBR = do_QueryInterface(secondSplitParent);
        NS_ENSURE_STATE(savedBR);
      }

      secondSplitParent = secondSplitParent->GetParentNode();
    }
    *aOffset = 0;
    rv = SplitStyleAbovePoint(address_of(secondSplitParent),
                              aOffset, aProperty, aAttribute,
                              getter_AddRefs(leftNode),
                              getter_AddRefs(rightNode));
    NS_ENSURE_SUCCESS(rv, rv);
<<<<<<< HEAD
=======

    if (rightNode) {
      bool bIsEmptyNode;
      IsEmptyNode(rightNode, &bIsEmptyNode, false, true);
      if (bIsEmptyNode) {
        // delete rightNode if it became empty
        rv = DeleteNode(rightNode);
        NS_ENSURE_SUCCESS(rv, rv);
      }
    }

    if (!leftNode) {
      return NS_OK;
    }

>>>>>>> a17af05f
    // should be impossible to not get a new leftnode here
    nsCOMPtr<nsINode> newSelParent = GetLeftmostChild(leftNode);
    if (!newSelParent) {
      newSelParent = leftNode;
    }
    // If rightNode starts with a br, suck it out of right node and into
    // leftNode.  This is so we you don't revert back to the previous style
    // if you happen to click at the end of a line.
    if (savedBR) {
      rv = MoveNode(savedBR, newSelParent, 0);
      NS_ENSURE_SUCCESS(rv, rv);
<<<<<<< HEAD
    }
    bool bIsEmptyNode;
    IsEmptyNode(rightNode, &bIsEmptyNode, false, true);
    if (bIsEmptyNode) {
      // delete rightNode if it became empty
      rv = DeleteNode(rightNode);
      NS_ENSURE_SUCCESS(rv, rv);
=======
>>>>>>> a17af05f
    }
    // remove the style on this new hierarchy
    int32_t newSelOffset = 0;
    {
      // Track the point at the new hierarchy.  This is so we can know where
      // to put the selection after we call RemoveStyleInside().
      // RemoveStyleInside() could remove any and all of those nodes, so I
      // have to use the range tracking system to find the right spot to put
      // selection.
      AutoTrackDOMPoint tracker(mRangeUpdater,
                                address_of(newSelParent), &newSelOffset);
      rv = RemoveStyleInside(*leftNode, aProperty, aAttribute);
      NS_ENSURE_SUCCESS(rv, rv);
    }
    // reset our node offset values to the resulting new sel point
    *aNode = newSelParent;
    *aOffset = newSelOffset;
  }

  return NS_OK;
}

bool
HTMLEditor::NodeIsProperty(nsINode& aNode)
{
  return IsContainer(&aNode) && IsEditable(&aNode) && !IsBlockNode(&aNode) &&
         !aNode.IsHTMLElement(nsGkAtoms::a);
}

nsresult
<<<<<<< HEAD
HTMLEditor::ApplyDefaultProperties()
{
  size_t defcon = mDefaultStyles.Length();
  for (size_t j = 0; j < defcon; j++) {
    PropItem *propItem = mDefaultStyles[j];
    NS_ENSURE_TRUE(propItem, NS_ERROR_NULL_POINTER);
    nsresult rv =
      SetInlineProperty(propItem->tag, propItem->attr, propItem->value);
    NS_ENSURE_SUCCESS(rv, rv);
  }
  return NS_OK;
}

nsresult
=======
>>>>>>> a17af05f
HTMLEditor::RemoveStyleInside(nsIContent& aNode,
                              nsIAtom* aProperty,
                              const nsAString* aAttribute,
                              const bool aChildrenOnly /* = false */)
{
  if (aNode.GetAsText()) {
    return NS_OK;
  }

  // first process the children
  RefPtr<nsIContent> child = aNode.GetFirstChild();
  while (child) {
    // cache next sibling since we might remove child
    nsCOMPtr<nsIContent> next = child->GetNextSibling();
    nsresult rv = RemoveStyleInside(*child, aProperty, aAttribute);
    NS_ENSURE_SUCCESS(rv, rv);
    child = next.forget();
  }

  // then process the node itself
  if (!aChildrenOnly &&
       // node is prop we asked for
      ((aProperty && aNode.NodeInfo()->NameAtom() == aProperty) ||
       // but check for link (<a href=...)
       (aProperty == nsGkAtoms::href && HTMLEditUtils::IsLink(&aNode)) ||
       // and for named anchors
       (aProperty == nsGkAtoms::name && HTMLEditUtils::IsNamedAnchor(&aNode)) ||
       // or node is any prop and we asked for that
       (!aProperty && NodeIsProperty(aNode)))) {
    // if we weren't passed an attribute, then we want to
    // remove any matching inlinestyles entirely
    if (!aAttribute || aAttribute->IsEmpty()) {
      bool hasStyleAttr = aNode.HasAttr(kNameSpaceID_None, nsGkAtoms::style);
      bool hasClassAttr = aNode.HasAttr(kNameSpaceID_None, nsGkAtoms::_class);
      if (aProperty && (hasStyleAttr || hasClassAttr)) {
        // aNode carries inline styles or a class attribute so we can't
        // just remove the element... We need to create above the element
        // a span that will carry those styles or class, then we can delete
        // the node.
        RefPtr<Element> spanNode =
          InsertContainerAbove(&aNode, nsGkAtoms::span);
        NS_ENSURE_STATE(spanNode);
        nsresult rv =
          CloneAttribute(nsGkAtoms::style, spanNode, aNode.AsElement());
        NS_ENSURE_SUCCESS(rv, rv);
        rv =
          CloneAttribute(nsGkAtoms::_class, spanNode, aNode.AsElement());
        NS_ENSURE_SUCCESS(rv, rv);
      }
      nsresult rv = RemoveContainer(&aNode);
      NS_ENSURE_SUCCESS(rv, rv);
    } else {
      // otherwise we just want to eliminate the attribute
      nsCOMPtr<nsIAtom> attribute = NS_Atomize(*aAttribute);
      if (aNode.HasAttr(kNameSpaceID_None, attribute)) {
        // if this matching attribute is the ONLY one on the node,
        // then remove the whole node.  Otherwise just nix the attribute.
        if (IsOnlyAttribute(&aNode, *aAttribute)) {
          nsresult rv = RemoveContainer(&aNode);
          if (NS_WARN_IF(NS_FAILED(rv))) {
            return rv;
          }
        } else {
          nsCOMPtr<nsIDOMElement> elem = do_QueryInterface(&aNode);
          NS_ENSURE_TRUE(elem, NS_ERROR_NULL_POINTER);
          nsresult rv = RemoveAttribute(elem, *aAttribute);
          if (NS_WARN_IF(NS_FAILED(rv))) {
            return rv;
          }
        }
      }
    }
  }

  if (!aChildrenOnly &&
      mCSSEditUtils->IsCSSEditableProperty(&aNode, aProperty, aAttribute)) {
    // the HTML style defined by aProperty/aAttribute has a CSS equivalence in
    // this implementation for the node aNode; let's check if it carries those
    // css styles
    if (aNode.IsElement()) {
      nsCOMPtr<nsIAtom> attribute =
        aAttribute ? NS_Atomize(*aAttribute) : nullptr;
      bool hasAttribute =
        mCSSEditUtils->HaveCSSEquivalentStyles(
                         aNode, aProperty, attribute, CSSEditUtils::eSpecified);
      if (hasAttribute) {
        // yes, tmp has the corresponding css declarations in its style
        // attribute
        // let's remove them
        mCSSEditUtils->RemoveCSSEquivalentToHTMLStyle(aNode.AsElement(),
                                                      aProperty,
                                                      attribute,
                                                      nullptr,
                                                      false);
        // remove the node if it is a span or font, if its style attribute is
        // empty or absent, and if it does not have a class nor an id
        RemoveElementIfNoStyleOrIdOrClass(*aNode.AsElement());
      }
    }
  }

  // Or node is big or small and we are setting font size
  if (aChildrenOnly) {
    return NS_OK;
  }
  if (aProperty == nsGkAtoms::font &&
      (aNode.IsHTMLElement(nsGkAtoms::big) ||
       aNode.IsHTMLElement(nsGkAtoms::small)) &&
      aAttribute && aAttribute->LowerCaseEqualsLiteral("size")) {
    // if we are setting font size, remove any nested bigs and smalls
    return RemoveContainer(&aNode);
  }
  return NS_OK;
}

bool
HTMLEditor::IsOnlyAttribute(const nsIContent* aContent,
                            const nsAString& aAttribute)
{
  MOZ_ASSERT(aContent);

  uint32_t attrCount = aContent->GetAttrCount();
  for (uint32_t i = 0; i < attrCount; ++i) {
    const nsAttrName* name = aContent->GetAttrNameAt(i);
    if (!name->NamespaceEquals(kNameSpaceID_None)) {
      return false;
    }

    nsAutoString attrString;
    name->LocalName()->ToString(attrString);
    // if it's the attribute we know about, or a special _moz attribute,
    // keep looking
    if (!attrString.Equals(aAttribute, nsCaseInsensitiveStringComparator()) &&
        !StringBeginsWith(attrString, NS_LITERAL_STRING("_moz"))) {
      return false;
    }
  }
  // if we made it through all of them without finding a real attribute
  // other than aAttribute, then return true
  return true;
}

nsresult
HTMLEditor::PromoteRangeIfStartsOrEndsInNamedAnchor(nsRange& aRange)
{
  // We assume that <a> is not nested.
  nsCOMPtr<nsINode> startNode = aRange.GetStartContainer();
  int32_t startOffset = aRange.StartOffset();
  nsCOMPtr<nsINode> endNode = aRange.GetEndContainer();
  int32_t endOffset = aRange.EndOffset();

  nsCOMPtr<nsINode> parent = startNode;

  while (parent && !parent->IsHTMLElement(nsGkAtoms::body) &&
         !HTMLEditUtils::IsNamedAnchor(parent)) {
    parent = parent->GetParentNode();
  }
  NS_ENSURE_TRUE(parent, NS_ERROR_NULL_POINTER);

  if (HTMLEditUtils::IsNamedAnchor(parent)) {
    startNode = parent->GetParentNode();
    startOffset = startNode ? startNode->IndexOf(parent) : -1;
  }

  parent = endNode;
  while (parent && !parent->IsHTMLElement(nsGkAtoms::body) &&
         !HTMLEditUtils::IsNamedAnchor(parent)) {
    parent = parent->GetParentNode();
  }
  NS_ENSURE_TRUE(parent, NS_ERROR_NULL_POINTER);

  if (HTMLEditUtils::IsNamedAnchor(parent)) {
    endNode = parent->GetParentNode();
    endOffset = endNode ? endNode->IndexOf(parent) + 1 : 0;
  }

<<<<<<< HEAD
  nsresult rv = aRange.SetStart(startNode, startOffset);
  NS_ENSURE_SUCCESS(rv, rv);
  rv = aRange.SetEnd(endNode, endOffset);
  NS_ENSURE_SUCCESS(rv, rv);
=======
  nsresult rv = aRange.SetStartAndEnd(startNode, startOffset,
                                      endNode, endOffset);
  if (NS_WARN_IF(NS_FAILED(rv))) {
    return rv;
  }
>>>>>>> a17af05f

  return NS_OK;
}

nsresult
HTMLEditor::PromoteInlineRange(nsRange& aRange)
{
  nsCOMPtr<nsINode> startNode = aRange.GetStartContainer();
  int32_t startOffset = aRange.StartOffset();
  nsCOMPtr<nsINode> endNode = aRange.GetEndContainer();
  int32_t endOffset = aRange.EndOffset();

  while (startNode && !startNode->IsHTMLElement(nsGkAtoms::body) &&
         IsEditable(startNode) && IsAtFrontOfNode(*startNode, startOffset)) {
    nsCOMPtr<nsINode> parent = startNode->GetParentNode();
    NS_ENSURE_TRUE(parent, NS_ERROR_NULL_POINTER);
    startOffset = parent->IndexOf(startNode);
    startNode = parent;
  }

  while (endNode && !endNode->IsHTMLElement(nsGkAtoms::body) &&
         IsEditable(endNode) && IsAtEndOfNode(*endNode, endOffset)) {
    nsCOMPtr<nsINode> parent = endNode->GetParentNode();
    NS_ENSURE_TRUE(parent, NS_ERROR_NULL_POINTER);
    // We are AFTER this node
    endOffset = 1 + parent->IndexOf(endNode);
    endNode = parent;
  }

<<<<<<< HEAD
  nsresult rv = aRange.SetStart(startNode, startOffset);
  NS_ENSURE_SUCCESS(rv, rv);
  rv = aRange.SetEnd(endNode, endOffset);
  NS_ENSURE_SUCCESS(rv, rv);
=======
  nsresult rv = aRange.SetStartAndEnd(startNode, startOffset,
                                      endNode, endOffset);
  if (NS_WARN_IF(NS_FAILED(rv))) {
    return rv;
  }
>>>>>>> a17af05f

  return NS_OK;
}

bool
HTMLEditor::IsAtFrontOfNode(nsINode& aNode,
                            int32_t aOffset)
{
  if (!aOffset) {
    return true;
  }

  if (IsTextNode(&aNode)) {
    return false;
  }

  nsCOMPtr<nsIContent> firstNode = GetFirstEditableChild(aNode);
  NS_ENSURE_TRUE(firstNode, true);
  if (aNode.IndexOf(firstNode) < aOffset) {
    return false;
  }
  return true;
}

bool
HTMLEditor::IsAtEndOfNode(nsINode& aNode,
                          int32_t aOffset)
{
  if (aOffset == (int32_t)aNode.Length()) {
    return true;
  }

  if (IsTextNode(&aNode)) {
    return false;
  }

  nsCOMPtr<nsIContent> lastNode = GetLastEditableChild(aNode);
  NS_ENSURE_TRUE(lastNode, true);
  if (aNode.IndexOf(lastNode) < aOffset) {
    return true;
  }
  return false;
}


nsresult
HTMLEditor::GetInlinePropertyBase(nsIAtom& aProperty,
                                  const nsAString* aAttribute,
                                  const nsAString* aValue,
                                  bool* aFirst,
                                  bool* aAny,
                                  bool* aAll,
                                  nsAString* outValue)
{
  *aAny = false;
  *aAll = true;
  *aFirst = false;
  bool first = true;

  RefPtr<Selection> selection = GetSelection();
  NS_ENSURE_TRUE(selection, NS_ERROR_NULL_POINTER);

  bool isCollapsed = selection->Collapsed();
  RefPtr<nsRange> range = selection->GetRangeAt(0);
  // XXX: Should be a while loop, to get each separate range
  // XXX: ERROR_HANDLING can currentItem be null?
  if (range) {
    // For each range, set a flag
    bool firstNodeInRange = true;

    if (isCollapsed) {
      nsCOMPtr<nsINode> collapsedNode = range->GetStartContainer();
      NS_ENSURE_TRUE(collapsedNode, NS_ERROR_FAILURE);
      bool isSet, theSetting;
      nsString tOutString;
      if (aAttribute) {
        nsString tString(*aAttribute);
        mTypeInState->GetTypingState(isSet, theSetting, &aProperty, tString,
                                     &tOutString);
        if (outValue) {
          outValue->Assign(tOutString);
        }
      } else {
        mTypeInState->GetTypingState(isSet, theSetting, &aProperty);
      }
      if (isSet) {
        *aFirst = *aAny = *aAll = theSetting;
        return NS_OK;
      }

      if (mCSSEditUtils->IsCSSEditableProperty(collapsedNode, &aProperty,
                                               aAttribute)) {
        if (aValue) {
          tOutString.Assign(*aValue);
        }
        *aFirst = *aAny = *aAll =
          mCSSEditUtils->IsCSSEquivalentToHTMLInlineStyleSet(collapsedNode,
              &aProperty, aAttribute, tOutString, CSSEditUtils::eComputed);
        if (outValue) {
          outValue->Assign(tOutString);
        }
        return NS_OK;
      }

      isSet = IsTextPropertySetByContent(collapsedNode, &aProperty,
                                         aAttribute, aValue, outValue);
      *aFirst = *aAny = *aAll = isSet;
      return NS_OK;
    }

    // Non-collapsed selection
    nsCOMPtr<nsIContentIterator> iter = NS_NewContentIterator();

    nsAutoString firstValue, theValue;

    nsCOMPtr<nsINode> endNode = range->GetEndContainer();
    int32_t endOffset = range->EndOffset();

    for (iter->Init(range); !iter->IsDone(); iter->Next()) {
      if (!iter->GetCurrentNode()->IsContent()) {
        continue;
      }
      nsCOMPtr<nsIContent> content = iter->GetCurrentNode()->AsContent();

      if (content->IsHTMLElement(nsGkAtoms::body)) {
        break;
      }

      // just ignore any non-editable nodes
      if (content->GetAsText() && (!IsEditable(content) ||
                                   IsEmptyTextNode(this, content))) {
        continue;
      }
      if (content->GetAsText()) {
        if (!isCollapsed && first && firstNodeInRange) {
          firstNodeInRange = false;
          if (range->StartOffset() == content->Length()) {
            continue;
          }
        } else if (content == endNode && !endOffset) {
          continue;
        }
      } else if (content->IsElement()) {
        // handle non-text leaf nodes here
        continue;
      }

      bool isSet = false;
      if (first) {
        if (mCSSEditUtils->IsCSSEditableProperty(content, &aProperty,
                                                 aAttribute)) {
          // The HTML styles defined by aProperty/aAttribute have a CSS
          // equivalence in this implementation for node; let's check if it
          // carries those CSS styles
          if (aValue) {
            firstValue.Assign(*aValue);
          }
          isSet = mCSSEditUtils->IsCSSEquivalentToHTMLInlineStyleSet(content,
              &aProperty, aAttribute, firstValue, CSSEditUtils::eComputed);
        } else {
          isSet = IsTextPropertySetByContent(content, &aProperty, aAttribute,
                                             aValue, &firstValue);
        }
        *aFirst = isSet;
        first = false;
        if (outValue) {
          *outValue = firstValue;
        }
      } else {
        if (mCSSEditUtils->IsCSSEditableProperty(content, &aProperty,
                                                 aAttribute)) {
          // The HTML styles defined by aProperty/aAttribute have a CSS
          // equivalence in this implementation for node; let's check if it
          // carries those CSS styles
          if (aValue) {
            theValue.Assign(*aValue);
          }
          isSet = mCSSEditUtils->IsCSSEquivalentToHTMLInlineStyleSet(content,
              &aProperty, aAttribute, theValue, CSSEditUtils::eComputed);
        } else {
          isSet = IsTextPropertySetByContent(content, &aProperty, aAttribute,
                                             aValue, &theValue);
        }
        if (firstValue != theValue) {
          *aAll = false;
        }
      }

      if (isSet) {
        *aAny = true;
      } else {
        *aAll = false;
      }
    }
  }
  if (!*aAny) {
    // make sure that if none of the selection is set, we don't report all is
    // set
    *aAll = false;
  }
  return NS_OK;
}

NS_IMETHODIMP
HTMLEditor::GetInlineProperty(const nsAString& aProperty,
                              const nsAString& aAttribute,
                              const nsAString& aValue,
                              bool* aFirst,
                              bool* aAny,
                              bool* aAll)
{
  return GetInlineProperty(NS_Atomize(aProperty).take(), aAttribute, aValue,
                           aFirst, aAny, aAll);
}

nsresult
HTMLEditor::GetInlineProperty(nsIAtom* aProperty,
                              const nsAString& aAttribute,
                              const nsAString& aValue,
                              bool* aFirst,
                              bool* aAny,
                              bool* aAll)
{
  NS_ENSURE_TRUE(aProperty && aFirst && aAny && aAll, NS_ERROR_NULL_POINTER);
  const nsAString *att = nullptr;
  if (!aAttribute.IsEmpty())
    att = &aAttribute;
  const nsAString *val = nullptr;
  if (!aValue.IsEmpty())
    val = &aValue;
  return GetInlinePropertyBase(*aProperty, att, val, aFirst, aAny, aAll, nullptr);
}

NS_IMETHODIMP
HTMLEditor::GetInlinePropertyWithAttrValue(const nsAString& aProperty,
                                           const nsAString& aAttribute,
                                           const nsAString& aValue,
                                           bool* aFirst,
                                           bool* aAny,
                                           bool* aAll,
                                           nsAString& outValue)
{
  return GetInlinePropertyWithAttrValue(NS_Atomize(aProperty).take(),
                                        aAttribute, aValue, aFirst, aAny,
                                        aAll, outValue);
}

nsresult
HTMLEditor::GetInlinePropertyWithAttrValue(nsIAtom* aProperty,
                                           const nsAString& aAttribute,
                                           const nsAString& aValue,
                                           bool* aFirst,
                                           bool* aAny,
                                           bool* aAll,
                                           nsAString& outValue)
{
  NS_ENSURE_TRUE(aProperty && aFirst && aAny && aAll, NS_ERROR_NULL_POINTER);
  const nsAString *att = nullptr;
  if (!aAttribute.IsEmpty())
    att = &aAttribute;
  const nsAString *val = nullptr;
  if (!aValue.IsEmpty())
    val = &aValue;
  return GetInlinePropertyBase(*aProperty, att, val, aFirst, aAny, aAll, &outValue);
}

NS_IMETHODIMP
HTMLEditor::RemoveAllInlineProperties()
{
  AutoPlaceholderBatch batchIt(this);
  AutoRules beginRulesSniffing(this, EditAction::resetTextProperties,
                               nsIEditor::eNext);

  nsresult rv = RemoveInlinePropertyImpl(nullptr, nullptr);
  NS_ENSURE_SUCCESS(rv, rv);
<<<<<<< HEAD
  return ApplyDefaultProperties();
=======
  return NS_OK;
>>>>>>> a17af05f
}

NS_IMETHODIMP
HTMLEditor::RemoveInlineProperty(const nsAString& aProperty,
                                 const nsAString& aAttribute)
{
  return RemoveInlineProperty(NS_Atomize(aProperty).take(), aAttribute);
}

nsresult
HTMLEditor::RemoveInlineProperty(nsIAtom* aProperty,
                                 const nsAString& aAttribute)
{
  return RemoveInlinePropertyImpl(aProperty, &aAttribute);
}

nsresult
HTMLEditor::RemoveInlinePropertyImpl(nsIAtom* aProperty,
                                     const nsAString* aAttribute)
{
  MOZ_ASSERT_IF(aProperty, aAttribute);
  NS_ENSURE_TRUE(mRules, NS_ERROR_NOT_INITIALIZED);
  CommitComposition();

  RefPtr<Selection> selection = GetSelection();
  NS_ENSURE_TRUE(selection, NS_ERROR_NULL_POINTER);

  if (selection->Collapsed()) {
    // Manipulating text attributes on a collapsed selection only sets state
    // for the next text insertion

    // For links, aProperty uses "href", use "a" instead
    if (aProperty == nsGkAtoms::href || aProperty == nsGkAtoms::name) {
      aProperty = nsGkAtoms::a;
    }

    if (aProperty) {
      mTypeInState->ClearProp(aProperty, *aAttribute);
    } else {
      mTypeInState->ClearAllProps();
    }
    return NS_OK;
  }

  AutoPlaceholderBatch batchIt(this);
  AutoRules beginRulesSniffing(this, EditAction::removeTextProperty,
                               nsIEditor::eNext);
  AutoSelectionRestorer selectionRestorer(selection, this);
  AutoTransactionsConserveSelection dontChangeMySelection(this);

  bool cancel, handled;
  TextRulesInfo ruleInfo(EditAction::removeTextProperty);
  // Protect the edit rules object from dying
  nsCOMPtr<nsIEditRules> rules(mRules);
  nsresult rv = rules->WillDoAction(selection, &ruleInfo, &cancel, &handled);
  NS_ENSURE_SUCCESS(rv, rv);
  if (!cancel && !handled) {
    // Loop through the ranges in the selection
<<<<<<< HEAD
    uint32_t rangeCount = selection->RangeCount();
    // Since ranges might be modified by SplitStyleAboveRange, we need hold
    // current ranges
    AutoTArray<OwningNonNull<nsRange>, 8> arrayOfRanges;
    for (uint32_t rangeIdx = 0; rangeIdx < rangeCount; ++rangeIdx) {
      arrayOfRanges.AppendElement(*selection->GetRangeAt(rangeIdx));
    }
    for (auto& range : arrayOfRanges) {
      if (aProperty == nsGkAtoms::name) {
        // Promote range if it starts or end in a named anchor and we want to
        // remove named anchors
        rv = PromoteRangeIfStartsOrEndsInNamedAnchor(range);
=======
    // Since ranges might be modified by SplitStyleAboveRange, we need hold
    // current ranges
    AutoRangeArray arrayOfRanges(selection);
    for (auto& range : arrayOfRanges.mRanges) {
      if (aProperty == nsGkAtoms::name) {
        // Promote range if it starts or end in a named anchor and we want to
        // remove named anchors
        rv = PromoteRangeIfStartsOrEndsInNamedAnchor(*range);
>>>>>>> a17af05f
        if (NS_WARN_IF(NS_FAILED(rv))) {
          return rv;
        }
      } else {
        // Adjust range to include any ancestors whose children are entirely
        // selected
<<<<<<< HEAD
        rv = PromoteInlineRange(range);
=======
        rv = PromoteInlineRange(*range);
>>>>>>> a17af05f
        if (NS_WARN_IF(NS_FAILED(rv))) {
          return rv;
        }
      }

      // Remove this style from ancestors of our range endpoints, splitting
      // them as appropriate
      rv = SplitStyleAboveRange(range, aProperty, aAttribute);
      NS_ENSURE_SUCCESS(rv, rv);

      // Check for easy case: both range endpoints in same text node
      nsCOMPtr<nsINode> startNode = range->GetStartContainer();
      nsCOMPtr<nsINode> endNode = range->GetEndContainer();
      if (startNode && startNode == endNode && startNode->GetAsText()) {
        // We're done with this range!
        if (IsCSSEnabled() &&
            mCSSEditUtils->IsCSSEditableProperty(startNode, aProperty,
                                                 aAttribute)) {
          // The HTML style defined by aProperty/aAttribute has a CSS
          // equivalence in this implementation for startNode
          if (mCSSEditUtils->IsCSSEquivalentToHTMLInlineStyleSet(startNode,
                aProperty, aAttribute, EmptyString(),
                CSSEditUtils::eComputed)) {
            // startNode's computed style indicates the CSS equivalence to the
            // HTML style to remove is applied; but we found no element in the
            // ancestors of startNode carrying specified styles; assume it
            // comes from a rule and try to insert a span "inverting" the style
            if (mCSSEditUtils->IsCSSInvertible(*aProperty, aAttribute)) {
              NS_NAMED_LITERAL_STRING(value, "-moz-editor-invert-value");
              SetInlinePropertyOnTextNode(*startNode->GetAsText(),
                                          range->StartOffset(),
                                          range->EndOffset(), *aProperty,
                                          aAttribute, value);
            }
          }
        }
      } else {
        // Not the easy case.  Range not contained in single text node.
        nsCOMPtr<nsIContentIterator> iter = NS_NewContentSubtreeIterator();

        nsTArray<OwningNonNull<nsIContent>> arrayOfNodes;

        // Iterate range and build up array
        for (iter->Init(range); !iter->IsDone(); iter->Next()) {
          nsCOMPtr<nsINode> node = iter->GetCurrentNode();
          NS_ENSURE_TRUE(node, NS_ERROR_FAILURE);

          if (IsEditable(node) && node->IsContent()) {
            arrayOfNodes.AppendElement(*node->AsContent());
          }
        }

        // Loop through the list, remove the property on each node
        for (auto& node : arrayOfNodes) {
          rv = RemoveStyleInside(node, aProperty, aAttribute);
          NS_ENSURE_SUCCESS(rv, rv);
          if (IsCSSEnabled() &&
              mCSSEditUtils->IsCSSEditableProperty(node, aProperty,
                                                   aAttribute) &&
              mCSSEditUtils->IsCSSEquivalentToHTMLInlineStyleSet(node,
                  aProperty, aAttribute, EmptyString(),
                  CSSEditUtils::eComputed) &&
              // startNode's computed style indicates the CSS equivalence to
              // the HTML style to remove is applied; but we found no element
              // in the ancestors of startNode carrying specified styles;
              // assume it comes from a rule and let's try to insert a span
              // "inverting" the style
              mCSSEditUtils->IsCSSInvertible(*aProperty, aAttribute)) {
            NS_NAMED_LITERAL_STRING(value, "-moz-editor-invert-value");
            SetInlinePropertyOnNode(node, *aProperty, aAttribute, value);
          }
        }
      }
    }
  }
  if (!cancel) {
    // Post-process
    rv = rules->DidDoAction(selection, &ruleInfo, rv);
    NS_ENSURE_SUCCESS(rv, rv);
  }
  return NS_OK;
}

NS_IMETHODIMP
HTMLEditor::IncreaseFontSize()
{
  return RelativeFontChange(FontSize::incr);
}

NS_IMETHODIMP
HTMLEditor::DecreaseFontSize()
{
  return RelativeFontChange(FontSize::decr);
}

nsresult
HTMLEditor::RelativeFontChange(FontSize aDir)
{
  CommitComposition();

  // Get the selection
  RefPtr<Selection> selection = GetSelection();
  NS_ENSURE_TRUE(selection, NS_ERROR_FAILURE);
  // If selection is collapsed, set typing state
  if (selection->Collapsed()) {
    nsIAtom& atom = aDir == FontSize::incr ? *nsGkAtoms::big :
                                             *nsGkAtoms::small;

    // Let's see in what kind of element the selection is
    NS_ENSURE_TRUE(selection->RangeCount() &&
                   selection->GetRangeAt(0)->GetStartContainer(), NS_OK);
    OwningNonNull<nsINode> selectedNode =
      *selection->GetRangeAt(0)->GetStartContainer();
    if (IsTextNode(selectedNode)) {
      NS_ENSURE_TRUE(selectedNode->GetParentNode(), NS_OK);
      selectedNode = *selectedNode->GetParentNode();
    }
    if (!CanContainTag(selectedNode, atom)) {
      return NS_OK;
    }

    // Manipulating text attributes on a collapsed selection only sets state
    // for the next text insertion
    mTypeInState->SetProp(&atom, EmptyString(), EmptyString());
    return NS_OK;
  }

  // Wrap with txn batching, rules sniffing, and selection preservation code
  AutoPlaceholderBatch batchIt(this);
  AutoRules beginRulesSniffing(this, EditAction::setTextProperty,
                               nsIEditor::eNext);
  AutoSelectionRestorer selectionRestorer(selection, this);
  AutoTransactionsConserveSelection dontChangeMySelection(this);

  // Loop through the ranges in the selection
  AutoRangeArray arrayOfRanges(selection);
  for (auto& range : arrayOfRanges.mRanges) {
    // Adjust range to include any ancestors with entirely selected children
    nsresult rv = PromoteInlineRange(*range);
    NS_ENSURE_SUCCESS(rv, rv);

    // Check for easy case: both range endpoints in same text node
    nsCOMPtr<nsINode> startNode = range->GetStartContainer();
    nsCOMPtr<nsINode> endNode = range->GetEndContainer();
    if (startNode == endNode && IsTextNode(startNode)) {
      rv = RelativeFontChangeOnTextNode(aDir, *startNode->GetAsText(),
                                        range->StartOffset(),
                                        range->EndOffset());
      NS_ENSURE_SUCCESS(rv, rv);
    } else {
      // Not the easy case.  Range not contained in single text node.  There
      // are up to three phases here.  There are all the nodes reported by the
      // subtree iterator to be processed.  And there are potentially a
      // starting textnode and an ending textnode which are only partially
      // contained by the range.

      // Let's handle the nodes reported by the iterator.  These nodes are
      // entirely contained in the selection range.  We build up a list of them
      // (since doing operations on the document during iteration would perturb
      // the iterator).

      OwningNonNull<nsIContentIterator> iter = NS_NewContentSubtreeIterator();

      // Iterate range and build up array
      rv = iter->Init(range);
      if (NS_SUCCEEDED(rv)) {
        nsTArray<OwningNonNull<nsIContent>> arrayOfNodes;
        for (; !iter->IsDone(); iter->Next()) {
          NS_ENSURE_TRUE(iter->GetCurrentNode()->IsContent(), NS_ERROR_FAILURE);
          OwningNonNull<nsIContent> node = *iter->GetCurrentNode()->AsContent();

          if (IsEditable(node)) {
            arrayOfNodes.AppendElement(node);
          }
        }

        // Now that we have the list, do the font size change on each node
        for (auto& node : arrayOfNodes) {
          rv = RelativeFontChangeOnNode(aDir == FontSize::incr ? +1 : -1, node);
          NS_ENSURE_SUCCESS(rv, rv);
        }
      }
      // Now check the start and end parents of the range to see if they need
      // to be separately handled (they do if they are text nodes, due to how
      // the subtree iterator works - it will not have reported them).
      if (IsTextNode(startNode) && IsEditable(startNode)) {
        rv = RelativeFontChangeOnTextNode(aDir, *startNode->GetAsText(),
                                          range->StartOffset(),
                                          startNode->Length());
        NS_ENSURE_SUCCESS(rv, rv);
      }
      if (IsTextNode(endNode) && IsEditable(endNode)) {
        rv = RelativeFontChangeOnTextNode(aDir, *endNode->GetAsText(), 0,
                                          range->EndOffset());
        NS_ENSURE_SUCCESS(rv, rv);
      }
    }
  }

  return NS_OK;
}

nsresult
HTMLEditor::RelativeFontChangeOnTextNode(FontSize aDir,
                                         Text& aTextNode,
                                         int32_t aStartOffset,
                                         int32_t aEndOffset)
{
  // Don't need to do anything if no characters actually selected
  if (aStartOffset == aEndOffset) {
    return NS_OK;
  }

  if (!aTextNode.GetParentNode() ||
      !CanContainTag(*aTextNode.GetParentNode(), *nsGkAtoms::big)) {
    return NS_OK;
  }

  OwningNonNull<nsIContent> node = aTextNode;

  // Do we need to split the text node?

  // -1 is a magic value meaning to the end of node
  if (aEndOffset == -1) {
    aEndOffset = aTextNode.Length();
  }

  ErrorResult rv;
  if ((uint32_t)aEndOffset != aTextNode.Length()) {
    // We need to split off back of text node
    node = SplitNode(node, aEndOffset, rv);
    NS_ENSURE_TRUE(!rv.Failed(), rv.StealNSResult());
  }
  if (aStartOffset) {
    // We need to split off front of text node
    SplitNode(node, aStartOffset, rv);
    NS_ENSURE_TRUE(!rv.Failed(), rv.StealNSResult());
  }

  // Look for siblings that are correct type of node
  nsIAtom* nodeType = aDir == FontSize::incr ? nsGkAtoms::big
                                             : nsGkAtoms::small;
  nsCOMPtr<nsIContent> sibling = GetPriorHTMLSibling(node);
  if (sibling && sibling->IsHTMLElement(nodeType)) {
    // Previous sib is already right kind of inline node; slide this over
    nsresult rv = MoveNode(node, sibling, -1);
    NS_ENSURE_SUCCESS(rv, rv);
    return NS_OK;
  }
  sibling = GetNextHTMLSibling(node);
  if (sibling && sibling->IsHTMLElement(nodeType)) {
    // Following sib is already right kind of inline node; slide this over
    nsresult rv = MoveNode(node, sibling, 0);
    NS_ENSURE_SUCCESS(rv, rv);
    return NS_OK;
  }

  // Else reparent the node inside font node with appropriate relative size
  nsCOMPtr<Element> newElement = InsertContainerAbove(node, nodeType);
  NS_ENSURE_STATE(newElement);

  return NS_OK;
}

nsresult
HTMLEditor::RelativeFontChangeHelper(int32_t aSizeChange,
                                     nsINode* aNode)
{
  MOZ_ASSERT(aNode);

  /*  This routine looks for all the font nodes in the tree rooted by aNode,
      including aNode itself, looking for font nodes that have the size attr
      set.  Any such nodes need to have big or small put inside them, since
      they override any big/small that are above them.
  */

  // Can only change font size by + or - 1
  if (aSizeChange != 1 && aSizeChange != -1) {
    return NS_ERROR_ILLEGAL_VALUE;
  }

  // If this is a font node with size, put big/small inside it.
  if (aNode->IsHTMLElement(nsGkAtoms::font) &&
      aNode->AsElement()->HasAttr(kNameSpaceID_None, nsGkAtoms::size)) {
    // Cycle through children and adjust relative font size.
    AutoTArray<nsCOMPtr<nsIContent>, 10> childList;
    for (nsIContent* child = aNode->GetFirstChild();
         child; child = child->GetNextSibling()) {
      childList.AppendElement(child);
    }

    for (const auto& child: childList) {
      nsresult rv = RelativeFontChangeOnNode(aSizeChange, child);
      NS_ENSURE_SUCCESS(rv, rv);
    }

    // RelativeFontChangeOnNode already calls us recursively,
    // so we don't need to check our children again.
    return NS_OK;
  }

  // Otherwise cycle through the children.
  AutoTArray<nsCOMPtr<nsIContent>, 10> childList;
  for (nsIContent* child = aNode->GetFirstChild();
       child; child = child->GetNextSibling()) {
    childList.AppendElement(child);
  }

  for (const auto& child: childList) {
    nsresult rv = RelativeFontChangeHelper(aSizeChange, child);
    NS_ENSURE_SUCCESS(rv, rv);
  }

  return NS_OK;
}

nsresult
HTMLEditor::RelativeFontChangeOnNode(int32_t aSizeChange,
                                     nsIContent* aNode)
{
  MOZ_ASSERT(aNode);
  // Can only change font size by + or - 1
  if (aSizeChange != 1 && aSizeChange != -1) {
    return NS_ERROR_ILLEGAL_VALUE;
  }

  nsIAtom* atom;
  if (aSizeChange == 1) {
    atom = nsGkAtoms::big;
  } else {
    atom = nsGkAtoms::small;
  }

  // Is it the opposite of what we want?
  if ((aSizeChange == 1 && aNode->IsHTMLElement(nsGkAtoms::small)) ||
       (aSizeChange == -1 && aNode->IsHTMLElement(nsGkAtoms::big))) {
    // first populate any nested font tags that have the size attr set
    nsresult rv = RelativeFontChangeHelper(aSizeChange, aNode);
    NS_ENSURE_SUCCESS(rv, rv);
    // in that case, just remove this node and pull up the children
    return RemoveContainer(aNode);
  }

  // can it be put inside a "big" or "small"?
  if (TagCanContain(*atom, *aNode)) {
    // first populate any nested font tags that have the size attr set
    nsresult rv = RelativeFontChangeHelper(aSizeChange, aNode);
    NS_ENSURE_SUCCESS(rv, rv);

    // ok, chuck it in.
    // first look at siblings of aNode for matching bigs or smalls.
    // if we find one, move aNode into it.
    nsIContent* sibling = GetPriorHTMLSibling(aNode);
    if (sibling && sibling->IsHTMLElement(atom)) {
      // previous sib is already right kind of inline node; slide this over into it
      return MoveNode(aNode, sibling, -1);
    }

    sibling = GetNextHTMLSibling(aNode);
    if (sibling && sibling->IsHTMLElement(atom)) {
      // following sib is already right kind of inline node; slide this over into it
      return MoveNode(aNode, sibling, 0);
    }

    // else insert it above aNode
    nsCOMPtr<Element> newElement = InsertContainerAbove(aNode, atom);
    NS_ENSURE_STATE(newElement);

    return NS_OK;
  }

  // none of the above?  then cycle through the children.
  // MOOSE: we should group the children together if possible
  // into a single "big" or "small".  For the moment they are
  // each getting their own.
  AutoTArray<nsCOMPtr<nsIContent>, 10> childList;
  for (nsIContent* child = aNode->GetFirstChild();
       child; child = child->GetNextSibling()) {
    childList.AppendElement(child);
  }

  for (const auto& child: childList) {
    nsresult rv = RelativeFontChangeOnNode(aSizeChange, child);
    NS_ENSURE_SUCCESS(rv, rv);
  }

  return NS_OK;
}

NS_IMETHODIMP
HTMLEditor::GetFontFaceState(bool* aMixed,
                             nsAString& outFace)
{
  NS_ENSURE_TRUE(aMixed, NS_ERROR_FAILURE);
  *aMixed = true;
  outFace.Truncate();

  bool first, any, all;

  NS_NAMED_LITERAL_STRING(attr, "face");
  nsresult rv =
    GetInlinePropertyBase(*nsGkAtoms::font, &attr.AsString(), nullptr, &first,
                          &any, &all, &outFace);
  NS_ENSURE_SUCCESS(rv, rv);
  if (any && !all) {
    return NS_OK; // mixed
  }
  if (all) {
    *aMixed = false;
    return NS_OK;
  }

  // if there is no font face, check for tt
  rv = GetInlinePropertyBase(*nsGkAtoms::tt, nullptr, nullptr, &first, &any,
                             &all,nullptr);
  NS_ENSURE_SUCCESS(rv, rv);
  if (any && !all) {
    return rv; // mixed
  }
  if (all) {
    *aMixed = false;
    outFace.AssignLiteral("tt");
  }

  if (!any) {
    // there was no font face attrs of any kind.  We are in normal font.
    outFace.Truncate();
    *aMixed = false;
  }
  return NS_OK;
}

NS_IMETHODIMP
HTMLEditor::GetFontColorState(bool* aMixed,
                              nsAString& aOutColor)
{
  NS_ENSURE_TRUE(aMixed, NS_ERROR_NULL_POINTER);
  *aMixed = true;
  aOutColor.Truncate();

  NS_NAMED_LITERAL_STRING(colorStr, "color");
  bool first, any, all;

  nsresult rv =
    GetInlinePropertyBase(*nsGkAtoms::font, &colorStr.AsString(), nullptr,
                          &first, &any, &all, &aOutColor);
  NS_ENSURE_SUCCESS(rv, rv);
  if (any && !all) {
    return NS_OK; // mixed
  }
  if (all) {
    *aMixed = false;
    return NS_OK;
  }

  if (!any) {
    // there was no font color attrs of any kind..
    aOutColor.Truncate();
    *aMixed = false;
  }
  return NS_OK;
}

// the return value is true only if the instance of the HTML editor we created
// can handle CSS styles (for instance, Composer can, Messenger can't) and if
// the CSS preference is checked
nsresult
HTMLEditor::GetIsCSSEnabled(bool* aIsCSSEnabled)
{
  *aIsCSSEnabled = IsCSSEnabled();
  return NS_OK;
}

static bool
HasNonEmptyAttribute(Element* aElement,
                     nsIAtom* aName)
{
  MOZ_ASSERT(aElement);

  nsAutoString value;
  return aElement->GetAttr(kNameSpaceID_None, aName, value) && !value.IsEmpty();
}

bool
HTMLEditor::HasStyleOrIdOrClass(Element* aElement)
{
  MOZ_ASSERT(aElement);

  // remove the node if its style attribute is empty or absent,
  // and if it does not have a class nor an id
  return HasNonEmptyAttribute(aElement, nsGkAtoms::style) ||
         HasNonEmptyAttribute(aElement, nsGkAtoms::_class) ||
         HasNonEmptyAttribute(aElement, nsGkAtoms::id);
}

nsresult
HTMLEditor::RemoveElementIfNoStyleOrIdOrClass(Element& aElement)
{
  // early way out if node is not the right kind of element
  if ((!aElement.IsHTMLElement(nsGkAtoms::span) &&
       !aElement.IsHTMLElement(nsGkAtoms::font)) ||
      HasStyleOrIdOrClass(&aElement)) {
    return NS_OK;
  }

  return RemoveContainer(&aElement);
}

} // namespace mozilla<|MERGE_RESOLUTION|>--- conflicted
+++ resolved
@@ -26,10 +26,6 @@
 #include "nsIContent.h"
 #include "nsIContentIterator.h"
 #include "nsIDOMElement.h"
-<<<<<<< HEAD
-#include "nsIEditor.h"
-=======
->>>>>>> a17af05f
 #include "nsIEditRules.h"
 #include "nsNameSpaceManager.h"
 #include "nsINode.h"
@@ -59,58 +55,11 @@
 }
 
 NS_IMETHODIMP
-<<<<<<< HEAD
-HTMLEditor::AddDefaultProperty(nsIAtom* aProperty,
-                               const nsAString& aAttribute,
-                               const nsAString& aValue)
-{
-  nsString outValue;
-  int32_t index;
-  nsString attr(aAttribute);
-  if (TypeInState::FindPropInList(aProperty, attr, &outValue,
-                                  mDefaultStyles, index)) {
-    PropItem *item = mDefaultStyles[index];
-    item->value = aValue;
-  } else {
-    nsString value(aValue);
-    PropItem *propItem = new PropItem(aProperty, attr, value);
-    mDefaultStyles.AppendElement(propItem);
-  }
-  return NS_OK;
-}
-
-NS_IMETHODIMP
-HTMLEditor::RemoveDefaultProperty(nsIAtom* aProperty,
-                                  const nsAString& aAttribute,
-                                  const nsAString& aValue)
-{
-  nsString outValue;
-  int32_t index;
-  nsString attr(aAttribute);
-  if (TypeInState::FindPropInList(aProperty, attr, &outValue,
-                                  mDefaultStyles, index)) {
-    delete mDefaultStyles[index];
-    mDefaultStyles.RemoveElementAt(index);
-  }
-  return NS_OK;
-}
-
-NS_IMETHODIMP
-HTMLEditor::RemoveAllDefaultProperties()
-{
-  size_t defcon = mDefaultStyles.Length();
-  for (size_t j = 0; j < defcon; j++) {
-    delete mDefaultStyles[j];
-  }
-  mDefaultStyles.Clear();
-  return NS_OK;
-=======
 HTMLEditor::SetInlineProperty(const nsAString& aProperty,
                               const nsAString& aAttribute,
                               const nsAString& aValue)
 {
   return SetInlineProperty(NS_Atomize(aProperty).take(), aAttribute, aValue);
->>>>>>> a17af05f
 }
 
 nsresult
@@ -544,17 +493,11 @@
   NS_ENSURE_SUCCESS(rv, rv);
 
   // reset the range
-<<<<<<< HEAD
-  rv = inRange->SetStart(startNode, startOffset);
-  NS_ENSURE_SUCCESS(rv, rv);
-  return inRange->SetEnd(endNode, endOffset);
-=======
   rv = inRange->SetStartAndEnd(startNode, startOffset, endNode, endOffset);
   if (NS_WARN_IF(NS_FAILED(rv))) {
     return rv;
   }
   return NS_OK;
->>>>>>> a17af05f
 }
 
 nsresult
@@ -653,8 +596,6 @@
                               getter_AddRefs(leftNode),
                               getter_AddRefs(rightNode));
     NS_ENSURE_SUCCESS(rv, rv);
-<<<<<<< HEAD
-=======
 
     if (rightNode) {
       bool bIsEmptyNode;
@@ -670,7 +611,6 @@
       return NS_OK;
     }
 
->>>>>>> a17af05f
     // should be impossible to not get a new leftnode here
     nsCOMPtr<nsINode> newSelParent = GetLeftmostChild(leftNode);
     if (!newSelParent) {
@@ -682,16 +622,6 @@
     if (savedBR) {
       rv = MoveNode(savedBR, newSelParent, 0);
       NS_ENSURE_SUCCESS(rv, rv);
-<<<<<<< HEAD
-    }
-    bool bIsEmptyNode;
-    IsEmptyNode(rightNode, &bIsEmptyNode, false, true);
-    if (bIsEmptyNode) {
-      // delete rightNode if it became empty
-      rv = DeleteNode(rightNode);
-      NS_ENSURE_SUCCESS(rv, rv);
-=======
->>>>>>> a17af05f
     }
     // remove the style on this new hierarchy
     int32_t newSelOffset = 0;
@@ -722,23 +652,6 @@
 }
 
 nsresult
-<<<<<<< HEAD
-HTMLEditor::ApplyDefaultProperties()
-{
-  size_t defcon = mDefaultStyles.Length();
-  for (size_t j = 0; j < defcon; j++) {
-    PropItem *propItem = mDefaultStyles[j];
-    NS_ENSURE_TRUE(propItem, NS_ERROR_NULL_POINTER);
-    nsresult rv =
-      SetInlineProperty(propItem->tag, propItem->attr, propItem->value);
-    NS_ENSURE_SUCCESS(rv, rv);
-  }
-  return NS_OK;
-}
-
-nsresult
-=======
->>>>>>> a17af05f
 HTMLEditor::RemoveStyleInside(nsIContent& aNode,
                               nsIAtom* aProperty,
                               const nsAString* aAttribute,
@@ -915,18 +828,11 @@
     endOffset = endNode ? endNode->IndexOf(parent) + 1 : 0;
   }
 
-<<<<<<< HEAD
-  nsresult rv = aRange.SetStart(startNode, startOffset);
-  NS_ENSURE_SUCCESS(rv, rv);
-  rv = aRange.SetEnd(endNode, endOffset);
-  NS_ENSURE_SUCCESS(rv, rv);
-=======
   nsresult rv = aRange.SetStartAndEnd(startNode, startOffset,
                                       endNode, endOffset);
   if (NS_WARN_IF(NS_FAILED(rv))) {
     return rv;
   }
->>>>>>> a17af05f
 
   return NS_OK;
 }
@@ -956,18 +862,11 @@
     endNode = parent;
   }
 
-<<<<<<< HEAD
-  nsresult rv = aRange.SetStart(startNode, startOffset);
-  NS_ENSURE_SUCCESS(rv, rv);
-  rv = aRange.SetEnd(endNode, endOffset);
-  NS_ENSURE_SUCCESS(rv, rv);
-=======
   nsresult rv = aRange.SetStartAndEnd(startNode, startOffset,
                                       endNode, endOffset);
   if (NS_WARN_IF(NS_FAILED(rv))) {
     return rv;
   }
->>>>>>> a17af05f
 
   return NS_OK;
 }
@@ -1243,11 +1142,7 @@
 
   nsresult rv = RemoveInlinePropertyImpl(nullptr, nullptr);
   NS_ENSURE_SUCCESS(rv, rv);
-<<<<<<< HEAD
-  return ApplyDefaultProperties();
-=======
-  return NS_OK;
->>>>>>> a17af05f
+  return NS_OK;
 }
 
 NS_IMETHODIMP
@@ -1306,20 +1201,6 @@
   NS_ENSURE_SUCCESS(rv, rv);
   if (!cancel && !handled) {
     // Loop through the ranges in the selection
-<<<<<<< HEAD
-    uint32_t rangeCount = selection->RangeCount();
-    // Since ranges might be modified by SplitStyleAboveRange, we need hold
-    // current ranges
-    AutoTArray<OwningNonNull<nsRange>, 8> arrayOfRanges;
-    for (uint32_t rangeIdx = 0; rangeIdx < rangeCount; ++rangeIdx) {
-      arrayOfRanges.AppendElement(*selection->GetRangeAt(rangeIdx));
-    }
-    for (auto& range : arrayOfRanges) {
-      if (aProperty == nsGkAtoms::name) {
-        // Promote range if it starts or end in a named anchor and we want to
-        // remove named anchors
-        rv = PromoteRangeIfStartsOrEndsInNamedAnchor(range);
-=======
     // Since ranges might be modified by SplitStyleAboveRange, we need hold
     // current ranges
     AutoRangeArray arrayOfRanges(selection);
@@ -1328,18 +1209,13 @@
         // Promote range if it starts or end in a named anchor and we want to
         // remove named anchors
         rv = PromoteRangeIfStartsOrEndsInNamedAnchor(*range);
->>>>>>> a17af05f
         if (NS_WARN_IF(NS_FAILED(rv))) {
           return rv;
         }
       } else {
         // Adjust range to include any ancestors whose children are entirely
         // selected
-<<<<<<< HEAD
-        rv = PromoteInlineRange(range);
-=======
         rv = PromoteInlineRange(*range);
->>>>>>> a17af05f
         if (NS_WARN_IF(NS_FAILED(rv))) {
           return rv;
         }
