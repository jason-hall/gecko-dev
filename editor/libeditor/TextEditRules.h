--- conflicted
+++ resolved
@@ -269,8 +269,6 @@
   // Note that we do not refcount the editor.
   TextEditor* mTextEditor;
 
-<<<<<<< HEAD
-=======
   /**
    * Create a normal <br> element or a moz-<br> element and insert it to
    * aOffset at aParent.
@@ -288,7 +286,6 @@
                             nsIDOMNode** aOutBRNode = nullptr);
 
 
->>>>>>> a17af05f
 protected:
   // A buffer we use to store the real value of password editors.
   nsString mPasswordText;
@@ -344,12 +341,9 @@
   const nsAString* outputFormat;
   int32_t maxLength;
 
-<<<<<<< HEAD
-=======
   // EditAction::outputText
   uint32_t flags;
 
->>>>>>> a17af05f
   // EditAction::deleteSelection
   nsIEditor::EDirection collapsedAction;
   nsIEditor::EStripWrappers stripWrappers;
