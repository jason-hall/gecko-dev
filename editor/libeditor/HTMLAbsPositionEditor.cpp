--- conflicted
+++ resolved
@@ -106,14 +106,10 @@
     nsresult rv =
       mCSSEditUtils->GetComputedProperty(*node, *nsGkAtoms::position,
                                          positionStr);
-<<<<<<< HEAD
-    NS_ENSURE_SUCCESS(rv, rv);
-=======
     if (NS_WARN_IF(NS_FAILED(rv))) {
       *aContainer = nullptr;
       return rv;
     }
->>>>>>> a17af05f
     if (positionStr.EqualsLiteral("absolute"))
       resultNode = node;
     else {
@@ -227,24 +223,13 @@
   *aZindex = 0;
 
   nsresult rv =
-<<<<<<< HEAD
-    mCSSEditUtils->GetSpecifiedProperty(*element, *nsGkAtoms::z_index,
-=======
     mCSSEditUtils->GetSpecifiedProperty(*aElement, *nsGkAtoms::z_index,
->>>>>>> a17af05f
                                         zIndexStr);
   NS_ENSURE_SUCCESS(rv, rv);
   if (zIndexStr.EqualsLiteral("auto")) {
     // we have to look at the positioned ancestors
     // cf. CSS 2 spec section 9.9.1
-<<<<<<< HEAD
-    nsCOMPtr<nsIDOMNode> parentNode;
-    rv = aElement->GetParentNode(getter_AddRefs(parentNode));
-    NS_ENSURE_SUCCESS(rv, rv);
-    nsCOMPtr<nsINode> node = do_QueryInterface(parentNode);
-=======
     nsCOMPtr<nsINode> node = aElement->GetParentNode();
->>>>>>> a17af05f
     nsAutoString positionStr;
     while (node && zIndexStr.EqualsLiteral("auto") &&
            !node->IsHTMLElement(nsGkAtoms::body)) {
@@ -274,13 +259,8 @@
 HTMLEditor::CreateGrabber(nsIContent& aParentContent)
 {
   // let's create a grabber through the element factory
-<<<<<<< HEAD
-  RefPtr<Element> ret =
-    CreateAnonymousElement(nsGkAtoms::span, GetAsDOMNode(aParentNode),
-=======
   ManualNACPtr ret =
     CreateAnonymousElement(nsGkAtoms::span, aParentContent,
->>>>>>> a17af05f
                            NS_LITERAL_STRING("mozGrabber"), false);
   if (NS_WARN_IF(!ret)) {
     return nullptr;
@@ -291,11 +271,7 @@
   evtTarget->AddEventListener(NS_LITERAL_STRING("mousedown"),
                               mEventListener, false);
 
-<<<<<<< HEAD
-  return ret.forget();
-=======
   return ret;
->>>>>>> a17af05f
 }
 
 NS_IMETHODIMP
@@ -305,11 +281,7 @@
 
   nsresult rv =
     GetPositionAndDimensions(
-<<<<<<< HEAD
-      static_cast<nsIDOMElement*>(GetAsDOMNode(mAbsolutelyPositionedObject)),
-=======
       *mAbsolutelyPositionedObject,
->>>>>>> a17af05f
       mPositionedObjectX,
       mPositionedObjectY,
       mPositionedObjectWidth,
@@ -343,18 +315,8 @@
   // are no document observers to notify, but we still want to
   // UnbindFromTree.
 
-<<<<<<< HEAD
-  nsCOMPtr<nsIContent> parentContent = mGrabber->GetParent();
-  NS_ENSURE_TRUE(parentContent, NS_ERROR_NULL_POINTER);
-
-  DeleteRefToAnonymousNode(mGrabber, parentContent, ps);
-  mGrabber = nullptr;
-  DeleteRefToAnonymousNode(mPositioningShadow, parentContent, ps);
-  mPositioningShadow = nullptr;
-=======
   DeleteRefToAnonymousNode(Move(mGrabber), ps);
   DeleteRefToAnonymousNode(Move(mPositioningShadow), ps);
->>>>>>> a17af05f
 
   return NS_OK;
 }
@@ -461,14 +423,7 @@
     nsCOMPtr<nsIPresShell> ps = GetPresShell();
     NS_ENSURE_TRUE(ps, NS_ERROR_NOT_INITIALIZED);
 
-<<<<<<< HEAD
-    nsCOMPtr<nsIContent> parentContent = mGrabber->GetParent();
-    NS_ENSURE_TRUE(parentContent, NS_ERROR_FAILURE);
-
-    DeleteRefToAnonymousNode(mPositioningShadow, parentContent, ps);
-=======
     DeleteRefToAnonymousNode(Move(mPositioningShadow), ps);
->>>>>>> a17af05f
 
     mPositioningShadow = nullptr;
   }
