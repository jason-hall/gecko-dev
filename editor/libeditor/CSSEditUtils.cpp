/* -*- Mode: C++; tab-width: 2; indent-tabs-mode: nil; c-basic-offset: 2 -*- */
/* This Source Code Form is subject to the terms of the Mozilla Public
 * License, v. 2.0. If a copy of the MPL was not distributed with this
 * file, You can obtain one at http://mozilla.org/MPL/2.0/. */

#include "mozilla/CSSEditUtils.h"

#include "mozilla/Assertions.h"
#include "mozilla/ChangeStyleTransaction.h"
#include "mozilla/HTMLEditor.h"
#include "mozilla/Preferences.h"
#include "mozilla/DeclarationBlockInlines.h"
#include "mozilla/css/StyleRule.h"
#include "mozilla/dom/Element.h"
#include "mozilla/mozalloc.h"
#include "nsAString.h"
#include "nsCOMPtr.h"
#include "nsColor.h"
#include "nsComputedDOMStyle.h"
#include "nsDebug.h"
#include "nsDependentSubstring.h"
#include "nsError.h"
#include "nsGkAtoms.h"
#include "nsIAtom.h"
#include "nsIContent.h"
#include "nsIDOMCSSStyleDeclaration.h"
#include "nsIDOMElement.h"
#include "nsIDOMNode.h"
#include "nsIDOMWindow.h"
#include "nsIDocument.h"
#include "nsIEditor.h"
#include "nsINode.h"
#include "nsISupportsImpl.h"
#include "nsISupportsUtils.h"
#include "nsLiteralString.h"
#include "nsPIDOMWindow.h"
#include "nsReadableUtils.h"
#include "nsString.h"
#include "nsStringFwd.h"
#include "nsStringIterator.h"
#include "nsStyledElement.h"
#include "nsSubstringTuple.h"
#include "nsUnicharUtils.h"

namespace mozilla {

using namespace dom;

static
void ProcessBValue(const nsAString* aInputString,
                   nsAString& aOutputString,
                   const char* aDefaultValueString,
                   const char* aPrependString,
                   const char* aAppendString)
{
  if (aInputString && aInputString->EqualsLiteral("-moz-editor-invert-value")) {
      aOutputString.AssignLiteral("normal");
  }
  else {
    aOutputString.AssignLiteral("bold");
  }
}

static
void ProcessDefaultValue(const nsAString* aInputString,
                         nsAString& aOutputString,
                         const char* aDefaultValueString,
                         const char* aPrependString,
                         const char* aAppendString)
{
  CopyASCIItoUTF16(aDefaultValueString, aOutputString);
}

static
void ProcessSameValue(const nsAString* aInputString,
                      nsAString & aOutputString,
                      const char* aDefaultValueString,
                      const char* aPrependString,
                      const char* aAppendString)
{
  if (aInputString) {
    aOutputString.Assign(*aInputString);
  }
  else
    aOutputString.Truncate();
}

static
void ProcessExtendedValue(const nsAString* aInputString,
                          nsAString& aOutputString,
                          const char* aDefaultValueString,
                          const char* aPrependString,
                          const char* aAppendString)
{
  aOutputString.Truncate();
  if (aInputString) {
    if (aPrependString) {
      AppendASCIItoUTF16(aPrependString, aOutputString);
    }
    aOutputString.Append(*aInputString);
    if (aAppendString) {
      AppendASCIItoUTF16(aAppendString, aOutputString);
    }
  }
}

static
void ProcessLengthValue(const nsAString* aInputString,
                        nsAString& aOutputString,
                        const char* aDefaultValueString,
                        const char* aPrependString,
                        const char* aAppendString)
{
  aOutputString.Truncate();
  if (aInputString) {
    aOutputString.Append(*aInputString);
    if (-1 == aOutputString.FindChar(char16_t('%'))) {
      aOutputString.AppendLiteral("px");
    }
  }
}

static
void ProcessListStyleTypeValue(const nsAString* aInputString,
                               nsAString& aOutputString,
                               const char* aDefaultValueString,
                               const char* aPrependString,
                               const char* aAppendString)
{
  aOutputString.Truncate();
  if (aInputString) {
    if (aInputString->EqualsLiteral("1")) {
      aOutputString.AppendLiteral("decimal");
    }
    else if (aInputString->EqualsLiteral("a")) {
      aOutputString.AppendLiteral("lower-alpha");
    }
    else if (aInputString->EqualsLiteral("A")) {
      aOutputString.AppendLiteral("upper-alpha");
    }
    else if (aInputString->EqualsLiteral("i")) {
      aOutputString.AppendLiteral("lower-roman");
    }
    else if (aInputString->EqualsLiteral("I")) {
      aOutputString.AppendLiteral("upper-roman");
    }
    else if (aInputString->EqualsLiteral("square")
             || aInputString->EqualsLiteral("circle")
             || aInputString->EqualsLiteral("disc")) {
      aOutputString.Append(*aInputString);
    }
  }
}

static
void ProcessMarginLeftValue(const nsAString* aInputString,
                            nsAString& aOutputString,
                            const char* aDefaultValueString,
                            const char* aPrependString,
                            const char* aAppendString)
{
  aOutputString.Truncate();
  if (aInputString) {
    if (aInputString->EqualsLiteral("center") ||
        aInputString->EqualsLiteral("-moz-center")) {
      aOutputString.AppendLiteral("auto");
    }
    else if (aInputString->EqualsLiteral("right") ||
             aInputString->EqualsLiteral("-moz-right")) {
      aOutputString.AppendLiteral("auto");
    }
    else {
      aOutputString.AppendLiteral("0px");
    }
  }
}

static
void ProcessMarginRightValue(const nsAString* aInputString,
                             nsAString& aOutputString,
                             const char* aDefaultValueString,
                             const char* aPrependString,
                             const char* aAppendString)
{
  aOutputString.Truncate();
  if (aInputString) {
    if (aInputString->EqualsLiteral("center") ||
        aInputString->EqualsLiteral("-moz-center")) {
      aOutputString.AppendLiteral("auto");
    }
    else if (aInputString->EqualsLiteral("left") ||
             aInputString->EqualsLiteral("-moz-left")) {
      aOutputString.AppendLiteral("auto");
    }
    else {
      aOutputString.AppendLiteral("0px");
    }
  }
}

const CSSEditUtils::CSSEquivTable boldEquivTable[] = {
  { CSSEditUtils::eCSSEditableProperty_font_weight, ProcessBValue, nullptr, nullptr, nullptr, true, false },
  { CSSEditUtils::eCSSEditableProperty_NONE, 0 }
};

const CSSEditUtils::CSSEquivTable italicEquivTable[] = {
  { CSSEditUtils::eCSSEditableProperty_font_style, ProcessDefaultValue, "italic", nullptr, nullptr, true, false },
  { CSSEditUtils::eCSSEditableProperty_NONE, 0 }
};

const CSSEditUtils::CSSEquivTable underlineEquivTable[] = {
  { CSSEditUtils::eCSSEditableProperty_text_decoration, ProcessDefaultValue, "underline", nullptr, nullptr, true, false },
  { CSSEditUtils::eCSSEditableProperty_NONE, 0 }
};

const CSSEditUtils::CSSEquivTable strikeEquivTable[] = {
  { CSSEditUtils::eCSSEditableProperty_text_decoration, ProcessDefaultValue, "line-through", nullptr, nullptr, true, false },
  { CSSEditUtils::eCSSEditableProperty_NONE, 0 }
};

const CSSEditUtils::CSSEquivTable ttEquivTable[] = {
  { CSSEditUtils::eCSSEditableProperty_font_family, ProcessDefaultValue, "monospace", nullptr, nullptr, true, false },
  { CSSEditUtils::eCSSEditableProperty_NONE, 0 }
};

const CSSEditUtils::CSSEquivTable fontColorEquivTable[] = {
  { CSSEditUtils::eCSSEditableProperty_color, ProcessSameValue, nullptr, nullptr, nullptr, true, false },
  { CSSEditUtils::eCSSEditableProperty_NONE, 0 }
};

const CSSEditUtils::CSSEquivTable fontFaceEquivTable[] = {
  { CSSEditUtils::eCSSEditableProperty_font_family, ProcessSameValue, nullptr, nullptr, nullptr, true, false },
  { CSSEditUtils::eCSSEditableProperty_NONE, 0 }
};

const CSSEditUtils::CSSEquivTable bgcolorEquivTable[] = {
  { CSSEditUtils::eCSSEditableProperty_background_color, ProcessSameValue, nullptr, nullptr, nullptr, true, false },
  { CSSEditUtils::eCSSEditableProperty_NONE, 0 }
};

const CSSEditUtils::CSSEquivTable backgroundImageEquivTable[] = {
  { CSSEditUtils::eCSSEditableProperty_background_image, ProcessExtendedValue, nullptr, "url(", ")", true, true },
  { CSSEditUtils::eCSSEditableProperty_NONE, 0 }
};

const CSSEditUtils::CSSEquivTable textColorEquivTable[] = {
  { CSSEditUtils::eCSSEditableProperty_color, ProcessSameValue, nullptr, nullptr, nullptr, true, false },
  { CSSEditUtils::eCSSEditableProperty_NONE, 0 }
};

const CSSEditUtils::CSSEquivTable borderEquivTable[] = {
  { CSSEditUtils::eCSSEditableProperty_border, ProcessExtendedValue, nullptr, nullptr, "px solid", true, false },
  { CSSEditUtils::eCSSEditableProperty_NONE, 0 }
};

const CSSEditUtils::CSSEquivTable textAlignEquivTable[] = {
  { CSSEditUtils::eCSSEditableProperty_text_align, ProcessSameValue, nullptr, nullptr, nullptr, true, false },
  { CSSEditUtils::eCSSEditableProperty_NONE, 0 }
};

const CSSEditUtils::CSSEquivTable captionAlignEquivTable[] = {
  { CSSEditUtils::eCSSEditableProperty_caption_side, ProcessSameValue, nullptr, nullptr, nullptr, true, false },
  { CSSEditUtils::eCSSEditableProperty_NONE, 0 }
};

const CSSEditUtils::CSSEquivTable verticalAlignEquivTable[] = {
  { CSSEditUtils::eCSSEditableProperty_vertical_align, ProcessSameValue, nullptr, nullptr, nullptr, true, false },
  { CSSEditUtils::eCSSEditableProperty_NONE, 0 }
};

const CSSEditUtils::CSSEquivTable nowrapEquivTable[] = {
  { CSSEditUtils::eCSSEditableProperty_whitespace, ProcessDefaultValue, "nowrap", nullptr, nullptr, true, false },
  { CSSEditUtils::eCSSEditableProperty_NONE, 0 }
};

const CSSEditUtils::CSSEquivTable widthEquivTable[] = {
  { CSSEditUtils::eCSSEditableProperty_width, ProcessLengthValue, nullptr, nullptr, nullptr, true, false },
  { CSSEditUtils::eCSSEditableProperty_NONE, 0 }
};

const CSSEditUtils::CSSEquivTable heightEquivTable[] = {
  { CSSEditUtils::eCSSEditableProperty_height, ProcessLengthValue, nullptr, nullptr, nullptr, true, false },
  { CSSEditUtils::eCSSEditableProperty_NONE, 0 }
};

const CSSEditUtils::CSSEquivTable listStyleTypeEquivTable[] = {
  { CSSEditUtils::eCSSEditableProperty_list_style_type, ProcessListStyleTypeValue, nullptr, nullptr, nullptr, true, true },
  { CSSEditUtils::eCSSEditableProperty_NONE, 0 }
};

const CSSEditUtils::CSSEquivTable tableAlignEquivTable[] = {
  { CSSEditUtils::eCSSEditableProperty_text_align, ProcessDefaultValue, "left", nullptr, nullptr, false, false },
  { CSSEditUtils::eCSSEditableProperty_margin_left, ProcessMarginLeftValue, nullptr, nullptr, nullptr, true, false },
  { CSSEditUtils::eCSSEditableProperty_margin_right, ProcessMarginRightValue, nullptr, nullptr, nullptr, true, false },
  { CSSEditUtils::eCSSEditableProperty_NONE, 0 }
};

const CSSEditUtils::CSSEquivTable hrAlignEquivTable[] = {
  { CSSEditUtils::eCSSEditableProperty_margin_left, ProcessMarginLeftValue, nullptr, nullptr, nullptr, true, false },
  { CSSEditUtils::eCSSEditableProperty_margin_right, ProcessMarginRightValue, nullptr, nullptr, nullptr, true, false },
  { CSSEditUtils::eCSSEditableProperty_NONE, 0 }
};

CSSEditUtils::CSSEditUtils(HTMLEditor* aHTMLEditor)
  : mHTMLEditor(aHTMLEditor)
  , mIsCSSPrefChecked(true)
{
  // let's retrieve the value of the "CSS editing" pref
  mIsCSSPrefChecked = Preferences::GetBool("editor.use_css", mIsCSSPrefChecked);
}

CSSEditUtils::~CSSEditUtils()
{
}

// Answers true if we have some CSS equivalence for the HTML style defined
// by aProperty and/or aAttribute for the node aNode
bool
CSSEditUtils::IsCSSEditableProperty(nsINode* aNode,
                                    nsIAtom* aProperty,
                                    const nsAString* aAttribute)
{
  nsCOMPtr<nsIAtom> attribute = aAttribute ? NS_Atomize(*aAttribute) : nullptr;
  return IsCSSEditableProperty(aNode, aProperty, attribute);
}

bool
CSSEditUtils::IsCSSEditableProperty(nsINode* aNode,
                                    nsIAtom* aProperty,
                                    nsIAtom* aAttribute)
{
  MOZ_ASSERT(aNode);

  nsINode* node = aNode;
  // we need an element node here
  if (node->NodeType() == nsIDOMNode::TEXT_NODE) {
    node = node->GetParentNode();
    NS_ENSURE_TRUE(node, false);
  }

  // html inline styles B I TT U STRIKE and COLOR/FACE on FONT
  if (nsGkAtoms::b == aProperty ||
      nsGkAtoms::i == aProperty ||
      nsGkAtoms::tt == aProperty ||
      nsGkAtoms::u == aProperty ||
      nsGkAtoms::strike == aProperty ||
      (nsGkAtoms::font == aProperty && aAttribute &&
       (aAttribute == nsGkAtoms::color || aAttribute == nsGkAtoms::face))) {
    return true;
  }

  // ALIGN attribute on elements supporting it
  if (aAttribute == nsGkAtoms::align &&
      node->IsAnyOfHTMLElements(nsGkAtoms::div,
                                nsGkAtoms::p,
                                nsGkAtoms::h1,
                                nsGkAtoms::h2,
                                nsGkAtoms::h3,
                                nsGkAtoms::h4,
                                nsGkAtoms::h5,
                                nsGkAtoms::h6,
                                nsGkAtoms::td,
                                nsGkAtoms::th,
                                nsGkAtoms::table,
                                nsGkAtoms::hr,
                                // For the above, why not use
                                // HTMLEditUtils::SupportsAlignAttr?
                                // It also checks for tbody, tfoot, thead.
                                // Let's add the following elements here even
                                // if "align" has a different meaning for them
                                nsGkAtoms::legend,
                                nsGkAtoms::caption)) {
    return true;
  }

  if (aAttribute == nsGkAtoms::valign &&
      node->IsAnyOfHTMLElements(nsGkAtoms::col,
                                nsGkAtoms::colgroup,
                                nsGkAtoms::tbody,
                                nsGkAtoms::td,
                                nsGkAtoms::th,
                                nsGkAtoms::tfoot,
                                nsGkAtoms::thead,
                                nsGkAtoms::tr)) {
    return true;
  }

  // attributes TEXT, BACKGROUND and BGCOLOR on BODY
  if (node->IsHTMLElement(nsGkAtoms::body) &&
      (aAttribute == nsGkAtoms::text || aAttribute == nsGkAtoms::background ||
       aAttribute == nsGkAtoms::bgcolor)) {
    return true;
  }

  // attribute BGCOLOR on other elements
  if (aAttribute == nsGkAtoms::bgcolor) {
    return true;
  }

  // attributes HEIGHT, WIDTH and NOWRAP on TD and TH
  if (node->IsAnyOfHTMLElements(nsGkAtoms::td, nsGkAtoms::th) &&
      (aAttribute == nsGkAtoms::height || aAttribute == nsGkAtoms::width ||
       aAttribute == nsGkAtoms::nowrap)) {
    return true;
  }

  // attributes HEIGHT and WIDTH on TABLE
  if (node->IsHTMLElement(nsGkAtoms::table) &&
      (aAttribute == nsGkAtoms::height || aAttribute == nsGkAtoms::width)) {
    return true;
  }

  // attributes SIZE and WIDTH on HR
  if (node->IsHTMLElement(nsGkAtoms::hr) &&
      (aAttribute == nsGkAtoms::size || aAttribute == nsGkAtoms::width)) {
    return true;
  }

  // attribute TYPE on OL UL LI
  if (node->IsAnyOfHTMLElements(nsGkAtoms::ol, nsGkAtoms::ul,
                                nsGkAtoms::li) &&
      aAttribute == nsGkAtoms::type) {
    return true;
  }

  if (node->IsHTMLElement(nsGkAtoms::img) &&
      (aAttribute == nsGkAtoms::border || aAttribute == nsGkAtoms::width ||
       aAttribute == nsGkAtoms::height)) {
    return true;
  }

  // other elements that we can align using CSS even if they
  // can't carry the html ALIGN attribute
  if (aAttribute == nsGkAtoms::align &&
      node->IsAnyOfHTMLElements(nsGkAtoms::ul,
                                nsGkAtoms::ol,
                                nsGkAtoms::dl,
                                nsGkAtoms::li,
                                nsGkAtoms::dd,
                                nsGkAtoms::dt,
                                nsGkAtoms::address,
                                nsGkAtoms::pre)) {
    return true;
  }

  return false;
}

// The lowest level above the transaction; adds the CSS declaration
// "aProperty : aValue" to the inline styles carried by aElement
nsresult
CSSEditUtils::SetCSSProperty(Element& aElement,
                             nsIAtom& aProperty,
                             const nsAString& aValue,
                             bool aSuppressTxn)
{
  RefPtr<ChangeStyleTransaction> transaction =
    CreateCSSPropertyTxn(aElement, aProperty, aValue,
                         ChangeStyleTransaction::eSet);
  if (aSuppressTxn) {
    return transaction->DoTransaction();
  }
  return mHTMLEditor->DoTransaction(transaction);
}

nsresult
CSSEditUtils::SetCSSPropertyPixels(Element& aElement,
                                   nsIAtom& aProperty,
                                   int32_t aIntValue)
{
  nsAutoString s;
  s.AppendInt(aIntValue);
  return SetCSSProperty(aElement, aProperty, s + NS_LITERAL_STRING("px"),
                        /* suppress txn */ false);
}

// The lowest level above the transaction; removes the value aValue from the
// list of values specified for the CSS property aProperty, or totally remove
// the declaration if this property accepts only one value
nsresult
CSSEditUtils::RemoveCSSProperty(Element& aElement,
                                nsIAtom& aProperty,
                                const nsAString& aValue,
                                bool aSuppressTxn)
{
  RefPtr<ChangeStyleTransaction> transaction =
    CreateCSSPropertyTxn(aElement, aProperty, aValue,
                         ChangeStyleTransaction::eRemove);
  if (aSuppressTxn) {
    return transaction->DoTransaction();
  }
  return mHTMLEditor->DoTransaction(transaction);
}

already_AddRefed<ChangeStyleTransaction>
CSSEditUtils::CreateCSSPropertyTxn(
                Element& aElement,
                nsIAtom& aAttribute,
                const nsAString& aValue,
                ChangeStyleTransaction::EChangeType aChangeType)
{
  RefPtr<ChangeStyleTransaction> transaction =
    new ChangeStyleTransaction(aElement, aAttribute, aValue, aChangeType);
  return transaction.forget();
}

nsresult
CSSEditUtils::GetSpecifiedProperty(nsINode& aNode,
                                   nsIAtom& aProperty,
                                   nsAString& aValue)
{
  return GetCSSInlinePropertyBase(&aNode, &aProperty, aValue, eSpecified);
}

nsresult
CSSEditUtils::GetComputedProperty(nsINode& aNode,
                                  nsIAtom& aProperty,
                                  nsAString& aValue)
{
  return GetCSSInlinePropertyBase(&aNode, &aProperty, aValue, eComputed);
}

nsresult
CSSEditUtils::GetCSSInlinePropertyBase(nsINode* aNode,
                                       nsIAtom* aProperty,
                                       nsAString& aValue,
                                       StyleType aStyleType)
{
  MOZ_ASSERT(aNode && aProperty);
  aValue.Truncate();

  nsCOMPtr<Element> element = GetElementContainerOrSelf(aNode);
  NS_ENSURE_TRUE(element, NS_ERROR_NULL_POINTER);

  if (aStyleType == eComputed) {
    // Get the all the computed css styles attached to the element node
    RefPtr<nsComputedDOMStyle> cssDecl = GetComputedStyle(element);
    NS_ENSURE_STATE(cssDecl);

    // from these declarations, get the one we want and that one only
    MOZ_ALWAYS_SUCCEEDS(
      cssDecl->GetPropertyValue(nsDependentAtomString(aProperty), aValue));

    return NS_OK;
  }

  MOZ_ASSERT(aStyleType == eSpecified);
  RefPtr<DeclarationBlock> decl = element->GetInlineStyleDeclaration();
  if (!decl) {
    return NS_OK;
  }
<<<<<<< HEAD
  if (decl->IsServo()) {
    MOZ_CRASH("stylo: not implemented");
    return NS_ERROR_NOT_IMPLEMENTED;
  }
=======

>>>>>>> a17af05f
  nsCSSPropertyID prop =
    nsCSSProps::LookupProperty(nsDependentAtomString(aProperty),
                               CSSEnabledState::eForAllContent);
  MOZ_ASSERT(prop != eCSSProperty_UNKNOWN);
<<<<<<< HEAD
  decl->AsGecko()->GetPropertyValueByID(prop, aValue);
=======

  decl->GetPropertyValueByID(prop, aValue);
>>>>>>> a17af05f

  return NS_OK;
}

already_AddRefed<nsComputedDOMStyle>
CSSEditUtils::GetComputedStyle(Element* aElement)
{
  MOZ_ASSERT(aElement);

  nsIDocument* doc = aElement->GetUncomposedDoc();
  NS_ENSURE_TRUE(doc, nullptr);

  nsIPresShell* presShell = doc->GetShell();
  NS_ENSURE_TRUE(presShell, nullptr);

  RefPtr<nsComputedDOMStyle> style =
    NS_NewComputedDOMStyle(aElement, EmptyString(), presShell);

  return style.forget();
}

// remove the CSS style "aProperty : aPropertyValue" and possibly remove the whole node
// if it is a span and if its only attribute is _moz_dirty
nsresult
CSSEditUtils::RemoveCSSInlineStyle(nsINode& aNode,
                                   nsIAtom* aProperty,
                                   const nsAString& aPropertyValue)
{
  RefPtr<Element> element = aNode.AsElement();
  NS_ENSURE_STATE(element);

  // remove the property from the style attribute
  nsresult rv = RemoveCSSProperty(*element, *aProperty, aPropertyValue);
  NS_ENSURE_SUCCESS(rv, rv);

  if (!element->IsHTMLElement(nsGkAtoms::span) ||
      HTMLEditor::HasAttributes(element)) {
    return NS_OK;
  }

  return mHTMLEditor->RemoveContainer(element);
}

// Answers true if the property can be removed by setting a "none" CSS value
// on a node
bool
CSSEditUtils::IsCSSInvertible(nsIAtom& aProperty,
                              const nsAString* aAttribute)
{
  return nsGkAtoms::b == &aProperty;
}

// Get the default browser background color if we need it for GetCSSBackgroundColorState
void
CSSEditUtils::GetDefaultBackgroundColor(nsAString& aColor)
{
  if (Preferences::GetBool("editor.use_custom_colors", false)) {
    nsresult rv = Preferences::GetString("editor.background_color", aColor);
    // XXX Why don't you validate the pref value?
    if (NS_FAILED(rv)) {
      NS_WARNING("failed to get editor.background_color");
      aColor.AssignLiteral("#ffffff");  // Default to white
    }
    return;
  }

  if (Preferences::GetBool("browser.display.use_system_colors", false)) {
    return;
  }

  nsresult rv =
    Preferences::GetString("browser.display.background_color", aColor);
  // XXX Why don't you validate the pref value?
  if (NS_FAILED(rv)) {
    NS_WARNING("failed to get browser.display.background_color");
    aColor.AssignLiteral("#ffffff");  // Default to white
  }
}

// Get the default length unit used for CSS Indent/Outdent
void
CSSEditUtils::GetDefaultLengthUnit(nsAString& aLengthUnit)
{
  nsresult rv =
    Preferences::GetString("editor.css.default_length_unit", aLengthUnit);
  // XXX Why don't you validate the pref value?
  if (NS_FAILED(rv)) {
    aLengthUnit.AssignLiteral("px");
  }
}

// Unfortunately, CSSStyleDeclaration::GetPropertyCSSValue is not yet
// implemented... We need then a way to determine the number part and the unit
// from aString, aString being the result of a GetPropertyValue query...
void
CSSEditUtils::ParseLength(const nsAString& aString,
                          float* aValue,
                          nsIAtom** aUnit)
{
  if (aString.IsEmpty()) {
    *aValue = 0;
    *aUnit = NS_Atomize(aString).take();
    return;
  }

  nsAString::const_iterator iter;
  aString.BeginReading(iter);

  float a = 10.0f , b = 1.0f, value = 0;
  int8_t sign = 1;
  int32_t i = 0, j = aString.Length();
  char16_t c;
  bool floatingPointFound = false;
  c = *iter;
  if (char16_t('-') == c) { sign = -1; iter++; i++; }
  else if (char16_t('+') == c) { iter++; i++; }
  while (i < j) {
    c = *iter;
    if ((char16_t('0') == c) ||
        (char16_t('1') == c) ||
        (char16_t('2') == c) ||
        (char16_t('3') == c) ||
        (char16_t('4') == c) ||
        (char16_t('5') == c) ||
        (char16_t('6') == c) ||
        (char16_t('7') == c) ||
        (char16_t('8') == c) ||
        (char16_t('9') == c)) {
      value = (value * a) + (b * (c - char16_t('0')));
      b = b / 10 * a;
    }
    else if (!floatingPointFound && (char16_t('.') == c)) {
      floatingPointFound = true;
      a = 1.0f; b = 0.1f;
    }
    else break;
    iter++;
    i++;
  }
  *aValue = value * sign;
  *aUnit = NS_Atomize(StringTail(aString, j-i)).take();
}

void
CSSEditUtils::GetCSSPropertyAtom(nsCSSEditableProperty aProperty,
                                 nsIAtom** aAtom)
{
  *aAtom = nullptr;
  switch (aProperty) {
    case eCSSEditableProperty_background_color:
      *aAtom = nsGkAtoms::backgroundColor;
      break;
    case eCSSEditableProperty_background_image:
      *aAtom = nsGkAtoms::background_image;
      break;
    case eCSSEditableProperty_border:
      *aAtom = nsGkAtoms::border;
      break;
    case eCSSEditableProperty_caption_side:
      *aAtom = nsGkAtoms::caption_side;
      break;
    case eCSSEditableProperty_color:
      *aAtom = nsGkAtoms::color;
      break;
    case eCSSEditableProperty_float:
      *aAtom = nsGkAtoms::_float;
      break;
    case eCSSEditableProperty_font_family:
      *aAtom = nsGkAtoms::font_family;
      break;
    case eCSSEditableProperty_font_size:
      *aAtom = nsGkAtoms::font_size;
      break;
    case eCSSEditableProperty_font_style:
      *aAtom = nsGkAtoms::font_style;
      break;
    case eCSSEditableProperty_font_weight:
      *aAtom = nsGkAtoms::fontWeight;
      break;
    case eCSSEditableProperty_height:
      *aAtom = nsGkAtoms::height;
      break;
    case eCSSEditableProperty_list_style_type:
      *aAtom = nsGkAtoms::list_style_type;
      break;
    case eCSSEditableProperty_margin_left:
      *aAtom = nsGkAtoms::marginLeft;
      break;
    case eCSSEditableProperty_margin_right:
      *aAtom = nsGkAtoms::marginRight;
      break;
    case eCSSEditableProperty_text_align:
      *aAtom = nsGkAtoms::textAlign;
      break;
    case eCSSEditableProperty_text_decoration:
      *aAtom = nsGkAtoms::text_decoration;
      break;
    case eCSSEditableProperty_vertical_align:
      *aAtom = nsGkAtoms::vertical_align;
      break;
    case eCSSEditableProperty_whitespace:
      *aAtom = nsGkAtoms::white_space;
      break;
    case eCSSEditableProperty_width:
      *aAtom = nsGkAtoms::width;
      break;
    case eCSSEditableProperty_NONE:
      // intentionally empty
      break;
  }
}

// Populate aProperty and aValueArray with the CSS declarations equivalent to the
// value aValue according to the equivalence table aEquivTable
void
CSSEditUtils::BuildCSSDeclarations(nsTArray<nsIAtom*>& aPropertyArray,
                                   nsTArray<nsString>& aValueArray,
                                   const CSSEquivTable* aEquivTable,
                                   const nsAString* aValue,
                                   bool aGetOrRemoveRequest)
{
  // clear arrays
  aPropertyArray.Clear();
  aValueArray.Clear();

  // if we have an input value, let's use it
  nsAutoString value, lowerCasedValue;
  if (aValue) {
    value.Assign(*aValue);
    lowerCasedValue.Assign(*aValue);
    ToLowerCase(lowerCasedValue);
  }

  int8_t index = 0;
  nsCSSEditableProperty cssProperty = aEquivTable[index].cssProperty;
  while (cssProperty) {
    if (!aGetOrRemoveRequest|| aEquivTable[index].gettable) {
      nsAutoString cssValue, cssPropertyString;
      nsIAtom * cssPropertyAtom;
      // find the equivalent css value for the index-th property in
      // the equivalence table
      (*aEquivTable[index].processValueFunctor) ((!aGetOrRemoveRequest || aEquivTable[index].caseSensitiveValue) ? &value : &lowerCasedValue,
                                                 cssValue,
                                                 aEquivTable[index].defaultValue,
                                                 aEquivTable[index].prependValue,
                                                 aEquivTable[index].appendValue);
      GetCSSPropertyAtom(cssProperty, &cssPropertyAtom);
      aPropertyArray.AppendElement(cssPropertyAtom);
      aValueArray.AppendElement(cssValue);
    }
    index++;
    cssProperty = aEquivTable[index].cssProperty;
  }
}

// Populate cssPropertyArray and cssValueArray with the declarations equivalent
// to aHTMLProperty/aAttribute/aValue for the node aNode
void
CSSEditUtils::GenerateCSSDeclarationsFromHTMLStyle(
                Element* aElement,
                nsIAtom* aHTMLProperty,
                nsIAtom* aAttribute,
                const nsAString* aValue,
                nsTArray<nsIAtom*>& cssPropertyArray,
                nsTArray<nsString>& cssValueArray,
                bool aGetOrRemoveRequest)
{
  MOZ_ASSERT(aElement);
  const CSSEditUtils::CSSEquivTable* equivTable = nullptr;

  if (nsGkAtoms::b == aHTMLProperty) {
    equivTable = boldEquivTable;
  } else if (nsGkAtoms::i == aHTMLProperty) {
    equivTable = italicEquivTable;
  } else if (nsGkAtoms::u == aHTMLProperty) {
    equivTable = underlineEquivTable;
  } else if (nsGkAtoms::strike == aHTMLProperty) {
    equivTable = strikeEquivTable;
  } else if (nsGkAtoms::tt == aHTMLProperty) {
    equivTable = ttEquivTable;
  } else if (aAttribute) {
    if (nsGkAtoms::font == aHTMLProperty && aAttribute == nsGkAtoms::color) {
      equivTable = fontColorEquivTable;
    } else if (nsGkAtoms::font == aHTMLProperty &&
               aAttribute == nsGkAtoms::face) {
      equivTable = fontFaceEquivTable;
    } else if (aAttribute == nsGkAtoms::bgcolor) {
      equivTable = bgcolorEquivTable;
    } else if (aAttribute == nsGkAtoms::background) {
      equivTable = backgroundImageEquivTable;
    } else if (aAttribute == nsGkAtoms::text) {
      equivTable = textColorEquivTable;
    } else if (aAttribute == nsGkAtoms::border) {
      equivTable = borderEquivTable;
    } else if (aAttribute == nsGkAtoms::align) {
      if (aElement->IsHTMLElement(nsGkAtoms::table)) {
        equivTable = tableAlignEquivTable;
      } else if (aElement->IsHTMLElement(nsGkAtoms::hr)) {
        equivTable = hrAlignEquivTable;
      } else if (aElement->IsAnyOfHTMLElements(nsGkAtoms::legend,
                                               nsGkAtoms::caption)) {
        equivTable = captionAlignEquivTable;
      } else {
        equivTable = textAlignEquivTable;
      }
    } else if (aAttribute == nsGkAtoms::valign) {
      equivTable = verticalAlignEquivTable;
    } else if (aAttribute == nsGkAtoms::nowrap) {
      equivTable = nowrapEquivTable;
    } else if (aAttribute == nsGkAtoms::width) {
      equivTable = widthEquivTable;
    } else if (aAttribute == nsGkAtoms::height ||
               (aElement->IsHTMLElement(nsGkAtoms::hr) &&
                aAttribute == nsGkAtoms::size)) {
      equivTable = heightEquivTable;
    } else if (aAttribute == nsGkAtoms::type &&
               aElement->IsAnyOfHTMLElements(nsGkAtoms::ol,
                                             nsGkAtoms::ul,
                                             nsGkAtoms::li)) {
      equivTable = listStyleTypeEquivTable;
    }
  }
  if (equivTable) {
    BuildCSSDeclarations(cssPropertyArray, cssValueArray, equivTable,
                         aValue, aGetOrRemoveRequest);
  }
}

// Add to aNode the CSS inline style equivalent to HTMLProperty/aAttribute/
// aValue for the node, and return in aCount the number of CSS properties set
// by the call.  The Element version returns aCount instead.
int32_t
CSSEditUtils::SetCSSEquivalentToHTMLStyle(nsIDOMNode* aNode,
                                          nsIAtom* aProperty,
                                          const nsAString* aAttribute,
                                          const nsAString* aValue,
                                          bool aSuppressTransaction)
{
  MOZ_ASSERT_IF(aAttribute, aValue);
  // This can only fail if SetCSSProperty fails, which should only happen if
  // something is pretty badly wrong.  In this case we assert so that hopefully
  // someone will notice, but there's nothing more sensible to do than just
  // return the count and carry on.
  nsCOMPtr<Element> element = do_QueryInterface(aNode);
  return SetCSSEquivalentToHTMLStyle(element,
                                     aProperty, aAttribute,
                                     aValue, aSuppressTransaction);
}

int32_t
CSSEditUtils::SetCSSEquivalentToHTMLStyle(Element* aElement,
                                          nsIAtom* aHTMLProperty,
                                          const nsAString* aAttribute,
                                          const nsAString* aValue,
                                          bool aSuppressTransaction)
{
  nsCOMPtr<nsIAtom> attribute = aAttribute ? NS_Atomize(*aAttribute) : nullptr;
  return SetCSSEquivalentToHTMLStyle(aElement, aHTMLProperty, attribute,
                                     aValue, aSuppressTransaction);
}

int32_t
CSSEditUtils::SetCSSEquivalentToHTMLStyle(Element* aElement,
                                          nsIAtom* aHTMLProperty,
                                          nsIAtom* aAttribute,
                                          const nsAString* aValue,
                                          bool aSuppressTransaction)
{
  MOZ_ASSERT(aElement);

  if (!IsCSSEditableProperty(aElement, aHTMLProperty, aAttribute)) {
    return 0;
  }

  // we can apply the styles only if the node is an element and if we have
  // an equivalence for the requested HTML style in this implementation

  // Find the CSS equivalence to the HTML style
  nsTArray<nsIAtom*> cssPropertyArray;
  nsTArray<nsString> cssValueArray;
  GenerateCSSDeclarationsFromHTMLStyle(aElement, aHTMLProperty, aAttribute,
                                       aValue, cssPropertyArray, cssValueArray,
                                       false);

  // set the individual CSS inline styles
  size_t count = cssPropertyArray.Length();
  for (size_t index = 0; index < count; index++) {
    nsresult rv = SetCSSProperty(*aElement, *cssPropertyArray[index],
                                 cssValueArray[index], aSuppressTransaction);
    if (NS_WARN_IF(NS_FAILED(rv))) {
      return 0;
    }
  }
  return count;
}

// Remove from aNode the CSS inline style equivalent to HTMLProperty/aAttribute/aValue for the node
nsresult
CSSEditUtils::RemoveCSSEquivalentToHTMLStyle(nsIDOMNode* aNode,
                                             nsIAtom* aHTMLProperty,
                                             const nsAString* aAttribute,
                                             const nsAString* aValue,
                                             bool aSuppressTransaction)
{
  nsCOMPtr<Element> element = do_QueryInterface(aNode);
  nsCOMPtr<nsIAtom> attribute = aAttribute ? NS_Atomize(*aAttribute) : nullptr;

  return RemoveCSSEquivalentToHTMLStyle(element, aHTMLProperty, attribute,
                                        aValue, aSuppressTransaction);
}

nsresult
CSSEditUtils::RemoveCSSEquivalentToHTMLStyle(Element* aElement,
                                             nsIAtom* aHTMLProperty,
                                             nsIAtom* aAttribute,
                                             const nsAString* aValue,
                                             bool aSuppressTransaction)
{
  if (NS_WARN_IF(!aElement)) {
    return NS_OK;
  }

  if (!IsCSSEditableProperty(aElement, aHTMLProperty, aAttribute)) {
    return NS_OK;
  }

  // we can apply the styles only if the node is an element and if we have
  // an equivalence for the requested HTML style in this implementation

  // Find the CSS equivalence to the HTML style
  nsTArray<nsIAtom*> cssPropertyArray;
  nsTArray<nsString> cssValueArray;
  GenerateCSSDeclarationsFromHTMLStyle(aElement, aHTMLProperty, aAttribute,
                                       aValue, cssPropertyArray, cssValueArray,
                                       true);

  // remove the individual CSS inline styles
  int32_t count = cssPropertyArray.Length();
  for (int32_t index = 0; index < count; index++) {
    nsresult rv = RemoveCSSProperty(*aElement,
                                    *cssPropertyArray[index],
                                    cssValueArray[index],
                                    aSuppressTransaction);
    NS_ENSURE_SUCCESS(rv, rv);
  }
  return NS_OK;
}

// returns in aValueString the list of values for the CSS equivalences to
// the HTML style aHTMLProperty/aAttribute/aValueString for the node aNode;
// the value of aStyleType controls the styles we retrieve : specified or
// computed.
nsresult
CSSEditUtils::GetCSSEquivalentToHTMLInlineStyleSet(nsINode* aNode,
                                                   nsIAtom* aHTMLProperty,
                                                   nsIAtom* aAttribute,
                                                   nsAString& aValueString,
                                                   StyleType aStyleType)
{
  aValueString.Truncate();
  nsCOMPtr<Element> theElement = GetElementContainerOrSelf(aNode);
  NS_ENSURE_TRUE(theElement, NS_ERROR_NULL_POINTER);

  if (!theElement || !IsCSSEditableProperty(theElement, aHTMLProperty, aAttribute)) {
    return NS_OK;
  }

  // Yes, the requested HTML style has a CSS equivalence in this implementation
  nsTArray<nsIAtom*> cssPropertyArray;
  nsTArray<nsString> cssValueArray;
  // get the CSS equivalence with last param true indicating we want only the
  // "gettable" properties
  GenerateCSSDeclarationsFromHTMLStyle(theElement, aHTMLProperty, aAttribute,
                                       nullptr,
                                       cssPropertyArray, cssValueArray, true);
  int32_t count = cssPropertyArray.Length();
  for (int32_t index = 0; index < count; index++) {
    nsAutoString valueString;
    // retrieve the specified/computed value of the property
    nsresult rv = GetCSSInlinePropertyBase(theElement, cssPropertyArray[index],
                                           valueString, aStyleType);
    NS_ENSURE_SUCCESS(rv, rv);
    // append the value to aValueString (possibly with a leading whitespace)
    if (index) {
      aValueString.Append(char16_t(' '));
    }
    aValueString.Append(valueString);
  }
  return NS_OK;
}

// Does the node aNode (or its parent, if it's not an element node) have a CSS
// style equivalent to the HTML style aHTMLProperty/aHTMLAttribute/valueString?
// The value of aStyleType controls the styles we retrieve: specified or
// computed. The return value aIsSet is true if the CSS styles are set.
//
// The nsIContent variant returns aIsSet instead of using an out parameter, and
// does not modify aValue.
bool
CSSEditUtils::IsCSSEquivalentToHTMLInlineStyleSet(nsINode* aNode,
                                                  nsIAtom* aProperty,
                                                  const nsAString* aAttribute,
                                                  const nsAString& aValue,
                                                  StyleType aStyleType)
{
  // Use aValue as only an in param, not in-out
  nsAutoString value(aValue);
  return IsCSSEquivalentToHTMLInlineStyleSet(aNode, aProperty, aAttribute,
                                             value, aStyleType);
}

bool
CSSEditUtils::IsCSSEquivalentToHTMLInlineStyleSet(nsINode* aNode,
                                                  nsIAtom* aProperty,
                                                  const nsAString* aAttribute,
                                                  nsAString& aValue,
                                                  StyleType aStyleType)
{
  MOZ_ASSERT(aNode && aProperty);
  nsCOMPtr<nsIAtom> attribute = aAttribute ? NS_Atomize(*aAttribute) : nullptr;
  return IsCSSEquivalentToHTMLInlineStyleSet(aNode,
                                             aProperty, attribute,
                                             aValue, aStyleType);
}

bool
CSSEditUtils::IsCSSEquivalentToHTMLInlineStyleSet(nsIDOMNode* aNode,
                                                  nsIAtom* aProperty,
                                                  const nsAString* aAttribute,
                                                  nsAString& aValue,
                                                  StyleType aStyleType)
{
  MOZ_ASSERT(aNode && aProperty);
  nsCOMPtr<nsINode> node = do_QueryInterface(aNode);
  nsCOMPtr<nsIAtom> attribute = aAttribute ? NS_Atomize(*aAttribute) : nullptr;
  return IsCSSEquivalentToHTMLInlineStyleSet(node, aProperty, attribute,
                                             aValue, aStyleType);
}

bool
CSSEditUtils::IsCSSEquivalentToHTMLInlineStyleSet(
                nsINode* aNode,
                nsIAtom* aHTMLProperty,
                nsIAtom* aHTMLAttribute,
                nsAString& valueString,
                StyleType aStyleType)
{
  NS_ENSURE_TRUE(aNode, false);

  nsAutoString htmlValueString(valueString);
  bool isSet = false;
  do {
    valueString.Assign(htmlValueString);
    // get the value of the CSS equivalent styles
    nsresult rv =
      GetCSSEquivalentToHTMLInlineStyleSet(aNode, aHTMLProperty, aHTMLAttribute,
                                           valueString, aStyleType);
    NS_ENSURE_SUCCESS(rv, false);

    // early way out if we can
    if (valueString.IsEmpty()) {
      return isSet;
    }

    if (nsGkAtoms::b == aHTMLProperty) {
      if (valueString.EqualsLiteral("bold")) {
        isSet = true;
      } else if (valueString.EqualsLiteral("normal")) {
        isSet = false;
      } else if (valueString.EqualsLiteral("bolder")) {
        isSet = true;
        valueString.AssignLiteral("bold");
      } else {
        int32_t weight = 0;
        nsresult errorCode;
        nsAutoString value(valueString);
        weight = value.ToInteger(&errorCode);
        if (400 < weight) {
          isSet = true;
          valueString.AssignLiteral("bold");
        } else {
          isSet = false;
          valueString.AssignLiteral("normal");
        }
      }
    } else if (nsGkAtoms::i == aHTMLProperty) {
      if (valueString.EqualsLiteral("italic") ||
          valueString.EqualsLiteral("oblique")) {
        isSet = true;
      }
    } else if (nsGkAtoms::u == aHTMLProperty) {
      nsAutoString val;
      val.AssignLiteral("underline");
      isSet = ChangeStyleTransaction::ValueIncludes(valueString, val);
    } else if (nsGkAtoms::strike == aHTMLProperty) {
      nsAutoString val;
      val.AssignLiteral("line-through");
      isSet = ChangeStyleTransaction::ValueIncludes(valueString, val);
    } else if ((nsGkAtoms::font == aHTMLProperty &&
                aHTMLAttribute == nsGkAtoms::color) ||
               aHTMLAttribute == nsGkAtoms::bgcolor) {
      if (htmlValueString.IsEmpty()) {
        isSet = true;
      } else {
        nscolor rgba;
        nsAutoString subStr;
        htmlValueString.Right(subStr, htmlValueString.Length() - 1);
        if (NS_ColorNameToRGB(htmlValueString, &rgba) ||
            NS_HexToRGBA(subStr, nsHexColorType::NoAlpha, &rgba)) {
          nsAutoString htmlColor, tmpStr;

          if (NS_GET_A(rgba) != 255) {
            // This should only be hit by the "transparent" keyword, which
            // currently serializes to "transparent" (not "rgba(0, 0, 0, 0)").
            MOZ_ASSERT(NS_GET_R(rgba) == 0 && NS_GET_G(rgba) == 0 &&
                       NS_GET_B(rgba) == 0 && NS_GET_A(rgba) == 0);
            htmlColor.AppendLiteral("transparent");
          } else {
            htmlColor.AppendLiteral("rgb(");

            NS_NAMED_LITERAL_STRING(comma, ", ");

            tmpStr.AppendInt(NS_GET_R(rgba), 10);
            htmlColor.Append(tmpStr + comma);

            tmpStr.Truncate();
            tmpStr.AppendInt(NS_GET_G(rgba), 10);
            htmlColor.Append(tmpStr + comma);

            tmpStr.Truncate();
            tmpStr.AppendInt(NS_GET_B(rgba), 10);
            htmlColor.Append(tmpStr);

            htmlColor.Append(char16_t(')'));
          }

          isSet = htmlColor.Equals(valueString,
                                   nsCaseInsensitiveStringComparator());
        } else {
          isSet = htmlValueString.Equals(valueString,
                                         nsCaseInsensitiveStringComparator());
        }
      }
    } else if (nsGkAtoms::tt == aHTMLProperty) {
      isSet = StringBeginsWith(valueString, NS_LITERAL_STRING("monospace"));
    } else if (nsGkAtoms::font == aHTMLProperty && aHTMLAttribute &&
               aHTMLAttribute == nsGkAtoms::face) {
      if (!htmlValueString.IsEmpty()) {
        const char16_t commaSpace[] = { char16_t(','), char16_t(' '), 0 };
        const char16_t comma[] = { char16_t(','), 0 };
        htmlValueString.ReplaceSubstring(commaSpace, comma);
        nsAutoString valueStringNorm(valueString);
        valueStringNorm.ReplaceSubstring(commaSpace, comma);
        isSet = htmlValueString.Equals(valueStringNorm,
                                       nsCaseInsensitiveStringComparator());
      } else {
        isSet = true;
      }
      return isSet;
    } else if (aHTMLAttribute == nsGkAtoms::align) {
      isSet = true;
    } else {
      return false;
    }

    if (!htmlValueString.IsEmpty() &&
        htmlValueString.Equals(valueString,
                               nsCaseInsensitiveStringComparator())) {
      isSet = true;
    }

    if (htmlValueString.EqualsLiteral("-moz-editor-invert-value")) {
      isSet = !isSet;
    }

    if (nsGkAtoms::u == aHTMLProperty || nsGkAtoms::strike == aHTMLProperty) {
      // unfortunately, the value of the text-decoration property is not inherited.
      // that means that we have to look at ancestors of node to see if they are underlined
      aNode = aNode->GetParentElement(); // set to null if it's not a dom element
    }
  } while ((nsGkAtoms::u == aHTMLProperty ||
            nsGkAtoms::strike == aHTMLProperty) && !isSet && aNode);
  return isSet;
}

bool
CSSEditUtils::HaveCSSEquivalentStyles(
                nsINode& aNode,
                nsIAtom* aHTMLProperty,
                nsIAtom* aHTMLAttribute,
                StyleType aStyleType)
{
  nsAutoString valueString;
  nsCOMPtr<nsINode> node = &aNode;
  do {
    // get the value of the CSS equivalent styles
    nsresult rv =
      GetCSSEquivalentToHTMLInlineStyleSet(node, aHTMLProperty, aHTMLAttribute,
                                           valueString, aStyleType);
    if (NS_WARN_IF(NS_FAILED(rv))) {
      return false;
    }

    if (!valueString.IsEmpty()) {
      return true;
    }

    if (nsGkAtoms::u != aHTMLProperty && nsGkAtoms::strike != aHTMLProperty) {
      return false;
    }

    // unfortunately, the value of the text-decoration property is not
    // inherited.
    // that means that we have to look at ancestors of node to see if they
    // are underlined

    // set to null if it's not a dom element
    node = node->GetParentElement();
  } while (node);

  return false;
}

void
CSSEditUtils::SetCSSEnabled(bool aIsCSSPrefChecked)
{
  mIsCSSPrefChecked = aIsCSSPrefChecked;
}

bool
CSSEditUtils::IsCSSPrefChecked()
{
  return mIsCSSPrefChecked ;
}

// ElementsSameStyle compares two elements and checks if they have the same
// specified CSS declarations in the STYLE attribute
// The answer is always negative if at least one of them carries an ID or a class
bool
CSSEditUtils::ElementsSameStyle(nsIDOMNode* aFirstNode,
                                nsIDOMNode* aSecondNode)
{
  nsCOMPtr<Element> firstElement  = do_QueryInterface(aFirstNode);
  nsCOMPtr<Element> secondElement = do_QueryInterface(aSecondNode);

  NS_ASSERTION((firstElement && secondElement), "Non element nodes passed to ElementsSameStyle.");
  NS_ENSURE_TRUE(firstElement, false);
  NS_ENSURE_TRUE(secondElement, false);

  return ElementsSameStyle(firstElement, secondElement);
}

bool
CSSEditUtils::ElementsSameStyle(Element* aFirstElement,
                                Element* aSecondElement)
{
  MOZ_ASSERT(aFirstElement);
  MOZ_ASSERT(aSecondElement);

  if (aFirstElement->HasAttr(kNameSpaceID_None, nsGkAtoms::id) ||
      aSecondElement->HasAttr(kNameSpaceID_None, nsGkAtoms::id)) {
    // at least one of the spans carries an ID ; suspect a CSS rule applies to it and
    // refuse to merge the nodes
    return false;
  }

  nsAutoString firstClass, secondClass;
  bool isFirstClassSet = aFirstElement->GetAttr(kNameSpaceID_None, nsGkAtoms::_class, firstClass);
  bool isSecondClassSet = aSecondElement->GetAttr(kNameSpaceID_None, nsGkAtoms::_class, secondClass);
  if (isFirstClassSet && isSecondClassSet) {
    // both spans carry a class, let's compare them
    if (!firstClass.Equals(secondClass)) {
      // WARNING : technically, the comparison just above is questionable :
      // from a pure HTML/CSS point of view class="a b" is NOT the same than
      // class="b a" because a CSS rule could test the exact value of the class
      // attribute to be "a b" for instance ; from a user's point of view, a
      // wysiwyg editor should probably NOT make any difference. CSS people
      // need to discuss this issue before any modification.
      return false;
    }
  } else if (isFirstClassSet || isSecondClassSet) {
    // one span only carries a class, early way out
    return false;
  }

  nsCOMPtr<nsIDOMCSSStyleDeclaration> firstCSSDecl, secondCSSDecl;
  uint32_t firstLength, secondLength;
  nsresult rv = GetInlineStyles(aFirstElement,  getter_AddRefs(firstCSSDecl),  &firstLength);
  if (NS_FAILED(rv) || !firstCSSDecl) {
    return false;
  }
  rv = GetInlineStyles(aSecondElement, getter_AddRefs(secondCSSDecl), &secondLength);
  if (NS_FAILED(rv) || !secondCSSDecl) {
    return false;
  }

  if (firstLength != secondLength) {
    // early way out if we can
    return false;
  }

  if (!firstLength) {
    // no inline style !
    return true;
  }

  nsAutoString propertyNameString;
  nsAutoString firstValue, secondValue;
  for (uint32_t i = 0; i < firstLength; i++) {
    firstCSSDecl->Item(i, propertyNameString);
    firstCSSDecl->GetPropertyValue(propertyNameString, firstValue);
    secondCSSDecl->GetPropertyValue(propertyNameString, secondValue);
    if (!firstValue.Equals(secondValue)) {
      return false;
    }
  }
  for (uint32_t i = 0; i < secondLength; i++) {
    secondCSSDecl->Item(i, propertyNameString);
    secondCSSDecl->GetPropertyValue(propertyNameString, secondValue);
    firstCSSDecl->GetPropertyValue(propertyNameString, firstValue);
    if (!firstValue.Equals(secondValue)) {
      return false;
    }
  }

  return true;
}

nsresult
CSSEditUtils::GetInlineStyles(Element* aElement,
                              nsIDOMCSSStyleDeclaration** aCssDecl,
                              uint32_t* aLength)
{
  return GetInlineStyles(static_cast<nsISupports*>(aElement), aCssDecl, aLength);
}

nsresult
CSSEditUtils::GetInlineStyles(nsIDOMElement* aElement,
                              nsIDOMCSSStyleDeclaration** aCssDecl,
                              uint32_t* aLength)
{
  return GetInlineStyles(static_cast<nsISupports*>(aElement), aCssDecl, aLength);
}

nsresult
CSSEditUtils::GetInlineStyles(nsISupports* aElement,
                              nsIDOMCSSStyleDeclaration** aCssDecl,
                              uint32_t* aLength)
{
  NS_ENSURE_TRUE(aElement && aLength, NS_ERROR_NULL_POINTER);
  *aLength = 0;
  nsCOMPtr<nsStyledElement> inlineStyles = do_QueryInterface(aElement);
  NS_ENSURE_TRUE(inlineStyles, NS_ERROR_NULL_POINTER);

  nsCOMPtr<nsIDOMCSSStyleDeclaration> cssDecl =
    do_QueryInterface(inlineStyles->Style());
  MOZ_ASSERT(cssDecl);

  cssDecl.forget(aCssDecl);
  (*aCssDecl)->GetLength(aLength);
  return NS_OK;
}

already_AddRefed<nsIDOMElement>
CSSEditUtils::GetElementContainerOrSelf(nsIDOMNode* aNode)
{
  nsCOMPtr<nsINode> node = do_QueryInterface(aNode);
  NS_ENSURE_TRUE(node, nullptr);
  nsCOMPtr<nsIDOMElement> element =
    do_QueryInterface(GetElementContainerOrSelf(node));
  return element.forget();
}

Element*
CSSEditUtils::GetElementContainerOrSelf(nsINode* aNode)
{
  MOZ_ASSERT(aNode);
  if (nsIDOMNode::DOCUMENT_NODE == aNode->NodeType()) {
    return nullptr;
  }

  nsINode* node = aNode;
  // Loop until we find an element.
  while (node && !node->IsElement()) {
    node = node->GetParentNode();
  }

  NS_ENSURE_TRUE(node, nullptr);
  return node->AsElement();
}

nsresult
CSSEditUtils::SetCSSProperty(nsIDOMElement* aElement,
                             const nsAString& aProperty,
                             const nsAString& aValue)
{
  nsCOMPtr<nsIDOMCSSStyleDeclaration> cssDecl;
  uint32_t length;
  nsresult rv = GetInlineStyles(aElement, getter_AddRefs(cssDecl), &length);
  if (NS_FAILED(rv) || !cssDecl) {
    return rv;
  }

  return cssDecl->SetProperty(aProperty,
                              aValue,
                              EmptyString());
}

nsresult
CSSEditUtils::SetCSSPropertyPixels(nsIDOMElement* aElement,
                                   const nsAString& aProperty,
                                   int32_t aIntValue)
{
  nsAutoString s;
  s.AppendInt(aIntValue);
  return SetCSSProperty(aElement, aProperty, s + NS_LITERAL_STRING("px"));
}

} // namespace mozilla<|MERGE_RESOLUTION|>--- conflicted
+++ resolved
@@ -549,24 +549,13 @@
   if (!decl) {
     return NS_OK;
   }
-<<<<<<< HEAD
-  if (decl->IsServo()) {
-    MOZ_CRASH("stylo: not implemented");
-    return NS_ERROR_NOT_IMPLEMENTED;
-  }
-=======
-
->>>>>>> a17af05f
+
   nsCSSPropertyID prop =
     nsCSSProps::LookupProperty(nsDependentAtomString(aProperty),
                                CSSEnabledState::eForAllContent);
   MOZ_ASSERT(prop != eCSSProperty_UNKNOWN);
-<<<<<<< HEAD
-  decl->AsGecko()->GetPropertyValueByID(prop, aValue);
-=======
 
   decl->GetPropertyValueByID(prop, aValue);
->>>>>>> a17af05f
 
   return NS_OK;
 }
