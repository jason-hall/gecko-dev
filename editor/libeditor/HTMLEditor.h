/* -*- Mode: C++; tab-width: 2; indent-tabs-mode: nil; c-basic-offset: 2 -*- */
/* This Source Code Form is subject to the terms of the Mozilla Public
 * License, v. 2.0. If a copy of the MPL was not distributed with this
 * file, You can obtain one at http://mozilla.org/MPL/2.0/. */

#ifndef mozilla_HTMLEditor_h
#define mozilla_HTMLEditor_h

#include "mozilla/Attributes.h"
#include "mozilla/CSSEditUtils.h"
#include "mozilla/ManualNAC.h"
#include "mozilla/StyleSheet.h"
#include "mozilla/TextEditor.h"
#include "mozilla/UniquePtr.h"
#include "mozilla/dom/Element.h"
#include "mozilla/dom/File.h"

#include "nsAttrName.h"
#include "nsCOMPtr.h"
#include "nsIContentFilter.h"
#include "nsICSSLoaderObserver.h"
#include "nsIDocumentObserver.h"
#include "nsIDOMElement.h"
#include "nsIDOMEventListener.h"
#include "nsIEditorMailSupport.h"
#include "nsIEditorStyleSheets.h"
#include "nsIEditorUtils.h"
#include "nsIEditRules.h"
#include "nsIHTMLAbsPosEditor.h"
#include "nsIHTMLEditor.h"
#include "nsIHTMLInlineTableEditor.h"
#include "nsIHTMLObjectResizer.h"
#include "nsISelectionListener.h"
#include "nsITableEditor.h"
#include "nsPoint.h"
#include "nsStubMutationObserver.h"
#include "nsTArray.h"

class nsDocumentFragment;
class nsITransferable;
class nsIClipboard;
class nsIDOMMouseEvent;
class nsILinkHandler;
class nsTableWrapperFrame;
class nsIDOMRange;
class nsRange;

namespace mozilla {
class AutoSelectionSetterAfterTableEdit;
class HTMLEditorEventListener;
class HTMLEditRules;
class TextEditRules;
class TypeInState;
class WSRunObject;
struct PropItem;
template<class T> class OwningNonNull;
namespace dom {
class DocumentFragment;
} // namespace dom
namespace widget {
struct IMEState;
} // namespace widget

enum class ParagraphSeparator { div, p, br };

/**
 * The HTML editor implementation.<br>
 * Use to edit HTML document represented as a DOM tree.
 */
class HTMLEditor final : public TextEditor
                       , public nsIHTMLEditor
                       , public nsIHTMLObjectResizer
                       , public nsIHTMLAbsPosEditor
                       , public nsITableEditor
                       , public nsIHTMLInlineTableEditor
                       , public nsIEditorStyleSheets
                       , public nsICSSLoaderObserver
                       , public nsStubMutationObserver
{
private:
  enum BlockTransformationType
  {
    eNoOp,
    eReplaceParent = 1,
    eInsertParent = 2
  };

  const char16_t kNBSP = 160;

public:
  enum ResizingRequestID
  {
    kX      = 0,
    kY      = 1,
    kWidth  = 2,
    kHeight = 3
  };

  NS_DECL_ISUPPORTS_INHERITED
  NS_DECL_CYCLE_COLLECTION_CLASS_INHERITED(HTMLEditor, TextEditor)

  HTMLEditor();

  virtual HTMLEditor* AsHTMLEditor() override { return this; }
  virtual const HTMLEditor* AsHTMLEditor() const override { return this; }

  bool GetReturnInParagraphCreatesNewParagraph();
  Element* GetSelectionContainer();

  // nsIEditor overrides
  NS_IMETHOD GetPreferredIMEState(widget::IMEState* aState) override;

  // TextEditor overrides
  NS_IMETHOD BeginningOfDocument() override;
  virtual nsresult HandleKeyPressEvent(
                     WidgetKeyboardEvent* aKeyboardEvent) override;
  virtual already_AddRefed<nsIContent> GetFocusedContent() override;
  virtual already_AddRefed<nsIContent> GetFocusedContentForIME() override;
  virtual bool IsActiveInDOMWindow() override;
  virtual already_AddRefed<dom::EventTarget> GetDOMEventTarget() override;
  virtual Element* GetEditorRoot() override;
  virtual already_AddRefed<nsIContent> FindSelectionRoot(
                                         nsINode *aNode) override;
  virtual bool IsAcceptableInputEvent(WidgetGUIEvent* aGUIEvent) override;
  virtual already_AddRefed<nsIContent> GetInputEventTargetContent() override;
  using EditorBase::IsEditable;
  virtual nsresult RemoveAttributeOrEquivalent(
                     Element* aElement,
                     nsIAtom* aAttribute,
                     bool aSuppressTransaction) override;
  virtual nsresult SetAttributeOrEquivalent(Element* aElement,
                                            nsIAtom* aAttribute,
                                            const nsAString& aValue,
                                            bool aSuppressTransaction) override;
  using EditorBase::RemoveAttributeOrEquivalent;
  using EditorBase::SetAttributeOrEquivalent;
<<<<<<< HEAD
=======

  nsresult MouseMove(nsIDOMMouseEvent* aMouseEvent);
>>>>>>> a17af05f

  // nsStubMutationObserver overrides
  NS_DECL_NSIMUTATIONOBSERVER_CONTENTAPPENDED
  NS_DECL_NSIMUTATIONOBSERVER_CONTENTINSERTED
  NS_DECL_NSIMUTATIONOBSERVER_CONTENTREMOVED

  // nsIHTMLEditor methods
  NS_DECL_NSIHTMLEDITOR

  // nsIHTMLObjectResizer methods (implemented in HTMLObjectResizer.cpp)
  NS_DECL_NSIHTMLOBJECTRESIZER

  // nsIHTMLAbsPosEditor methods (implemented in HTMLAbsPositionEditor.cpp)
  NS_DECL_NSIHTMLABSPOSEDITOR

  // nsIHTMLInlineTableEditor methods (implemented in HTMLInlineTableEditor.cpp)
  NS_DECL_NSIHTMLINLINETABLEEDITOR

  // XXX Following methods are not overriding but defined here...
  nsresult CopyLastEditableChildStyles(nsIDOMNode* aPreviousBlock,
                                       nsIDOMNode* aNewBlock,
                                       Element** aOutBrNode);

  nsresult LoadHTML(const nsAString& aInputString);

  nsresult GetCSSBackgroundColorState(bool* aMixed, nsAString& aOutColor,
                                      bool aBlockLevel);
  NS_IMETHOD GetHTMLBackgroundColorState(bool* aMixed, nsAString& outColor);

  // nsIEditorStyleSheets methods
  NS_DECL_NSIEDITORSTYLESHEETS

  // nsIEditorMailSupport methods
  NS_DECL_NSIEDITORMAILSUPPORT

  // nsITableEditor methods
  NS_DECL_NSITABLEEDITOR

  nsresult GetLastCellInRow(nsIDOMNode* aRowNode,
                            nsIDOMNode** aCellNode);

  nsresult GetCellFromRange(nsRange* aRange, nsIDOMElement** aCell);

  // Miscellaneous

  /**
   * This sets background on the appropriate container element (table, cell,)
   * or calls into nsTextEditor to set the page background.
   */
  nsresult SetCSSBackgroundColor(const nsAString& aColor);
  nsresult SetHTMLBackgroundColor(const nsAString& aColor);

  // Block methods moved from EditorBase
  static Element* GetBlockNodeParent(nsINode* aNode);
  static nsIDOMNode* GetBlockNodeParent(nsIDOMNode* aNode);
  static Element* GetBlock(nsINode& aNode);

  void IsNextCharInNodeWhitespace(nsIContent* aContent,
                                  int32_t aOffset,
                                  bool* outIsSpace,
                                  bool* outIsNBSP,
                                  nsIContent** outNode = nullptr,
                                  int32_t* outOffset = 0);
  void IsPrevCharInNodeWhitespace(nsIContent* aContent,
                                  int32_t aOffset,
                                  bool* outIsSpace,
                                  bool* outIsNBSP,
                                  nsIContent** outNode = nullptr,
                                  int32_t* outOffset = 0);

  // Overrides of EditorBase interface methods
  virtual nsresult EndUpdateViewBatch() override;

  NS_IMETHOD Init(nsIDOMDocument* aDoc, nsIContent* aRoot,
                  nsISelectionController* aSelCon, uint32_t aFlags,
                  const nsAString& aValue) override;
  NS_IMETHOD PreDestroy(bool aDestroyingFrames) override;

  /**
   * @param aElement        Must not be null.
   */
  static bool NodeIsBlockStatic(const nsINode* aElement);
  static nsresult NodeIsBlockStatic(nsIDOMNode *aNode, bool *aIsBlock);

  // non-virtual methods of interface methods
  bool AbsolutePositioningEnabled() const
  {
    return mIsAbsolutelyPositioningEnabled;
  }
  nsresult GetAbsolutelyPositionedSelectionContainer(nsINode** aContainer);
  Element* GetPositionedElement() const
  {
    return mAbsolutelyPositionedObject;
  }
  nsresult GetElementZIndex(Element* aElement, int32_t* aZindex);

  nsresult SetInlineProperty(nsIAtom* aProperty,
                             const nsAString& aAttribute,
                             const nsAString& aValue);
  nsresult GetInlineProperty(nsIAtom* aProperty,
                             const nsAString& aAttribute,
                             const nsAString& aValue,
                             bool* aFirst,
                             bool* aAny,
                             bool* aAll);
  nsresult GetInlinePropertyWithAttrValue(nsIAtom* aProperty,
                                          const nsAString& aAttr,
                                          const nsAString& aValue,
                                          bool* aFirst,
                                          bool* aAny,
                                          bool* aAll,
                                          nsAString& outValue);
  nsresult RemoveInlineProperty(nsIAtom* aProperty,
                                const nsAString& aAttribute);
protected:
  virtual ~HTMLEditor();

  using EditorBase::IsBlockNode;
  virtual bool IsBlockNode(nsINode *aNode) override;

public:
  // XXX Why don't we move following methods above for grouping by the origins?
  NS_IMETHOD SetFlags(uint32_t aFlags) override;

  NS_IMETHOD Paste(int32_t aSelectionType) override;
  NS_IMETHOD CanPaste(int32_t aSelectionType, bool* aCanPaste) override;

  NS_IMETHOD PasteTransferable(nsITransferable* aTransferable) override;
  NS_IMETHOD CanPasteTransferable(nsITransferable* aTransferable,
                                  bool* aCanPaste) override;

  NS_IMETHOD DebugUnitTests(int32_t* outNumTests,
                            int32_t* outNumTestsFailed) override;

  /**
   * All editor operations which alter the doc should be prefaced
   * with a call to StartOperation, naming the action and direction.
   */
  NS_IMETHOD StartOperation(EditAction opID,
                            nsIEditor::EDirection aDirection) override;

  /**
   * All editor operations which alter the doc should be followed
   * with a call to EndOperation.
   */
  NS_IMETHOD EndOperation() override;

  /**
   * returns true if aParentTag can contain a child of type aChildTag.
   */
  virtual bool TagCanContainTag(nsIAtom& aParentTag,
                                nsIAtom& aChildTag) override;

  /**
   * Returns true if aNode is a container.
   */
  virtual bool IsContainer(nsINode* aNode) override;
  virtual bool IsContainer(nsIDOMNode* aNode) override;

  /**
   * Make the given selection span the entire document.
   */
  virtual nsresult SelectEntireDocument(Selection* aSelection) override;

  /**
   * Join together any adjacent editable text nodes in the range.
   */
  nsresult CollapseAdjacentTextNodes(nsRange* aRange);

  virtual bool AreNodesSameType(nsIContent* aNode1,
                                nsIContent* aNode2) override;

  NS_IMETHOD DeleteSelectionImpl(EDirection aAction,
                                 EStripWrappers aStripWrappers) override;
  nsresult DeleteNode(nsINode* aNode);
  NS_IMETHOD DeleteNode(nsIDOMNode* aNode) override;
  nsresult DeleteText(nsGenericDOMDataNode& aTextNode, uint32_t aOffset,
                      uint32_t aLength);
  virtual nsresult InsertTextImpl(const nsAString& aStringToInsert,
                                  nsCOMPtr<nsINode>* aInOutNode,
                                  int32_t* aInOutOffset,
                                  nsIDocument* aDoc) override;
  NS_IMETHOD_(bool) IsModifiableNode(nsIDOMNode* aNode) override;
  virtual bool IsModifiableNode(nsINode* aNode) override;

  NS_IMETHOD SelectAll() override;

  // nsICSSLoaderObserver
  NS_IMETHOD StyleSheetLoaded(StyleSheet* aSheet,
                              bool aWasAlternate, nsresult aStatus) override;

  // Utility Routines, not part of public API
  NS_IMETHOD TypedText(const nsAString& aString,
                       ETypingAction aAction) override;
  nsresult InsertNodeAtPoint(nsIDOMNode* aNode,
                             nsCOMPtr<nsIDOMNode>* ioParent,
                             int32_t* ioOffset,
                             bool aNoEmptyNodes);

  /**
   * Use this to assure that selection is set after attribute nodes when
   * trying to collapse selection at begining of a block node
   * e.g., when setting at beginning of a table cell
   * This will stop at a table, however, since we don't want to
   * "drill down" into nested tables.
   * @param aSelection      Optional. If null, we get current selection.
   */
  void CollapseSelectionToDeepestNonTableFirstChild(Selection* aSelection,
                                                    nsINode* aNode);

  /**
   * aNode must be a non-null text node.
   * outIsEmptyNode must be non-null.
   */
  nsresult IsVisTextNode(nsIContent* aNode,
                         bool* outIsEmptyNode,
                         bool aSafeToAskFrames);
  nsresult IsEmptyNode(nsIDOMNode* aNode, bool* outIsEmptyBlock,
                       bool aMozBRDoesntCount = false,
                       bool aListOrCellNotEmpty = false,
                       bool aSafeToAskFrames = false);
  nsresult IsEmptyNode(nsINode* aNode, bool* outIsEmptyBlock,
                       bool aMozBRDoesntCount = false,
                       bool aListOrCellNotEmpty = false,
                       bool aSafeToAskFrames = false);
  nsresult IsEmptyNodeImpl(nsINode* aNode,
                           bool* outIsEmptyBlock,
                           bool aMozBRDoesntCount,
                           bool aListOrCellNotEmpty,
                           bool aSafeToAskFrames,
                           bool* aSeenBR);

  /**
   * Returns TRUE if sheet was loaded, false if it wasn't.
   */
  bool EnableExistingStyleSheet(const nsAString& aURL);

  /**
   * Dealing with the internal style sheet lists.
   */
  StyleSheet* GetStyleSheetForURL(const nsAString& aURL);
  void GetURLForStyleSheet(StyleSheet* aStyleSheet,
                           nsAString& aURL);

  /**
   * Add a url + known style sheet to the internal lists.
   */
  nsresult AddNewStyleSheetToList(const nsAString &aURL,
                                  StyleSheet* aStyleSheet);
  nsresult RemoveStyleSheetFromList(const nsAString &aURL);

  bool IsCSSEnabled()
  {
    // TODO: removal of mCSSAware and use only the presence of mCSSEditUtils
    return mCSSAware && mCSSEditUtils && mCSSEditUtils->IsCSSPrefChecked();
  }

  static bool HasAttributes(Element* aElement)
  {
    MOZ_ASSERT(aElement);
    uint32_t attrCount = aElement->GetAttrCount();
    return attrCount > 1 ||
           (1 == attrCount &&
            !aElement->GetAttrNameAt(0)->Equals(nsGkAtoms::mozdirty));
  }

  ParagraphSeparator GetDefaultParagraphSeparator() const
  {
    return mDefaultParagraphSeparator;
  }
  void SetDefaultParagraphSeparator(ParagraphSeparator aSep)
  {
    mDefaultParagraphSeparator = aSep;
  }

protected:
  class BlobReader final : public nsIEditorBlobListener
  {
  public:
    BlobReader(dom::BlobImpl* aBlob, HTMLEditor* aHTMLEditor,
               bool aIsSafe, nsIDOMDocument* aSourceDoc,
               nsIDOMNode* aDestinationNode, int32_t aDestOffset,
               bool aDoDeleteSelection);

    NS_DECL_ISUPPORTS
    NS_DECL_NSIEDITORBLOBLISTENER

  private:
    ~BlobReader()
    {
    }

    RefPtr<dom::BlobImpl> mBlob;
    RefPtr<HTMLEditor> mHTMLEditor;
    bool mIsSafe;
    nsCOMPtr<nsIDOMDocument> mSourceDoc;
    nsCOMPtr<nsIDOMNode> mDestinationNode;
    int32_t mDestOffset;
    bool mDoDeleteSelection;
  };

  NS_IMETHOD InitRules() override;

  virtual void CreateEventListeners() override;
  virtual nsresult InstallEventListeners() override;
  virtual void RemoveEventListeners() override;

  bool ShouldReplaceRootElement();
  void NotifyRootChanged();
  nsresult GetBodyElement(nsIDOMHTMLElement** aBody);

  /**
   * Get the focused node of this editor.
   * @return    If the editor has focus, this returns the focused node.
   *            Otherwise, returns null.
   */
  already_AddRefed<nsINode> GetFocusedNode();

  /**
   * Return TRUE if aElement is a table-related elemet and caret was set.
   */
  bool SetCaretInTableCell(nsIDOMElement* aElement);

  nsresult TabInTable(bool inIsShift, bool* outHandled);
  already_AddRefed<Element> CreateBR(nsINode* aNode, int32_t aOffset,
                                     EDirection aSelect = eNone);
  NS_IMETHOD CreateBR(
               nsIDOMNode* aNode, int32_t aOffset,
               nsCOMPtr<nsIDOMNode>* outBRNode,
               nsIEditor::EDirection aSelect = nsIEditor::eNone) override;

  nsresult InsertBR(nsCOMPtr<nsIDOMNode>* outBRNode);

  // Table Editing (implemented in nsTableEditor.cpp)

  /**
   * Insert a new cell after or before supplied aCell.
   * Optional: If aNewCell supplied, returns the newly-created cell (addref'd,
   * of course)
   * This doesn't change or use the current selection.
   */
  NS_IMETHOD InsertCell(nsIDOMElement* aCell, int32_t aRowSpan,
                        int32_t aColSpan, bool aAfter, bool aIsHeader,
                        nsIDOMElement** aNewCell);

  /**
   * Helpers that don't touch the selection or do batch transactions.
   */
  NS_IMETHOD DeleteRow(nsIDOMElement* aTable, int32_t aRowIndex);
  NS_IMETHOD DeleteColumn(nsIDOMElement* aTable, int32_t aColIndex);
  NS_IMETHOD DeleteCellContents(nsIDOMElement* aCell);

  /**
   * Move all contents from aCellToMerge into aTargetCell (append at end).
   */
  NS_IMETHOD MergeCells(nsCOMPtr<nsIDOMElement> aTargetCell,
                        nsCOMPtr<nsIDOMElement> aCellToMerge,
                        bool aDeleteCellToMerge);

  nsresult DeleteTable2(nsIDOMElement* aTable, Selection* aSelection);
  NS_IMETHOD SetColSpan(nsIDOMElement* aCell, int32_t aColSpan);
  NS_IMETHOD SetRowSpan(nsIDOMElement* aCell, int32_t aRowSpan);

  /**
   * Helper used to get nsTableWrapperFrame for a table.
   */
  nsTableWrapperFrame* GetTableFrame(nsIDOMElement* aTable);

  /**
   * Needed to do appropriate deleting when last cell or row is about to be
   * deleted.  This doesn't count cells that don't start in the given row (are
   * spanning from row above).
   */
  int32_t GetNumberOfCellsInRow(nsIDOMElement* aTable, int32_t rowIndex);

  /**
   * Test if all cells in row or column at given index are selected.
   */
  bool AllCellsInRowSelected(nsIDOMElement* aTable, int32_t aRowIndex,
                             int32_t aNumberOfColumns);
  bool AllCellsInColumnSelected(nsIDOMElement* aTable, int32_t aColIndex,
                                int32_t aNumberOfRows);

  bool IsEmptyCell(Element* aCell);

  /**
   * Most insert methods need to get the same basic context data.
   * Any of the pointers may be null if you don't need that datum (for more
   * efficiency).
   * Input: *aCell is a known cell,
   *        if null, cell is obtained from the anchor node of the selection.
   * Returns NS_EDITOR_ELEMENT_NOT_FOUND if cell is not found even if aCell is
   * null.
   */
  nsresult GetCellContext(Selection** aSelection, nsIDOMElement** aTable,
                          nsIDOMElement** aCell, nsIDOMNode** aCellParent,
                          int32_t* aCellOffset, int32_t* aRowIndex,
                          int32_t* aColIndex);

  NS_IMETHOD GetCellSpansAt(nsIDOMElement* aTable, int32_t aRowIndex,
                            int32_t aColIndex, int32_t& aActualRowSpan,
                            int32_t& aActualColSpan);

  NS_IMETHOD SplitCellIntoColumns(nsIDOMElement* aTable, int32_t aRowIndex,
                                  int32_t aColIndex, int32_t aColSpanLeft,
                                  int32_t aColSpanRight,
                                  nsIDOMElement** aNewCell);

  NS_IMETHOD SplitCellIntoRows(nsIDOMElement* aTable, int32_t aRowIndex,
                               int32_t aColIndex, int32_t aRowSpanAbove,
                               int32_t aRowSpanBelow, nsIDOMElement** aNewCell);

  nsresult CopyCellBackgroundColor(nsIDOMElement* destCell,
                                   nsIDOMElement* sourceCell);

  /**
   * Reduce rowspan/colspan when cells span into nonexistent rows/columns.
   */
  NS_IMETHOD FixBadRowSpan(nsIDOMElement* aTable, int32_t aRowIndex,
                           int32_t& aNewRowCount);
  NS_IMETHOD FixBadColSpan(nsIDOMElement* aTable, int32_t aColIndex,
                           int32_t& aNewColCount);

  /**
   * Fallback method: Call this after using ClearSelection() and you
   * failed to set selection to some other content in the document.
   */
  nsresult SetSelectionAtDocumentStart(Selection* aSelection);

  // End of Table Editing utilities

  static Element* GetEnclosingTable(nsINode* aNode);
  static nsIDOMNode* GetEnclosingTable(nsIDOMNode* aNode);

  /**
   * Content-based query returns true if <aProperty aAttribute=aValue> effects
   * aNode.  If <aProperty aAttribute=aValue> contains aNode, but
   * <aProperty aAttribute=SomeOtherValue> also contains aNode and the second is
   * more deeply nested than the first, then the first does not effect aNode.
   *
   * @param aNode      The target of the query
   * @param aProperty  The property that we are querying for
   * @param aAttribute The attribute of aProperty, example: color in
   *                   <FONT color="blue"> May be null.
   * @param aValue     The value of aAttribute, example: blue in
   *                   <FONT color="blue"> May be null.  Ignored if aAttribute
   *                   is null.
   * @param aIsSet     [OUT] true if <aProperty aAttribute=aValue> effects
   *                         aNode.
   * @param outValue   [OUT] the value of the attribute, if aIsSet is true
   *
   * The nsIContent variant returns aIsSet instead of using an out parameter.
   */
  bool IsTextPropertySetByContent(nsINode* aNode,
                                  nsIAtom* aProperty,
                                  const nsAString* aAttribute,
                                  const nsAString* aValue,
                                  nsAString* outValue = nullptr);

  void IsTextPropertySetByContent(nsIDOMNode* aNode,
                                  nsIAtom* aProperty,
                                  const nsAString* aAttribute,
                                  const nsAString* aValue,
                                  bool& aIsSet,
                                  nsAString* outValue = nullptr);

  // Methods for handling plaintext quotations
  NS_IMETHOD PasteAsPlaintextQuotation(int32_t aSelectionType);

  /**
   * Insert a string as quoted text, replacing the selected text (if any).
   * @param aQuotedText     The string to insert.
   * @param aAddCites       Whether to prepend extra ">" to each line
   *                        (usually true, unless those characters
   *                        have already been added.)
   * @return aNodeInserted  The node spanning the insertion, if applicable.
   *                        If aAddCites is false, this will be null.
   */
  NS_IMETHOD InsertAsPlaintextQuotation(const nsAString& aQuotedText,
                                        bool aAddCites,
                                        nsIDOMNode** aNodeInserted);

  nsresult InsertObject(const nsACString& aType, nsISupports* aObject,
                        bool aIsSafe,
                        nsIDOMDocument* aSourceDoc,
                        nsIDOMNode* aDestinationNode,
                        int32_t aDestOffset,
                        bool aDoDeleteSelection);

  // factored methods for handling insertion of data from transferables
  // (drag&drop or clipboard)
  NS_IMETHOD PrepareTransferable(nsITransferable** transferable) override;
  nsresult PrepareHTMLTransferable(nsITransferable** transferable);
  nsresult InsertFromTransferable(nsITransferable* transferable,
                                    nsIDOMDocument* aSourceDoc,
                                    const nsAString& aContextStr,
                                    const nsAString& aInfoStr,
                                    bool havePrivateHTMLFlavor,
                                    nsIDOMNode *aDestinationNode,
                                    int32_t aDestinationOffset,
                                    bool aDoDeleteSelection);
  virtual nsresult InsertFromDataTransfer(dom::DataTransfer* aDataTransfer,
                                          int32_t aIndex,
                                          nsIDOMDocument* aSourceDoc,
                                          nsIDOMNode* aDestinationNode,
                                          int32_t aDestOffset,
                                          bool aDoDeleteSelection) override;
  bool HavePrivateHTMLFlavor(nsIClipboard* clipboard );
  nsresult ParseCFHTML(nsCString& aCfhtml, char16_t** aStuffToPaste,
                       char16_t** aCfcontext);
  nsresult DoContentFilterCallback(const nsAString& aFlavor,
                                   nsIDOMDocument* aSourceDoc,
                                   bool aWillDeleteSelection,
                                   nsIDOMNode** aFragmentAsNode,
                                   nsIDOMNode** aFragStartNode,
                                   int32_t* aFragStartOffset,
                                   nsIDOMNode** aFragEndNode,
                                   int32_t* aFragEndOffset,
                                   nsIDOMNode** aTargetNode,
                                   int32_t* aTargetOffset,
                                   bool* aDoContinue);

  bool IsInLink(nsIDOMNode* aNode, nsCOMPtr<nsIDOMNode>* outLink = nullptr);
  nsresult StripFormattingNodes(nsIContent& aNode, bool aOnlyList = false);
  nsresult CreateDOMFragmentFromPaste(const nsAString& aInputString,
                                      const nsAString& aContextStr,
                                      const nsAString& aInfoStr,
                                      nsCOMPtr<nsIDOMNode>* outFragNode,
                                      nsCOMPtr<nsIDOMNode>* outStartNode,
                                      nsCOMPtr<nsIDOMNode>* outEndNode,
                                      int32_t* outStartOffset,
                                      int32_t* outEndOffset,
                                      bool aTrustedInput);
  nsresult ParseFragment(const nsAString& aStr, nsIAtom* aContextLocalName,
                         nsIDocument* aTargetDoc,
                         dom::DocumentFragment** aFragment, bool aTrustedInput);
  void CreateListOfNodesToPaste(dom::DocumentFragment& aFragment,
                                nsTArray<OwningNonNull<nsINode>>& outNodeList,
                                nsINode* aStartContainer,
                                int32_t aStartOffset,
                                nsINode* aEndContainer,
                                int32_t aEndOffset);
  nsresult CreateTagStack(nsTArray<nsString>& aTagStack,
                          nsIDOMNode* aNode);
  enum class StartOrEnd { start, end };
  void GetListAndTableParents(StartOrEnd aStartOrEnd,
                              nsTArray<OwningNonNull<nsINode>>& aNodeList,
                              nsTArray<OwningNonNull<Element>>& outArray);
  int32_t DiscoverPartialListsAndTables(
            nsTArray<OwningNonNull<nsINode>>& aPasteNodes,
            nsTArray<OwningNonNull<Element>>& aListsAndTables);
  nsINode* ScanForListAndTableStructure(
             StartOrEnd aStartOrEnd,
             nsTArray<OwningNonNull<nsINode>>& aNodes,
             Element& aListOrTable);
  void ReplaceOrphanedStructure(
         StartOrEnd aStartOrEnd,
         nsTArray<OwningNonNull<nsINode>>& aNodeArray,
         nsTArray<OwningNonNull<Element>>& aListAndTableArray,
         int32_t aHighWaterMark);

  /**
   * Small utility routine to test if a break node is visible to user.
   */
  bool IsVisibleBRElement(nsINode* aNode);

  /**
   * Utility routine to possibly adjust the insertion position when
   * inserting a block level element.
   */
  void NormalizeEOLInsertPosition(nsINode* firstNodeToInsert,
                                  nsCOMPtr<nsIDOMNode>* insertParentNode,
                                  int32_t* insertOffset);

  /**
   * Helpers for block transformations.
   */
  nsresult MakeDefinitionItem(const nsAString& aItemType);
  nsresult InsertBasicBlock(const nsAString& aBlockType);

  /**
   * Increase/decrease the font size of selection.
   */
  enum class FontSize { incr, decr };
  nsresult RelativeFontChange(FontSize aDir);

  /**
   * Helper routines for font size changing.
   */
  nsresult RelativeFontChangeOnTextNode(FontSize aDir,
                                        Text& aTextNode,
                                        int32_t aStartOffset,
                                        int32_t aEndOffset);
  nsresult RelativeFontChangeOnNode(int32_t aSizeChange, nsIContent* aNode);
  nsresult RelativeFontChangeHelper(int32_t aSizeChange, nsINode* aNode);

  /**
   * Helper routines for inline style.
   */
  nsresult SetInlinePropertyOnTextNode(Text& aData,
                                       int32_t aStartOffset,
                                       int32_t aEndOffset,
                                       nsIAtom& aProperty,
                                       const nsAString* aAttribute,
                                       const nsAString& aValue);
  nsresult SetInlinePropertyOnNode(nsIContent& aNode,
                                   nsIAtom& aProperty,
                                   const nsAString* aAttribute,
                                   const nsAString& aValue);

  nsresult PromoteInlineRange(nsRange& aRange);
  nsresult PromoteRangeIfStartsOrEndsInNamedAnchor(nsRange& aRange);
  nsresult SplitStyleAboveRange(nsRange* aRange,
                                nsIAtom* aProperty,
                                const nsAString* aAttribute);
  nsresult SplitStyleAbovePoint(nsCOMPtr<nsINode>* aNode, int32_t* aOffset,
                                nsIAtom* aProperty,
                                const nsAString* aAttribute,
                                nsIContent** aOutLeftNode = nullptr,
                                nsIContent** aOutRightNode = nullptr);
  nsresult RemoveStyleInside(nsIContent& aNode,
                             nsIAtom* aProperty,
                             const nsAString* aAttribute,
                             const bool aChildrenOnly = false);
  nsresult RemoveInlinePropertyImpl(nsIAtom* aProperty,
                                    const nsAString* aAttribute);

  bool NodeIsProperty(nsINode& aNode);
  bool IsAtFrontOfNode(nsINode& aNode, int32_t aOffset);
  bool IsAtEndOfNode(nsINode& aNode, int32_t aOffset);
  bool IsOnlyAttribute(const nsIContent* aElement, const nsAString& aAttribute);

  nsresult RemoveBlockContainer(nsIContent& aNode);

  nsIContent* GetPriorHTMLSibling(nsINode* aNode);
  nsresult GetPriorHTMLSibling(nsIDOMNode*inNode,
                               nsCOMPtr<nsIDOMNode>* outNode);
  nsIContent* GetPriorHTMLSibling(nsINode* aParent, int32_t aOffset);
  nsresult GetPriorHTMLSibling(nsIDOMNode* inParent, int32_t inOffset,
                               nsCOMPtr<nsIDOMNode>* outNode);

  nsIContent* GetNextHTMLSibling(nsINode* aNode);
  nsresult GetNextHTMLSibling(nsIDOMNode* inNode,
                              nsCOMPtr<nsIDOMNode>* outNode);
  nsIContent* GetNextHTMLSibling(nsINode* aParent, int32_t aOffset);
  nsresult GetNextHTMLSibling(nsIDOMNode* inParent, int32_t inOffset,
                              nsCOMPtr<nsIDOMNode>* outNode);

  nsIContent* GetPriorHTMLNode(nsINode* aNode, bool aNoBlockCrossing = false);
  nsresult GetPriorHTMLNode(nsIDOMNode* inNode, nsCOMPtr<nsIDOMNode>* outNode,
                            bool bNoBlockCrossing = false);
  nsIContent* GetPriorHTMLNode(nsINode* aParent, int32_t aOffset,
                               bool aNoBlockCrossing = false);
  nsresult GetPriorHTMLNode(nsIDOMNode* inParent, int32_t inOffset,
                            nsCOMPtr<nsIDOMNode>* outNode,
                            bool bNoBlockCrossing = false);

  nsIContent* GetNextHTMLNode(nsINode* aNode, bool aNoBlockCrossing = false);
  nsresult GetNextHTMLNode(nsIDOMNode* inNode, nsCOMPtr<nsIDOMNode>* outNode,
                           bool bNoBlockCrossing = false);
  nsIContent* GetNextHTMLNode(nsINode* aParent, int32_t aOffset,
                              bool aNoBlockCrossing = false);
  nsresult GetNextHTMLNode(nsIDOMNode* inParent, int32_t inOffset,
                           nsCOMPtr<nsIDOMNode>* outNode,
                           bool bNoBlockCrossing = false);

  bool IsFirstEditableChild(nsINode* aNode);
  bool IsLastEditableChild(nsINode* aNode);
  nsIContent* GetFirstEditableChild(nsINode& aNode);
  nsIContent* GetLastEditableChild(nsINode& aNode);

  nsIContent* GetFirstEditableLeaf(nsINode& aNode);
  nsIContent* GetLastEditableLeaf(nsINode& aNode);

  nsresult GetInlinePropertyBase(nsIAtom& aProperty,
                                 const nsAString* aAttribute,
                                 const nsAString* aValue,
                                 bool* aFirst,
                                 bool* aAny,
                                 bool* aAll,
                                 nsAString* outValue);
  bool HasStyleOrIdOrClass(Element* aElement);
  nsresult RemoveElementIfNoStyleOrIdOrClass(Element& aElement);

  /**
   * Whether the outer window of the DOM event target has focus or not.
   */
  bool OurWindowHasFocus();

  /**
   * This function is used to insert a string of HTML input optionally with some
   * context information into the editable field.  The HTML input either comes
   * from a transferable object created as part of a drop/paste operation, or
   * from the InsertHTML method.  We may want the HTML input to be sanitized
   * (for example, if it's coming from a transferable object), in which case
   * aTrustedInput should be set to false, otherwise, the caller should set it
   * to true, which means that the HTML will be inserted in the DOM verbatim.
   *
   * aClearStyle should be set to false if you want the paste to be affected by
   * local style (e.g., for the insertHTML command).
   */
  nsresult DoInsertHTMLWithContext(const nsAString& aInputString,
                                   const nsAString& aContextStr,
                                   const nsAString& aInfoStr,
                                   const nsAString& aFlavor,
                                   nsIDOMDocument* aSourceDoc,
                                   nsIDOMNode* aDestNode,
                                   int32_t aDestOffset,
                                   bool aDeleteSelection,
                                   bool aTrustedInput,
                                   bool aClearStyle = true);

  nsresult ClearStyle(nsCOMPtr<nsINode>* aNode, int32_t* aOffset,
                      nsIAtom* aProperty, const nsAString* aAttribute);

  void SetElementPosition(Element& aElement, int32_t aX, int32_t aY);

  /**
   * Reset a selected cell or collapsed selection (the caret) after table
   * editing.
   *
   * @param aTable      A table in the document.
   * @param aRow        The row ...
   * @param aCol        ... and column defining the cell where we will try to
   *                    place the caret.
   * @param aSelected   If true, we select the whole cell instead of setting
   *                    caret.
   * @param aDirection  If cell at (aCol, aRow) is not found, search for
   *                    previous cell in the same column (aPreviousColumn) or
   *                    row (ePreviousRow) or don't search for another cell
   *                    (aNoSearch).  If no cell is found, caret is place just
   *                    before table; and if that fails, at beginning of
   *                    document.  Thus we generally don't worry about the
   *                    return value and can use the
   *                    AutoSelectionSetterAfterTableEdit stack-based object to
   *                    insure we reset the caret in a table-editing method.
   */
  void SetSelectionAfterTableEdit(nsIDOMElement* aTable,
                                  int32_t aRow, int32_t aCol,
                                  int32_t aDirection, bool aSelected);

protected:
  nsTArray<OwningNonNull<nsIContentFilter>> mContentFilters;

  RefPtr<TypeInState> mTypeInState;

  bool mCRInParagraphCreatesParagraph;

  bool mCSSAware;
  UniquePtr<CSSEditUtils> mCSSEditUtils;

  // Used by GetFirstSelectedCell and GetNextSelectedCell
  int32_t  mSelectedCellIndex;

  nsString mLastStyleSheetURL;
  nsString mLastOverrideStyleSheetURL;

  // Maintain a list of associated style sheets and their urls.
  nsTArray<nsString> mStyleSheetURLs;
  nsTArray<RefPtr<StyleSheet>> mStyleSheets;

protected:
  // ANONYMOUS UTILS
  void RemoveListenerAndDeleteRef(const nsAString& aEvent,
                                  nsIDOMEventListener* aListener,
                                  bool aUseCapture,
                                  ManualNACPtr aElement,
                                  nsIPresShell* aShell);
<<<<<<< HEAD
  void DeleteRefToAnonymousNode(nsIContent* aContent,
                                nsIContent* aParentContent,
=======
  void DeleteRefToAnonymousNode(ManualNACPtr aContent,
>>>>>>> a17af05f
                                nsIPresShell* aShell);

  nsresult ShowResizersInner(Element& aResizedElement);

  /**
   * Returns the offset of an element's frame to its absolute containing block.
   */
  nsresult GetElementOrigin(Element& aElement,
                            int32_t& aX, int32_t& aY);
  nsresult GetPositionAndDimensions(Element& aElement,
                                    int32_t& aX, int32_t& aY,
                                    int32_t& aW, int32_t& aH,
                                    int32_t& aBorderLeft,
                                    int32_t& aBorderTop,
                                    int32_t& aMarginLeft,
                                    int32_t& aMarginTop);

  bool IsInObservedSubtree(nsIDocument* aDocument,
                           nsIContent* aContainer,
                           nsIContent* aChild);

<<<<<<< HEAD
=======
  void UpdateRootElement();

>>>>>>> a17af05f
  // resizing
  bool mIsObjectResizingEnabled;
  bool mIsResizing;
  bool mPreserveRatio;
  bool mResizedObjectIsAnImage;

  // absolute positioning
  bool mIsAbsolutelyPositioningEnabled;
  bool mResizedObjectIsAbsolutelyPositioned;

  bool mGrabberClicked;
  bool mIsMoving;

  bool mSnapToGridEnabled;

  // inline table editing
  bool mIsInlineTableEditingEnabled;

  // resizing
  ManualNACPtr mTopLeftHandle;
  ManualNACPtr mTopHandle;
  ManualNACPtr mTopRightHandle;
  ManualNACPtr mLeftHandle;
  ManualNACPtr mRightHandle;
  ManualNACPtr mBottomLeftHandle;
  ManualNACPtr mBottomHandle;
  ManualNACPtr mBottomRightHandle;

  nsCOMPtr<Element> mActivatedHandle;

  ManualNACPtr mResizingShadow;
  ManualNACPtr mResizingInfo;

  nsCOMPtr<Element> mResizedObject;

  nsCOMPtr<nsIDOMEventListener>  mMouseMotionListenerP;
  nsCOMPtr<nsISelectionListener> mSelectionListenerP;
  nsCOMPtr<nsIDOMEventListener>  mResizeEventListenerP;

  int32_t mOriginalX;
  int32_t mOriginalY;

  int32_t mResizedObjectX;
  int32_t mResizedObjectY;
  int32_t mResizedObjectWidth;
  int32_t mResizedObjectHeight;

  int32_t mResizedObjectMarginLeft;
  int32_t mResizedObjectMarginTop;
  int32_t mResizedObjectBorderLeft;
  int32_t mResizedObjectBorderTop;

  int32_t mXIncrementFactor;
  int32_t mYIncrementFactor;
  int32_t mWidthIncrementFactor;
  int32_t mHeightIncrementFactor;

  int8_t  mInfoXIncrement;
  int8_t  mInfoYIncrement;

  nsresult SetAllResizersPosition();

  ManualNACPtr CreateResizer(int16_t aLocation, nsIContent& aParentContent);
  void SetAnonymousElementPosition(int32_t aX, int32_t aY,
                                   Element* aResizer);

  ManualNACPtr CreateShadow(nsIContent& aParentContent,
                            Element& aOriginalObject);
  nsresult SetShadowPosition(Element* aShadow, Element* aOriginalObject,
                             int32_t aOriginalObjectX,
                             int32_t aOriginalObjectY);

  ManualNACPtr CreateResizingInfo(nsIContent& aParentContent);
  nsresult SetResizingInfoPosition(int32_t aX, int32_t aY,
                                   int32_t aW, int32_t aH);

  int32_t GetNewResizingIncrement(int32_t aX, int32_t aY, int32_t aID);
  nsresult StartResizing(nsIDOMElement* aHandle);
  int32_t GetNewResizingX(int32_t aX, int32_t aY);
  int32_t GetNewResizingY(int32_t aX, int32_t aY);
  int32_t GetNewResizingWidth(int32_t aX, int32_t aY);
  int32_t GetNewResizingHeight(int32_t aX, int32_t aY);
  void HideShadowAndInfo();
  void SetFinalSize(int32_t aX, int32_t aY);
  void SetResizeIncrements(int32_t aX, int32_t aY, int32_t aW, int32_t aH,
                           bool aPreserveRatio);
  void HideAnonymousEditingUIs();

  // absolute positioning
  int32_t mPositionedObjectX;
  int32_t mPositionedObjectY;
  int32_t mPositionedObjectWidth;
  int32_t mPositionedObjectHeight;

  int32_t mPositionedObjectMarginLeft;
  int32_t mPositionedObjectMarginTop;
  int32_t mPositionedObjectBorderLeft;
  int32_t mPositionedObjectBorderTop;

  nsCOMPtr<Element> mAbsolutelyPositionedObject;
  ManualNACPtr mGrabber;
  ManualNACPtr mPositioningShadow;

  int32_t mGridSize;

  ManualNACPtr CreateGrabber(nsIContent& aParentContent);
  nsresult StartMoving(nsIDOMElement* aHandle);
  nsresult SetFinalPosition(int32_t aX, int32_t aY);
  void AddPositioningOffset(int32_t& aX, int32_t& aY);
  void SnapToGrid(int32_t& newX, int32_t& newY);
  nsresult GrabberClicked();
  nsresult EndMoving();
  nsresult CheckPositionedElementBGandFG(nsIDOMElement* aElement,
                                         nsAString& aReturn);

  // inline table editing
  nsCOMPtr<nsIDOMElement> mInlineEditedCell;

<<<<<<< HEAD
  RefPtr<Element> mAddColumnBeforeButton;
  RefPtr<Element> mRemoveColumnButton;
  RefPtr<Element> mAddColumnAfterButton;

  RefPtr<Element> mAddRowBeforeButton;
  RefPtr<Element> mRemoveRowButton;
  RefPtr<Element> mAddRowAfterButton;
=======
  ManualNACPtr mAddColumnBeforeButton;
  ManualNACPtr mRemoveColumnButton;
  ManualNACPtr mAddColumnAfterButton;

  ManualNACPtr mAddRowBeforeButton;
  ManualNACPtr mRemoveRowButton;
  ManualNACPtr mAddRowAfterButton;
>>>>>>> a17af05f

  void AddMouseClickListener(Element* aElement);
  void RemoveMouseClickListener(Element* aElement);

  nsCOMPtr<nsILinkHandler> mLinkHandler;

<<<<<<< HEAD
  ParagraphSeparator mDefaultParagraphSeparator = ParagraphSeparator::div;
=======
  ParagraphSeparator mDefaultParagraphSeparator;
>>>>>>> a17af05f

public:
  friend class AutoSelectionSetterAfterTableEdit;
  friend class HTMLEditorEventListener;
  friend class HTMLEditRules;
  friend class TextEditRules;
  friend class WSRunObject;

private:
  bool IsSimpleModifiableNode(nsIContent* aContent,
                              nsIAtom* aProperty,
                              const nsAString* aAttribute,
                              const nsAString* aValue);
  nsresult SetInlinePropertyOnNodeImpl(nsIContent& aNode,
                                       nsIAtom& aProperty,
                                       const nsAString* aAttribute,
                                       const nsAString& aValue);
  typedef enum { eInserted, eAppended } InsertedOrAppended;
  void DoContentInserted(nsIDocument* aDocument, nsIContent* aContainer,
                         nsIContent* aChild, int32_t aIndexInContainer,
                         InsertedOrAppended aInsertedOrAppended);
  already_AddRefed<Element> GetElementOrParentByTagName(
                              const nsAString& aTagName, nsINode* aNode);
  already_AddRefed<Element> CreateElementWithDefaults(
                              const nsAString& aTagName);
  /**
   * Returns an anonymous Element of type aTag,
<<<<<<< HEAD
   * child of aParentNode. If aIsCreatedHidden is true, the class
=======
   * child of aParentContent. If aIsCreatedHidden is true, the class
>>>>>>> a17af05f
   * "hidden" is added to the created element. If aAnonClass is not
   * the empty string, it becomes the value of the attribute "_moz_anonclass"
   * @return a Element
   * @param aTag             [IN] desired type of the element to create
<<<<<<< HEAD
   * @param aParentNode      [IN] the parent node of the created anonymous
=======
   * @param aParentContent   [IN] the parent node of the created anonymous
>>>>>>> a17af05f
   *                              element
   * @param aAnonClass       [IN] contents of the _moz_anonclass attribute
   * @param aIsCreatedHidden [IN] a boolean specifying if the class "hidden"
   *                              is to be added to the created anonymous
   *                              element
   */
<<<<<<< HEAD
  already_AddRefed<Element> CreateAnonymousElement(
                              nsIAtom* aTag,
                              nsIDOMNode* aParentNode,
                              const nsAString& aAnonClass,
                              bool aIsCreatedHidden);
=======
  ManualNACPtr CreateAnonymousElement(nsIAtom* aTag,
                                      nsIContent& aParentContent,
                                      const nsAString& aAnonClass,
                                      bool aIsCreatedHidden);
>>>>>>> a17af05f
};

} // namespace mozilla

mozilla::HTMLEditor*
nsIEditor::AsHTMLEditor()
{
  return static_cast<mozilla::EditorBase*>(this)->mIsHTMLEditorClass ?
           static_cast<mozilla::HTMLEditor*>(this) : nullptr;
}

const mozilla::HTMLEditor*
nsIEditor::AsHTMLEditor() const
{
  return static_cast<const mozilla::EditorBase*>(this)->mIsHTMLEditorClass ?
           static_cast<const mozilla::HTMLEditor*>(this) : nullptr;
}

#endif // #ifndef mozilla_HTMLEditor_h<|MERGE_RESOLUTION|>--- conflicted
+++ resolved
@@ -100,9 +100,6 @@
   NS_DECL_CYCLE_COLLECTION_CLASS_INHERITED(HTMLEditor, TextEditor)
 
   HTMLEditor();
-
-  virtual HTMLEditor* AsHTMLEditor() override { return this; }
-  virtual const HTMLEditor* AsHTMLEditor() const override { return this; }
 
   bool GetReturnInParagraphCreatesNewParagraph();
   Element* GetSelectionContainer();
@@ -134,11 +131,8 @@
                                             bool aSuppressTransaction) override;
   using EditorBase::RemoveAttributeOrEquivalent;
   using EditorBase::SetAttributeOrEquivalent;
-<<<<<<< HEAD
-=======
 
   nsresult MouseMove(nsIDOMMouseEvent* aMouseEvent);
->>>>>>> a17af05f
 
   // nsStubMutationObserver overrides
   NS_DECL_NSIMUTATIONOBSERVER_CONTENTAPPENDED
@@ -907,12 +901,7 @@
                                   bool aUseCapture,
                                   ManualNACPtr aElement,
                                   nsIPresShell* aShell);
-<<<<<<< HEAD
-  void DeleteRefToAnonymousNode(nsIContent* aContent,
-                                nsIContent* aParentContent,
-=======
   void DeleteRefToAnonymousNode(ManualNACPtr aContent,
->>>>>>> a17af05f
                                 nsIPresShell* aShell);
 
   nsresult ShowResizersInner(Element& aResizedElement);
@@ -934,11 +923,8 @@
                            nsIContent* aContainer,
                            nsIContent* aChild);
 
-<<<<<<< HEAD
-=======
   void UpdateRootElement();
 
->>>>>>> a17af05f
   // resizing
   bool mIsObjectResizingEnabled;
   bool mIsResizing;
@@ -1057,15 +1043,6 @@
   // inline table editing
   nsCOMPtr<nsIDOMElement> mInlineEditedCell;
 
-<<<<<<< HEAD
-  RefPtr<Element> mAddColumnBeforeButton;
-  RefPtr<Element> mRemoveColumnButton;
-  RefPtr<Element> mAddColumnAfterButton;
-
-  RefPtr<Element> mAddRowBeforeButton;
-  RefPtr<Element> mRemoveRowButton;
-  RefPtr<Element> mAddRowAfterButton;
-=======
   ManualNACPtr mAddColumnBeforeButton;
   ManualNACPtr mRemoveColumnButton;
   ManualNACPtr mAddColumnAfterButton;
@@ -1073,18 +1050,13 @@
   ManualNACPtr mAddRowBeforeButton;
   ManualNACPtr mRemoveRowButton;
   ManualNACPtr mAddRowAfterButton;
->>>>>>> a17af05f
 
   void AddMouseClickListener(Element* aElement);
   void RemoveMouseClickListener(Element* aElement);
 
   nsCOMPtr<nsILinkHandler> mLinkHandler;
 
-<<<<<<< HEAD
-  ParagraphSeparator mDefaultParagraphSeparator = ParagraphSeparator::div;
-=======
   ParagraphSeparator mDefaultParagraphSeparator;
->>>>>>> a17af05f
 
 public:
   friend class AutoSelectionSetterAfterTableEdit;
@@ -1112,38 +1084,22 @@
                               const nsAString& aTagName);
   /**
    * Returns an anonymous Element of type aTag,
-<<<<<<< HEAD
-   * child of aParentNode. If aIsCreatedHidden is true, the class
-=======
    * child of aParentContent. If aIsCreatedHidden is true, the class
->>>>>>> a17af05f
    * "hidden" is added to the created element. If aAnonClass is not
    * the empty string, it becomes the value of the attribute "_moz_anonclass"
    * @return a Element
    * @param aTag             [IN] desired type of the element to create
-<<<<<<< HEAD
-   * @param aParentNode      [IN] the parent node of the created anonymous
-=======
    * @param aParentContent   [IN] the parent node of the created anonymous
->>>>>>> a17af05f
    *                              element
    * @param aAnonClass       [IN] contents of the _moz_anonclass attribute
    * @param aIsCreatedHidden [IN] a boolean specifying if the class "hidden"
    *                              is to be added to the created anonymous
    *                              element
    */
-<<<<<<< HEAD
-  already_AddRefed<Element> CreateAnonymousElement(
-                              nsIAtom* aTag,
-                              nsIDOMNode* aParentNode,
-                              const nsAString& aAnonClass,
-                              bool aIsCreatedHidden);
-=======
   ManualNACPtr CreateAnonymousElement(nsIAtom* aTag,
                                       nsIContent& aParentContent,
                                       const nsAString& aAnonClass,
                                       bool aIsCreatedHidden);
->>>>>>> a17af05f
 };
 
 } // namespace mozilla
