/* This Source Code Form is subject to the terms of the Mozilla Public
 * License, v. 2.0. If a copy of the MPL was not distributed with this
 * file, You can obtain one at http://mozilla.org/MPL/2.0/. */

#include "mozilla/HTMLEditor.h"

#include "HTMLEditUtils.h"
#include "mozilla/dom/Element.h"
#include "nsAString.h"
#include "nsCOMPtr.h"
#include "nsDebug.h"
#include "nsError.h"
#include "nsIContent.h"
#include "nsIDOMElement.h"
#include "nsIDOMEventTarget.h"
#include "nsIDOMHTMLElement.h"
#include "nsIDOMNode.h"
#include "nsIHTMLObjectResizer.h"
#include "nsIPresShell.h"
#include "nsLiteralString.h"
#include "nsReadableUtils.h"
#include "nsString.h"
#include "nscore.h"

namespace mozilla {

// Uncomment the following line if you want to disable
// table deletion when the only column/row is removed
// #define DISABLE_TABLE_DELETION 1

NS_IMETHODIMP
HTMLEditor::SetInlineTableEditingEnabled(bool aIsEnabled)
{
  mIsInlineTableEditingEnabled = aIsEnabled;
  return NS_OK;
}

NS_IMETHODIMP
HTMLEditor::GetInlineTableEditingEnabled(bool* aIsEnabled)
{
  *aIsEnabled = mIsInlineTableEditingEnabled;
  return NS_OK;
}

NS_IMETHODIMP
HTMLEditor::ShowInlineTableEditingUI(nsIDOMElement* aCell)
{
  NS_ENSURE_ARG_POINTER(aCell);

  // do nothing if aCell is not a table cell...
  if (!HTMLEditUtils::IsTableCell(aCell)) {
    return NS_OK;
  }

  if (mInlineEditedCell) {
    NS_ERROR("call HideInlineTableEditingUI first");
    return NS_ERROR_UNEXPECTED;
  }

  // the resizers and the shadow will be anonymous children of the body
  RefPtr<Element> bodyElement = GetRoot();
  NS_ENSURE_TRUE(bodyElement, NS_ERROR_NULL_POINTER);

  mAddColumnBeforeButton =
<<<<<<< HEAD
    CreateAnonymousElement(nsGkAtoms::a, bodyElement,
                           NS_LITERAL_STRING("mozTableAddColumnBefore"), false);
  mRemoveColumnButton =
    CreateAnonymousElement(nsGkAtoms::a, bodyElement,
                           NS_LITERAL_STRING("mozTableRemoveColumn"), false);
  mAddColumnAfterButton =
    CreateAnonymousElement(nsGkAtoms::a, bodyElement,
                           NS_LITERAL_STRING("mozTableAddColumnAfter"), false);

  mAddRowBeforeButton =
    CreateAnonymousElement(nsGkAtoms::a, bodyElement,
                           NS_LITERAL_STRING("mozTableAddRowBefore"), false);
  mRemoveRowButton =
    CreateAnonymousElement(nsGkAtoms::a, bodyElement,
                           NS_LITERAL_STRING("mozTableRemoveRow"), false);
  mAddRowAfterButton =
    CreateAnonymousElement(nsGkAtoms::a, bodyElement,
=======
    CreateAnonymousElement(nsGkAtoms::a, *bodyElement,
                           NS_LITERAL_STRING("mozTableAddColumnBefore"), false);
  mRemoveColumnButton =
    CreateAnonymousElement(nsGkAtoms::a, *bodyElement,
                           NS_LITERAL_STRING("mozTableRemoveColumn"), false);
  mAddColumnAfterButton =
    CreateAnonymousElement(nsGkAtoms::a, *bodyElement,
                           NS_LITERAL_STRING("mozTableAddColumnAfter"), false);

  mAddRowBeforeButton =
    CreateAnonymousElement(nsGkAtoms::a, *bodyElement,
                           NS_LITERAL_STRING("mozTableAddRowBefore"), false);
  mRemoveRowButton =
    CreateAnonymousElement(nsGkAtoms::a, *bodyElement,
                           NS_LITERAL_STRING("mozTableRemoveRow"), false);
  mAddRowAfterButton =
    CreateAnonymousElement(nsGkAtoms::a, *bodyElement,
>>>>>>> a17af05f
                           NS_LITERAL_STRING("mozTableAddRowAfter"), false);

  AddMouseClickListener(mAddColumnBeforeButton);
  AddMouseClickListener(mRemoveColumnButton);
  AddMouseClickListener(mAddColumnAfterButton);
  AddMouseClickListener(mAddRowBeforeButton);
  AddMouseClickListener(mRemoveRowButton);
  AddMouseClickListener(mAddRowAfterButton);

  mInlineEditedCell = aCell;
  return RefreshInlineTableEditingUI();
}

NS_IMETHODIMP
HTMLEditor::HideInlineTableEditingUI()
{
  mInlineEditedCell = nullptr;

  RemoveMouseClickListener(mAddColumnBeforeButton);
  RemoveMouseClickListener(mRemoveColumnButton);
  RemoveMouseClickListener(mAddColumnAfterButton);
  RemoveMouseClickListener(mAddRowBeforeButton);
  RemoveMouseClickListener(mRemoveRowButton);
  RemoveMouseClickListener(mAddRowAfterButton);

  // get the presshell's document observer interface.
  nsCOMPtr<nsIPresShell> ps = GetPresShell();
  // We allow the pres shell to be null; when it is, we presume there
  // are no document observers to notify, but we still want to
  // UnbindFromTree.

  DeleteRefToAnonymousNode(Move(mAddColumnBeforeButton), ps);
  DeleteRefToAnonymousNode(Move(mRemoveColumnButton), ps);
  DeleteRefToAnonymousNode(Move(mAddColumnAfterButton), ps);
  DeleteRefToAnonymousNode(Move(mAddRowBeforeButton), ps);
  DeleteRefToAnonymousNode(Move(mRemoveRowButton), ps);
  DeleteRefToAnonymousNode(Move(mAddRowAfterButton), ps);

  return NS_OK;
}

NS_IMETHODIMP
HTMLEditor::DoInlineTableEditingAction(nsIDOMElement* aElement)
{
  NS_ENSURE_ARG_POINTER(aElement);
  bool anonElement = false;
  if (aElement &&
      NS_SUCCEEDED(aElement->HasAttribute(NS_LITERAL_STRING("_moz_anonclass"), &anonElement)) &&
      anonElement) {
    nsAutoString anonclass;
    nsresult rv =
      aElement->GetAttribute(NS_LITERAL_STRING("_moz_anonclass"), anonclass);
    NS_ENSURE_SUCCESS(rv, rv);

    if (!StringBeginsWith(anonclass, NS_LITERAL_STRING("mozTable")))
      return NS_OK;

    nsCOMPtr<nsIDOMNode> tableNode = GetEnclosingTable(mInlineEditedCell);
    nsCOMPtr<nsIDOMElement> tableElement = do_QueryInterface(tableNode);
    int32_t rowCount, colCount;
    rv = GetTableSize(tableElement, &rowCount, &colCount);
    NS_ENSURE_SUCCESS(rv, rv);

    bool hideUI = false;
    bool hideResizersWithInlineTableUI = (GetAsDOMNode(mResizedObject) == tableElement);

    if (anonclass.EqualsLiteral("mozTableAddColumnBefore"))
      InsertTableColumn(1, false);
    else if (anonclass.EqualsLiteral("mozTableAddColumnAfter"))
      InsertTableColumn(1, true);
    else if (anonclass.EqualsLiteral("mozTableAddRowBefore"))
      InsertTableRow(1, false);
    else if (anonclass.EqualsLiteral("mozTableAddRowAfter"))
      InsertTableRow(1, true);
    else if (anonclass.EqualsLiteral("mozTableRemoveColumn")) {
      DeleteTableColumn(1);
#ifndef DISABLE_TABLE_DELETION
      hideUI = (colCount == 1);
#endif
    }
    else if (anonclass.EqualsLiteral("mozTableRemoveRow")) {
      DeleteTableRow(1);
#ifndef DISABLE_TABLE_DELETION
      hideUI = (rowCount == 1);
#endif
    }
    else
      return NS_OK;

    // InsertTableRow might causes reframe
    if (Destroyed()) {
      return NS_OK;
    }

    if (hideUI) {
      HideInlineTableEditingUI();
      if (hideResizersWithInlineTableUI)
        HideResizers();
    }
  }

  return NS_OK;
}

void
HTMLEditor::AddMouseClickListener(Element* aElement)
{
  nsCOMPtr<nsIDOMEventTarget> evtTarget(do_QueryInterface(aElement));
  if (evtTarget) {
    evtTarget->AddEventListener(NS_LITERAL_STRING("click"),
                                mEventListener, true);
  }
}

void
HTMLEditor::RemoveMouseClickListener(Element* aElement)
{
  nsCOMPtr<nsIDOMEventTarget> evtTarget(do_QueryInterface(aElement));
  if (evtTarget) {
    evtTarget->RemoveEventListener(NS_LITERAL_STRING("click"),
                                   mEventListener, true);
  }
}

NS_IMETHODIMP
HTMLEditor::RefreshInlineTableEditingUI()
{
  nsCOMPtr<nsIDOMHTMLElement> htmlElement = do_QueryInterface(mInlineEditedCell);
  if (!htmlElement) {
    return NS_ERROR_NULL_POINTER;
  }

  int32_t xCell, yCell, wCell, hCell;
  nsCOMPtr<Element> element = do_QueryInterface(mInlineEditedCell);
  if (NS_WARN_IF(!element)) {
   return NS_ERROR_FAILURE;
  }
  GetElementOrigin(*element, xCell, yCell);

  nsresult rv = htmlElement->GetOffsetWidth(&wCell);
  NS_ENSURE_SUCCESS(rv, rv);
  rv = htmlElement->GetOffsetHeight(&hCell);
  NS_ENSURE_SUCCESS(rv, rv);

  int32_t xHoriz = xCell + wCell/2;
  int32_t yVert  = yCell + hCell/2;

  nsCOMPtr<nsIDOMNode> tableNode = GetEnclosingTable(mInlineEditedCell);
  nsCOMPtr<nsIDOMElement> tableElement = do_QueryInterface(tableNode);
  int32_t rowCount, colCount;
  rv = GetTableSize(tableElement, &rowCount, &colCount);
  NS_ENSURE_SUCCESS(rv, rv);

  SetAnonymousElementPosition(xHoriz-10, yCell-7,  mAddColumnBeforeButton);
#ifdef DISABLE_TABLE_DELETION
  if (colCount== 1) {
    mRemoveColumnButton->SetAttr(kNameSpaceID_None, nsGkAtoms::_class,
                                 NS_LITERAL_STRING("hidden"), true);
  } else {
    if (mRemoveColumnButton->HasAttr(kNameSpaceID_None, nsGkAtoms::_class)) {
      mRemoveColumnButton->UnsetAttr(kNameSpaceID_None, nsGkAtoms::_class);
    }
#endif
    SetAnonymousElementPosition(xHoriz-4, yCell-7,  mRemoveColumnButton);
#ifdef DISABLE_TABLE_DELETION
  }
#endif
  SetAnonymousElementPosition(xHoriz+6, yCell-7,  mAddColumnAfterButton);

  SetAnonymousElementPosition(xCell-7, yVert-10,  mAddRowBeforeButton);
#ifdef DISABLE_TABLE_DELETION
  if (rowCount== 1) {
    mRemoveRowButton->SetAttr(kNameSpaceID_None, nsGkAtoms::_class,
                              NS_LITERAL_STRING("hidden"), true);
  } else {
    if (mRemoveRowButton->HasAttr(kNameSpaceID_None, nsGkAtoms::_class)) {
      mRemoveRowButton->UnsetAttr(kNameSpaceID_None, nsGkAtoms::_class, true);
    }
#endif
    SetAnonymousElementPosition(xCell-7, yVert-4,  mRemoveRowButton);
#ifdef DISABLE_TABLE_DELETION
  }
#endif
  SetAnonymousElementPosition(xCell-7, yVert+6,  mAddRowAfterButton);

  return NS_OK;
}

} // namespace mozilla<|MERGE_RESOLUTION|>--- conflicted
+++ resolved
@@ -62,43 +62,23 @@
   NS_ENSURE_TRUE(bodyElement, NS_ERROR_NULL_POINTER);
 
   mAddColumnBeforeButton =
-<<<<<<< HEAD
-    CreateAnonymousElement(nsGkAtoms::a, bodyElement,
+    CreateAnonymousElement(nsGkAtoms::a, *bodyElement,
                            NS_LITERAL_STRING("mozTableAddColumnBefore"), false);
   mRemoveColumnButton =
-    CreateAnonymousElement(nsGkAtoms::a, bodyElement,
+    CreateAnonymousElement(nsGkAtoms::a, *bodyElement,
                            NS_LITERAL_STRING("mozTableRemoveColumn"), false);
   mAddColumnAfterButton =
-    CreateAnonymousElement(nsGkAtoms::a, bodyElement,
+    CreateAnonymousElement(nsGkAtoms::a, *bodyElement,
                            NS_LITERAL_STRING("mozTableAddColumnAfter"), false);
 
   mAddRowBeforeButton =
-    CreateAnonymousElement(nsGkAtoms::a, bodyElement,
+    CreateAnonymousElement(nsGkAtoms::a, *bodyElement,
                            NS_LITERAL_STRING("mozTableAddRowBefore"), false);
   mRemoveRowButton =
-    CreateAnonymousElement(nsGkAtoms::a, bodyElement,
+    CreateAnonymousElement(nsGkAtoms::a, *bodyElement,
                            NS_LITERAL_STRING("mozTableRemoveRow"), false);
   mAddRowAfterButton =
-    CreateAnonymousElement(nsGkAtoms::a, bodyElement,
-=======
-    CreateAnonymousElement(nsGkAtoms::a, *bodyElement,
-                           NS_LITERAL_STRING("mozTableAddColumnBefore"), false);
-  mRemoveColumnButton =
-    CreateAnonymousElement(nsGkAtoms::a, *bodyElement,
-                           NS_LITERAL_STRING("mozTableRemoveColumn"), false);
-  mAddColumnAfterButton =
-    CreateAnonymousElement(nsGkAtoms::a, *bodyElement,
-                           NS_LITERAL_STRING("mozTableAddColumnAfter"), false);
-
-  mAddRowBeforeButton =
-    CreateAnonymousElement(nsGkAtoms::a, *bodyElement,
-                           NS_LITERAL_STRING("mozTableAddRowBefore"), false);
-  mRemoveRowButton =
-    CreateAnonymousElement(nsGkAtoms::a, *bodyElement,
-                           NS_LITERAL_STRING("mozTableRemoveRow"), false);
-  mAddRowAfterButton =
-    CreateAnonymousElement(nsGkAtoms::a, *bodyElement,
->>>>>>> a17af05f
+    CreateAnonymousElement(nsGkAtoms::a, *bodyElement,
                            NS_LITERAL_STRING("mozTableAddRowAfter"), false);
 
   AddMouseClickListener(mAddColumnBeforeButton);
