--- conflicted
+++ resolved
@@ -444,18 +444,9 @@
 NS_IMETHODIMP
 nsRemoveListCommand::DoCommand(const char *aCommandName, nsISupports *refCon)
 {
-<<<<<<< HEAD
-  nsCOMPtr<nsIHTMLEditor> editor = do_QueryInterface(refCon);
-
-  nsresult rv = NS_OK;
-  if (editor) {
-    // This removes any list type
-    rv = editor->RemoveList(EmptyString());
-=======
-  nsCOMPtr<nsIEditor> editor = do_QueryInterface(refCon);
-  if (!editor) {
-    return NS_OK;
->>>>>>> a17af05f
+  nsCOMPtr<nsIEditor> editor = do_QueryInterface(refCon);
+  if (!editor) {
+    return NS_OK;
   }
   mozilla::HTMLEditor* htmlEditor = editor->AsHTMLEditor();
   if (!htmlEditor) {
@@ -501,17 +492,9 @@
 NS_IMETHODIMP
 nsIndentCommand::DoCommand(const char *aCommandName, nsISupports *refCon)
 {
-<<<<<<< HEAD
-  nsCOMPtr<nsIHTMLEditor> editor = do_QueryInterface(refCon);
-
-  nsresult rv = NS_OK;
-  if (editor) {
-    rv = editor->Indent(NS_LITERAL_STRING("indent"));
-=======
-  nsCOMPtr<nsIEditor> editor = do_QueryInterface(refCon);
-  if (!editor) {
-    return NS_OK;
->>>>>>> a17af05f
+  nsCOMPtr<nsIEditor> editor = do_QueryInterface(refCon);
+  if (!editor) {
+    return NS_OK;
   }
   mozilla::HTMLEditor* htmlEditor = editor->AsHTMLEditor();
   if (!htmlEditor) {
@@ -634,30 +617,12 @@
                                      nsISupports *refCon)
 {
   nsCOMPtr<nsIEditor> editor = do_QueryInterface(refCon);
-<<<<<<< HEAD
-
-  nsresult rv = NS_OK;
-  if (editor) {
-      nsAutoString tString;
-
-      if (aParams) {
-        nsXPIDLCString s;
-        rv = aParams->GetCStringValue(STATE_ATTRIBUTE, getter_Copies(s));
-        if (NS_SUCCEEDED(rv))
-          tString.AssignWithConversion(s);
-        else
-          rv = aParams->GetStringValue(STATE_ATTRIBUTE, tString);
-      }
-
-      rv = SetState(editor, tString);
-=======
   if (!editor) {
     return NS_OK;
   }
   mozilla::HTMLEditor* htmlEditor = editor->AsHTMLEditor();
   if (NS_WARN_IF(!htmlEditor)) {
     return NS_ERROR_FAILURE;
->>>>>>> a17af05f
   }
 
   nsAutoString tString;
@@ -678,14 +643,8 @@
                                            nsISupports *refCon)
 {
   nsCOMPtr<nsIEditor> editor = do_QueryInterface(refCon);
-<<<<<<< HEAD
-  nsresult rv = NS_OK;
-  if (editor) {
-      rv = GetCurrentState(editor, aParams);
-=======
-  if (!editor) {
-    return NS_OK;
->>>>>>> a17af05f
+  if (!editor) {
+    return NS_OK;
   }
   mozilla::HTMLEditor* htmlEditor = editor->AsHTMLEditor();
   if (NS_WARN_IF(!htmlEditor)) {
@@ -709,11 +668,7 @@
 
   bool outMixed;
   nsAutoString outStateString;
-<<<<<<< HEAD
-  nsresult rv = htmlEditor->GetParagraphState(&outMixed, outStateString);
-=======
   nsresult rv = aHTMLEditor->GetParagraphState(&outMixed, outStateString);
->>>>>>> a17af05f
   if (NS_SUCCEEDED(rv)) {
     nsAutoCString tOutStateString;
     LossyCopyUTF16toASCII(outStateString, tOutStateString);
@@ -748,11 +703,7 @@
 
   nsAutoString outStateString;
   bool outMixed;
-<<<<<<< HEAD
-  nsresult rv = htmlEditor->GetFontFaceState(&outMixed, outStateString);
-=======
   nsresult rv = aHTMLEditor->GetFontFaceState(&outMixed, outStateString);
->>>>>>> a17af05f
   if (NS_SUCCEEDED(rv)) {
     aParams->SetBooleanValue(STATE_MIXED,outMixed);
     aParams->SetCStringValue(STATE_ATTRIBUTE, NS_ConvertUTF16toUTF8(outStateString).get());
@@ -1063,18 +1014,8 @@
   *outCmdEnabled = false;
 
   nsCOMPtr<nsIEditor> editor = do_QueryInterface(aCommandRefCon);
-<<<<<<< HEAD
-  nsCOMPtr<nsIHTMLAbsPosEditor> htmlEditor = do_QueryInterface(aCommandRefCon);
-  if (htmlEditor) {
-    bool isEditable = false;
-    nsresult rv = editor->GetIsSelectionEditable(&isEditable);
-    NS_ENSURE_SUCCESS(rv, rv);
-    if (isEditable)
-      return htmlEditor->GetAbsolutePositioningEnabled(outCmdEnabled);
-=======
-  if (!editor) {
-    return NS_OK;
->>>>>>> a17af05f
+  if (!editor) {
+    return NS_OK;
   }
   mozilla::HTMLEditor* htmlEditor = editor->AsHTMLEditor();
   if (!htmlEditor) {
@@ -1155,16 +1096,8 @@
 
   RefPtr<Element> positionedElement = htmlEditor->GetPositionedElement();
   *outCmdEnabled = false;
-<<<<<<< HEAD
-  if (positionedElement) {
-    int32_t z;
-    nsresult rv = htmlEditor->GetElementZIndex(positionedElement, &z);
-    NS_ENSURE_SUCCESS(rv, rv);
-    *outCmdEnabled = (z > 0);
-=======
   if (!positionedElement) {
     return NS_OK;
->>>>>>> a17af05f
   }
 
   int32_t z;
@@ -1294,17 +1227,9 @@
 nsRemoveStylesCommand::DoCommand(const char *aCommandName,
                                  nsISupports *refCon)
 {
-<<<<<<< HEAD
-  nsCOMPtr<nsIHTMLEditor> editor = do_QueryInterface(refCon);
-
-  nsresult rv = NS_OK;
-  if (editor) {
-    rv = editor->RemoveAllInlineProperties();
-=======
-  nsCOMPtr<nsIEditor> editor = do_QueryInterface(refCon);
-  if (!editor) {
-    return NS_OK;
->>>>>>> a17af05f
+  nsCOMPtr<nsIEditor> editor = do_QueryInterface(refCon);
+  if (!editor) {
+    return NS_OK;
   }
   mozilla::HTMLEditor* htmlEditor = editor->AsHTMLEditor();
   if (!htmlEditor) {
@@ -1353,17 +1278,9 @@
 nsIncreaseFontSizeCommand::DoCommand(const char *aCommandName,
                                      nsISupports *refCon)
 {
-<<<<<<< HEAD
-  nsCOMPtr<nsIHTMLEditor> editor = do_QueryInterface(refCon);
-
-  nsresult rv = NS_OK;
-  if (editor) {
-    rv = editor->IncreaseFontSize();
-=======
-  nsCOMPtr<nsIEditor> editor = do_QueryInterface(refCon);
-  if (!editor) {
-    return NS_OK;
->>>>>>> a17af05f
+  nsCOMPtr<nsIEditor> editor = do_QueryInterface(refCon);
+  if (!editor) {
+    return NS_OK;
   }
   mozilla::HTMLEditor* htmlEditor = editor->AsHTMLEditor();
   if (!htmlEditor) {
@@ -1411,17 +1328,9 @@
 nsDecreaseFontSizeCommand::DoCommand(const char *aCommandName,
                                      nsISupports *refCon)
 {
-<<<<<<< HEAD
-  nsCOMPtr<nsIHTMLEditor> editor = do_QueryInterface(refCon);
-
-  nsresult rv = NS_OK;
-  if (editor) {
-    rv = editor->DecreaseFontSize();
-=======
-  nsCOMPtr<nsIEditor> editor = do_QueryInterface(refCon);
-  if (!editor) {
-    return NS_OK;
->>>>>>> a17af05f
+  nsCOMPtr<nsIEditor> editor = do_QueryInterface(refCon);
+  if (!editor) {
+    return NS_OK;
   }
   mozilla::HTMLEditor* htmlEditor = editor->AsHTMLEditor();
   if (!htmlEditor) {
