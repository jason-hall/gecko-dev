/* -*- Mode: C++; tab-width: 2; indent-tabs-mode: nil; c-basic-offset: 2 -*- */
/* vim: set ts=2 sts=2 sw=2 tw=80: */
/* This Source Code Form is subject to the terms of the Mozilla Public
 * License, v. 2.0. If a copy of the MPL was not distributed with this
 * file, You can obtain one at http://mozilla.org/MPL/2.0/. */

#include <stdlib.h>                     // for getenv

#include "mozilla/Attributes.h"         // for final
#include "mozilla/Preferences.h"        // for Preferences
#include "mozilla/dom/Element.h"        // for Element
#include "mozilla/dom/Selection.h"
#include "mozilla/intl/LocaleService.h" // for retrieving app locale
#include "mozilla/mozalloc.h"           // for operator delete, etc
#include "nsAString.h"                  // for nsAString::IsEmpty, etc
#include "nsComponentManagerUtils.h"    // for do_CreateInstance
#include "nsDebug.h"                    // for NS_ENSURE_TRUE, etc
#include "nsDependentSubstring.h"       // for Substring
#include "nsEditorSpellCheck.h"
#include "nsError.h"                    // for NS_ERROR_NOT_INITIALIZED, etc
#include "nsIContent.h"                 // for nsIContent
#include "nsIContentPrefService2.h"     // for nsIContentPrefService2, etc
#include "nsIDOMDocument.h"             // for nsIDOMDocument
#include "nsIDOMElement.h"              // for nsIDOMElement
#include "nsIDocument.h"                // for nsIDocument
#include "nsIEditor.h"                  // for nsIEditor
#include "nsIHTMLEditor.h"              // for nsIHTMLEditor
#include "nsILoadContext.h"
#include "nsISelection.h"               // for nsISelection
#include "nsISpellChecker.h"            // for nsISpellChecker, etc
#include "nsISupportsBase.h"            // for nsISupports
#include "nsISupportsUtils.h"           // for NS_ADDREF
#include "nsITextServicesDocument.h"    // for nsITextServicesDocument
#include "nsITextServicesFilter.h"      // for nsITextServicesFilter
#include "nsIURI.h"                     // for nsIURI
#include "nsThreadUtils.h"              // for GetMainThreadSerialEventTarget
#include "nsVariant.h"                  // for nsIWritableVariant, etc
#include "nsLiteralString.h"            // for NS_LITERAL_STRING, etc
#include "nsMemory.h"                   // for nsMemory
#include "nsRange.h"
#include "nsReadableUtils.h"            // for ToNewUnicode, EmptyString, etc
#include "nsServiceManagerUtils.h"      // for do_GetService
#include "nsString.h"                   // for nsAutoString, nsString, etc
#include "nsStringFwd.h"                // for nsAFlatString
#include "nsStyleUtil.h"                // for nsStyleUtil
#include "nsXULAppAPI.h"                // for XRE_GetProcessType
#include "nsIPlaintextEditor.h"         // for editor flags

using namespace mozilla;
using namespace mozilla::dom;
using mozilla::intl::LocaleService;

class UpdateDictionaryHolder {
  private:
    nsEditorSpellCheck* mSpellCheck;
  public:
    explicit UpdateDictionaryHolder(nsEditorSpellCheck* esc): mSpellCheck(esc) {
      if (mSpellCheck) {
        mSpellCheck->BeginUpdateDictionary();
      }
    }
    ~UpdateDictionaryHolder() {
      if (mSpellCheck) {
        mSpellCheck->EndUpdateDictionary();
      }
    }
};

#define CPS_PREF_NAME NS_LITERAL_STRING("spellcheck.lang")

/**
 * Gets the URI of aEditor's document.
 */
static nsresult
GetDocumentURI(nsIEditor* aEditor, nsIURI * *aURI)
{
  NS_ENSURE_ARG_POINTER(aEditor);
  NS_ENSURE_ARG_POINTER(aURI);

  nsCOMPtr<nsIDOMDocument> domDoc;
  aEditor->GetDocument(getter_AddRefs(domDoc));
  NS_ENSURE_TRUE(domDoc, NS_ERROR_FAILURE);

  nsCOMPtr<nsIDocument> doc = do_QueryInterface(domDoc);
  NS_ENSURE_TRUE(doc, NS_ERROR_FAILURE);

  nsCOMPtr<nsIURI> docUri = doc->GetDocumentURI();
  NS_ENSURE_TRUE(docUri, NS_ERROR_FAILURE);

  *aURI = docUri;
  NS_ADDREF(*aURI);
  return NS_OK;
}

static already_AddRefed<nsILoadContext>
GetLoadContext(nsIEditor* aEditor)
{
  nsCOMPtr<nsIDOMDocument> domDoc;
  aEditor->GetDocument(getter_AddRefs(domDoc));
  NS_ENSURE_TRUE(domDoc, nullptr);

  nsCOMPtr<nsIDocument> doc = do_QueryInterface(domDoc);
  NS_ENSURE_TRUE(doc, nullptr);

  nsCOMPtr<nsILoadContext> loadContext = doc->GetLoadContext();
  return loadContext.forget();
}

/**
 * Fetches the dictionary stored in content prefs and maintains state during the
 * fetch, which is asynchronous.
 */
class DictionaryFetcher final : public nsIContentPrefCallback2
{
public:
  NS_DECL_ISUPPORTS

  DictionaryFetcher(nsEditorSpellCheck* aSpellCheck,
                    nsIEditorSpellCheckCallback* aCallback,
                    uint32_t aGroup)
    : mCallback(aCallback), mGroup(aGroup), mSpellCheck(aSpellCheck) {}

  NS_IMETHOD Fetch(nsIEditor* aEditor);

  NS_IMETHOD HandleResult(nsIContentPref* aPref) override
  {
    nsCOMPtr<nsIVariant> value;
    nsresult rv = aPref->GetValue(getter_AddRefs(value));
    NS_ENSURE_SUCCESS(rv, rv);
    value->GetAsAString(mDictionary);
    return NS_OK;
  }

  NS_IMETHOD HandleCompletion(uint16_t reason) override
  {
    mSpellCheck->DictionaryFetched(this);
    return NS_OK;
  }

  NS_IMETHOD HandleError(nsresult error) override
  {
    return NS_OK;
  }

  nsCOMPtr<nsIEditorSpellCheckCallback> mCallback;
  uint32_t mGroup;
  nsString mRootContentLang;
  nsString mRootDocContentLang;
  nsString mDictionary;

private:
  ~DictionaryFetcher() {}

  RefPtr<nsEditorSpellCheck> mSpellCheck;
};
NS_IMPL_ISUPPORTS(DictionaryFetcher, nsIContentPrefCallback2)

NS_IMETHODIMP
DictionaryFetcher::Fetch(nsIEditor* aEditor)
{
  NS_ENSURE_ARG_POINTER(aEditor);

  nsresult rv;

  nsCOMPtr<nsIURI> docUri;
  rv = GetDocumentURI(aEditor, getter_AddRefs(docUri));
  NS_ENSURE_SUCCESS(rv, rv);

  nsAutoCString docUriSpec;
  rv = docUri->GetSpec(docUriSpec);
  NS_ENSURE_SUCCESS(rv, rv);

  nsCOMPtr<nsIContentPrefService2> contentPrefService =
    do_GetService(NS_CONTENT_PREF_SERVICE_CONTRACTID);
  NS_ENSURE_TRUE(contentPrefService, NS_ERROR_NOT_AVAILABLE);

  nsCOMPtr<nsILoadContext> loadContext = GetLoadContext(aEditor);
  rv = contentPrefService->GetByDomainAndName(NS_ConvertUTF8toUTF16(docUriSpec),
                                              CPS_PREF_NAME, loadContext,
                                              this);
  NS_ENSURE_SUCCESS(rv, rv);

  return NS_OK;
}

/**
 * Stores the current dictionary for aEditor's document URL.
 */
static nsresult
StoreCurrentDictionary(nsIEditor* aEditor, const nsAString& aDictionary)
{
  NS_ENSURE_ARG_POINTER(aEditor);

  nsresult rv;

  nsCOMPtr<nsIURI> docUri;
  rv = GetDocumentURI(aEditor, getter_AddRefs(docUri));
  NS_ENSURE_SUCCESS(rv, rv);

  nsAutoCString docUriSpec;
  rv = docUri->GetSpec(docUriSpec);
  NS_ENSURE_SUCCESS(rv, rv);

  RefPtr<nsVariant> prefValue = new nsVariant();
  prefValue->SetAsAString(aDictionary);

  nsCOMPtr<nsIContentPrefService2> contentPrefService =
    do_GetService(NS_CONTENT_PREF_SERVICE_CONTRACTID);
  NS_ENSURE_TRUE(contentPrefService, NS_ERROR_NOT_INITIALIZED);

  nsCOMPtr<nsILoadContext> loadContext = GetLoadContext(aEditor);
  return contentPrefService->Set(NS_ConvertUTF8toUTF16(docUriSpec),
                                 CPS_PREF_NAME, prefValue, loadContext,
                                 nullptr);
}

/**
 * Forgets the current dictionary stored for aEditor's document URL.
 */
static nsresult
ClearCurrentDictionary(nsIEditor* aEditor)
{
  NS_ENSURE_ARG_POINTER(aEditor);

  nsresult rv;

  nsCOMPtr<nsIURI> docUri;
  rv = GetDocumentURI(aEditor, getter_AddRefs(docUri));
  NS_ENSURE_SUCCESS(rv, rv);

  nsAutoCString docUriSpec;
  rv = docUri->GetSpec(docUriSpec);
  NS_ENSURE_SUCCESS(rv, rv);

  nsCOMPtr<nsIContentPrefService2> contentPrefService =
    do_GetService(NS_CONTENT_PREF_SERVICE_CONTRACTID);
  NS_ENSURE_TRUE(contentPrefService, NS_ERROR_NOT_INITIALIZED);

  nsCOMPtr<nsILoadContext> loadContext = GetLoadContext(aEditor);
  return contentPrefService->RemoveByDomainAndName(
    NS_ConvertUTF8toUTF16(docUriSpec), CPS_PREF_NAME, loadContext, nullptr);
}

NS_IMPL_CYCLE_COLLECTING_ADDREF(nsEditorSpellCheck)
NS_IMPL_CYCLE_COLLECTING_RELEASE(nsEditorSpellCheck)

NS_INTERFACE_MAP_BEGIN(nsEditorSpellCheck)
  NS_INTERFACE_MAP_ENTRY(nsIEditorSpellCheck)
  NS_INTERFACE_MAP_ENTRY_AMBIGUOUS(nsISupports, nsIEditorSpellCheck)
  NS_INTERFACE_MAP_ENTRIES_CYCLE_COLLECTION(nsEditorSpellCheck)
NS_INTERFACE_MAP_END

NS_IMPL_CYCLE_COLLECTION(nsEditorSpellCheck,
                         mEditor,
                         mSpellChecker,
                         mTxtSrvFilter)

nsEditorSpellCheck::nsEditorSpellCheck()
  : mSuggestedWordIndex(0)
  , mDictionaryIndex(0)
  , mEditor(nullptr)
  , mDictionaryFetcherGroup(0)
  , mUpdateDictionaryRunning(false)
{
}

nsEditorSpellCheck::~nsEditorSpellCheck()
{
  // Make sure we blow the spellchecker away, just in
  // case it hasn't been destroyed already.
  mSpellChecker = nullptr;
}

// The problem is that if the spell checker does not exist, we can not tell
// which dictionaries are installed. This function works around the problem,
// allowing callers to ask if we can spell check without actually doing so (and
// enabling or disabling UI as necessary). This just creates a spellcheck
// object if needed and asks it for the dictionary list.
NS_IMETHODIMP
nsEditorSpellCheck::CanSpellCheck(bool* _retval)
{
  nsresult rv;
  nsCOMPtr<nsISpellChecker> spellChecker;
  if (! mSpellChecker) {
    spellChecker = do_CreateInstance(NS_SPELLCHECKER_CONTRACTID, &rv);
    NS_ENSURE_SUCCESS(rv, rv);
  } else {
    spellChecker = mSpellChecker;
  }
  nsTArray<nsString> dictList;
  rv = spellChecker->GetDictionaryList(&dictList);
  NS_ENSURE_SUCCESS(rv, rv);

  *_retval = (dictList.Length() > 0);
  return NS_OK;
}

// Instances of this class can be used as either runnables or RAII helpers.
class CallbackCaller final : public Runnable
{
public:
  explicit CallbackCaller(nsIEditorSpellCheckCallback* aCallback)
    : mozilla::Runnable("CallbackCaller")
    , mCallback(aCallback)
  {
  }

  ~CallbackCaller()
  {
    Run();
  }

  NS_IMETHOD Run() override
  {
    if (mCallback) {
      mCallback->EditorSpellCheckDone();
      mCallback = nullptr;
    }
    return NS_OK;
  }

private:
  nsCOMPtr<nsIEditorSpellCheckCallback> mCallback;
};

NS_IMETHODIMP
nsEditorSpellCheck::InitSpellChecker(nsIEditor* aEditor, bool aEnableSelectionChecking, nsIEditorSpellCheckCallback* aCallback)
{
  NS_ENSURE_TRUE(aEditor, NS_ERROR_NULL_POINTER);
  mEditor = aEditor;

  nsCOMPtr<nsIDOMDocument> domDoc;
  mEditor->GetDocument(getter_AddRefs(domDoc));
  nsCOMPtr<nsIDocument> doc = do_QueryInterface(domDoc);
  NS_ENSURE_STATE(doc);

  nsresult rv;

  // We can spell check with any editor type
  nsCOMPtr<nsITextServicesDocument>tsDoc =
     do_CreateInstance("@mozilla.org/textservices/textservicesdocument;1", &rv);
  NS_ENSURE_SUCCESS(rv, rv);

  NS_ENSURE_TRUE(tsDoc, NS_ERROR_NULL_POINTER);

  tsDoc->SetFilter(mTxtSrvFilter);

  // Pass the editor to the text services document
  rv = tsDoc->InitWithEditor(aEditor);
  NS_ENSURE_SUCCESS(rv, rv);

  if (aEnableSelectionChecking) {
    // Find out if the section is collapsed or not.
    // If it isn't, we want to spellcheck just the selection.

    nsCOMPtr<nsISelection> domSelection;
    aEditor->GetSelection(getter_AddRefs(domSelection));
    if (NS_WARN_IF(!domSelection)) {
      return NS_ERROR_FAILURE;
    }
    RefPtr<Selection> selection = domSelection->AsSelection();

    if (selection->RangeCount()) {
      RefPtr<nsRange> range = selection->GetRangeAt(0);
      NS_ENSURE_STATE(range);

      if (!range->Collapsed()) {
        // We don't want to touch the range in the selection,
        // so create a new copy of it.

        RefPtr<nsRange> rangeBounds = range->CloneRange();

        // Make sure the new range spans complete words.

        rv = tsDoc->ExpandRangeToWordBoundaries(rangeBounds);
        NS_ENSURE_SUCCESS(rv, rv);

        // Now tell the text services that you only want
        // to iterate over the text in this range.

        rv = tsDoc->SetExtent(rangeBounds);
        NS_ENSURE_SUCCESS(rv, rv);
      }
    }
  }

  mSpellChecker = do_CreateInstance(NS_SPELLCHECKER_CONTRACTID, &rv);
  NS_ENSURE_SUCCESS(rv, rv);

  NS_ENSURE_TRUE(mSpellChecker, NS_ERROR_NULL_POINTER);

  rv = mSpellChecker->SetDocument(tsDoc, true);
  NS_ENSURE_SUCCESS(rv, rv);

  // do not fail if UpdateCurrentDictionary fails because this method may
  // succeed later.
  rv = UpdateCurrentDictionary(aCallback);
  if (NS_FAILED(rv) && aCallback) {
    // However, if it does fail, we still need to call the callback since we
    // discard the failure.  Do it asynchronously so that the caller is always
    // guaranteed async behavior.
    RefPtr<CallbackCaller> caller = new CallbackCaller(aCallback);
<<<<<<< HEAD
    rv = doc->Dispatch("nsEditorSpellCheck::CallbackCaller",
                       TaskCategory::Other, caller.forget());
=======
    rv = doc->Dispatch(TaskCategory::Other, caller.forget());
>>>>>>> a17af05f
    NS_ENSURE_SUCCESS(rv, rv);
  }

  return NS_OK;
}

NS_IMETHODIMP
nsEditorSpellCheck::GetNextMisspelledWord(char16_t **aNextMisspelledWord)
{
  NS_ENSURE_TRUE(mSpellChecker, NS_ERROR_NOT_INITIALIZED);

  nsAutoString nextMisspelledWord;

  DeleteSuggestedWordList();
  // Beware! This may flush notifications via synchronous
  // ScrollSelectionIntoView.
  nsresult rv = mSpellChecker->NextMisspelledWord(nextMisspelledWord,
                                                  &mSuggestedWordList);

  *aNextMisspelledWord = ToNewUnicode(nextMisspelledWord);
  return rv;
}

NS_IMETHODIMP
nsEditorSpellCheck::GetSuggestedWord(char16_t **aSuggestedWord)
{
  nsAutoString word;
  // XXX This is buggy if mSuggestedWordList.Length() is over INT32_MAX.
  if (mSuggestedWordIndex < static_cast<int32_t>(mSuggestedWordList.Length())) {
    *aSuggestedWord = ToNewUnicode(mSuggestedWordList[mSuggestedWordIndex]);
    mSuggestedWordIndex++;
  } else {
    // A blank string signals that there are no more strings
    *aSuggestedWord = ToNewUnicode(EmptyString());
  }
  return NS_OK;
}

NS_IMETHODIMP
nsEditorSpellCheck::CheckCurrentWord(const char16_t *aSuggestedWord,
                                     bool *aIsMisspelled)
{
  NS_ENSURE_TRUE(mSpellChecker, NS_ERROR_NOT_INITIALIZED);

  DeleteSuggestedWordList();
  return mSpellChecker->CheckWord(nsDependentString(aSuggestedWord),
                                  aIsMisspelled, &mSuggestedWordList);
}

NS_IMETHODIMP
nsEditorSpellCheck::CheckCurrentWordNoSuggest(const char16_t *aSuggestedWord,
                                              bool *aIsMisspelled)
{
  NS_ENSURE_TRUE(mSpellChecker, NS_ERROR_NOT_INITIALIZED);

  return mSpellChecker->CheckWord(nsDependentString(aSuggestedWord),
                                  aIsMisspelled, nullptr);
}

NS_IMETHODIMP
nsEditorSpellCheck::ReplaceWord(const char16_t *aMisspelledWord,
                                const char16_t *aReplaceWord,
                                bool             allOccurrences)
{
  NS_ENSURE_TRUE(mSpellChecker, NS_ERROR_NOT_INITIALIZED);

  return mSpellChecker->Replace(nsDependentString(aMisspelledWord),
                                nsDependentString(aReplaceWord), allOccurrences);
}

NS_IMETHODIMP
nsEditorSpellCheck::IgnoreWordAllOccurrences(const char16_t *aWord)
{
  NS_ENSURE_TRUE(mSpellChecker, NS_ERROR_NOT_INITIALIZED);

  return mSpellChecker->IgnoreAll(nsDependentString(aWord));
}

NS_IMETHODIMP
nsEditorSpellCheck::GetPersonalDictionary()
{
  NS_ENSURE_TRUE(mSpellChecker, NS_ERROR_NOT_INITIALIZED);

   // We can spell check with any editor type
  mDictionaryList.Clear();
  mDictionaryIndex = 0;
  return mSpellChecker->GetPersonalDictionary(&mDictionaryList);
}

NS_IMETHODIMP
nsEditorSpellCheck::GetPersonalDictionaryWord(char16_t **aDictionaryWord)
{
  // XXX This is buggy if mDictionaryList.Length() is over INT32_MAX.
  if (mDictionaryIndex < static_cast<int32_t>(mDictionaryList.Length())) {
    *aDictionaryWord = ToNewUnicode(mDictionaryList[mDictionaryIndex]);
    mDictionaryIndex++;
  } else {
    // A blank string signals that there are no more strings
    *aDictionaryWord = ToNewUnicode(EmptyString());
  }

  return NS_OK;
}

NS_IMETHODIMP
nsEditorSpellCheck::AddWordToDictionary(const char16_t *aWord)
{
  NS_ENSURE_TRUE(mSpellChecker, NS_ERROR_NOT_INITIALIZED);

  return mSpellChecker->AddWordToPersonalDictionary(nsDependentString(aWord));
}

NS_IMETHODIMP
nsEditorSpellCheck::RemoveWordFromDictionary(const char16_t *aWord)
{
  NS_ENSURE_TRUE(mSpellChecker, NS_ERROR_NOT_INITIALIZED);

  return mSpellChecker->RemoveWordFromPersonalDictionary(nsDependentString(aWord));
}

NS_IMETHODIMP
nsEditorSpellCheck::GetDictionaryList(char16_t ***aDictionaryList, uint32_t *aCount)
{
  NS_ENSURE_TRUE(mSpellChecker, NS_ERROR_NOT_INITIALIZED);

  NS_ENSURE_TRUE(aDictionaryList && aCount, NS_ERROR_NULL_POINTER);

  *aDictionaryList = 0;
  *aCount          = 0;

  nsTArray<nsString> dictList;

  nsresult rv = mSpellChecker->GetDictionaryList(&dictList);

  NS_ENSURE_SUCCESS(rv, rv);

  char16_t **tmpPtr = 0;

  if (dictList.IsEmpty()) {
    // If there are no dictionaries, return an array containing
    // one element and a count of one.

    tmpPtr = (char16_t **)moz_xmalloc(sizeof(char16_t *));

    NS_ENSURE_TRUE(tmpPtr, NS_ERROR_OUT_OF_MEMORY);

    *tmpPtr          = 0;
    *aDictionaryList = tmpPtr;
    *aCount          = 0;

    return NS_OK;
  }

  tmpPtr = (char16_t **)moz_xmalloc(sizeof(char16_t *) * dictList.Length());

  NS_ENSURE_TRUE(tmpPtr, NS_ERROR_OUT_OF_MEMORY);

  *aDictionaryList = tmpPtr;
  *aCount          = dictList.Length();

  for (uint32_t i = 0; i < *aCount; i++) {
    tmpPtr[i] = ToNewUnicode(dictList[i]);
  }

  return rv;
}

NS_IMETHODIMP
nsEditorSpellCheck::GetCurrentDictionary(nsAString& aDictionary)
{
  NS_ENSURE_TRUE(mSpellChecker, NS_ERROR_NOT_INITIALIZED);

  return mSpellChecker->GetCurrentDictionary(aDictionary);
}

NS_IMETHODIMP
nsEditorSpellCheck::SetCurrentDictionary(const nsAString& aDictionary)
{
  NS_ENSURE_TRUE(mSpellChecker, NS_ERROR_NOT_INITIALIZED);

  RefPtr<nsEditorSpellCheck> kungFuDeathGrip = this;

  // The purpose of mUpdateDictionaryRunning is to avoid doing all of this if
  // UpdateCurrentDictionary's helper method DictionaryFetched, which calls us,
  // is on the stack. In other words: Only do this, if the user manually selected a
  // dictionary to use.
  if (!mUpdateDictionaryRunning) {

    // Ignore pending dictionary fetchers by increasing this number.
    mDictionaryFetcherGroup++;

    uint32_t flags = 0;
    mEditor->GetFlags(&flags);
    if (!(flags & nsIPlaintextEditor::eEditorMailMask)) {
      if (!aDictionary.IsEmpty() && (mPreferredLang.IsEmpty() ||
          !mPreferredLang.Equals(aDictionary,
                                 nsCaseInsensitiveStringComparator()))) {
        // When user sets dictionary manually, we store this value associated
        // with editor url, if it doesn't match the document language exactly.
        // For example on "en" sites, we need to store "en-GB", otherwise
        // the language might jump back to en-US although the user explicitly
        // chose otherwise.
        StoreCurrentDictionary(mEditor, aDictionary);
#ifdef DEBUG_DICT
        printf("***** Writing content preferences for |%s|\n",
               NS_ConvertUTF16toUTF8(aDictionary).get());
#endif
      } else {
        // If user sets a dictionary matching the language defined by
        // document, we consider content pref has been canceled, and we clear it.
        ClearCurrentDictionary(mEditor);
#ifdef DEBUG_DICT
        printf("***** Clearing content preferences for |%s|\n",
               NS_ConvertUTF16toUTF8(aDictionary).get());
#endif
      }

      // Also store it in as a preference, so we can use it as a fallback.
      // We don't want this for mail composer because it uses
      // "spellchecker.dictionary" as a preference.
      Preferences::SetString("spellchecker.dictionary", aDictionary);
#ifdef DEBUG_DICT
      printf("***** Storing spellchecker.dictionary |%s|\n",
             NS_ConvertUTF16toUTF8(aDictionary).get());
#endif
    }
  }
  return mSpellChecker->SetCurrentDictionary(aDictionary);
}

NS_IMETHODIMP
nsEditorSpellCheck::UninitSpellChecker()
{
  NS_ENSURE_TRUE(mSpellChecker, NS_ERROR_NOT_INITIALIZED);

  // Cleanup - kill the spell checker
  DeleteSuggestedWordList();
  mDictionaryList.Clear();
  mDictionaryIndex = 0;
  mSpellChecker = nullptr;
  return NS_OK;
}


NS_IMETHODIMP
nsEditorSpellCheck::SetFilter(nsITextServicesFilter *filter)
{
  mTxtSrvFilter = filter;
  return NS_OK;
}

nsresult
nsEditorSpellCheck::DeleteSuggestedWordList()
{
  mSuggestedWordList.Clear();
  mSuggestedWordIndex = 0;
  return NS_OK;
}

NS_IMETHODIMP
nsEditorSpellCheck::UpdateCurrentDictionary(nsIEditorSpellCheckCallback* aCallback)
{
  if (NS_WARN_IF(!mSpellChecker)) {
    return NS_ERROR_NOT_INITIALIZED;
  }

  nsresult rv;

  RefPtr<nsEditorSpellCheck> kungFuDeathGrip = this;

  // Get language with html5 algorithm
  nsCOMPtr<nsIContent> rootContent;
  nsCOMPtr<nsIHTMLEditor> htmlEditor = do_QueryInterface(mEditor);
  if (htmlEditor) {
    rootContent = htmlEditor->GetActiveEditingHost();
  } else {
    nsCOMPtr<nsIDOMElement> rootElement;
    rv = mEditor->GetRootElement(getter_AddRefs(rootElement));
    NS_ENSURE_SUCCESS(rv, rv);
    rootContent = do_QueryInterface(rootElement);
  }

  // Try to get topmost document's document element for embedded mail editor.
  uint32_t flags = 0;
  mEditor->GetFlags(&flags);
  if (flags & nsIPlaintextEditor::eEditorMailMask) {
    nsCOMPtr<nsIDocument> ownerDoc = rootContent->OwnerDoc();
    NS_ENSURE_TRUE(ownerDoc, NS_ERROR_FAILURE);
    nsIDocument* parentDoc = ownerDoc->GetParentDocument();
    if (parentDoc) {
      rootContent = do_QueryInterface(parentDoc->GetDocumentElement());
    }
  }

  if (!rootContent) {
    return NS_ERROR_FAILURE;
  }

  RefPtr<DictionaryFetcher> fetcher =
    new DictionaryFetcher(this, aCallback, mDictionaryFetcherGroup);
  rootContent->GetLang(fetcher->mRootContentLang);
  nsCOMPtr<nsIDocument> doc = rootContent->GetUncomposedDoc();
  NS_ENSURE_STATE(doc);
  doc->GetContentLanguage(fetcher->mRootDocContentLang);

  rv = fetcher->Fetch(mEditor);
  NS_ENSURE_SUCCESS(rv, rv);

  return NS_OK;
}

// Helper function that iterates over the list of dictionaries and sets the one
// that matches based on a given comparison type.
void
nsEditorSpellCheck::BuildDictionaryList(const nsAString& aDictName,
                                        const nsTArray<nsString>& aDictList,
                                        enum dictCompare aCompareType,
                                        nsTArray<nsString>& aOutList)
{
  for (uint32_t i = 0; i < aDictList.Length(); i++) {
    nsAutoString dictStr(aDictList.ElementAt(i));
    bool equals = false;
    switch (aCompareType) {
      case DICT_NORMAL_COMPARE:
        equals = aDictName.Equals(dictStr);
        break;
      case DICT_COMPARE_CASE_INSENSITIVE:
        equals = aDictName.Equals(dictStr, nsCaseInsensitiveStringComparator());
        break;
      case DICT_COMPARE_DASHMATCH:
        equals = nsStyleUtil::DashMatchCompare(dictStr, aDictName, nsCaseInsensitiveStringComparator());
        break;
    }
    if (equals) {
      aOutList.AppendElement(dictStr);
#ifdef DEBUG_DICT
      if (NS_SUCCEEDED(rv)) {
        printf("***** Trying |%s|.\n", NS_ConvertUTF16toUTF8(dictStr).get());
      }
#endif
      // We always break here. We tried to set the dictionary to an existing
      // dictionary from the list. This must work, if it doesn't, there is
      // no point trying another one.
      return;
    }
  }
}

nsresult
nsEditorSpellCheck::DictionaryFetched(DictionaryFetcher* aFetcher)
{
  MOZ_ASSERT(aFetcher);
  RefPtr<nsEditorSpellCheck> kungFuDeathGrip = this;

  BeginUpdateDictionary();

  if (aFetcher->mGroup < mDictionaryFetcherGroup) {
    // SetCurrentDictionary was called after the fetch started.  Don't overwrite
    // that dictionary with the fetched one.
    EndUpdateDictionary();
    if (aFetcher->mCallback) {
      aFetcher->mCallback->EditorSpellCheckDone();
    }
    return NS_OK;
  }

  /*
   * We try to derive the dictionary to use based on the following priorities:
   * 1) Content preference, so the language the user set for the site before.
   *    (Introduced in bug 678842 and corrected in bug 717433.)
   * 2) Language set by the website, or any other dictionary that partly
   *    matches that. (Introduced in bug 338427.)
   *    Eg. if the website is "en-GB", a user who only has "en-US" will get
   *    that. If the website is generic "en", the user will get one of the
   *    "en-*" installed, (almost) at random.
   *    However, we prefer what is stored in "spellchecker.dictionary",
   *    so if the user chose "en-AU" before, they will get "en-AU" on a plain
   *    "en" site. (Introduced in bug 682564.)
   * 3) The value of "spellchecker.dictionary" which reflects a previous
   *    language choice of the user (on another site).
   *    (This was the original behaviour before the aforementioned bugs
   *    landed).
   * 4) The user's locale.
   * 5) Use the current dictionary that is currently set.
   * 6) The content of the "LANG" environment variable (if set).
   * 7) The first spell check dictionary installed.
   */

  // Get the language from the element or its closest parent according to:
  // https://html.spec.whatwg.org/#attr-lang
  // This is used in SetCurrentDictionary.
  mPreferredLang.Assign(aFetcher->mRootContentLang);
#ifdef DEBUG_DICT
  printf("***** mPreferredLang (element) |%s|\n",
         NS_ConvertUTF16toUTF8(mPreferredLang).get());
#endif

  // If no luck, try the "Content-Language" header.
  if (mPreferredLang.IsEmpty()) {
    mPreferredLang.Assign(aFetcher->mRootDocContentLang);
#ifdef DEBUG_DICT
    printf("***** mPreferredLang (content-language) |%s|\n",
           NS_ConvertUTF16toUTF8(mPreferredLang).get());
#endif
  }

  // We obtain a list of available dictionaries.
  AutoTArray<nsString, 8> dictList;
  nsresult rv = mSpellChecker->GetDictionaryList(&dictList);
  if (NS_WARN_IF(NS_FAILED(rv))) {
    EndUpdateDictionary();
    if (aFetcher->mCallback) {
      aFetcher->mCallback->EditorSpellCheckDone();
    }
    return rv;
  }

  // Priority 1:
  // If we successfully fetched a dictionary from content prefs, do not go
  // further. Use this exact dictionary.
  // Don't use content preferences for editor with eEditorMailMask flag.
  nsAutoString dictName;
  uint32_t flags;
  mEditor->GetFlags(&flags);
  if (!(flags & nsIPlaintextEditor::eEditorMailMask)) {
    dictName.Assign(aFetcher->mDictionary);
    if (!dictName.IsEmpty()) {
      AutoTArray<nsString, 1> tryDictList;
      BuildDictionaryList(dictName, dictList, DICT_NORMAL_COMPARE, tryDictList);

      RefPtr<nsEditorSpellCheck> self = this;
      RefPtr<DictionaryFetcher> fetcher = aFetcher;
      mSpellChecker->SetCurrentDictionaryFromList(tryDictList)->Then(
        GetMainThreadSerialEventTarget(),
        __func__,
        [self, fetcher]() {
#ifdef DEBUG_DICT
          printf("***** Assigned from content preferences |%s|\n",
                 NS_ConvertUTF16toUTF8(dictName).get());
#endif
          // We take an early exit here, so let's not forget to clear the word
          // list.
          self->DeleteSuggestedWordList();

          self->EndUpdateDictionary();
          if (fetcher->mCallback) {
            fetcher->mCallback->EditorSpellCheckDone();
          }
        },
        [self, fetcher]() {
          // May be dictionary was uninstalled ?
          // Clear the content preference and continue.
          ClearCurrentDictionary(self->mEditor);

          // Priority 2 or later will handled by the following
          self->SetFallbackDictionary(fetcher);
        });
      return NS_OK;
    }
  }
  SetFallbackDictionary(aFetcher);
  return NS_OK;
}

void
nsEditorSpellCheck::SetFallbackDictionary(DictionaryFetcher* aFetcher)
{
  MOZ_ASSERT(mUpdateDictionaryRunning);

  AutoTArray<nsString, 6> tryDictList;

  // We obtain a list of available dictionaries.
  AutoTArray<nsString, 8> dictList;
  nsresult rv = mSpellChecker->GetDictionaryList(&dictList);
  if (NS_WARN_IF(NS_FAILED(rv))) {
    EndUpdateDictionary();
    if (aFetcher->mCallback) {
      aFetcher->mCallback->EditorSpellCheckDone();
    }
    return;
  }

  // Priority 2:
  // After checking the content preferences, we use the language of the element
  // or document.
  nsAutoString dictName(mPreferredLang);
#ifdef DEBUG_DICT
  printf("***** Assigned from element/doc |%s|\n",
         NS_ConvertUTF16toUTF8(dictName).get());
#endif

  // Get the preference value.
  nsAutoString preferredDict;
  Preferences::GetLocalizedString("spellchecker.dictionary", preferredDict);

  if (!dictName.IsEmpty()) {
    // RFC 5646 explicitly states that matches should be case-insensitive.
    BuildDictionaryList(dictName, dictList, DICT_COMPARE_CASE_INSENSITIVE,
                        tryDictList);

#ifdef DEBUG_DICT
    printf("***** Trying from element/doc |%s| \n",
           NS_ConvertUTF16toUTF8(dictName).get());
#endif

    // Required dictionary was not available. Try to get a dictionary
    // matching at least language part of dictName.
    nsAutoString langCode;
    int32_t dashIdx = dictName.FindChar('-');
    if (dashIdx != -1) {
      langCode.Assign(Substring(dictName, 0, dashIdx));
    } else {
      langCode.Assign(dictName);
    }

    // Try dictionary.spellchecker preference, if it starts with langCode,
    // so we don't just get any random dictionary matching the language.
    if (!preferredDict.IsEmpty() &&
        nsStyleUtil::DashMatchCompare(preferredDict, langCode, nsDefaultStringComparator())) {
#ifdef DEBUG_DICT
      printf("***** Trying preference value |%s| since it matches language code\n",
             NS_ConvertUTF16toUTF8(preferredDict).get());
#endif
      BuildDictionaryList(preferredDict, dictList,
                          DICT_COMPARE_CASE_INSENSITIVE, tryDictList);
    }

    // Use any dictionary with the required language.
#ifdef DEBUG_DICT
    printf("***** Trying to find match for language code |%s|\n",
           NS_ConvertUTF16toUTF8(langCode).get());
#endif
    BuildDictionaryList(langCode, dictList, DICT_COMPARE_DASHMATCH,
                        tryDictList);
  }

  // Priority 3:
  // If the document didn't supply a dictionary or the setting failed,
  // try the user preference next.
  if (!preferredDict.IsEmpty()) {
#ifdef DEBUG_DICT
    printf("***** Trying preference value |%s|\n",
           NS_ConvertUTF16toUTF8(preferredDict).get());
#endif
    BuildDictionaryList(preferredDict, dictList, DICT_NORMAL_COMPARE,
                             tryDictList);
  }

  // Priority 4:
  // As next fallback, try the current locale.
<<<<<<< HEAD
  if (NS_FAILED(rv)) {
    nsAutoCString utf8DictName;
    LocaleService::GetInstance()->GetAppLocaleAsLangTag(utf8DictName);

    dictName.Assign(EmptyString());
    AppendUTF8toUTF16(utf8DictName, dictName);
#ifdef DEBUG_DICT
    printf("***** Trying locale |%s|\n",
           NS_ConvertUTF16toUTF8(dictName).get());
#endif
    rv = TryDictionary (dictName, dictList, DICT_COMPARE_CASE_INSENSITIVE);
  }

  if (NS_FAILED(rv)) {
  // Still no success.
=======
  nsAutoCString utf8DictName;
  LocaleService::GetInstance()->GetAppLocaleAsLangTag(utf8DictName);

  CopyUTF8toUTF16(utf8DictName, dictName);
#ifdef DEBUG_DICT
  printf("***** Trying locale |%s|\n",
         NS_ConvertUTF16toUTF8(dictName).get());
#endif
  BuildDictionaryList(dictName, dictList, DICT_COMPARE_CASE_INSENSITIVE,
                      tryDictList);
>>>>>>> a17af05f

  // Priority 5:
  // If we have a current dictionary and we don't have no item in try list,
  // don't try anything else.
  nsAutoString currentDictionary;
  GetCurrentDictionary(currentDictionary);
  if (!currentDictionary.IsEmpty() && tryDictList.IsEmpty()) {
#ifdef DEBUG_DICT
<<<<<<< HEAD
    if (NS_SUCCEEDED(rv2)) {
        printf("***** Retrieved current dict |%s|\n",
               NS_ConvertUTF16toUTF8(currentDictionary).get());
    }
=======
    printf("***** Retrieved current dict |%s|\n",
           NS_ConvertUTF16toUTF8(currentDictionary).get());
>>>>>>> a17af05f
#endif
    EndUpdateDictionary();
    if (aFetcher->mCallback) {
      aFetcher->mCallback->EditorSpellCheckDone();
    }
    return;
  }

<<<<<<< HEAD
    if (NS_FAILED(rv2) || currentDictionary.IsEmpty()) {
      // Priority 6:
      // Try to get current dictionary from environment variable LANG.
      // LANG = language[_territory][.charset]
      char* env_lang = getenv("LANG");
      if (env_lang) {
        nsString lang = NS_ConvertUTF8toUTF16(env_lang);
        // Strip trailing charset, if there is any.
        int32_t dot_pos = lang.FindChar('.');
        if (dot_pos != -1) {
          lang = Substring(lang, 0, dot_pos);
        }

        int32_t underScore = lang.FindChar('_');
        if (underScore != -1) {
          lang.Replace(underScore, 1, '-');
#ifdef DEBUG_DICT
          printf("***** Trying LANG from environment |%s|\n",
                 NS_ConvertUTF16toUTF8(lang).get());
#endif
          nsAutoString lang2;
          lang2.Assign(lang);
          rv = TryDictionary(lang2, dictList, DICT_COMPARE_CASE_INSENSITIVE);
        }
      }

      // Priority 7:
      // If it does not work, pick the first one.
      if (NS_FAILED(rv) && !dictList.IsEmpty()) {
        nsAutoString firstInList;
        firstInList.Assign(dictList[0]);
        rv = TryDictionary(firstInList, dictList, DICT_NORMAL_COMPARE);
#ifdef DEBUG_DICT
        printf("***** Trying first of list |%s|\n",
               NS_ConvertUTF16toUTF8(dictList[0]).get());
        if (NS_SUCCEEDED(rv)) {
          printf ("***** Setting worked.\n");
        }
#endif
      }
=======
  // Priority 6:
  // Try to get current dictionary from environment variable LANG.
  // LANG = language[_territory][.charset]
  char* env_lang = getenv("LANG");
  if (env_lang) {
    nsString lang = NS_ConvertUTF8toUTF16(env_lang);
    // Strip trailing charset, if there is any.
    int32_t dot_pos = lang.FindChar('.');
    if (dot_pos != -1) {
      lang = Substring(lang, 0, dot_pos);
    }

    int32_t underScore = lang.FindChar('_');
    if (underScore != -1) {
      lang.Replace(underScore, 1, '-');
#ifdef DEBUG_DICT
      printf("***** Trying LANG from environment |%s|\n",
             NS_ConvertUTF16toUTF8(lang).get());
#endif
      BuildDictionaryList(lang, dictList, DICT_COMPARE_CASE_INSENSITIVE,
                          tryDictList);
>>>>>>> a17af05f
    }
  }

  // Priority 7:
  // If it does not work, pick the first one.
  if (!dictList.IsEmpty()) {
    BuildDictionaryList(dictList[0], dictList, DICT_NORMAL_COMPARE,
                        tryDictList);
#ifdef DEBUG_DICT
    printf("***** Trying first of list |%s|\n",
           NS_ConvertUTF16toUTF8(dictList[0]).get());
#endif
  }

  RefPtr<nsEditorSpellCheck> self = this;
  RefPtr<DictionaryFetcher> fetcher = aFetcher;
  mSpellChecker->SetCurrentDictionaryFromList(tryDictList)->Then(
    GetMainThreadSerialEventTarget(),
    __func__,
    [self, fetcher]() {
      // If an error was thrown while setting the dictionary, just
      // fail silently so that the spellchecker dialog is allowed to come
      // up. The user can manually reset the language to their choice on
      // the dialog if it is wrong.
      self->DeleteSuggestedWordList();
      self->EndUpdateDictionary();
      if (fetcher->mCallback) {
        fetcher->mCallback->EditorSpellCheckDone();
      }
    });
}<|MERGE_RESOLUTION|>--- conflicted
+++ resolved
@@ -400,12 +400,7 @@
     // discard the failure.  Do it asynchronously so that the caller is always
     // guaranteed async behavior.
     RefPtr<CallbackCaller> caller = new CallbackCaller(aCallback);
-<<<<<<< HEAD
-    rv = doc->Dispatch("nsEditorSpellCheck::CallbackCaller",
-                       TaskCategory::Other, caller.forget());
-=======
     rv = doc->Dispatch(TaskCategory::Other, caller.forget());
->>>>>>> a17af05f
     NS_ENSURE_SUCCESS(rv, rv);
   }
 
@@ -956,23 +951,6 @@
 
   // Priority 4:
   // As next fallback, try the current locale.
-<<<<<<< HEAD
-  if (NS_FAILED(rv)) {
-    nsAutoCString utf8DictName;
-    LocaleService::GetInstance()->GetAppLocaleAsLangTag(utf8DictName);
-
-    dictName.Assign(EmptyString());
-    AppendUTF8toUTF16(utf8DictName, dictName);
-#ifdef DEBUG_DICT
-    printf("***** Trying locale |%s|\n",
-           NS_ConvertUTF16toUTF8(dictName).get());
-#endif
-    rv = TryDictionary (dictName, dictList, DICT_COMPARE_CASE_INSENSITIVE);
-  }
-
-  if (NS_FAILED(rv)) {
-  // Still no success.
-=======
   nsAutoCString utf8DictName;
   LocaleService::GetInstance()->GetAppLocaleAsLangTag(utf8DictName);
 
@@ -983,7 +961,6 @@
 #endif
   BuildDictionaryList(dictName, dictList, DICT_COMPARE_CASE_INSENSITIVE,
                       tryDictList);
->>>>>>> a17af05f
 
   // Priority 5:
   // If we have a current dictionary and we don't have no item in try list,
@@ -992,15 +969,8 @@
   GetCurrentDictionary(currentDictionary);
   if (!currentDictionary.IsEmpty() && tryDictList.IsEmpty()) {
 #ifdef DEBUG_DICT
-<<<<<<< HEAD
-    if (NS_SUCCEEDED(rv2)) {
-        printf("***** Retrieved current dict |%s|\n",
-               NS_ConvertUTF16toUTF8(currentDictionary).get());
-    }
-=======
     printf("***** Retrieved current dict |%s|\n",
            NS_ConvertUTF16toUTF8(currentDictionary).get());
->>>>>>> a17af05f
 #endif
     EndUpdateDictionary();
     if (aFetcher->mCallback) {
@@ -1009,48 +979,6 @@
     return;
   }
 
-<<<<<<< HEAD
-    if (NS_FAILED(rv2) || currentDictionary.IsEmpty()) {
-      // Priority 6:
-      // Try to get current dictionary from environment variable LANG.
-      // LANG = language[_territory][.charset]
-      char* env_lang = getenv("LANG");
-      if (env_lang) {
-        nsString lang = NS_ConvertUTF8toUTF16(env_lang);
-        // Strip trailing charset, if there is any.
-        int32_t dot_pos = lang.FindChar('.');
-        if (dot_pos != -1) {
-          lang = Substring(lang, 0, dot_pos);
-        }
-
-        int32_t underScore = lang.FindChar('_');
-        if (underScore != -1) {
-          lang.Replace(underScore, 1, '-');
-#ifdef DEBUG_DICT
-          printf("***** Trying LANG from environment |%s|\n",
-                 NS_ConvertUTF16toUTF8(lang).get());
-#endif
-          nsAutoString lang2;
-          lang2.Assign(lang);
-          rv = TryDictionary(lang2, dictList, DICT_COMPARE_CASE_INSENSITIVE);
-        }
-      }
-
-      // Priority 7:
-      // If it does not work, pick the first one.
-      if (NS_FAILED(rv) && !dictList.IsEmpty()) {
-        nsAutoString firstInList;
-        firstInList.Assign(dictList[0]);
-        rv = TryDictionary(firstInList, dictList, DICT_NORMAL_COMPARE);
-#ifdef DEBUG_DICT
-        printf("***** Trying first of list |%s|\n",
-               NS_ConvertUTF16toUTF8(dictList[0]).get());
-        if (NS_SUCCEEDED(rv)) {
-          printf ("***** Setting worked.\n");
-        }
-#endif
-      }
-=======
   // Priority 6:
   // Try to get current dictionary from environment variable LANG.
   // LANG = language[_territory][.charset]
@@ -1072,7 +1000,6 @@
 #endif
       BuildDictionaryList(lang, dictList, DICT_COMPARE_CASE_INSENSITIVE,
                           tryDictList);
->>>>>>> a17af05f
     }
   }
 
