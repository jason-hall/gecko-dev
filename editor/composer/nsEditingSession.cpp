--- conflicted
+++ resolved
@@ -8,10 +8,7 @@
 
 #include "imgIContainer.h"              // for imgIContainer, etc
 #include "mozilla/FlushType.h"          // for FlushType::Frames
-<<<<<<< HEAD
-=======
 #include "mozilla/HTMLEditor.h"         // for HTMLEditor
->>>>>>> a17af05f
 #include "mozilla/mozalloc.h"           // for operator new
 #include "nsAString.h"
 #include "nsComponentManagerUtils.h"    // for do_CreateInstance
@@ -52,13 +49,8 @@
 #include "nsPIDOMWindow.h"              // for nsPIDOMWindow
 #include "nsPresContext.h"              // for nsPresContext
 #include "nsReadableUtils.h"            // for AppendUTF16toUTF8
-<<<<<<< HEAD
-#include "nsStringFwd.h"                // for nsAFlatString
-#include "mozilla/dom/Selection.h"      // for AutoHideSelectionChanges
-=======
 #include "nsStringFwd.h"                // for nsString
 #include "mozilla/dom/Selection.h"      // for AutoHideSelectionChanges, etc
->>>>>>> a17af05f
 #include "nsFrameSelection.h"           // for nsFrameSelection
 
 class nsISupports;
@@ -360,10 +352,6 @@
   }
   bool needHTMLController = false;
 
-<<<<<<< HEAD
-  const char *classString = "@mozilla.org/editor/htmleditor;1";
-=======
->>>>>>> a17af05f
   if (mEditorType.EqualsLiteral("textmail")) {
     mEditorFlags = nsIPlaintextEditor::eEditorPlaintextMask |
                    nsIPlaintextEditor::eEditorEnableWrapHackMask |
@@ -423,11 +411,7 @@
   // from web pages.
   RefPtr<nsFrameSelection> fs = presShell->FrameSelection();
   NS_ENSURE_TRUE(fs, NS_ERROR_FAILURE);
-<<<<<<< HEAD
-  mozilla::dom::AutoHideSelectionChanges hideSelectionChanges(fs);
-=======
   AutoHideSelectionChanges hideSelectionChanges(fs);
->>>>>>> a17af05f
 
   // create and set editor
   // Try to reuse an existing editor
@@ -488,11 +472,7 @@
 
   // and as a transaction listener
   nsCOMPtr<nsITransactionManager> txnMgr;
-<<<<<<< HEAD
-  editor->GetTransactionManager(getter_AddRefs(txnMgr));
-=======
   htmlEditor->GetTransactionManager(getter_AddRefs(txnMgr));
->>>>>>> a17af05f
   if (txnMgr) {
     txnMgr->AddListener(mStateMaintainer);
   }
@@ -513,11 +493,7 @@
 nsEditingSession::RemoveListenersAndControllers(nsPIDOMWindowOuter* aWindow,
                                                 HTMLEditor* aHTMLEditor)
 {
-<<<<<<< HEAD
-  if (!mStateMaintainer || !aEditor) {
-=======
   if (!mStateMaintainer || !aHTMLEditor) {
->>>>>>> a17af05f
     return;
   }
 
@@ -530,11 +506,7 @@
   aHTMLEditor->RemoveDocumentStateListener(mStateMaintainer);
 
   nsCOMPtr<nsITransactionManager> txnMgr;
-<<<<<<< HEAD
-  aEditor->GetTransactionManager(getter_AddRefs(txnMgr));
-=======
   aHTMLEditor->GetTransactionManager(getter_AddRefs(txnMgr));
->>>>>>> a17af05f
   if (txnMgr) {
     txnMgr->RemoveListener(mStateMaintainer);
   }
@@ -580,24 +552,12 @@
   nsCOMPtr<nsIDocShell> docShell = window->GetDocShell();
   NS_ENSURE_STATE(docShell);
 
-<<<<<<< HEAD
-  nsCOMPtr<nsIEditor> editor;
-  rv = docShell->GetEditor(getter_AddRefs(editor));
-  NS_ENSURE_SUCCESS(rv, rv);
-
-  if (stopEditing) {
-    htmlDoc->TearingDownEditor(editor);
-  }
-
-  if (mStateMaintainer && editor) {
-=======
   RefPtr<HTMLEditor> htmlEditor = docShell->GetHTMLEditor();
   if (stopEditing) {
     htmlDoc->TearingDownEditor();
   }
 
   if (mStateMaintainer && htmlEditor) {
->>>>>>> a17af05f
     // Null out the editor on the controllers first to prevent their weak
     // references from pointing to a destroyed editor.
     SetEditorOnControllers(aWindow, nullptr);
@@ -677,11 +637,7 @@
         nsCOMPtr<nsIURI> uri;
         channel->GetURI(getter_AddRefs(uri));
         if (uri) {
-<<<<<<< HEAD
-          nsXPIDLCString spec;
-=======
           nsCString spec;
->>>>>>> a17af05f
           uri->GetSpec(spec);
           printf(" **** STATE_START: CHANNEL URI=%s, flags=%x\n",
                  spec.get(), aStateFlags);
@@ -764,11 +720,7 @@
         nsCOMPtr<nsIURI> uri;
         channel->GetURI(getter_AddRefs(uri));
         if (uri) {
-<<<<<<< HEAD
-          nsXPIDLCString spec;
-=======
           nsCString spec;
->>>>>>> a17af05f
           uri->GetSpec(spec);
           printf(" **** STATE_STOP: CHANNEL URI=%s, flags=%x\n",
                  spec.get(), aStateFlags);
@@ -1040,12 +992,8 @@
   if (docShell) {
     nsCOMPtr<nsIWebNavigation> webNav(do_QueryInterface(docShell));
     if (webNav) {
-<<<<<<< HEAD
-      webNav->LoadURI(u"about:blank", 0, nullptr, nullptr, nullptr);
-=======
       webNav->LoadURI(u"about:blank", 0, nullptr, nullptr, nullptr,
                       nsContentUtils::GetSystemPrincipal());
->>>>>>> a17af05f
     }
   }
 }
@@ -1218,11 +1166,7 @@
   nsresult rv = piWindow->GetControllers(getter_AddRefs(controllers));
   NS_ENSURE_SUCCESS(rv, rv);
 
-<<<<<<< HEAD
-  nsCOMPtr<nsISupports> editorAsISupports = do_QueryInterface(aEditor);
-=======
   nsCOMPtr<nsISupports> editorAsISupports = static_cast<nsISupports*>(aEditor);
->>>>>>> a17af05f
   if (mBaseCommandControllerId) {
     rv = SetContextOnControllerById(controllers, editorAsISupports,
                                     mBaseCommandControllerId);
