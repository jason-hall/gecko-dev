/* -*- Mode: C++; tab-width: 2; indent-tabs-mode: nil; c-basic-offset: 2 -*-
 *
 * This Source Code Form is subject to the terms of the Mozilla Public
 * License, v. 2.0. If a copy of the MPL was not distributed with this
 * file, You can obtain one at http://mozilla.org/MPL/2.0/. */

#include "mozilla/mozalloc.h"           // for operator new
#include "mozilla/dom/Selection.h"
#include "nsAString.h"
#include "nsComponentManagerUtils.h"    // for do_CreateInstance
#include "nsComposerCommandsUpdater.h"
#include "nsDebug.h"                    // for NS_ENSURE_TRUE, etc
#include "nsError.h"                    // for NS_OK, NS_ERROR_FAILURE, etc
#include "nsICommandManager.h"          // for nsICommandManager
#include "nsID.h"                       // for NS_GET_IID, etc
#include "nsIDOMWindow.h"               // for nsIDOMWindow
#include "nsIDocShell.h"                // for nsIDocShell
#include "nsIInterfaceRequestorUtils.h"  // for do_GetInterface
#include "nsISelection.h"               // for nsISelection
#include "nsITransactionManager.h"      // for nsITransactionManager
#include "nsLiteralString.h"            // for NS_LITERAL_STRING
#include "nsPICommandUpdater.h"         // for nsPICommandUpdater
#include "nsPIDOMWindow.h"              // for nsPIDOMWindow

class nsIDOMDocument;
class nsITransaction;

nsComposerCommandsUpdater::nsComposerCommandsUpdater()
:  mDirtyState(eStateUninitialized)
,  mSelectionCollapsed(eStateUninitialized)
,  mFirstDoOfFirstUndo(true)
{
}

nsComposerCommandsUpdater::~nsComposerCommandsUpdater()
{
  // cancel any outstanding update timer
  if (mUpdateTimer) {
    mUpdateTimer->Cancel();
  }
}

NS_IMPL_ISUPPORTS(nsComposerCommandsUpdater, nsISelectionListener,
                  nsIDocumentStateListener, nsITransactionListener,
                  nsITimerCallback, nsINamed)

#if 0
#pragma mark -
#endif

NS_IMETHODIMP
nsComposerCommandsUpdater::NotifyDocumentCreated()
{
  // Trigger an nsIObserve notification that the document has been created
  UpdateOneCommand("obs_documentCreated");
  return NS_OK;
}

NS_IMETHODIMP
nsComposerCommandsUpdater::NotifyDocumentWillBeDestroyed()
{
  // cancel any outstanding update timer
  if (mUpdateTimer) {
    mUpdateTimer->Cancel();
    mUpdateTimer = nullptr;
  }

  // We can't call this right now; it is too late in some cases and the window
  // is already partially destructed (e.g. JS objects may be gone).
#if 0
  // Trigger an nsIObserve notification that the document will be destroyed
  UpdateOneCommand("obs_documentWillBeDestroyed");
#endif
  return NS_OK;
}


NS_IMETHODIMP
nsComposerCommandsUpdater::NotifyDocumentStateChanged(bool aNowDirty)
{
  // update document modified. We should have some other notifications for this too.
  return UpdateDirtyState(aNowDirty);
}

NS_IMETHODIMP
nsComposerCommandsUpdater::NotifySelectionChanged(nsIDOMDocument *,
                                                  nsISelection *, int16_t)
{
  return PrimeUpdateTimer();
}

#if 0
#pragma mark -
#endif

NS_IMETHODIMP
nsComposerCommandsUpdater::WillDo(nsITransactionManager *aManager,
                                  nsITransaction *aTransaction, bool *aInterrupt)
{
  *aInterrupt = false;
  return NS_OK;
}

NS_IMETHODIMP
nsComposerCommandsUpdater::DidDo(nsITransactionManager *aManager,
  nsITransaction *aTransaction, nsresult aDoResult)
{
  // only need to update if the status of the Undo menu item changes.
  int32_t undoCount;
  aManager->GetNumberOfUndoItems(&undoCount);
  if (undoCount == 1) {
    if (mFirstDoOfFirstUndo) {
      UpdateCommandGroup(NS_LITERAL_STRING("undo"));
    }
    mFirstDoOfFirstUndo = false;
  }

  return NS_OK;
}

NS_IMETHODIMP
nsComposerCommandsUpdater::WillUndo(nsITransactionManager *aManager,
                                    nsITransaction *aTransaction,
                                    bool *aInterrupt)
{
  *aInterrupt = false;
  return NS_OK;
}

NS_IMETHODIMP
nsComposerCommandsUpdater::DidUndo(nsITransactionManager *aManager,
                                   nsITransaction *aTransaction,
                                   nsresult aUndoResult)
{
  int32_t undoCount;
  aManager->GetNumberOfUndoItems(&undoCount);
  if (undoCount == 0)
    mFirstDoOfFirstUndo = true;    // reset the state for the next do

  UpdateCommandGroup(NS_LITERAL_STRING("undo"));
  return NS_OK;
}

NS_IMETHODIMP
nsComposerCommandsUpdater::WillRedo(nsITransactionManager *aManager,
                                    nsITransaction *aTransaction,
                                    bool *aInterrupt)
{
  *aInterrupt = false;
  return NS_OK;
}

NS_IMETHODIMP
nsComposerCommandsUpdater::DidRedo(nsITransactionManager *aManager,
                                   nsITransaction *aTransaction,
                                   nsresult aRedoResult)
{
  UpdateCommandGroup(NS_LITERAL_STRING("undo"));
  return NS_OK;
}

NS_IMETHODIMP
nsComposerCommandsUpdater::WillBeginBatch(nsITransactionManager *aManager,
                                          bool *aInterrupt)
{
  *aInterrupt = false;
  return NS_OK;
}

NS_IMETHODIMP
nsComposerCommandsUpdater::DidBeginBatch(nsITransactionManager *aManager,
                                         nsresult aResult)
{
  return NS_OK;
}

NS_IMETHODIMP
nsComposerCommandsUpdater::WillEndBatch(nsITransactionManager *aManager,
                                        bool *aInterrupt)
{
  *aInterrupt = false;
  return NS_OK;
}

NS_IMETHODIMP
nsComposerCommandsUpdater::DidEndBatch(nsITransactionManager *aManager,
                                       nsresult aResult)
{
  return NS_OK;
}

NS_IMETHODIMP
nsComposerCommandsUpdater::WillMerge(nsITransactionManager *aManager,
                                     nsITransaction *aTopTransaction,
                                     nsITransaction *aTransactionToMerge,
                                     bool *aInterrupt)
{
  *aInterrupt = false;
  return NS_OK;
}

NS_IMETHODIMP
nsComposerCommandsUpdater::DidMerge(nsITransactionManager *aManager,
                                    nsITransaction *aTopTransaction,
                                    nsITransaction *aTransactionToMerge,
                                    bool aDidMerge, nsresult aMergeResult)
{
  return NS_OK;
}

#if 0
#pragma mark -
#endif

nsresult
nsComposerCommandsUpdater::Init(nsPIDOMWindowOuter* aDOMWindow)
{
  NS_ENSURE_ARG(aDOMWindow);
  mDOMWindow = do_GetWeakReference(aDOMWindow);
  mDocShell = do_GetWeakReference(aDOMWindow->GetDocShell());
  return NS_OK;
}

nsresult
nsComposerCommandsUpdater::PrimeUpdateTimer()
{
  if (!mUpdateTimer) {
    nsresult rv = NS_OK;
    mUpdateTimer = do_CreateInstance("@mozilla.org/timer;1", &rv);
    NS_ENSURE_SUCCESS(rv, rv);
  }

  const uint32_t kUpdateTimerDelay = 150;
  return mUpdateTimer->InitWithCallback(static_cast<nsITimerCallback*>(this),
                                        kUpdateTimerDelay,
                                        nsITimer::TYPE_ONE_SHOT);
}


void nsComposerCommandsUpdater::TimerCallback()
{
  // if the selection state has changed, update stuff
  bool isCollapsed = SelectionIsCollapsed();
  if (static_cast<int8_t>(isCollapsed) != mSelectionCollapsed) {
    UpdateCommandGroup(NS_LITERAL_STRING("select"));
    mSelectionCollapsed = isCollapsed;
  }

  // isn't this redundant with the UpdateCommandGroup above?
  // can we just nuke the above call? or create a meta command group?
  UpdateCommandGroup(NS_LITERAL_STRING("style"));
}

nsresult
nsComposerCommandsUpdater::UpdateDirtyState(bool aNowDirty)
{
  if (mDirtyState != static_cast<int8_t>(aNowDirty)) {
    UpdateCommandGroup(NS_LITERAL_STRING("save"));
    UpdateCommandGroup(NS_LITERAL_STRING("undo"));
    mDirtyState = aNowDirty;
  }

  return NS_OK;
}

nsresult
nsComposerCommandsUpdater::UpdateCommandGroup(const nsAString& aCommandGroup)
{
  nsCOMPtr<nsPICommandUpdater> commandUpdater = GetCommandUpdater();
  NS_ENSURE_TRUE(commandUpdater, NS_ERROR_FAILURE);


  // This hardcoded list of commands is temporary.
  // This code should use nsIControllerCommandGroup.
  if (aCommandGroup.EqualsLiteral("undo")) {
    commandUpdater->CommandStatusChanged("cmd_undo");
    commandUpdater->CommandStatusChanged("cmd_redo");
    return NS_OK;
  }

  if (aCommandGroup.EqualsLiteral("select") ||
      aCommandGroup.EqualsLiteral("style")) {
    commandUpdater->CommandStatusChanged("cmd_bold");
    commandUpdater->CommandStatusChanged("cmd_italic");
    commandUpdater->CommandStatusChanged("cmd_underline");
    commandUpdater->CommandStatusChanged("cmd_tt");

    commandUpdater->CommandStatusChanged("cmd_strikethrough");
    commandUpdater->CommandStatusChanged("cmd_superscript");
    commandUpdater->CommandStatusChanged("cmd_subscript");
    commandUpdater->CommandStatusChanged("cmd_nobreak");

    commandUpdater->CommandStatusChanged("cmd_em");
    commandUpdater->CommandStatusChanged("cmd_strong");
    commandUpdater->CommandStatusChanged("cmd_cite");
    commandUpdater->CommandStatusChanged("cmd_abbr");
    commandUpdater->CommandStatusChanged("cmd_acronym");
    commandUpdater->CommandStatusChanged("cmd_code");
    commandUpdater->CommandStatusChanged("cmd_samp");
    commandUpdater->CommandStatusChanged("cmd_var");

    commandUpdater->CommandStatusChanged("cmd_increaseFont");
    commandUpdater->CommandStatusChanged("cmd_decreaseFont");

    commandUpdater->CommandStatusChanged("cmd_paragraphState");
    commandUpdater->CommandStatusChanged("cmd_fontFace");
    commandUpdater->CommandStatusChanged("cmd_fontColor");
    commandUpdater->CommandStatusChanged("cmd_backgroundColor");
    commandUpdater->CommandStatusChanged("cmd_highlight");
    return NS_OK;
  }

  if (aCommandGroup.EqualsLiteral("save")) {
    // save commands (most are not in C++)
    commandUpdater->CommandStatusChanged("cmd_setDocumentModified");
    commandUpdater->CommandStatusChanged("cmd_save");
    return NS_OK;
  }

  return NS_OK;
}

nsresult
nsComposerCommandsUpdater::UpdateOneCommand(const char *aCommand)
{
  nsCOMPtr<nsPICommandUpdater> commandUpdater = GetCommandUpdater();
  NS_ENSURE_TRUE(commandUpdater, NS_ERROR_FAILURE);

  commandUpdater->CommandStatusChanged(aCommand);

  return NS_OK;
}

bool
nsComposerCommandsUpdater::SelectionIsCollapsed()
{
  nsCOMPtr<nsPIDOMWindowOuter> domWindow = do_QueryReferent(mDOMWindow);
  NS_ENSURE_TRUE(domWindow, true);

  nsCOMPtr<nsISelection> domSelection = domWindow->GetSelection();
  if (NS_WARN_IF(!domSelection)) {
    return false;
  }

<<<<<<< HEAD
  bool selectionCollapsed = false;
  domSelection->GetIsCollapsed(&selectionCollapsed);
  return selectionCollapsed;
=======
  return domSelection->AsSelection()->IsCollapsed();
>>>>>>> a17af05f
}

already_AddRefed<nsPICommandUpdater>
nsComposerCommandsUpdater::GetCommandUpdater()
{
  nsCOMPtr<nsIDocShell> docShell = do_QueryReferent(mDocShell);
  NS_ENSURE_TRUE(docShell, nullptr);
  nsCOMPtr<nsICommandManager> manager = docShell->GetCommandManager();
  nsCOMPtr<nsPICommandUpdater> updater = do_QueryInterface(manager);
  return updater.forget();
}

NS_IMETHODIMP
nsComposerCommandsUpdater::GetName(nsACString& aName)
{
  aName.AssignLiteral("nsComposerCommandsUpdater");
  return NS_OK;
}

#if 0
#pragma mark -
#endif

nsresult
nsComposerCommandsUpdater::Notify(nsITimer *timer)
{
  NS_ASSERTION(timer == mUpdateTimer.get(), "Hey, this ain't my timer!");
  TimerCallback();
  return NS_OK;
}

#if 0
#pragma mark -
#endif


nsresult
NS_NewComposerCommandsUpdater(nsISelectionListener** aInstancePtrResult)
{
  RefPtr<nsComposerCommandsUpdater> newThang = new nsComposerCommandsUpdater;
  newThang.forget(aInstancePtrResult);
  return NS_OK;
}<|MERGE_RESOLUTION|>--- conflicted
+++ resolved
@@ -342,13 +342,7 @@
     return false;
   }
 
-<<<<<<< HEAD
-  bool selectionCollapsed = false;
-  domSelection->GetIsCollapsed(&selectionCollapsed);
-  return selectionCollapsed;
-=======
   return domSelection->AsSelection()->IsCollapsed();
->>>>>>> a17af05f
 }
 
 already_AddRefed<nsPICommandUpdater>
