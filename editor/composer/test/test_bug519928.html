--- conflicted
+++ resolved
@@ -42,13 +42,8 @@
     is(self_.ICanRunMyJS, allowed, msg);
     callback();
   }, {once: true});
-<<<<<<< HEAD
-  var iframeSrc = "data:text/html,<script>parent.parent.ICanRunMyJS = true;</scr" + "ipt>";
-  innerFrame.src = iframeSrc;
-=======
   var iframeSrc = "<script>parent.parent.ICanRunMyJS = true;</scr" + "ipt>";
   innerFrame.srcdoc = iframeSrc;
->>>>>>> a17af05f
 }
 
 SimpleTest.waitForExplicitFinish();
@@ -114,13 +109,8 @@
     is(self_.ICanRunMyJS, false, msg);
     SimpleTest.finish();
   }, {once: true});
-<<<<<<< HEAD
-  var iframeSrc = "data:text/html,<script>parent.parent.ICanRunMyJS = true;</scr" + "ipt>";
-  innerFrame.src = iframeSrc;
-=======
   var iframeSrc = "<script>parent.parent.ICanRunMyJS = true;</scr" + "ipt>";
   innerFrame.srcdoc = iframeSrc;
->>>>>>> a17af05f
 }
 
 </script>
