[DEFAULT]
support-files =
  bug678842_subframe.html
  bug717433_subframe.html
  bug1200533_subframe.html
  bug1204147_subframe.html
  bug1204147_subframe2.html
  en-GB/en_GB.dic
  en-GB/en_GB.aff
  en-AU/en_AU.dic
  en-AU/en_AU.aff
  de-DE/de_DE.dic
  de-DE/de_DE.aff

[test_async_UpdateCurrentDictionary.html]
skip-if = os == 'android'
[test_bug338427.html]
skip-if = os == 'android'
[test_bug348497.html]
[test_bug384147.html]
[test_bug389350.html]
skip-if = toolkit == 'android'
[test_bug519928.html]
[test_bug678842.html]
skip-if = os == 'android'
[test_bug697981.html]
skip-if = os == 'android'
[test_bug717433.html]
skip-if = os == 'android'
[test_bug738440.html]
[test_bug1200533.html]
skip-if = os == 'android'
[test_bug1204147.html]
skip-if = os == 'android'
[test_bug1205983.html]
skip-if = os == 'android'
[test_bug1209414.html]
skip-if = os == 'android'
[test_bug1219928.html]
<<<<<<< HEAD
skip-if = e10s || os == 'android'
=======
skip-if = e10s || os == 'android'
[test_bug1365383.html]
skip-if = os == 'android'
>>>>>>> a17af05f
<|MERGE_RESOLUTION|>--- conflicted
+++ resolved
@@ -37,10 +37,6 @@
 [test_bug1209414.html]
 skip-if = os == 'android'
 [test_bug1219928.html]
-<<<<<<< HEAD
-skip-if = e10s || os == 'android'
-=======
 skip-if = e10s || os == 'android'
 [test_bug1365383.html]
-skip-if = os == 'android'
->>>>>>> a17af05f
+skip-if = os == 'android'