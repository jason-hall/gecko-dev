--- conflicted
+++ resolved
@@ -199,15 +199,12 @@
 
   static void SetHandlerControl(DWORD aPid, RefPtr<IHandlerControl> aCtrl);
 
-<<<<<<< HEAD
-=======
   bool DispatchTextChangeToHandler(bool aIsInsert, const nsString& aText,
                                    int32_t aStart, uint32_t aLen);
 
   static void AssignChildIDTo(NotNull<sdnAccessible*> aSdnAcc);
   static void ReleaseChildID(NotNull<sdnAccessible*> aSdnAcc);
 
->>>>>>> a17af05f
 protected:
   virtual ~AccessibleWrap();
 
@@ -256,10 +253,7 @@
     NAVRELATION_NODE_PARENT_OF = 0x1010,
     NAVRELATION_CONTAINING_DOCUMENT = 0x1011,
     NAVRELATION_CONTAINING_TAB_PANE = 0x1012,
-<<<<<<< HEAD
-=======
     NAVRELATION_CONTAINING_WINDOW = 0x1013,
->>>>>>> a17af05f
     NAVRELATION_CONTAINING_APPLICATION = 0x1014,
     NAVRELATION_DETAILS = 0x1015,
     NAVRELATION_DETAILS_FOR = 0x1016,
