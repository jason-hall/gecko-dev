--- conflicted
+++ resolved
@@ -39,24 +39,6 @@
 
   nsWinUtils::MaybeStartWindowEmulation();
   ia2AccessibleText::InitTextChangeData();
-<<<<<<< HEAD
-  if (BrowserTabsRemoteAutostart()) {
-    mscom::InterceptorLog::Init();
-    UniquePtr<RegisteredProxy> regCustomProxy(
-        mscom::RegisterProxy());
-    gRegCustomProxy = regCustomProxy.release();
-    UniquePtr<RegisteredProxy> regProxy(
-        mscom::RegisterProxy(L"ia2marshal.dll"));
-    gRegProxy = regProxy.release();
-    UniquePtr<RegisteredProxy> regAccTlb(
-        mscom::RegisterTypelib(L"oleacc.dll",
-                               RegistrationFlags::eUseSystemDirectory));
-    gRegAccTlb = regAccTlb.release();
-    UniquePtr<RegisteredProxy> regMiscTlb(
-        mscom::RegisterTypelib(L"Accessible.tlb"));
-    gRegMiscTlb = regMiscTlb.release();
-  }
-=======
 
   mscom::InterceptorLog::Init();
   UniquePtr<RegisteredProxy> regCustomProxy(
@@ -72,7 +54,6 @@
   UniquePtr<RegisteredProxy> regMiscTlb(
       mscom::RegisterTypelib(L"Accessible.tlb"));
   gRegMiscTlb = regMiscTlb.release();
->>>>>>> a17af05f
 }
 
 void
