/* -*- Mode: C++; tab-width: 2; indent-tabs-mode: nil; c-basic-offset: 2 -*- */
/* This Source Code Form is subject to the terms of the Mozilla Public
 * License, v. 2.0. If a copy of the MPL was not distributed with this
 * file, You can obtain one at http://mozilla.org/MPL/2.0/. */

#include "HTMLWin32ObjectAccessible.h"

#include "Role.h"
#include "States.h"

using namespace mozilla::a11y;

////////////////////////////////////////////////////////////////////////////////
// HTMLWin32ObjectOwnerAccessible
////////////////////////////////////////////////////////////////////////////////

HTMLWin32ObjectOwnerAccessible::
  HTMLWin32ObjectOwnerAccessible(nsIContent* aContent,
                                 DocAccessible* aDoc, void* aHwnd) :
  AccessibleWrap(aContent, aDoc), mHwnd(aHwnd)
{
  mStateFlags |= eNoKidsFromDOM;

  // Our only child is a HTMLWin32ObjectAccessible object.
  if (mHwnd) {
    mNativeAccessible = new HTMLWin32ObjectAccessible(mHwnd, aDoc);
    AppendChild(mNativeAccessible);
  }
}

////////////////////////////////////////////////////////////////////////////////
// HTMLWin32ObjectOwnerAccessible: Accessible implementation

void
HTMLWin32ObjectOwnerAccessible::Shutdown()
{
  AccessibleWrap::Shutdown();
  mNativeAccessible = nullptr;
}

role
HTMLWin32ObjectOwnerAccessible::NativeRole()
{
  return roles::EMBEDDED_OBJECT;
}

bool
HTMLWin32ObjectOwnerAccessible::NativelyUnavailable() const
{
  // XXX: No HWND means this is windowless plugin which is not accessible in
  // the meantime.
  return !mHwnd;
}

////////////////////////////////////////////////////////////////////////////////
// HTMLWin32ObjectAccessible
////////////////////////////////////////////////////////////////////////////////

HTMLWin32ObjectAccessible::HTMLWin32ObjectAccessible(void* aHwnd,
                                                     DocAccessible* aDoc) :
  DummyAccessible(aDoc)
{
  mHwnd = aHwnd;
  if (mHwnd) {
#if defined(MOZ_CONTENT_SANDBOX)
    if (XRE_IsContentProcess()) {
      DocAccessibleChild* ipcDoc = aDoc->IPCDoc();
      MOZ_ASSERT(ipcDoc);
      if (!ipcDoc) {
        return;
      }

      IAccessibleHolder proxyHolder;
      if (!ipcDoc->SendGetWindowedPluginIAccessible(
              reinterpret_cast<uintptr_t>(mHwnd), &proxyHolder)) {
        return;
      }

      mCOMProxy.reset(proxyHolder.Release());
      return;
    }
#endif

<<<<<<< HEAD
    // The plugin is not windowless. In this situation we use 
=======
    // The plugin is not windowless. In this situation we use
>>>>>>> a17af05f
    // use its inner child owned by the plugin so that we don't get
    // in an infinite loop, where the WM_GETOBJECT's get forwarded
    // back to us and create another HTMLWin32ObjectAccessible
    mHwnd = ::GetWindow((HWND)aHwnd, GW_CHILD);
  }
}

void
HTMLWin32ObjectAccessible::GetNativeInterface(void** aNativeAccessible)
{
#if defined(MOZ_CONTENT_SANDBOX)
  if (XRE_IsContentProcess()) {
    RefPtr<IAccessible> addRefed = mCOMProxy.get();
    addRefed.forget(aNativeAccessible);
    return;
  }
#endif

  if (mHwnd) {
    ::AccessibleObjectFromWindow(static_cast<HWND>(mHwnd),
                                 OBJID_WINDOW, IID_IAccessible,
                                 aNativeAccessible);
  }
}
<|MERGE_RESOLUTION|>--- conflicted
+++ resolved
@@ -81,11 +81,7 @@
     }
 #endif
 
-<<<<<<< HEAD
-    // The plugin is not windowless. In this situation we use 
-=======
     // The plugin is not windowless. In this situation we use
->>>>>>> a17af05f
     // use its inner child owned by the plugin so that we don't get
     // in an infinite loop, where the WM_GETOBJECT's get forwarded
     // back to us and create another HTMLWin32ObjectAccessible
