--- conflicted
+++ resolved
@@ -44,10 +44,7 @@
 #include "nsArrayUtils.h"
 #include "mozilla/Preferences.h"
 #include "nsIXULRuntime.h"
-<<<<<<< HEAD
-=======
 #include "mozilla/mscom/AsyncInvoker.h"
->>>>>>> a17af05f
 
 #include "oleacc.h"
 
@@ -85,11 +82,7 @@
 AccessibleWrap::~AccessibleWrap()
 {
   if (mID != kNoID) {
-<<<<<<< HEAD
-    sIDGen.ReleaseID(this);
-=======
     sIDGen.ReleaseID(WrapNotNull(this));
->>>>>>> a17af05f
   }
 }
 
@@ -307,7 +300,6 @@
 {
   MOZ_ASSERT(aOutInterface);
   *aOutInterface = nullptr;
-<<<<<<< HEAD
 
   if (aVarChild.vt != VT_I4) {
     return E_INVALIDARG;
@@ -327,27 +319,6 @@
     return E_INVALIDARG;
   }
 
-=======
-
-  if (aVarChild.vt != VT_I4) {
-    return E_INVALIDARG;
-  }
-
-  if (IsDefunct()) {
-    return CO_E_OBJNOTCONNECTED;
-  }
-
-  if (aVarChild.lVal == CHILDID_SELF) {
-    return S_OK;
-  }
-
-  bool isDefunct = false;
-  RefPtr<IAccessible> accessible = GetIAccessibleFor(aVarChild, &isDefunct);
-  if (!accessible) {
-    return E_INVALIDARG;
-  }
-
->>>>>>> a17af05f
   if (isDefunct) {
     return CO_E_OBJNOTCONNECTED;
   }
@@ -870,12 +841,8 @@
       // is happening, so we dispatch TakeFocus from the main thread to
       // guarantee that we are outside any IPC.
       nsCOMPtr<nsIRunnable> runnable =
-<<<<<<< HEAD
-        mozilla::NewRunnableMethod(this, &Accessible::TakeFocus);
-=======
         mozilla::NewRunnableMethod("Accessible::TakeFocus",
                                    this, &Accessible::TakeFocus);
->>>>>>> a17af05f
       NS_DispatchToMainThread(runnable, NS_DISPATCH_NORMAL);
       return S_OK;
     }
@@ -1443,7 +1410,6 @@
   *aIsDefunct = false;
 
   RefPtr<IAccessible> result;
-<<<<<<< HEAD
 
   if (varChild.lVal == CHILDID_SELF) {
     *aIsDefunct = IsDefunct();
@@ -1465,29 +1431,6 @@
     varChild.lVal = GetExistingID();
   }
 
-=======
-
-  if (varChild.lVal == CHILDID_SELF) {
-    *aIsDefunct = IsDefunct();
-    if (*aIsDefunct) {
-      return nullptr;
-    }
-    GetNativeInterface(getter_AddRefs(result));
-    if (result) {
-      return result.forget();
-    }
-    // If we're not a proxy, there's nothing more we can do to attempt to
-    // resolve the IAccessible, so we just fail.
-    if (!IsProxy()) {
-      return nullptr;
-    }
-    // Otherwise, since we're a proxy and we have a null native interface, this
-    // indicates that we need to obtain a COM proxy. To do this, we'll replace
-    // CHILDID_SELF with our real MSAA ID and continue the search from there.
-    varChild.lVal = GetExistingID();
-  }
-
->>>>>>> a17af05f
   if (varChild.ulVal != GetExistingID() &&
       (IsProxy() ? Proxy()->MustPruneChildren() : nsAccUtils::MustPrune(this))) {
     // This accessible should have no subtree in platform, return null for its children.
@@ -1502,11 +1445,6 @@
   if (XRE_IsParentProcess() && !IsProxy() && !sIDGen.IsChromeID(varChild.lVal)) {
     return GetRemoteIAccessibleFor(varChild);
   }
-<<<<<<< HEAD
-  MOZ_ASSERT(XRE_IsParentProcess() ||
-             sIDGen.IsIDForThisContentProcess(varChild.lVal));
-=======
->>>>>>> a17af05f
 
   if (varChild.lVal > 0) {
     // Gecko child indices are 0-based in contrast to indices used in MSAA.
@@ -1720,8 +1658,6 @@
 
   sHandlerControllers->AppendElement(Move(ctrlData));
 }
-<<<<<<< HEAD
-=======
 
 
 bool
@@ -1790,5 +1726,4 @@
 AccessibleWrap::ReleaseChildID(NotNull<sdnAccessible*> aSdnAcc)
 {
   sIDGen.ReleaseID(aSdnAcc);
-}
->>>>>>> a17af05f
+}