/* -*- Mode: C++; tab-width: 4; indent-tabs-mode: nil; c-basic-offset: 2 -*- */
/* This Source Code Form is subject to the terms of the Mozilla Public
 * License, v. 2.0. If a copy of the MPL was not distributed with this
 * file, You can obtain one at http://mozilla.org/MPL/2.0/. */

#ifndef mozilla_a11y_SelectionManager_h__
#define mozilla_a11y_SelectionManager_h__

#include "nsIFrame.h"
#include "nsISelectionListener.h"

class nsIPresShell;

namespace mozilla {

namespace dom {
class Element;
}

namespace a11y {

class AccEvent;
class HyperTextAccessible;

/**
 * This special accessibility class is for the caret and selection management.
 * There is only 1 visible caret per top level window. However, there may be
 * several visible selections.
 *
 * The important selections are the one owned by each document, and the one in
 * the currently focused control.
 *
 * On Windows this class is used to move an invisible system caret that
 * shadows the Mozilla caret. Windows will also automatically map this to
 * the MSAA caret accessible object (via OBJID_CARET) (as opposed to the root
 * accessible tree for a window which is retrieved with OBJID_CLIENT).
 *
 * For ATK and IAccessible2, this class is used to fire caret move and
 * selection change events.
 */

struct SelData;

class SelectionManager : public nsISelectionListener
{
public:
  // nsISupports
  // implemented by derived nsAccessibilityService

  // nsISelectionListener
  NS_DECL_NSISELECTIONLISTENER

  // SelectionManager
  void Shutdown() { ClearControlSelectionListener(); }

  /**
   * Listen to selection events on the focused control.
   *
   * Note: only one control's selection events are listened to at a time. This
   * will remove the previous control's selection listener.
   */
  void SetControlSelectionListener(dom::Element* aFocusedElm);

  /**
   * Stop listening to selection events on the control.
   */
  void ClearControlSelectionListener();

  /**
   * Listen to selection events on the document.
   */
  void AddDocSelectionListener(nsIPresShell* aPresShell);

  /**
   * Stop listening to selection events for a given document
   */
  void RemoveDocSelectionListener(nsIPresShell* aShell);

  /**
   * Process delayed event, results in caret move and text selection change
   * events.
   */
  void ProcessTextSelChangeEvent(AccEvent* aEvent);

  /**
   * Gets the current caret offset/hypertext accessible pair. If there is no
   * current pair, then returns -1 for the offset and a nullptr for the
   * accessible.
   */
  inline HyperTextAccessible* AccessibleWithCaret(int32_t* aCaret)
  {
    if (aCaret)
      *aCaret = mCaretOffset;

    return mAccWithCaret;
  }

  /**
   * Update caret offset when it doesn't go through a caret move event.
   */
  inline void UpdateCaretOffset(HyperTextAccessible* aItem, int32_t aOffset)
  {
    mAccWithCaret = aItem;
    mCaretOffset = aOffset;
  }

  inline void ResetCaretOffset()
  {
    mCaretOffset = -1;
    mAccWithCaret = nullptr;
  }

protected:

  SelectionManager();

  /**
   * Process DOM selection change. Fire selection and caret move events.
   */
  void ProcessSelectionChanged(SelData* aSelData);

private:
  // Currently focused control.
<<<<<<< HEAD
  WeakFrame mCurrCtrlFrame;
=======
>>>>>>> a17af05f
  int32_t mCaretOffset;
  HyperTextAccessible* mAccWithCaret;
  nsWeakPtr mCurrCtrlNormalSel;
  nsWeakPtr mCurrCtrlSpellSel;
};

} // namespace a11y
} // namespace mozilla

#endif<|MERGE_RESOLUTION|>--- conflicted
+++ resolved
@@ -121,10 +121,6 @@
 
 private:
   // Currently focused control.
-<<<<<<< HEAD
-  WeakFrame mCurrCtrlFrame;
-=======
->>>>>>> a17af05f
   int32_t mCaretOffset;
   HyperTextAccessible* mAccWithCaret;
   nsWeakPtr mCurrCtrlNormalSel;
