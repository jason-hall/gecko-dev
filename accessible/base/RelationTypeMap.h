--- conflicted
+++ resolved
@@ -137,40 +137,24 @@
 
 RELATIONTYPE(DETAILS,
              "details",
-<<<<<<< HEAD
-             ATK_RELATION_NULL,
-=======
              ATK_RELATION_DETAILS,
->>>>>>> a17af05f
              NAVRELATION_DETAILS,
              IA2_RELATION_DETAILS)
 
 RELATIONTYPE(DETAILS_FOR,
              "details for",
-<<<<<<< HEAD
-             ATK_RELATION_NULL,
-=======
              ATK_RELATION_DETAILS_FOR,
->>>>>>> a17af05f
              NAVRELATION_DETAILS_FOR,
              IA2_RELATION_DETAILS_FOR)
 
 RELATIONTYPE(ERRORMSG,
              "error",
-<<<<<<< HEAD
-             ATK_RELATION_NULL,
-=======
              ATK_RELATION_ERROR_MESSAGE,
->>>>>>> a17af05f
              NAVRELATION_ERROR,
              IA2_RELATION_ERROR)
 
 RELATIONTYPE(ERRORMSG_FOR,
              "error for",
-<<<<<<< HEAD
-             ATK_RELATION_NULL,
-=======
              ATK_RELATION_ERROR_FOR,
->>>>>>> a17af05f
              NAVRELATION_ERROR_FOR,
              IA2_RELATION_ERROR_FOR)