/* -*- Mode: C++; tab-width: 2; indent-tabs-mode: nil; c-basic-offset: 2 -*- */
/* This Source Code Form is subject to the terms of the Mozilla Public
 * License, v. 2.0. If a copy of the MPL was not distributed with this
 * file, You can obtain one at http://mozilla.org/MPL/2.0/. */

#include "nsAccessibilityService.h"

// NOTE: alphabetically ordered
#include "ApplicationAccessibleWrap.h"
#include "ARIAGridAccessibleWrap.h"
#include "ARIAMap.h"
#include "DocAccessible-inl.h"
#include "FocusManager.h"
#include "HTMLCanvasAccessible.h"
#include "HTMLElementAccessibles.h"
#include "HTMLImageMapAccessible.h"
#include "HTMLLinkAccessible.h"
#include "HTMLListAccessible.h"
#include "HTMLSelectAccessible.h"
#include "HTMLTableAccessibleWrap.h"
#include "HyperTextAccessibleWrap.h"
#include "RootAccessible.h"
#include "nsAccUtils.h"
#include "nsArrayUtils.h"
#include "nsAttrName.h"
#include "nsEventShell.h"
#include "nsIURI.h"
#include "OuterDocAccessible.h"
#include "Platform.h"
#include "Role.h"
#ifdef MOZ_ACCESSIBILITY_ATK
#include "RootAccessibleWrap.h"
#endif
#include "States.h"
#include "Statistics.h"
#include "TextLeafAccessibleWrap.h"
#include "TreeWalker.h"
#include "xpcAccessibleApplication.h"
#include "xpcAccessibleDocument.h"

#ifdef MOZ_ACCESSIBILITY_ATK
#include "AtkSocketAccessible.h"
#endif

#ifdef XP_WIN
#include "mozilla/a11y/Compatibility.h"
#include "mozilla/dom/ContentChild.h"
#include "HTMLWin32ObjectAccessible.h"
#include "mozilla/StaticPtr.h"
#endif

#ifdef A11Y_LOG
#include "Logging.h"
#endif

#ifdef MOZ_CRASHREPORTER
#include "nsExceptionHandler.h"
#endif

#include "nsImageFrame.h"
#include "nsINamed.h"
#include "nsIObserverService.h"
#include "nsLayoutUtils.h"
#include "nsPluginFrame.h"
#include "SVGGeometryFrame.h"
#include "nsTreeBodyFrame.h"
#include "nsTreeColumns.h"
#include "nsTreeUtils.h"
#include "nsXBLPrototypeBinding.h"
#include "nsXBLBinding.h"
#include "mozilla/ArrayUtils.h"
#include "mozilla/dom/DOMStringList.h"
#include "mozilla/Preferences.h"
#include "mozilla/Services.h"
#include "nsDeckFrame.h"

#ifdef MOZ_XUL
#include "XULAlertAccessible.h"
#include "XULColorPickerAccessible.h"
#include "XULComboboxAccessible.h"
#include "XULElementAccessibles.h"
#include "XULFormControlAccessible.h"
#include "XULListboxAccessibleWrap.h"
#include "XULMenuAccessibleWrap.h"
#include "XULSliderAccessible.h"
#include "XULTabAccessible.h"
#include "XULTreeGridAccessibleWrap.h"
#endif

#if defined(XP_WIN) || defined(MOZ_ACCESSIBILITY_ATK)
#include "nsNPAPIPluginInstance.h"
#endif

using namespace mozilla;
using namespace mozilla::a11y;
using namespace mozilla::dom;

////////////////////////////////////////////////////////////////////////////////
// Statics
////////////////////////////////////////////////////////////////////////////////

/**
 * Return true if the element must be accessible.
 */
static bool
MustBeAccessible(nsIContent* aContent, DocAccessible* aDocument)
{
  if (aContent->GetPrimaryFrame()->IsFocusable())
    return true;

  uint32_t attrCount = aContent->GetAttrCount();
  for (uint32_t attrIdx = 0; attrIdx < attrCount; attrIdx++) {
    const nsAttrName* attr = aContent->GetAttrNameAt(attrIdx);
    if (attr->NamespaceEquals(kNameSpaceID_None)) {
      nsIAtom* attrAtom = attr->Atom();
      nsDependentAtomString attrStr(attrAtom);
      if (!StringBeginsWith(attrStr, NS_LITERAL_STRING("aria-")))
        continue; // not ARIA

      // A global state or a property and in case of token defined.
      uint8_t attrFlags = aria::AttrCharacteristicsFor(attrAtom);
      if ((attrFlags & ATTR_GLOBAL) && (!(attrFlags & ATTR_VALTOKEN) ||
           nsAccUtils::HasDefinedARIAToken(aContent, attrAtom))) {
        return true;
      }
    }
  }

  // If the given ID is referred by relation attribute then create an accessible
  // for it.
  nsAutoString id;
  if (nsCoreUtils::GetID(aContent, id) && !id.IsEmpty())
    return aDocument->IsDependentID(id);

  return false;
}

////////////////////////////////////////////////////////////////////////////////
// Accessible constructors

static Accessible*
New_HTMLLink(nsIContent* aContent, Accessible* aContext)
{
  // Only some roles truly enjoy life as HTMLLinkAccessibles, for details
  // see closed bug 494807.
  const nsRoleMapEntry* roleMapEntry = aria::GetRoleMap(aContent->AsElement());
  if (roleMapEntry && roleMapEntry->role != roles::NOTHING &&
      roleMapEntry->role != roles::LINK) {
    return new HyperTextAccessibleWrap(aContent, aContext->Document());
  }

  return new HTMLLinkAccessible(aContent, aContext->Document());
}

static Accessible* New_HyperText(nsIContent* aContent, Accessible* aContext)
  { return new HyperTextAccessibleWrap(aContent, aContext->Document()); }

static Accessible* New_HTMLFigcaption(nsIContent* aContent, Accessible* aContext)
  { return new HTMLFigcaptionAccessible(aContent, aContext->Document()); }

static Accessible* New_HTMLFigure(nsIContent* aContent, Accessible* aContext)
  { return new HTMLFigureAccessible(aContent, aContext->Document()); }

static Accessible* New_HTMLHeaderOrFooter(nsIContent* aContent, Accessible* aContext)
  { return new HTMLHeaderOrFooterAccessible(aContent, aContext->Document()); }

static Accessible* New_HTMLLegend(nsIContent* aContent, Accessible* aContext)
  { return new HTMLLegendAccessible(aContent, aContext->Document()); }

static Accessible* New_HTMLOption(nsIContent* aContent, Accessible* aContext)
  { return new HTMLSelectOptionAccessible(aContent, aContext->Document()); }

static Accessible* New_HTMLOptgroup(nsIContent* aContent, Accessible* aContext)
  { return new HTMLSelectOptGroupAccessible(aContent, aContext->Document()); }

static Accessible* New_HTMLList(nsIContent* aContent, Accessible* aContext)
  { return new HTMLListAccessible(aContent, aContext->Document()); }

static Accessible*
New_HTMLListitem(nsIContent* aContent, Accessible* aContext)
{
  // If list item is a child of accessible list then create an accessible for
  // it unconditionally by tag name. nsBlockFrame creates the list item
  // accessible for other elements styled as list items.
  if (aContext->IsList() && aContext->GetContent() == aContent->GetParent())
    return new HTMLLIAccessible(aContent, aContext->Document());

  return nullptr;
}

static Accessible*
New_HTMLDefinition(nsIContent* aContent, Accessible* aContext)
{
  if (aContext->IsList())
    return new HyperTextAccessibleWrap(aContent, aContext->Document());
  return nullptr;
}

static Accessible* New_HTMLLabel(nsIContent* aContent, Accessible* aContext)
  { return new HTMLLabelAccessible(aContent, aContext->Document()); }

static Accessible* New_HTMLInput(nsIContent* aContent, Accessible* aContext)
{
  if (aContent->AttrValueIs(kNameSpaceID_None, nsGkAtoms::type,
                            nsGkAtoms::checkbox, eIgnoreCase)) {
    return new HTMLCheckboxAccessible(aContent, aContext->Document());
  }
  if (aContent->AttrValueIs(kNameSpaceID_None, nsGkAtoms::type,
                            nsGkAtoms::radio, eIgnoreCase)) {
    return new HTMLRadioButtonAccessible(aContent, aContext->Document());
  }
  return nullptr;
}

static Accessible* New_HTMLOutput(nsIContent* aContent, Accessible* aContext)
  { return new HTMLOutputAccessible(aContent, aContext->Document()); }

static Accessible* New_HTMLProgress(nsIContent* aContent, Accessible* aContext)
  { return new HTMLProgressMeterAccessible(aContent, aContext->Document()); }

static Accessible* New_HTMLSummary(nsIContent* aContent, Accessible* aContext)
  { return new HTMLSummaryAccessible(aContent, aContext->Document()); }

static Accessible*
New_HTMLTableAccessible(nsIContent* aContent, Accessible* aContext)
  { return new HTMLTableAccessible(aContent, aContext->Document()); }

static Accessible*
New_HTMLTableRowAccessible(nsIContent* aContent, Accessible* aContext)
  { return new HTMLTableRowAccessible(aContent, aContext->Document()); }

static Accessible*
New_HTMLTableCellAccessible(nsIContent* aContent, Accessible* aContext)
  { return new HTMLTableCellAccessible(aContent, aContext->Document()); }

static Accessible*
New_HTMLTableHeaderCell(nsIContent* aContent, Accessible* aContext)
{
  if (aContext->IsTableRow() && aContext->GetContent() == aContent->GetParent())
    return new HTMLTableHeaderCellAccessibleWrap(aContent, aContext->Document());
  return nullptr;
}

static Accessible*
New_HTMLTableHeaderCellIfScope(nsIContent* aContent, Accessible* aContext)
{
  if (aContext->IsTableRow() && aContext->GetContent() == aContent->GetParent() &&
      aContent->HasAttr(kNameSpaceID_None, nsGkAtoms::scope))
    return new HTMLTableHeaderCellAccessibleWrap(aContent, aContext->Document());
  return nullptr;
}

////////////////////////////////////////////////////////////////////////////////
// Markup maps array.

#define Attr(name, value) \
  { &nsGkAtoms::name, &nsGkAtoms::value }

#define AttrFromDOM(name, DOMAttrName) \
  { &nsGkAtoms::name, nullptr, &nsGkAtoms::DOMAttrName }

#define AttrFromDOMIf(name, DOMAttrName, DOMAttrValue) \
  { &nsGkAtoms::name, nullptr,  &nsGkAtoms::DOMAttrName, &nsGkAtoms::DOMAttrValue }

#define MARKUPMAP(atom, new_func, r, ... ) \
  { &nsGkAtoms::atom, new_func, static_cast<a11y::role>(r), { __VA_ARGS__ } },

static const MarkupMapInfo sMarkupMapList[] = {
  #include "MarkupMap.h"
};

#undef Attr
#undef AttrFromDOM
#undef AttrFromDOMIf
#undef MARKUPMAP

////////////////////////////////////////////////////////////////////////////////
// nsAccessibilityService
////////////////////////////////////////////////////////////////////////////////

nsAccessibilityService *nsAccessibilityService::gAccessibilityService = nullptr;
ApplicationAccessible* nsAccessibilityService::gApplicationAccessible = nullptr;
xpcAccessibleApplication* nsAccessibilityService::gXPCApplicationAccessible = nullptr;
uint32_t nsAccessibilityService::gConsumers = 0;

nsAccessibilityService::nsAccessibilityService() :
  DocManager(), FocusManager(), mMarkupMaps(ArrayLength(sMarkupMapList))
{
}

nsAccessibilityService::~nsAccessibilityService()
{
  NS_ASSERTION(IsShutdown(), "Accessibility wasn't shutdown!");
  gAccessibilityService = nullptr;
}

////////////////////////////////////////////////////////////////////////////////
// nsIListenerChangeListener

NS_IMETHODIMP
nsAccessibilityService::ListenersChanged(nsIArray* aEventChanges)
{
  uint32_t targetCount;
  nsresult rv = aEventChanges->GetLength(&targetCount);
  NS_ENSURE_SUCCESS(rv, rv);

  for (uint32_t i = 0 ; i < targetCount ; i++) {
    nsCOMPtr<nsIEventListenerChange> change = do_QueryElementAt(aEventChanges, i);

    nsCOMPtr<nsIDOMEventTarget> target;
    change->GetTarget(getter_AddRefs(target));
    nsCOMPtr<nsIContent> node(do_QueryInterface(target));
    if (!node || !node->IsHTMLElement()) {
      continue;
    }
    nsCOMPtr<nsIArray> listenerNames;
    change->GetChangedListenerNames(getter_AddRefs(listenerNames));

    uint32_t changeCount;
    rv = listenerNames->GetLength(&changeCount);
    NS_ENSURE_SUCCESS(rv, rv);

    for (uint32_t i = 0 ; i < changeCount ; i++) {
      nsCOMPtr<nsIAtom> listenerName = do_QueryElementAt(listenerNames, i);

      // We are only interested in event listener changes which may
      // make an element accessible or inaccessible.
      if (listenerName != nsGkAtoms::onclick &&
          listenerName != nsGkAtoms::onmousedown &&
          listenerName != nsGkAtoms::onmouseup) {
        continue;
      }

      nsIDocument* ownerDoc = node->OwnerDoc();
      DocAccessible* document = GetExistingDocAccessible(ownerDoc);

      // Create an accessible for a inaccessible element having click event
      // handler.
      if (document && !document->HasAccessible(node) &&
          nsCoreUtils::HasClickListener(node)) {
        nsIContent* parentEl = node->GetFlattenedTreeParent();
        if (parentEl) {
          document->ContentInserted(parentEl, node, node->GetNextSibling());
        }
        break;
      }
    }
  }
  return NS_OK;
}

////////////////////////////////////////////////////////////////////////////////
// nsISupports

NS_IMPL_ISUPPORTS_INHERITED(nsAccessibilityService,
                            DocManager,
                            nsIObserver,
                            nsIListenerChangeListener,
                            nsISelectionListener) // from SelectionManager

////////////////////////////////////////////////////////////////////////////////
// nsIObserver

NS_IMETHODIMP
nsAccessibilityService::Observe(nsISupports *aSubject, const char *aTopic,
                         const char16_t *aData)
{
  if (!nsCRT::strcmp(aTopic, NS_XPCOM_SHUTDOWN_OBSERVER_ID))
    Shutdown();

  return NS_OK;
}

void
nsAccessibilityService::NotifyOfAnchorJumpTo(nsIContent* aTargetNode)
{
  nsIDocument* documentNode = aTargetNode->GetUncomposedDoc();
  if (documentNode) {
    DocAccessible* document = GetDocAccessible(documentNode);
    if (document)
      document->SetAnchorJump(aTargetNode);
  }
}

void
nsAccessibilityService::FireAccessibleEvent(uint32_t aEvent,
                                            Accessible* aTarget)
{
  nsEventShell::FireEvent(aEvent, aTarget);
}

Accessible*
nsAccessibilityService::GetRootDocumentAccessible(nsIPresShell* aPresShell,
                                                  bool aCanCreate)
{
  nsIPresShell* ps = aPresShell;
  nsIDocument* documentNode = aPresShell->GetDocument();
  if (documentNode) {
    nsCOMPtr<nsIDocShellTreeItem> treeItem(documentNode->GetDocShell());
    if (treeItem) {
      nsCOMPtr<nsIDocShellTreeItem> rootTreeItem;
      treeItem->GetRootTreeItem(getter_AddRefs(rootTreeItem));
      if (treeItem != rootTreeItem) {
        nsCOMPtr<nsIDocShell> docShell(do_QueryInterface(rootTreeItem));
        ps = docShell->GetPresShell();
      }

      return aCanCreate ? GetDocAccessible(ps) : ps->GetDocAccessible();
    }
  }
  return nullptr;
}

#ifdef XP_WIN
static StaticAutoPtr<nsTArray<nsCOMPtr<nsIContent> > > sPendingPlugins;
static StaticAutoPtr<nsTArray<nsCOMPtr<nsITimer> > > sPluginTimers;

class PluginTimerCallBack final : public nsITimerCallback
                                , public nsINamed
{
  ~PluginTimerCallBack() {}

public:
  explicit PluginTimerCallBack(nsIContent* aContent) : mContent(aContent) {}

  NS_DECL_ISUPPORTS

  NS_IMETHOD Notify(nsITimer* aTimer) final
  {
    if (!mContent->IsInUncomposedDoc())
      return NS_OK;

    nsIPresShell* ps = mContent->OwnerDoc()->GetShell();
    if (ps) {
      DocAccessible* doc = ps->GetDocAccessible();
      if (doc) {
        // Make sure that if we created an accessible for the plugin that wasn't
        // a plugin accessible we remove it before creating the right accessible.
        doc->RecreateAccessible(mContent);
        sPluginTimers->RemoveElement(aTimer);
        return NS_OK;
      }
    }

    // We couldn't get a doc accessible so presumably the document went away.
    // In this case don't leak our ref to the content or timer.
    sPendingPlugins->RemoveElement(mContent);
    sPluginTimers->RemoveElement(aTimer);
    return NS_OK;
  }

  NS_IMETHOD GetName(nsACString& aName) final
  {
    aName.AssignLiteral("PluginTimerCallBack");
    return NS_OK;
  }

private:
  nsCOMPtr<nsIContent> mContent;
};

NS_IMPL_ISUPPORTS(PluginTimerCallBack, nsITimerCallback, nsINamed)
#endif

already_AddRefed<Accessible>
nsAccessibilityService::CreatePluginAccessible(nsPluginFrame* aFrame,
                                               nsIContent* aContent,
                                               Accessible* aContext)
{
  // nsPluginFrame means a plugin, so we need to use the accessibility support
  // of the plugin.
  if (aFrame->GetRect().IsEmpty())
    return nullptr;

#if defined(XP_WIN) || defined(MOZ_ACCESSIBILITY_ATK)
  RefPtr<nsNPAPIPluginInstance> pluginInstance;
  if (NS_SUCCEEDED(aFrame->GetPluginInstance(getter_AddRefs(pluginInstance))) &&
      pluginInstance) {
#ifdef XP_WIN
    if (!sPendingPlugins->Contains(aContent) &&
        (Preferences::GetBool("accessibility.delay_plugins") ||
         Compatibility::IsJAWS() || Compatibility::IsWE())) {
      nsCOMPtr<nsITimer> timer = do_CreateInstance(NS_TIMER_CONTRACTID);
      RefPtr<PluginTimerCallBack> cb = new PluginTimerCallBack(aContent);
      timer->InitWithCallback(cb, Preferences::GetUint("accessibility.delay_plugin_time"),
                              nsITimer::TYPE_ONE_SHOT);
      sPluginTimers->AppendElement(timer);
      sPendingPlugins->AppendElement(aContent);
      return nullptr;
    }

    // We need to remove aContent from the pending plugins here to avoid
    // reentrancy.  When the timer fires it calls
    // DocAccessible::ContentInserted() which does the work async.
    sPendingPlugins->RemoveElement(aContent);

    // Note: pluginPort will be null if windowless.
    HWND pluginPort = nullptr;
    aFrame->GetPluginPort(&pluginPort);

    RefPtr<Accessible> accessible =
      new HTMLWin32ObjectOwnerAccessible(aContent, aContext->Document(),
                                         pluginPort);
    return accessible.forget();

#elif MOZ_ACCESSIBILITY_ATK
    if (!AtkSocketAccessible::gCanEmbed)
      return nullptr;

    // Note this calls into the plugin, so crazy things may happen and aFrame
    // may go away.
    nsCString plugId;
    nsresult rv = pluginInstance->GetValueFromPlugin(
      NPPVpluginNativeAccessibleAtkPlugId, &plugId);
    if (NS_SUCCEEDED(rv) && !plugId.IsEmpty()) {
      RefPtr<AtkSocketAccessible> socketAccessible =
        new AtkSocketAccessible(aContent, aContext->Document(), plugId);

      return socketAccessible.forget();
    }
#endif
  }
#endif

  return nullptr;
}

void
nsAccessibilityService::DeckPanelSwitched(nsIPresShell* aPresShell,
                                          nsIContent* aDeckNode,
                                          nsIFrame* aPrevBoxFrame,
                                          nsIFrame* aCurrentBoxFrame)
{
  // Ignore tabpanels elements (a deck having an accessible) since their
  // children are accessible not depending on selected tab.
  DocAccessible* document = GetDocAccessible(aPresShell);
  if (!document || document->HasAccessible(aDeckNode))
    return;

  if (aPrevBoxFrame) {
    nsIContent* panelNode = aPrevBoxFrame->GetContent();
#ifdef A11Y_LOG
    if (logging::IsEnabled(logging::eTree)) {
      logging::MsgBegin("TREE", "deck panel unselected");
      logging::Node("container", panelNode);
      logging::Node("content", aDeckNode);
      logging::MsgEnd();
    }
#endif

    document->ContentRemoved(panelNode);
  }

  if (aCurrentBoxFrame) {
    nsIContent* panelNode = aCurrentBoxFrame->GetContent();
#ifdef A11Y_LOG
    if (logging::IsEnabled(logging::eTree)) {
      logging::MsgBegin("TREE", "deck panel selected");
      logging::Node("container", panelNode);
      logging::Node("content", aDeckNode);
      logging::MsgEnd();
    }
#endif

    document->ContentInserted(aDeckNode, panelNode, panelNode->GetNextSibling());
  }
}

void
nsAccessibilityService::ContentRangeInserted(nsIPresShell* aPresShell,
                                             nsIContent* aContainer,
                                             nsIContent* aStartChild,
                                             nsIContent* aEndChild)
{
  DocAccessible* document = GetDocAccessible(aPresShell);
#ifdef A11Y_LOG
  if (logging::IsEnabled(logging::eTree)) {
    logging::MsgBegin("TREE", "content inserted; doc: %p", document);
    logging::Node("container", aContainer);
    for (nsIContent* child = aStartChild; child != aEndChild;
         child = child->GetNextSibling()) {
      logging::Node("content", child);
    }
    logging::MsgEnd();
    logging::Stack();
  }
#endif

  if (document) {
    document->ContentInserted(aContainer, aStartChild, aEndChild);
  }
}

void
nsAccessibilityService::ContentRemoved(nsIPresShell* aPresShell,
                                       nsIContent* aChildNode)
{
  DocAccessible* document = GetDocAccessible(aPresShell);
#ifdef A11Y_LOG
  if (logging::IsEnabled(logging::eTree)) {
    logging::MsgBegin("TREE", "content removed; doc: %p", document);
    logging::Node("container node", aChildNode->GetFlattenedTreeParent());
    logging::Node("content node", aChildNode);
    logging::MsgEnd();
  }
#endif

  if (document) {
<<<<<<< HEAD
    // Flatten hierarchy may be broken at this point so we cannot get a true
    // container by traversing up the DOM tree. Find a parent of first accessible
    // from the subtree of the given DOM node, that'll be a container. If no
    // accessibles in subtree then we don't care about the change.
    Accessible* child = document->GetAccessible(aChildNode);
    if (!child) {
      Accessible* container = document->GetContainerAccessible(aChildNode);
      a11y::TreeWalker walker(container ? container : document, aChildNode,
                              a11y::TreeWalker::eWalkCache);
      child = walker.Next();
    }

    if (child) {
      MOZ_DIAGNOSTIC_ASSERT(child->Parent(), "Unattached accessible from tree");
      document->ContentRemoved(child->Parent(), aChildNode);
#ifdef A11Y_LOG
      if (logging::IsEnabled(logging::eTree))
        logging::AccessibleNNode("real container", child->Parent());
#endif
    }
=======
    document->ContentRemoved(aChildNode);
>>>>>>> a17af05f
  }

#ifdef A11Y_LOG
  if (logging::IsEnabled(logging::eTree)) {
    logging::MsgEnd();
    logging::Stack();
  }
#endif
}

void
nsAccessibilityService::UpdateText(nsIPresShell* aPresShell,
                                   nsIContent* aContent)
{
  DocAccessible* document = GetDocAccessible(aPresShell);
  if (document)
    document->UpdateText(aContent);
}

void
nsAccessibilityService::TreeViewChanged(nsIPresShell* aPresShell,
                                        nsIContent* aContent,
                                        nsITreeView* aView)
{
  DocAccessible* document = GetDocAccessible(aPresShell);
  if (document) {
    Accessible* accessible = document->GetAccessible(aContent);
    if (accessible) {
      XULTreeAccessible* treeAcc = accessible->AsXULTree();
      if (treeAcc)
        treeAcc->TreeViewChanged(aView);
    }
  }
}

void
nsAccessibilityService::RangeValueChanged(nsIPresShell* aPresShell,
                                          nsIContent* aContent)
{
  DocAccessible* document = GetDocAccessible(aPresShell);
  if (document) {
    Accessible* accessible = document->GetAccessible(aContent);
    if (accessible) {
      document->FireDelayedEvent(nsIAccessibleEvent::EVENT_VALUE_CHANGE,
                                 accessible);
    }
  }
}

void
nsAccessibilityService::UpdateListBullet(nsIPresShell* aPresShell,
                                         nsIContent* aHTMLListItemContent,
                                         bool aHasBullet)
{
  DocAccessible* document = GetDocAccessible(aPresShell);
  if (document) {
    Accessible* accessible = document->GetAccessible(aHTMLListItemContent);
    if (accessible) {
      HTMLLIAccessible* listItem = accessible->AsHTMLListItem();
      if (listItem)
        listItem->UpdateBullet(aHasBullet);
    }
  }
}

void
nsAccessibilityService::UpdateImageMap(nsImageFrame* aImageFrame)
{
  nsIPresShell* presShell = aImageFrame->PresContext()->PresShell();
  DocAccessible* document = GetDocAccessible(presShell);
  if (document) {
    Accessible* accessible =
      document->GetAccessible(aImageFrame->GetContent());
    if (accessible) {
      HTMLImageMapAccessible* imageMap = accessible->AsImageMap();
      if (imageMap) {
        imageMap->UpdateChildAreas();
        return;
      }

      // If image map was initialized after we created an accessible (that'll
      // be an image accessible) then recreate it.
      RecreateAccessible(presShell, aImageFrame->GetContent());
    }
  }
}

void
nsAccessibilityService::UpdateLabelValue(nsIPresShell* aPresShell,
                                         nsIContent* aLabelElm,
                                         const nsString& aNewValue)
{
  DocAccessible* document = GetDocAccessible(aPresShell);
  if (document) {
    Accessible* accessible = document->GetAccessible(aLabelElm);
    if (accessible) {
      XULLabelAccessible* xulLabel = accessible->AsXULLabel();
      NS_ASSERTION(xulLabel,
                   "UpdateLabelValue was called for wrong accessible!");
      if (xulLabel)
        xulLabel->UpdateLabelValue(aNewValue);
    }
  }
}

void
nsAccessibilityService::PresShellActivated(nsIPresShell* aPresShell)
{
  DocAccessible* document = aPresShell->GetDocAccessible();
  if (document) {
    RootAccessible* rootDocument = document->RootAccessible();
    NS_ASSERTION(rootDocument, "Entirely broken tree: no root document!");
    if (rootDocument)
      rootDocument->DocumentActivated(document);
  }
}

void
nsAccessibilityService::RecreateAccessible(nsIPresShell* aPresShell,
                                           nsIContent* aContent)
{
  DocAccessible* document = GetDocAccessible(aPresShell);
  if (document)
    document->RecreateAccessible(aContent);
}

void
nsAccessibilityService::GetStringRole(uint32_t aRole, nsAString& aString)
{
#define ROLE(geckoRole, stringRole, atkRole, \
             macRole, msaaRole, ia2Role, nameRule) \
  case roles::geckoRole: \
    CopyUTF8toUTF16(stringRole, aString); \
    return;

  switch (aRole) {
#include "RoleMap.h"
    default:
      aString.AssignLiteral("unknown");
      return;
  }

#undef ROLE
}

void
nsAccessibilityService::GetStringStates(uint32_t aState, uint32_t aExtraState,
                                        nsISupports** aStringStates)
{
<<<<<<< HEAD
  RefPtr<DOMStringList> stringStates = 
    GetStringStates(nsAccUtils::To64State(aState, aExtraState));

  // unknown state
  if (!stringStates->Length()) {
    stringStates->Add(NS_LITERAL_STRING("unknown"));
  }

  stringStates.forget(aStringStates);
}

already_AddRefed<DOMStringList>
nsAccessibilityService::GetStringStates(uint64_t aStates) const
{
  RefPtr<DOMStringList> stringStates = new DOMStringList();

=======
  RefPtr<DOMStringList> stringStates =
    GetStringStates(nsAccUtils::To64State(aState, aExtraState));

  // unknown state
  if (!stringStates->Length()) {
    stringStates->Add(NS_LITERAL_STRING("unknown"));
  }

  stringStates.forget(aStringStates);
}

already_AddRefed<DOMStringList>
nsAccessibilityService::GetStringStates(uint64_t aStates) const
{
  RefPtr<DOMStringList> stringStates = new DOMStringList();

>>>>>>> a17af05f
  if (aStates & states::UNAVAILABLE) {
    stringStates->Add(NS_LITERAL_STRING("unavailable"));
  }
  if (aStates & states::SELECTED) {
    stringStates->Add(NS_LITERAL_STRING("selected"));
  }
  if (aStates & states::FOCUSED) {
    stringStates->Add(NS_LITERAL_STRING("focused"));
  }
  if (aStates & states::PRESSED) {
    stringStates->Add(NS_LITERAL_STRING("pressed"));
  }
  if (aStates & states::CHECKED) {
    stringStates->Add(NS_LITERAL_STRING("checked"));
  }
  if (aStates & states::MIXED) {
    stringStates->Add(NS_LITERAL_STRING("mixed"));
  }
  if (aStates & states::READONLY) {
    stringStates->Add(NS_LITERAL_STRING("readonly"));
  }
  if (aStates & states::HOTTRACKED) {
    stringStates->Add(NS_LITERAL_STRING("hottracked"));
  }
  if (aStates & states::DEFAULT) {
    stringStates->Add(NS_LITERAL_STRING("default"));
  }
  if (aStates & states::EXPANDED) {
    stringStates->Add(NS_LITERAL_STRING("expanded"));
  }
  if (aStates & states::COLLAPSED) {
    stringStates->Add(NS_LITERAL_STRING("collapsed"));
  }
  if (aStates & states::BUSY) {
    stringStates->Add(NS_LITERAL_STRING("busy"));
  }
  if (aStates & states::FLOATING) {
    stringStates->Add(NS_LITERAL_STRING("floating"));
  }
  if (aStates & states::ANIMATED) {
    stringStates->Add(NS_LITERAL_STRING("animated"));
  }
  if (aStates & states::INVISIBLE) {
    stringStates->Add(NS_LITERAL_STRING("invisible"));
  }
  if (aStates & states::OFFSCREEN) {
    stringStates->Add(NS_LITERAL_STRING("offscreen"));
  }
  if (aStates & states::SIZEABLE) {
    stringStates->Add(NS_LITERAL_STRING("sizeable"));
  }
  if (aStates & states::MOVEABLE) {
    stringStates->Add(NS_LITERAL_STRING("moveable"));
  }
  if (aStates & states::SELFVOICING) {
    stringStates->Add(NS_LITERAL_STRING("selfvoicing"));
  }
  if (aStates & states::FOCUSABLE) {
    stringStates->Add(NS_LITERAL_STRING("focusable"));
  }
  if (aStates & states::SELECTABLE) {
    stringStates->Add(NS_LITERAL_STRING("selectable"));
  }
  if (aStates & states::LINKED) {
    stringStates->Add(NS_LITERAL_STRING("linked"));
  }
  if (aStates & states::TRAVERSED) {
    stringStates->Add(NS_LITERAL_STRING("traversed"));
  }
  if (aStates & states::MULTISELECTABLE) {
    stringStates->Add(NS_LITERAL_STRING("multiselectable"));
  }
  if (aStates & states::EXTSELECTABLE) {
    stringStates->Add(NS_LITERAL_STRING("extselectable"));
  }
  if (aStates & states::PROTECTED) {
    stringStates->Add(NS_LITERAL_STRING("protected"));
  }
  if (aStates & states::HASPOPUP) {
    stringStates->Add(NS_LITERAL_STRING("haspopup"));
  }
  if (aStates & states::REQUIRED) {
    stringStates->Add(NS_LITERAL_STRING("required"));
  }
  if (aStates & states::ALERT) {
    stringStates->Add(NS_LITERAL_STRING("alert"));
  }
  if (aStates & states::INVALID) {
    stringStates->Add(NS_LITERAL_STRING("invalid"));
  }
  if (aStates & states::CHECKABLE) {
    stringStates->Add(NS_LITERAL_STRING("checkable"));
  }
  if (aStates & states::SUPPORTS_AUTOCOMPLETION) {
    stringStates->Add(NS_LITERAL_STRING("autocompletion"));
  }
  if (aStates & states::DEFUNCT) {
    stringStates->Add(NS_LITERAL_STRING("defunct"));
  }
  if (aStates & states::SELECTABLE_TEXT) {
    stringStates->Add(NS_LITERAL_STRING("selectable text"));
  }
  if (aStates & states::EDITABLE) {
    stringStates->Add(NS_LITERAL_STRING("editable"));
  }
  if (aStates & states::ACTIVE) {
    stringStates->Add(NS_LITERAL_STRING("active"));
  }
  if (aStates & states::MODAL) {
    stringStates->Add(NS_LITERAL_STRING("modal"));
  }
  if (aStates & states::MULTI_LINE) {
    stringStates->Add(NS_LITERAL_STRING("multi line"));
  }
  if (aStates & states::HORIZONTAL) {
    stringStates->Add(NS_LITERAL_STRING("horizontal"));
  }
  if (aStates & states::OPAQUE1) {
    stringStates->Add(NS_LITERAL_STRING("opaque"));
  }
  if (aStates & states::SINGLE_LINE) {
    stringStates->Add(NS_LITERAL_STRING("single line"));
  }
  if (aStates & states::TRANSIENT) {
    stringStates->Add(NS_LITERAL_STRING("transient"));
  }
  if (aStates & states::VERTICAL) {
    stringStates->Add(NS_LITERAL_STRING("vertical"));
  }
  if (aStates & states::STALE) {
    stringStates->Add(NS_LITERAL_STRING("stale"));
  }
  if (aStates & states::ENABLED) {
    stringStates->Add(NS_LITERAL_STRING("enabled"));
  }
  if (aStates & states::SENSITIVE) {
    stringStates->Add(NS_LITERAL_STRING("sensitive"));
  }
  if (aStates & states::EXPANDABLE) {
    stringStates->Add(NS_LITERAL_STRING("expandable"));
  }

  return stringStates.forget();
}

void
nsAccessibilityService::GetStringEventType(uint32_t aEventType,
                                           nsAString& aString)
{
  NS_ASSERTION(nsIAccessibleEvent::EVENT_LAST_ENTRY == ArrayLength(kEventTypeNames),
               "nsIAccessibleEvent constants are out of sync to kEventTypeNames");

  if (aEventType >= ArrayLength(kEventTypeNames)) {
    aString.AssignLiteral("unknown");
    return;
  }

  CopyUTF8toUTF16(kEventTypeNames[aEventType], aString);
}

void
nsAccessibilityService::GetStringEventType(uint32_t aEventType,
                                           nsACString& aString)
{
  MOZ_ASSERT(nsIAccessibleEvent::EVENT_LAST_ENTRY == ArrayLength(kEventTypeNames),
             "nsIAccessibleEvent constants are out of sync to kEventTypeNames");

  if (aEventType >= ArrayLength(kEventTypeNames)) {
    aString.AssignLiteral("unknown");
    return;
  }

  aString = nsDependentCString(kEventTypeNames[aEventType]);
}

void
nsAccessibilityService::GetStringRelationType(uint32_t aRelationType,
                                              nsAString& aString)
{
  NS_ENSURE_TRUE_VOID(aRelationType <= static_cast<uint32_t>(RelationType::LAST));

#define RELATIONTYPE(geckoType, geckoTypeName, atkType, msaaType, ia2Type) \
  case RelationType::geckoType: \
    aString.AssignLiteral(geckoTypeName); \
    return;

  RelationType relationType = static_cast<RelationType>(aRelationType);
  switch (relationType) {
#include "RelationTypeMap.h"
    default:
      aString.AssignLiteral("unknown");
      return;
  }

#undef RELATIONTYPE
}

////////////////////////////////////////////////////////////////////////////////
// nsAccessibilityService public

Accessible*
nsAccessibilityService::CreateAccessible(nsINode* aNode,
                                         Accessible* aContext,
                                         bool* aIsSubtreeHidden)
{
  MOZ_ASSERT(aContext, "No context provided");
  MOZ_ASSERT(aNode, "No node to create an accessible for");
  MOZ_ASSERT(gConsumers, "No creation after shutdown");

  if (aIsSubtreeHidden)
    *aIsSubtreeHidden = false;

  DocAccessible* document = aContext->Document();
  MOZ_ASSERT(!document->GetAccessible(aNode),
             "We already have an accessible for this node.");

  if (aNode->IsNodeOfType(nsINode::eDOCUMENT)) {
    // If it's document node then ask accessible document loader for
    // document accessible, otherwise return null.
    nsCOMPtr<nsIDocument> document(do_QueryInterface(aNode));
    return GetDocAccessible(document);
  }

  // We have a content node.
  if (!aNode->GetComposedDoc()) {
    NS_WARNING("Creating accessible for node with no document");
    return nullptr;
  }

  if (aNode->OwnerDoc() != document->DocumentNode()) {
    NS_ERROR("Creating accessible for wrong document");
    return nullptr;
  }

  if (!aNode->IsContent())
    return nullptr;

  nsIContent* content = aNode->AsContent();
  nsIFrame* frame = content->GetPrimaryFrame();

  // Check frame and its visibility. Note, hidden frame allows visible
  // elements in subtree.
  if (!frame || !frame->StyleVisibility()->IsVisible()) {
    if (aIsSubtreeHidden && !frame)
      *aIsSubtreeHidden = true;

    return nullptr;
  }

  if (frame->GetContent() != content) {
    // Not the main content for this frame. This happens because <area>
    // elements return the image frame as their primary frame. The main content
    // for the image frame is the image content. If the frame is not an image
    // frame or the node is not an area element then null is returned.
    // This setup will change when bug 135040 is fixed. Make sure we don't
    // create area accessible here. Hopefully assertion below will handle that.

#ifdef DEBUG
  nsImageFrame* imageFrame = do_QueryFrame(frame);
  NS_ASSERTION(imageFrame && content->IsHTMLElement(nsGkAtoms::area),
               "Unknown case of not main content for the frame!");
#endif
    return nullptr;
  }

#ifdef DEBUG
  nsImageFrame* imageFrame = do_QueryFrame(frame);
  NS_ASSERTION(!imageFrame || !content->IsHTMLElement(nsGkAtoms::area),
               "Image map manages the area accessible creation!");
#endif

  // Attempt to create an accessible based on what we know.
  RefPtr<Accessible> newAcc;

  // Create accessible for visible text frames.
  if (content->IsNodeOfType(nsINode::eTEXT)) {
    nsIFrame::RenderedText text = frame->GetRenderedText(0,
        UINT32_MAX, nsIFrame::TextOffsetType::OFFSETS_IN_CONTENT_TEXT,
        nsIFrame::TrailingWhitespace::DONT_TRIM_TRAILING_WHITESPACE);
    // Ignore not rendered text nodes and whitespace text nodes between table
    // cells.
    if (text.mString.IsEmpty() ||
        (aContext->IsTableRow() && nsCoreUtils::IsWhitespaceString(text.mString))) {
      if (aIsSubtreeHidden)
        *aIsSubtreeHidden = true;

      return nullptr;
    }

    newAcc = CreateAccessibleByFrameType(frame, content, aContext);
    document->BindToDocument(newAcc, nullptr);
    newAcc->AsTextLeaf()->SetText(text.mString);
    return newAcc;
  }

  if (content->IsHTMLElement(nsGkAtoms::map)) {
    // Create hyper text accessible for HTML map if it is used to group links
    // (see http://www.w3.org/TR/WCAG10-HTML-TECHS/#group-bypass). If the HTML
    // map rect is empty then it is used for links grouping. Otherwise it should
    // be used in conjunction with HTML image element and in this case we don't
    // create any accessible for it and don't walk into it. The accessibles for
    // HTML area (HTMLAreaAccessible) the map contains are attached as
    // children of the appropriate accessible for HTML image
    // (ImageAccessible).
    if (nsLayoutUtils::GetAllInFlowRectsUnion(frame,
                                              frame->GetParent()).IsEmpty()) {
      if (aIsSubtreeHidden)
        *aIsSubtreeHidden = true;

      return nullptr;
    }

    newAcc = new HyperTextAccessibleWrap(content, document);
    document->BindToDocument(newAcc, aria::GetRoleMap(content->AsElement()));
    return newAcc;
  }

  const nsRoleMapEntry* roleMapEntry = aria::GetRoleMap(content->AsElement());

  // If the element is focusable or global ARIA attribute is applied to it or
  // it is referenced by ARIA relationship then treat role="presentation" on
  // the element as the role is not there.
  if (roleMapEntry &&
      (roleMapEntry->Is(nsGkAtoms::presentation) ||
       roleMapEntry->Is(nsGkAtoms::none))) {
    if (!MustBeAccessible(content, document))
      return nullptr;

    roleMapEntry = nullptr;
  }

  if (!newAcc && content->IsHTMLElement()) {  // HTML accessibles
    bool isARIATablePart = roleMapEntry &&
      (roleMapEntry->accTypes & (eTableCell | eTableRow | eTable));

    if (!isARIATablePart ||
        frame->AccessibleType() == eHTMLTableCellType ||
        frame->AccessibleType() == eHTMLTableRowType ||
        frame->AccessibleType() == eHTMLTableType) {
      // Prefer to use markup to decide if and what kind of accessible to create,
      const MarkupMapInfo* markupMap =
        mMarkupMaps.Get(content->NodeInfo()->NameAtom());
      if (markupMap && markupMap->new_func)
        newAcc = markupMap->new_func(content, aContext);

      if (!newAcc) // try by frame accessible type.
        newAcc = CreateAccessibleByFrameType(frame, content, aContext);
    }

    // In case of ARIA grid or table use table-specific classes if it's not
    // native table based.
    if (isARIATablePart && (!newAcc || newAcc->IsGenericHyperText())) {
      if ((roleMapEntry->accTypes & eTableCell)) {
        if (aContext->IsTableRow())
          newAcc = new ARIAGridCellAccessibleWrap(content, document);

      } else if (roleMapEntry->IsOfType(eTableRow)) {
        if (aContext->IsTable())
          newAcc = new ARIARowAccessible(content, document);

      } else if (roleMapEntry->IsOfType(eTable)) {
        newAcc = new ARIAGridAccessibleWrap(content, document);
      }
    }

    // If table has strong ARIA role then all table descendants shouldn't
    // expose their native roles.
    if (!roleMapEntry && newAcc && aContext->HasStrongARIARole()) {
      if (frame->AccessibleType() == eHTMLTableRowType) {
        const nsRoleMapEntry* contextRoleMap = aContext->ARIARoleMap();
        if (!contextRoleMap->IsOfType(eTable))
          roleMapEntry = &aria::gEmptyRoleMap;

      } else if (frame->AccessibleType() == eHTMLTableCellType &&
                 aContext->ARIARoleMap() == &aria::gEmptyRoleMap) {
        roleMapEntry = &aria::gEmptyRoleMap;

      } else if (content->IsAnyOfHTMLElements(nsGkAtoms::dt,
                                              nsGkAtoms::li,
                                              nsGkAtoms::dd) ||
                 frame->AccessibleType() == eHTMLLiType) {
        const nsRoleMapEntry* contextRoleMap = aContext->ARIARoleMap();
        if (!contextRoleMap->IsOfType(eList))
          roleMapEntry = &aria::gEmptyRoleMap;
      }
    }
  }

  // Accessible XBL types and deck stuff are used in XUL only currently.
  if (!newAcc && content->IsXULElement()) {
    // No accessible for not selected deck panel and its children.
    if (!aContext->IsXULTabpanels()) {
      nsDeckFrame* deckFrame = do_QueryFrame(frame->GetParent());
      if (deckFrame && deckFrame->GetSelectedBox() != frame) {
        if (aIsSubtreeHidden)
          *aIsSubtreeHidden = true;

        return nullptr;
      }
    }

    // XBL bindings may use @role attribute to point the accessible type
    // they belong to.
    newAcc = CreateAccessibleByType(content, document);

    // Any XUL box can be used as tabpanel, make sure we create a proper
    // accessible for it.
    if (!newAcc && aContext->IsXULTabpanels() &&
        content->GetParent() == aContext->GetContent()) {
      LayoutFrameType frameType = frame->Type();
      if (frameType == LayoutFrameType::Box ||
          frameType == LayoutFrameType::Scroll) {
        newAcc = new XULTabpanelAccessible(content, document);
      }
    }
  }

  if (!newAcc) {
    if (content->IsSVGElement()) {
      SVGGeometryFrame* geometryFrame = do_QueryFrame(frame);
      if (geometryFrame) {
        // A graphic elements: rect, circle, ellipse, line, path, polygon,
        // polyline and image. A 'use' and 'text' graphic elements require
        // special support.
        newAcc = new EnumRoleAccessible<roles::GRAPHIC>(content, document);
      } else if (content->IsSVGElement(nsGkAtoms::svg)) {
        newAcc = new EnumRoleAccessible<roles::DIAGRAM>(content, document);
      }

    } else if (content->IsMathMLElement()) {
      const MarkupMapInfo* markupMap =
        mMarkupMaps.Get(content->NodeInfo()->NameAtom());
      if (markupMap && markupMap->new_func)
        newAcc = markupMap->new_func(content, aContext);

      // Fall back to text when encountering Content MathML.
      if (!newAcc && !content->IsAnyOfMathMLElements(nsGkAtoms::annotation_,
                                                     nsGkAtoms::annotation_xml_,
                                                     nsGkAtoms::mpadded_,
                                                     nsGkAtoms::mphantom_,
                                                     nsGkAtoms::maligngroup_,
                                                     nsGkAtoms::malignmark_,
                                                     nsGkAtoms::mspace_,
                                                     nsGkAtoms::semantics_)) {
       newAcc = new HyperTextAccessible(content, document);
      }
    }
  }

  // If no accessible, see if we need to create a generic accessible because
  // of some property that makes this object interesting
  // We don't do this for <body>, <html>, <window>, <dialog> etc. which
  // correspond to the doc accessible and will be created in any case
  if (!newAcc && !content->IsHTMLElement(nsGkAtoms::body) &&
      content->GetParent() &&
      (roleMapEntry || MustBeAccessible(content, document) ||
       (content->IsHTMLElement() &&
        nsCoreUtils::HasClickListener(content)))) {
    // This content is focusable or has an interesting dynamic content accessibility property.
    // If it's interesting we need it in the accessibility hierarchy so that events or
    // other accessibles can point to it, or so that it can hold a state, etc.
    if (content->IsHTMLElement()) {
      // Interesting HTML container which may have selectable text and/or embedded objects
      newAcc = new HyperTextAccessibleWrap(content, document);
    } else {  // XUL, SVG, MathML etc.
      // Interesting generic non-HTML container
      newAcc = new AccessibleWrap(content, document);
    }
  }

  if (newAcc) {
    document->BindToDocument(newAcc, roleMapEntry);
  }
  return newAcc;
}

////////////////////////////////////////////////////////////////////////////////
// nsAccessibilityService private

bool
nsAccessibilityService::Init()
{
  // Initialize accessible document manager.
  if (!DocManager::Init())
    return false;

  // Add observers.
  nsCOMPtr<nsIObserverService> observerService =
    mozilla::services::GetObserverService();
  if (!observerService)
    return false;

  observerService->AddObserver(this, NS_XPCOM_SHUTDOWN_OBSERVER_ID, false);

  static const char16_t kInitIndicator[] = { '1', 0 };
  observerService->NotifyObservers(nullptr, "a11y-init-or-shutdown", kInitIndicator);

  // Subscribe to EventListenerService.
  nsCOMPtr<nsIEventListenerService> eventListenerService =
    do_GetService("@mozilla.org/eventlistenerservice;1");
  if (!eventListenerService)
    return false;

  eventListenerService->AddListenerChangeListener(this);

  for (uint32_t i = 0; i < ArrayLength(sMarkupMapList); i++)
    mMarkupMaps.Put(*sMarkupMapList[i].tag, &sMarkupMapList[i]);

#ifdef A11Y_LOG
  logging::CheckEnv();
#endif

  gAccessibilityService = this;
  NS_ADDREF(gAccessibilityService); // will release in Shutdown()

  if (XRE_IsParentProcess()) {
    gApplicationAccessible = new ApplicationAccessibleWrap();
  } else {
#if defined(XP_WIN)
    dom::ContentChild* contentChild = dom::ContentChild::GetSingleton();
    MOZ_ASSERT(contentChild);
    // If we were instantiated by the chrome process, GetMsaaID() will return
    // a non-zero value and we may safely continue with initialization.
    if (!contentChild->GetMsaaID()) {
      // Since we were not instantiated by chrome, we need to synchronously
      // obtain a MSAA content process id.
      contentChild->SendGetA11yContentId();
    }
#endif // defined(XP_WIN)

    gApplicationAccessible = new ApplicationAccessible();
  }

  NS_ADDREF(gApplicationAccessible); // will release in Shutdown()
  gApplicationAccessible->Init();

#ifdef MOZ_CRASHREPORTER
  CrashReporter::
    AnnotateCrashReport(NS_LITERAL_CSTRING("Accessibility"),
                        NS_LITERAL_CSTRING("Active"));
#endif

#ifdef XP_WIN
  sPendingPlugins = new nsTArray<nsCOMPtr<nsIContent> >;
  sPluginTimers = new nsTArray<nsCOMPtr<nsITimer> >;
#endif

  // Now its safe to start platform accessibility.
  if (XRE_IsParentProcess())
    PlatformInit();

  statistics::A11yInitialized();

  return true;
}

void
nsAccessibilityService::Shutdown()
{
  // Application is going to be closed, shutdown accessibility and mark
  // accessibility service as shutdown to prevent calls of its methods.
  // Don't null accessibility service static member at this point to be safe
  // if someone will try to operate with it.

  MOZ_ASSERT(gConsumers, "Accessibility was shutdown already");

  gConsumers = 0;

  // Remove observers.
  nsCOMPtr<nsIObserverService> observerService =
      mozilla::services::GetObserverService();
  if (observerService) {
    observerService->RemoveObserver(this, NS_XPCOM_SHUTDOWN_OBSERVER_ID);

    static const char16_t kShutdownIndicator[] = { '0', 0 };
    observerService->NotifyObservers(nullptr, "a11y-init-or-shutdown", kShutdownIndicator);
  }

  // Stop accessible document loader.
  DocManager::Shutdown();

  SelectionManager::Shutdown();

#ifdef XP_WIN
  sPendingPlugins = nullptr;

  uint32_t timerCount = sPluginTimers->Length();
  for (uint32_t i = 0; i < timerCount; i++)
    sPluginTimers->ElementAt(i)->Cancel();

  sPluginTimers = nullptr;
#endif

  if (XRE_IsParentProcess())
    PlatformShutdown();

  gApplicationAccessible->Shutdown();
  NS_RELEASE(gApplicationAccessible);
  gApplicationAccessible = nullptr;

  NS_IF_RELEASE(gXPCApplicationAccessible);
  gXPCApplicationAccessible = nullptr;

  NS_RELEASE(gAccessibilityService);
  gAccessibilityService = nullptr;
}

already_AddRefed<Accessible>
nsAccessibilityService::CreateAccessibleByType(nsIContent* aContent,
                                               DocAccessible* aDoc)
{
  nsAutoString role;
  nsCoreUtils::XBLBindingRole(aContent, role);
  if (role.IsEmpty() || role.EqualsLiteral("none"))
    return nullptr;

  if (role.EqualsLiteral("outerdoc")) {
    RefPtr<Accessible> accessible = new OuterDocAccessible(aContent, aDoc);
    return accessible.forget();
  }

  RefPtr<Accessible> accessible;
#ifdef MOZ_XUL
  // XUL controls
  if (role.EqualsLiteral("xul:alert")) {
    accessible = new XULAlertAccessible(aContent, aDoc);

  } else if (role.EqualsLiteral("xul:button")) {
    accessible = new XULButtonAccessible(aContent, aDoc);

  } else if (role.EqualsLiteral("xul:checkbox")) {
    accessible = new XULCheckboxAccessible(aContent, aDoc);

  } else if (role.EqualsLiteral("xul:colorpicker")) {
    accessible = new XULColorPickerAccessible(aContent, aDoc);

  } else if (role.EqualsLiteral("xul:colorpickertile")) {
    accessible = new XULColorPickerTileAccessible(aContent, aDoc);

  } else if (role.EqualsLiteral("xul:combobox")) {
    accessible = new XULComboboxAccessible(aContent, aDoc);

  } else if (role.EqualsLiteral("xul:tabpanels")) {
      accessible = new XULTabpanelsAccessible(aContent, aDoc);

  } else if (role.EqualsLiteral("xul:dropmarker")) {
      accessible = new XULDropmarkerAccessible(aContent, aDoc);

  } else if (role.EqualsLiteral("xul:groupbox")) {
      accessible = new XULGroupboxAccessible(aContent, aDoc);

  } else if (role.EqualsLiteral("xul:image")) {
    if (aContent->HasAttr(kNameSpaceID_None, nsGkAtoms::onclick)) {
      accessible = new XULToolbarButtonAccessible(aContent, aDoc);

    } else {
      // Don't include nameless images in accessible tree.
      if (!aContent->HasAttr(kNameSpaceID_None,
                             nsGkAtoms::tooltiptext))
        return nullptr;

      accessible = new ImageAccessibleWrap(aContent, aDoc);
    }

  } else if (role.EqualsLiteral("xul:link")) {
    accessible = new XULLinkAccessible(aContent, aDoc);

  } else if (role.EqualsLiteral("xul:listbox")) {
      accessible = new XULListboxAccessibleWrap(aContent, aDoc);

  } else if (role.EqualsLiteral("xul:listcell")) {
    // Only create cells if there's more than one per row.
    nsIContent* listItem = aContent->GetParent();
    if (!listItem)
      return nullptr;

    for (nsIContent* child = listItem->GetFirstChild(); child;
         child = child->GetNextSibling()) {
      if (child->IsXULElement(nsGkAtoms::listcell) && child != aContent) {
        accessible = new XULListCellAccessibleWrap(aContent, aDoc);
        break;
      }
    }

  } else if (role.EqualsLiteral("xul:listhead")) {
    accessible = new XULColumAccessible(aContent, aDoc);

  } else if (role.EqualsLiteral("xul:listheader")) {
    accessible = new XULColumnItemAccessible(aContent, aDoc);

  } else if (role.EqualsLiteral("xul:listitem")) {
    accessible = new XULListitemAccessible(aContent, aDoc);

  } else if (role.EqualsLiteral("xul:menubar")) {
    accessible = new XULMenubarAccessible(aContent, aDoc);

  } else if (role.EqualsLiteral("xul:menulist")) {
    accessible = new XULComboboxAccessible(aContent, aDoc);

  } else if (role.EqualsLiteral("xul:menuitem")) {
    accessible = new XULMenuitemAccessibleWrap(aContent, aDoc);

  } else if (role.EqualsLiteral("xul:menupopup")) {
#ifdef MOZ_ACCESSIBILITY_ATK
    // ATK considers this node to be redundant when within menubars, and it makes menu
    // navigation with assistive technologies more difficult
    // XXX In the future we will should this for consistency across the nsIAccessible
    // implementations on each platform for a consistent scripting environment, but
    // then strip out redundant accessibles in the AccessibleWrap class for each platform.
    nsIContent *parent = aContent->GetParent();
    if (parent && parent->IsXULElement(nsGkAtoms::menu))
      return nullptr;
#endif

    accessible = new XULMenupopupAccessible(aContent, aDoc);

  } else if(role.EqualsLiteral("xul:menuseparator")) {
    accessible = new XULMenuSeparatorAccessible(aContent, aDoc);

  } else if(role.EqualsLiteral("xul:pane")) {
    accessible = new EnumRoleAccessible<roles::PANE>(aContent, aDoc);

  } else if (role.EqualsLiteral("xul:panel")) {
    if (aContent->AttrValueIs(kNameSpaceID_None, nsGkAtoms::noautofocus,
                              nsGkAtoms::_true, eCaseMatters))
      accessible = new XULAlertAccessible(aContent, aDoc);
    else
      accessible = new EnumRoleAccessible<roles::PANE>(aContent, aDoc);

  } else if (role.EqualsLiteral("xul:progressmeter")) {
    accessible = new XULProgressMeterAccessible(aContent, aDoc);

  } else if (role.EqualsLiteral("xul:statusbar")) {
    accessible = new XULStatusBarAccessible(aContent, aDoc);

  } else if (role.EqualsLiteral("xul:scale")) {
    accessible = new XULSliderAccessible(aContent, aDoc);

  } else if (role.EqualsLiteral("xul:radiobutton")) {
    accessible = new XULRadioButtonAccessible(aContent, aDoc);

  } else if (role.EqualsLiteral("xul:radiogroup")) {
    accessible = new XULRadioGroupAccessible(aContent, aDoc);

  } else if (role.EqualsLiteral("xul:tab")) {
    accessible = new XULTabAccessible(aContent, aDoc);

  } else if (role.EqualsLiteral("xul:tabs")) {
    accessible = new XULTabsAccessible(aContent, aDoc);

  } else if (role.EqualsLiteral("xul:text")) {
    accessible = new XULLabelAccessible(aContent, aDoc);

  } else if (role.EqualsLiteral("xul:textbox")) {
    accessible = new EnumRoleAccessible<roles::SECTION>(aContent, aDoc);

  } else if (role.EqualsLiteral("xul:thumb")) {
    accessible = new XULThumbAccessible(aContent, aDoc);

  } else if (role.EqualsLiteral("xul:tree")) {
    accessible = CreateAccessibleForXULTree(aContent, aDoc);

  } else if (role.EqualsLiteral("xul:treecolumns")) {
    accessible = new XULTreeColumAccessible(aContent, aDoc);

  } else if (role.EqualsLiteral("xul:treecolumnitem")) {
    accessible = new XULColumnItemAccessible(aContent, aDoc);

  } else if (role.EqualsLiteral("xul:toolbar")) {
    accessible = new XULToolbarAccessible(aContent, aDoc);

  } else if (role.EqualsLiteral("xul:toolbarseparator")) {
    accessible = new XULToolbarSeparatorAccessible(aContent, aDoc);

  } else if (role.EqualsLiteral("xul:tooltip")) {
    accessible = new XULTooltipAccessible(aContent, aDoc);

  } else if (role.EqualsLiteral("xul:toolbarbutton")) {
    accessible = new XULToolbarButtonAccessible(aContent, aDoc);

  }
#endif // MOZ_XUL

  return accessible.forget();
}

already_AddRefed<Accessible>
nsAccessibilityService::CreateAccessibleByFrameType(nsIFrame* aFrame,
                                                    nsIContent* aContent,
                                                    Accessible* aContext)
{
  DocAccessible* document = aContext->Document();

  RefPtr<Accessible> newAcc;
  switch (aFrame->AccessibleType()) {
    case eNoType:
      return nullptr;
    case eHTMLBRType:
      newAcc = new HTMLBRAccessible(aContent, document);
      break;
    case eHTMLButtonType:
      newAcc = new HTMLButtonAccessible(aContent, document);
      break;
    case eHTMLCanvasType:
      newAcc = new HTMLCanvasAccessible(aContent, document);
      break;
    case eHTMLCaptionType:
      if (aContext->IsTable() &&
          aContext->GetContent() == aContent->GetParent()) {
        newAcc = new HTMLCaptionAccessible(aContent, document);
      }
      break;
    case eHTMLCheckboxType:
      newAcc = new HTMLCheckboxAccessible(aContent, document);
      break;
    case eHTMLComboboxType:
      newAcc = new HTMLComboboxAccessible(aContent, document);
      break;
    case eHTMLFileInputType:
      newAcc = new HTMLFileInputAccessible(aContent, document);
      break;
    case eHTMLGroupboxType:
      newAcc = new HTMLGroupboxAccessible(aContent, document);
      break;
    case eHTMLHRType:
      newAcc = new HTMLHRAccessible(aContent, document);
      break;
    case eHTMLImageMapType:
      newAcc = new HTMLImageMapAccessible(aContent, document);
      break;
    case eHTMLLiType:
      if (aContext->IsList() &&
          aContext->GetContent() == aContent->GetParent()) {
        newAcc = new HTMLLIAccessible(aContent, document);
      } else {
        // Otherwise create a generic text accessible to avoid text jamming.
        newAcc = new HyperTextAccessibleWrap(aContent, document);
      }
      break;
    case eHTMLSelectListType:
      newAcc = new HTMLSelectListAccessible(aContent, document);
      break;
    case eHTMLMediaType:
      newAcc = new EnumRoleAccessible<roles::GROUPING>(aContent, document);
      break;
    case eHTMLRadioButtonType:
      newAcc = new HTMLRadioButtonAccessible(aContent, document);
      break;
    case eHTMLRangeType:
      newAcc = new HTMLRangeAccessible(aContent, document);
      break;
    case eHTMLSpinnerType:
      newAcc = new HTMLSpinnerAccessible(aContent, document);
      break;
    case eHTMLTableType:
      if (aContent->IsHTMLElement(nsGkAtoms::table))
        newAcc = new HTMLTableAccessibleWrap(aContent, document);
      else
        newAcc = new HyperTextAccessibleWrap(aContent, document);
      break;
    case eHTMLTableCellType:
      // Accessible HTML table cell should be a child of accessible HTML table
      // or its row (CSS HTML tables are polite to the used markup at
      // certain degree).
      // Otherwise create a generic text accessible to avoid text jamming
      // when reading by AT.
      if (aContext->IsHTMLTableRow() || aContext->IsHTMLTable())
        newAcc = new HTMLTableCellAccessibleWrap(aContent, document);
      else
        newAcc = new HyperTextAccessibleWrap(aContent, document);
      break;

    case eHTMLTableRowType: {
      // Accessible HTML table row may be a child of tbody/tfoot/thead of
      // accessible HTML table or a direct child of accessible of HTML table.
      Accessible* table = aContext->IsTable() ? aContext : nullptr;
      if (!table && aContext->Parent() && aContext->Parent()->IsTable())
        table = aContext->Parent();

      if (table) {
        nsIContent* parentContent = aContent->GetParent();
        nsIFrame* parentFrame = parentContent->GetPrimaryFrame();
        if (!parentFrame->IsTableWrapperFrame()) {
          parentContent = parentContent->GetParent();
          parentFrame = parentContent->GetPrimaryFrame();
        }

        if (parentFrame->IsTableWrapperFrame() &&
            table->GetContent() == parentContent) {
          newAcc = new HTMLTableRowAccessible(aContent, document);
        }
      }
      break;
    }
    case eHTMLTextFieldType:
      newAcc = new HTMLTextFieldAccessible(aContent, document);
      break;
    case eHyperTextType:
      if (!aContent->IsAnyOfHTMLElements(nsGkAtoms::dt, nsGkAtoms::dd))
        newAcc = new HyperTextAccessibleWrap(aContent, document);
      break;

    case eImageType:
      newAcc = new ImageAccessibleWrap(aContent, document);
      break;
    case eOuterDocType:
      newAcc = new OuterDocAccessible(aContent, document);
      break;
    case ePluginType: {
      nsPluginFrame* pluginFrame = do_QueryFrame(aFrame);
      newAcc = CreatePluginAccessible(pluginFrame, aContent, aContext);
      break;
    }
    case eTextLeafType:
      newAcc = new TextLeafAccessibleWrap(aContent, document);
      break;
    default:
      MOZ_ASSERT(false);
      break;
  }

  return newAcc.forget();
}

void
nsAccessibilityService::MarkupAttributes(const nsIContent* aContent,
                                         nsIPersistentProperties* aAttributes) const
{
  const mozilla::a11y::MarkupMapInfo* markupMap =
    mMarkupMaps.Get(aContent->NodeInfo()->NameAtom());
  if (!markupMap)
    return;

  for (uint32_t i = 0; i < ArrayLength(markupMap->attrs); i++) {
    const MarkupAttrInfo* info = markupMap->attrs + i;
    if (!info->name)
      break;

    if (info->DOMAttrName) {
      if (info->DOMAttrValue) {
        if (aContent->AttrValueIs(kNameSpaceID_None, *info->DOMAttrName,
                                  *info->DOMAttrValue, eCaseMatters)) {
          nsAccUtils::SetAccAttr(aAttributes, *info->name, *info->DOMAttrValue);
        }
        continue;
      }

      nsAutoString value;
      aContent->GetAttr(kNameSpaceID_None, *info->DOMAttrName, value);
      if (!value.IsEmpty())
        nsAccUtils::SetAccAttr(aAttributes, *info->name, value);

      continue;
    }

    nsAccUtils::SetAccAttr(aAttributes, *info->name, *info->value);
  }
}

Accessible*
nsAccessibilityService::AddNativeRootAccessible(void* aAtkAccessible)
{
#ifdef MOZ_ACCESSIBILITY_ATK
  ApplicationAccessible* applicationAcc = ApplicationAcc();
  if (!applicationAcc)
    return nullptr;

  GtkWindowAccessible* nativeWnd =
    new GtkWindowAccessible(static_cast<AtkObject*>(aAtkAccessible));

  if (applicationAcc->AppendChild(nativeWnd))
    return nativeWnd;
#endif

  return nullptr;
}

void
nsAccessibilityService::RemoveNativeRootAccessible(Accessible* aAccessible)
{
#ifdef MOZ_ACCESSIBILITY_ATK
  ApplicationAccessible* applicationAcc = ApplicationAcc();

  if (applicationAcc)
    applicationAcc->RemoveChild(aAccessible);
#endif
}

bool
nsAccessibilityService::HasAccessible(nsIDOMNode* aDOMNode)
{
  nsCOMPtr<nsINode> node(do_QueryInterface(aDOMNode));
  if (!node)
    return false;

  DocAccessible* document = GetDocAccessible(node->OwnerDoc());
  if (!document)
    return false;

  return document->HasAccessible(node);
}

////////////////////////////////////////////////////////////////////////////////
// nsAccessibilityService private (DON'T put methods here)

#ifdef MOZ_XUL
already_AddRefed<Accessible>
nsAccessibilityService::CreateAccessibleForXULTree(nsIContent* aContent,
                                                   DocAccessible* aDoc)
{
  nsIContent* child = nsTreeUtils::GetDescendantChild(aContent,
                                                      nsGkAtoms::treechildren);
  if (!child)
    return nullptr;

  nsTreeBodyFrame* treeFrame = do_QueryFrame(child->GetPrimaryFrame());
  if (!treeFrame)
    return nullptr;

  RefPtr<nsTreeColumns> treeCols = treeFrame->Columns();
  int32_t count = 0;
  treeCols->GetCount(&count);

  // Outline of list accessible.
  if (count == 1) {
    RefPtr<Accessible> accessible =
      new XULTreeAccessible(aContent, aDoc, treeFrame);
    return accessible.forget();
  }

  // Table or tree table accessible.
  RefPtr<Accessible> accessible =
    new XULTreeGridAccessibleWrap(aContent, aDoc, treeFrame);
  return accessible.forget();
}
#endif

nsAccessibilityService*
GetOrCreateAccService(uint32_t aNewConsumer)
{
  if (!nsAccessibilityService::gAccessibilityService) {
    RefPtr<nsAccessibilityService> service = new nsAccessibilityService();
    if (!service->Init()) {
      service->Shutdown();
      return nullptr;
    }
  }

  MOZ_ASSERT(nsAccessibilityService::gAccessibilityService,
             "Accessible service is not initialized.");
  nsAccessibilityService::gConsumers |= aNewConsumer;
  return nsAccessibilityService::gAccessibilityService;
}

void
MaybeShutdownAccService(uint32_t aFormerConsumer)
{
  nsAccessibilityService* accService =
    nsAccessibilityService::gAccessibilityService;

  if (!accService || accService->IsShutdown()) {
    return;
  }

  if (nsCoreUtils::AccEventObserversExist() ||
      xpcAccessibilityService::IsInUse() ||
      accService->HasXPCDocuments()) {
    // Still used by XPCOM
    nsAccessibilityService::gConsumers =
      (nsAccessibilityService::gConsumers & ~aFormerConsumer) |
      nsAccessibilityService::eXPCOM;
    return;
  }

  if (nsAccessibilityService::gConsumers & ~aFormerConsumer) {
    nsAccessibilityService::gConsumers &= ~aFormerConsumer;
  } else {
    accService->Shutdown(); // Will unset all nsAccessibilityService::gConsumers
  }
}

////////////////////////////////////////////////////////////////////////////////
// Services
////////////////////////////////////////////////////////////////////////////////

namespace mozilla {
namespace a11y {

FocusManager*
FocusMgr()
{
  return nsAccessibilityService::gAccessibilityService;
}

SelectionManager*
SelectionMgr()
{
  return nsAccessibilityService::gAccessibilityService;
}

ApplicationAccessible*
ApplicationAcc()
{
  return nsAccessibilityService::gApplicationAccessible;
}

xpcAccessibleApplication*
XPCApplicationAcc()
{
  if (!nsAccessibilityService::gXPCApplicationAccessible &&
      nsAccessibilityService::gApplicationAccessible) {
    nsAccessibilityService::gXPCApplicationAccessible =
      new xpcAccessibleApplication(nsAccessibilityService::gApplicationAccessible);
    NS_ADDREF(nsAccessibilityService::gXPCApplicationAccessible);
  }

  return nsAccessibilityService::gXPCApplicationAccessible;
}

EPlatformDisabledState
PlatformDisabledState()
{
  static int disabledState = 0xff;

  if (disabledState == 0xff) {
    disabledState = Preferences::GetInt("accessibility.force_disabled", 0);
    if (disabledState < ePlatformIsForceEnabled)
      disabledState = ePlatformIsForceEnabled;
    else if (disabledState > ePlatformIsDisabled)
      disabledState = ePlatformIsDisabled;
  }

  return (EPlatformDisabledState)disabledState;
}

}
}<|MERGE_RESOLUTION|>--- conflicted
+++ resolved
@@ -606,30 +606,7 @@
 #endif
 
   if (document) {
-<<<<<<< HEAD
-    // Flatten hierarchy may be broken at this point so we cannot get a true
-    // container by traversing up the DOM tree. Find a parent of first accessible
-    // from the subtree of the given DOM node, that'll be a container. If no
-    // accessibles in subtree then we don't care about the change.
-    Accessible* child = document->GetAccessible(aChildNode);
-    if (!child) {
-      Accessible* container = document->GetContainerAccessible(aChildNode);
-      a11y::TreeWalker walker(container ? container : document, aChildNode,
-                              a11y::TreeWalker::eWalkCache);
-      child = walker.Next();
-    }
-
-    if (child) {
-      MOZ_DIAGNOSTIC_ASSERT(child->Parent(), "Unattached accessible from tree");
-      document->ContentRemoved(child->Parent(), aChildNode);
-#ifdef A11Y_LOG
-      if (logging::IsEnabled(logging::eTree))
-        logging::AccessibleNNode("real container", child->Parent());
-#endif
-    }
-=======
     document->ContentRemoved(aChildNode);
->>>>>>> a17af05f
   }
 
 #ifdef A11Y_LOG
@@ -779,8 +756,7 @@
 nsAccessibilityService::GetStringStates(uint32_t aState, uint32_t aExtraState,
                                         nsISupports** aStringStates)
 {
-<<<<<<< HEAD
-  RefPtr<DOMStringList> stringStates = 
+  RefPtr<DOMStringList> stringStates =
     GetStringStates(nsAccUtils::To64State(aState, aExtraState));
 
   // unknown state
@@ -796,24 +772,6 @@
 {
   RefPtr<DOMStringList> stringStates = new DOMStringList();
 
-=======
-  RefPtr<DOMStringList> stringStates =
-    GetStringStates(nsAccUtils::To64State(aState, aExtraState));
-
-  // unknown state
-  if (!stringStates->Length()) {
-    stringStates->Add(NS_LITERAL_STRING("unknown"));
-  }
-
-  stringStates.forget(aStringStates);
-}
-
-already_AddRefed<DOMStringList>
-nsAccessibilityService::GetStringStates(uint64_t aStates) const
-{
-  RefPtr<DOMStringList> stringStates = new DOMStringList();
-
->>>>>>> a17af05f
   if (aStates & states::UNAVAILABLE) {
     stringStates->Add(NS_LITERAL_STRING("unavailable"));
   }
