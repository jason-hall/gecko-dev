--- conflicted
+++ resolved
@@ -92,17 +92,10 @@
   if (xpcDoc) {
     xpcDoc->Shutdown();
     mXPCDocumentCache.Remove(aDocument);
-<<<<<<< HEAD
-  }
-
-  if (!HasXPCDocuments()) {
-    MaybeShutdownAccService(nsAccessibilityService::eXPCOM);
-=======
 
     if (!HasXPCDocuments()) {
       MaybeShutdownAccService(nsAccessibilityService::eXPCOM);
     }
->>>>>>> a17af05f
   }
 }
 
