--- conflicted
+++ resolved
@@ -8,13 +8,9 @@
 include protocol PBrowser;
 
 using mozilla::a11y::IAccessibleHolder from "mozilla/a11y/IPCTypes.h";
-<<<<<<< HEAD
-using mozilla::WindowsHandle from "ipc/IPCMessageUtils.h";
-=======
 using mozilla::a11y::IDispatchHolder from "mozilla/a11y/IPCTypes.h";
 using mozilla::WindowsHandle from "ipc/IPCMessageUtils.h";
 using mozilla::LayoutDeviceIntRect from "Units.h";
->>>>>>> a17af05f
 
 namespace mozilla {
 namespace a11y {
@@ -76,11 +72,6 @@
     returns (IAccessibleHolder aPluginCOMProxy);
 
 child:
-<<<<<<< HEAD
-  async ParentCOMProxy(IAccessibleHolder aParentCOMProxy);
-  async EmulatedWindow(WindowsHandle aEmulatedWindowHandle,
-                       IAccessibleHolder aEmulatedWindowCOMProxy);
-=======
   /**
    * We use IDispatchHolder instead of IAccessibleHolder for the following two
    * methods because of sandboxing. IAccessible::get_accParent returns the parent
@@ -98,7 +89,6 @@
    * elements through keyboard navigation.
    */
   async RestoreFocus();
->>>>>>> a17af05f
 
   async __delete__();
 };
