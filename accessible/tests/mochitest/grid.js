--- conflicted
+++ resolved
@@ -53,12 +53,7 @@
     return null;
   }
 
-<<<<<<< HEAD
-  this.initGrid = function initGrid()
-  {
-=======
   this.initGrid = function initGrid() {
->>>>>>> a17af05f
     this.table.addEventListener("keypress", this);
     this.table.addEventListener("click", this);
   }
