<html>

<head>
  <title>Accessible name testing on focus</title>

  <link rel="stylesheet" type="text/css"
        href="chrome://mochikit/content/tests/SimpleTest/test.css" />

  <script type="application/javascript"
          src="chrome://mochikit/content/tests/SimpleTest/SimpleTest.js"></script>
  <script type="application/javascript"
          src="chrome://mochikit/content/tests/SimpleTest/EventUtils.js"></script>

  <script type="application/javascript"
          src="../common.js"></script>
  <script type="application/javascript"
          src="../events.js"></script>

  <script type="application/javascript">
    /**
     * Checker for invokers.
     */
    function actionChecker(aID, aDescription) {
      this.__proto__ = new invokerChecker(EVENT_FOCUS, aID);

      this.check = function actionChecker_check(aEvent) {
        var target = aEvent.accessible;
        is(target.description, aDescription,
           "Wrong description for " + prettyName(target));
      }
    }

    var gFocusHandler = {
      handleEvent: function gFocusHandler_handleEvent(aEvent) {
        var elm = aEvent.target;
        if (elm.nodeType != nsIDOMNode.ELEMENT_NODE)
          return;

        gTooltipElm.style.display = "block";

        elm.setAttribute("aria-describedby", "tooltip");
      }
    };

    var gBlurHandler = {
      handleEvent: function gBlurHandler_handleEvent(aEvent) {
        gTooltipElm.style.display = "none";

        var elm = aEvent.target;
        if (elm.nodeType == nsIDOMNode.ELEMENT_NODE)
          elm.removeAttribute("aria-describedby");
      }
    };

    /**
     * Do tests.
     */

    // gA11yEventDumpID = "eventdump"; // debug stuff
    // gA11yEventDumpToConsole = true;

    var gQueue = null;

    var gButtonElm = null;
    var gTextboxElm = null;
    var gTooltipElm = null;

    function doTests() {
      gButtonElm = getNode("button");
      gTextboxElm = getNode("textbox");
      gTooltipElm = getNode("tooltip");

      gButtonElm.addEventListener("focus", gFocusHandler);
      gButtonElm.addEventListener("blur", gBlurHandler);
      gTextboxElm.addEventListener("focus", gFocusHandler);
      gTextboxElm.addEventListener("blur", gBlurHandler);

      // The aria-describedby is changed on DOM focus. Accessible description
      // should be updated when a11y focus is fired.
      gQueue = new eventQueue(nsIAccessibleEvent.EVENT_FOCUS);
<<<<<<< HEAD
      gQueue.onFinish = function()
      {
=======
      gQueue.onFinish = function() {
>>>>>>> a17af05f
        gButtonElm.removeEventListener("focus", gFocusHandler);
        gButtonElm.removeEventListener("blur", gBlurHandler);
        gTextboxElm.removeEventListener("focus", gFocusHandler);
        gTextboxElm.removeEventListener("blur", gBlurHandler);
      }

      var descr = "It's a tooltip";
      gQueue.push(new synthFocus("button", new actionChecker("button", descr)));
      gQueue.push(new synthTab("textbox", new actionChecker("textbox", descr)));

      gQueue.invoke(); // Will call SimpleTest.finish();
    }

    SimpleTest.waitForExplicitFinish();
    addA11yLoadEvent(doTests);
  </script>
</head>

<body>

  <a target="_blank"
     href="https://bugzilla.mozilla.org/show_bug.cgi?id=520709"
     title="mochitest to ensure name/description are updated on a11y focus if they were changed on DOM focus">
    Mozilla Bug 520709
  </a>
  <p id="display"></p>
  <div id="content" style="display: none"></div>
  <pre id="test">
  </pre>

  <div id="tooltip" style="display: none" aria-hidden="true">It's a tooltip</div>
  <button id="button">button</button>
  <input id="textbox">

  <div id="eventdump"></div>
</body>
</html><|MERGE_RESOLUTION|>--- conflicted
+++ resolved
@@ -78,12 +78,7 @@
       // The aria-describedby is changed on DOM focus. Accessible description
       // should be updated when a11y focus is fired.
       gQueue = new eventQueue(nsIAccessibleEvent.EVENT_FOCUS);
-<<<<<<< HEAD
-      gQueue.onFinish = function()
-      {
-=======
       gQueue.onFinish = function() {
->>>>>>> a17af05f
         gButtonElm.removeEventListener("focus", gFocusHandler);
         gButtonElm.removeEventListener("blur", gBlurHandler);
         gTextboxElm.removeEventListener("focus", gFocusHandler);
