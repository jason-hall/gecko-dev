--- conflicted
+++ resolved
@@ -186,12 +186,7 @@
       this.__proto__ = new mutateA11yTree(aNodeOrID, eventTypes,
                                           doNotExpectEvents);
 
-<<<<<<< HEAD
-      this.invoke = function removeFromDOM_invoke()
-      {
-=======
       this.invoke = function removeFromDOM_invoke() {
->>>>>>> a17af05f
         this.DOMNode.remove();
       }
 
@@ -354,17 +349,6 @@
         new invokerChecker(EVENT_HIDE, () => { return this.txt; })
       ];
 
-<<<<<<< HEAD
-      this.invoke = function hideNDestroyDoc_invoke()
-      {
-        this.txt = getAccessible('c5').firstChild.firstChild;
-        this.txt.DOMNode.remove();
-      }
-
-      this.check = function hideNDestroyDoc_check()
-      {
-        getNode('c5').remove();
-=======
       this.invoke = function hideNDestroyDoc_invoke() {
         this.txt = getAccessible("c5").firstChild.firstChild;
         this.txt.DOMNode.remove();
@@ -372,7 +356,6 @@
 
       this.check = function hideNDestroyDoc_check() {
         getNode("c5").remove();
->>>>>>> a17af05f
       }
 
       this.getID = function hideNDestroyDoc_getID() {
@@ -395,14 +378,8 @@
         l2.DOMNode.firstChild.remove();
       }
 
-<<<<<<< HEAD
-      this.check = function hideHideNDestroyDoc_check()
-      {
-        getNode('c6').remove();
-=======
       this.check = function hideHideNDestroyDoc_check() {
         getNode("c6").remove();
->>>>>>> a17af05f
       }
 
       this.getID = function hideHideNDestroyDoc_getID() {
