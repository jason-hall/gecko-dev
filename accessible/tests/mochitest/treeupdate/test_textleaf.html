<!DOCTYPE html>
<html>

<head>
  <title>Test accessible recreation</title>

  <link rel="stylesheet" type="text/css"
        href="chrome://mochikit/content/tests/SimpleTest/test.css" />

  <script type="application/javascript"
          src="chrome://mochikit/content/tests/SimpleTest/SimpleTest.js"></script>

  <script type="application/javascript"
          src="../common.js"></script>
  <script type="application/javascript"
          src="../role.js"></script>
  <script type="application/javascript"
          src="../events.js"></script>

  <script type="application/javascript">

    // //////////////////////////////////////////////////////////////////////////
    // Invokers

    function textLeafUpdate(aID, aIsTextLeafLinkable) {
      this.node = getNode(aID);

      this.eventSeq = [
        new invokerChecker(EVENT_REORDER, this.node.parentNode)
      ];

      this.finalCheck = function textLeafUpdate_finalCheck() {
        var textLeaf = getAccessible(this.node).firstChild;
        is(textLeaf.actionCount, (aIsTextLeafLinkable ? 1 : 0),
           "Wrong action numbers!");
      }
    }

    function setOnClickAttr(aID) {
      var node = getNode(aID);
      node.setAttribute("onclick", "alert(3);");
      var textLeaf = getAccessible(node).firstChild;
      is(textLeaf.actionCount, 1, "setOnClickAttr: wrong action numbers!");
    }

<<<<<<< HEAD
    function removeOnClickAttr(aID)
    {
=======
    function removeOnClickAttr(aID) {
>>>>>>> a17af05f
      var node = getNode(aID);
      node.removeAttribute("onclick");
      var textLeaf = getAccessible(node).firstChild;
      is(textLeaf.actionCount, 0,
         "removeOnClickAttr: wrong action numbers!");
    }

    function setOnClickNRoleAttrs(aID) {
      this.__proto__ = new textLeafUpdate(aID, true);

      this.invoke = function setOnClickAttr_invoke() {
        this.node.setAttribute("role", "link");
        this.node.setAttribute("onclick", "alert(3);");
      }

      this.getID = function setOnClickAttr_getID() {
        return "make " + prettyName(aID) + " linkable";
      }
    }

    function removeTextData(aID, aRole) {
      this.containerNode = getNode(aID);
      this.textNode = this.containerNode.firstChild;

      this.eventSeq = [
        new invokerChecker(EVENT_REORDER, this.containerNode)
      ];

      this.invoke = function removeTextData_invoke() {
        var tree = {
          role: aRole,
          children: [
            {
              role: ROLE_TEXT_LEAF,
              name: "text"
            }
          ]
        };
        testAccessibleTree(this.containerNode, tree);

        this.textNode.data = "";
      }

      this.finalCheck = function removeTextData_finalCheck() {
        var tree = {
          role: aRole,
          children: []
        };
        testAccessibleTree(this.containerNode, tree);
      }

      this.getID = function removeTextData_finalCheck() {
        return "remove text data of text node inside '" + aID + "'.";
      }
    }

    // //////////////////////////////////////////////////////////////////////////
    // Test

    // gA11yEventDumpID = "eventdump"; // debug stuff
    // gA11yEventDumpToConsole = true;

    var gQueue = null;

    function doTest() {
      // adds onclick on element, text leaf should inherit its action
      setOnClickAttr("div");
      // remove onclick attribute, text leaf shouldn't have any action
      removeOnClickAttr("div");

      // Call rest of event tests.
      gQueue = new eventQueue();

      // set onclick attribute making span accessible, it's inserted into tree
      // and adopts text leaf accessible, text leaf should have an action
      gQueue.push(new setOnClickNRoleAttrs("span"));

      // text data removal of text node should remove its text accessible
      gQueue.push(new removeTextData("p", ROLE_PARAGRAPH));
      gQueue.push(new removeTextData("pre", ROLE_TEXT_CONTAINER));

      gQueue.invoke(); // SimpleTest.finish() will be called in the end
    }

    SimpleTest.waitForExplicitFinish();
    addA11yLoadEvent(doTest);
  </script>
</head>
<body>

  <a target="_blank"
     title="Clean up the code of accessible initialization and binding to the tree"
     href="https://bugzilla.mozilla.org/show_bug.cgi?id=545465">
    Mozilla Bug 545465
  </a>
  <a target="_blank"
     title="Make sure accessible tree is correct when rendered text is changed"
     href="https://bugzilla.mozilla.org/show_bug.cgi?id=625652">
    Mozilla Bug 625652
  </a>
  <a target="_blank"
     title="Remove text accesible getting no text inside a preformatted area"
     href="https://bugzilla.mozilla.org/show_bug.cgi?id=706335">
    Mozilla Bug 706335
  </a>

  <p id="display"></p>
  <div id="content" style="display: none"></div>
  <pre id="test">
  </pre>

  <div id="container">
    <div id="div">div</div>
    <span id="span">span</span>
  </div>

  <p id="p">text</p>
  <pre id="pre">text</pre>

  <div id="eventdump"></div>
</body>
</html><|MERGE_RESOLUTION|>--- conflicted
+++ resolved
@@ -43,12 +43,7 @@
       is(textLeaf.actionCount, 1, "setOnClickAttr: wrong action numbers!");
     }
 
-<<<<<<< HEAD
-    function removeOnClickAttr(aID)
-    {
-=======
     function removeOnClickAttr(aID) {
->>>>>>> a17af05f
       var node = getNode(aID);
       node.removeAttribute("onclick");
       var textLeaf = getAccessible(node).firstChild;
