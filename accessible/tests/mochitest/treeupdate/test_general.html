<html>

<head>
  <title>Testing the tree updates</title>

  <link rel="stylesheet" type="text/css"
        href="chrome://mochikit/content/tests/SimpleTest/test.css" />

  <script type="application/javascript"
          src="chrome://mochikit/content/tests/SimpleTest/SimpleTest.js"></script>

  <script type="application/javascript"
          src="../common.js"></script>
  <script type="application/javascript"
          src="../role.js"></script>
  <script type="application/javascript"
          src="../events.js"></script>

  <script type="application/javascript">

    // //////////////////////////////////////////////////////////////////////////
    // Invokers
    // //////////////////////////////////////////////////////////////////////////

    function prependAppend(aContainer) {
      this.eventSeq = [
        new invokerChecker(EVENT_REORDER, aContainer)
      ];

      this.invoke = function prependAppend_invoke() {
        var checkbox = document.createElement("input");
        checkbox.setAttribute("type", "checkbox");
        getNode(aContainer).insertBefore(checkbox, getNode(aContainer).firstChild);

        var button = document.createElement("input");
        button.setAttribute("type", "button");
        getNode(aContainer).appendChild(button);
      }

      this.finalCheck = function prependAppend_finalCheck() {
        var accTree =
          { SECTION: [ // container
            { CHECKBUTTON: [ ] },
            { ENTRY: [ ] },
            { PUSHBUTTON: [ ] }
          ] };
        testAccessibleTree(aContainer, accTree);
      }

      this.getID = function prependAppend_getID() {
        return "prepends a child and appends a child";
      }
    }

    function removeRemove(aContainer) {
      this.eventSeq = [
        new invokerChecker(EVENT_REORDER, aContainer)
      ];

<<<<<<< HEAD
      this.invoke = function removeRemove_invoke()
      {
=======
      this.invoke = function removeRemove_invoke() {
>>>>>>> a17af05f
        getNode(aContainer).firstChild.remove();
      }

      this.finalCheck = function removeRemove_finalCheck() {
        var accTree =
          { SECTION: [ // container
            { PUSHBUTTON: [ ] }
          ] };
        testAccessibleTree(aContainer, accTree);
      }

      this.getID = function removeRemove_getID() {
        return "remove first and second children";
      }
    }

    function insertInaccessibleAccessibleSiblings() {
      this.eventSeq = [
        new invokerChecker(EVENT_REORDER, "c3")
      ];

      this.invoke = function insertInaccessibleAccessibleSiblings_invoke() {
        getNode("c3").appendChild(document.createElement("span"));
        getNode("c3").appendChild(document.createElement("input"));
      }

      this.finalCheck = function insertInaccessibleAccessibleSiblings_finalCheck() {
        var accTree =
          { SECTION: [ // container
            { PUSHBUTTON: [
              { TEXT_LEAF: [] }
            ] },
            { ENTRY: [ ] }
          ] };
        testAccessibleTree("c3", accTree);
      }

      this.getID = function insertInaccessibleAccessibleSiblings_getID() {
        return "insert inaccessible and then accessible siblings";
      }
    }

    // //////////////////////////////////////////////////////////////////////////
    // Do tests
    // //////////////////////////////////////////////////////////////////////////

    var gQueue = null;
    // gA11yEventDumpID = "eventdump"; // debug stuff
    // gA11yEventDumpToConsole = true;

    function doTests() {
      gQueue = new eventQueue();

      gQueue.push(new prependAppend("c1"));
      gQueue.push(new removeRemove("c2"));
      gQueue.push(new insertInaccessibleAccessibleSiblings());

      gQueue.invoke(); // Will call SimpleTest.finish();
    }

    SimpleTest.waitForExplicitFinish();
    addA11yLoadEvent(doTests);
  </script>
</head>

<body>
  <p id="display"></p>
  <div id="content" style="display: none"></div>
  <pre id="test">
  </pre>

  <div id="c1"><input></div>
  <div id="c2"><span><input type="checkbox"><input></span><input type="button"></div>

  <div id="c3"><input type="button" value="button"></div>
</body>
</html><|MERGE_RESOLUTION|>--- conflicted
+++ resolved
@@ -57,12 +57,7 @@
         new invokerChecker(EVENT_REORDER, aContainer)
       ];
 
-<<<<<<< HEAD
-      this.invoke = function removeRemove_invoke()
-      {
-=======
       this.invoke = function removeRemove_invoke() {
->>>>>>> a17af05f
         getNode(aContainer).firstChild.remove();
       }
 
