<!DOCTYPE html>
<html>
<head>
  <title>HTML select options test</title>
  <link rel="stylesheet" type="text/css"
        href="chrome://mochikit/content/tests/SimpleTest/test.css" />

  <script type="application/javascript"
          src="chrome://mochikit/content/tests/SimpleTest/SimpleTest.js"></script>

  <script type="application/javascript"
          src="../common.js"></script>
  <script type="application/javascript"
          src="../role.js"></script>
  <script type="application/javascript"
          src="../events.js"></script>

  <script type="application/javascript">

    function addOptions(aID) {
      this.selectNode = getNode(aID);
      this.select = getAccessible(this.selectNode);
      this.selectList = this.select.firstChild;

      this.invoke = function addOptions_invoke() {
        for (i = 0; i < 2; i++) {
          var opt = document.createElement("option");
          opt.value = i;
          opt.text = "Option: Value " + i;

          this.selectNode.add(opt, null);
        }
      }

      this.eventSeq = [
        new invokerChecker(EVENT_REORDER, this.selectList)
      ];

      this.finalCheck = function addOptions_finalCheck() {
        var tree =
          { COMBOBOX: [
            { COMBOBOX_LIST: [
              { COMBOBOX_OPTION: [
                { TEXT_LEAF: [] }
              ] },
              { COMBOBOX_OPTION: [
                { TEXT_LEAF: [] }
              ] }
            ] }
          ] };
        testAccessibleTree(this.select, tree);
      }

      this.getID = function addOptions_getID() {
        return "test elements insertion into a select";
      }
    }

    function removeOptions(aID) {
      this.selectNode = getNode(aID);
      this.select = getAccessible(this.selectNode);
      this.selectList = this.select.firstChild;

      this.invoke = function removeOptions_invoke() {
        while (this.selectNode.length)
          this.selectNode.remove(0);
      }

      this.eventSeq = [
        new invokerChecker(EVENT_REORDER, this.selectList)
      ];

      this.finalCheck = function removeOptions_finalCheck() {
        var tree =
          { COMBOBOX: [
            { COMBOBOX_LIST: [] }
          ] };
        testAccessibleTree(this.select, tree);
      }

      this.getID = function removeptions_getID() {
        return "test elements removal from a select";
      }
    }

    /**
     * Setting @href on option makes the accessible to recreate.
     */
<<<<<<< HEAD
    function setHrefOnOption()
    {
      this.eventSeq = [
        new invokerChecker(EVENT_HIDE, 's2_o'),
        new invokerChecker(EVENT_SHOW, 's2_o'),
      ];

      this.invoke = function setHrefOnOption_setHref()
      {
        getNode('s2_o').setAttribute('href', '1');
=======
    function setHrefOnOption() {
      this.eventSeq = [
        new invokerChecker(EVENT_HIDE, "s2_o"),
        new invokerChecker(EVENT_SHOW, "s2_o"),
      ];

      this.invoke = function setHrefOnOption_setHref() {
        getNode("s2_o").setAttribute("href", "1");
>>>>>>> a17af05f
      }

      this.finalCheck = function() {
        var tree =
          { COMBOBOX: [
            { COMBOBOX_LIST: [
              { COMBOBOX_OPTION: [ ] }
            ] }
          ] };
<<<<<<< HEAD
        testAccessibleTree('s2', tree);
      }

      this.getID = function removeptions_getID()
      {
=======
        testAccessibleTree("s2", tree);
      }

      this.getID = function removeptions_getID() {
>>>>>>> a17af05f
        return "setting @href on select option";
      }
    }

    function doTest() {
      gQueue = new eventQueue();

      gQueue.push(new addOptions("select"));
      gQueue.push(new removeOptions("select"));
      gQueue.push(new setHrefOnOption());

      gQueue.invoke(); // Will call SimpleTest.finish();

    }

    SimpleTest.waitForExplicitFinish();
    addA11yLoadEvent(doTest);
  </script>
</head>
<body>
  <p id="display"></p>
  <div id="content" style="display: none"></div>
  <pre id="test">
  </pre>

  <select id="select"></select>
  <select id="s2"><option id="s2_o"></option></select>
</body>
</html><|MERGE_RESOLUTION|>--- conflicted
+++ resolved
@@ -86,18 +86,6 @@
     /**
      * Setting @href on option makes the accessible to recreate.
      */
-<<<<<<< HEAD
-    function setHrefOnOption()
-    {
-      this.eventSeq = [
-        new invokerChecker(EVENT_HIDE, 's2_o'),
-        new invokerChecker(EVENT_SHOW, 's2_o'),
-      ];
-
-      this.invoke = function setHrefOnOption_setHref()
-      {
-        getNode('s2_o').setAttribute('href', '1');
-=======
     function setHrefOnOption() {
       this.eventSeq = [
         new invokerChecker(EVENT_HIDE, "s2_o"),
@@ -106,7 +94,6 @@
 
       this.invoke = function setHrefOnOption_setHref() {
         getNode("s2_o").setAttribute("href", "1");
->>>>>>> a17af05f
       }
 
       this.finalCheck = function() {
@@ -116,18 +103,10 @@
               { COMBOBOX_OPTION: [ ] }
             ] }
           ] };
-<<<<<<< HEAD
-        testAccessibleTree('s2', tree);
-      }
-
-      this.getID = function removeptions_getID()
-      {
-=======
         testAccessibleTree("s2", tree);
       }
 
       this.getID = function removeptions_getID() {
->>>>>>> a17af05f
         return "setting @href on select option";
       }
     }
