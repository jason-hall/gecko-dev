--- conflicted
+++ resolved
@@ -25,12 +25,7 @@
         new invokerChecker(EVENT_HIDE, this.accessible)
       ];
 
-<<<<<<< HEAD
-      this.invoke = function removeElm_invoke()
-      {
-=======
       this.invoke = function removeElm_invoke() {
->>>>>>> a17af05f
         this.node.remove();
       }
 
