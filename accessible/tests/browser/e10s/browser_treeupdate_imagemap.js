/* This Source Code Form is subject to the terms of the Mozilla Public
 * License, v. 2.0. If a copy of the MPL was not distributed with this
 * file, You can obtain one at http://mozilla.org/MPL/2.0/. */

"use strict";

/* import-globals-from ../../mochitest/role.js */
loadScripts({ name: "role.js", dir: MOCHITESTS_DIR });

async function testImageMap(browser, accDoc) {
  const id = "imgmap";
  const acc = findAccessibleChildByID(accDoc, id);

  /* ================= Initial tree test ==================================== */
  let tree = {
    IMAGE_MAP: [
      { role: ROLE_LINK, name: "b", children: [ ] }
    ]
  };
  testAccessibleTree(acc, tree);

  /* ================= Insert area ========================================== */
  let onReorder = waitForEvent(EVENT_REORDER, id);
  await ContentTask.spawn(browser, {}, () => {
    let areaElm = content.document.createElement("area");
    let mapNode = content.document.getElementById("map");
    areaElm.setAttribute("href",
                         "http://www.bbc.co.uk/radio4/atoz/index.shtml#a");
    areaElm.setAttribute("coords", "0,0,13,14");
    areaElm.setAttribute("alt", "a");
    areaElm.setAttribute("shape", "rect");
    mapNode.insertBefore(areaElm, mapNode.firstChild);
  });
  await onReorder;

  tree = {
    IMAGE_MAP: [
      { role: ROLE_LINK, name: "a", children: [ ] },
      { role: ROLE_LINK, name: "b", children: [ ] }
    ]
  };
  testAccessibleTree(acc, tree);

  /* ================= Append area ========================================== */
  onReorder = waitForEvent(EVENT_REORDER, id);
  await ContentTask.spawn(browser, {}, () => {
    let areaElm = content.document.createElement("area");
    let mapNode = content.document.getElementById("map");
    areaElm.setAttribute("href",
                         "http://www.bbc.co.uk/radio4/atoz/index.shtml#c");
    areaElm.setAttribute("coords", "34,0,47,14");
    areaElm.setAttribute("alt", "c");
    areaElm.setAttribute("shape", "rect");
    mapNode.appendChild(areaElm);
  });
  await onReorder;

  tree = {
    IMAGE_MAP: [
      { role: ROLE_LINK, name: "a", children: [ ] },
      { role: ROLE_LINK, name: "b", children: [ ] },
      { role: ROLE_LINK, name: "c", children: [ ] }
    ]
  };
  testAccessibleTree(acc, tree);

  /* ================= Remove area ========================================== */
  onReorder = waitForEvent(EVENT_REORDER, id);
  await ContentTask.spawn(browser, {}, () => {
    let mapNode = content.document.getElementById("map");
    mapNode.removeChild(mapNode.firstElementChild);
  });
  await onReorder;

  tree = {
    IMAGE_MAP: [
      { role: ROLE_LINK, name: "b", children: [ ] },
      { role: ROLE_LINK, name: "c", children: [ ] }
    ]
  };
  testAccessibleTree(acc, tree);
}

async function testContainer(browser) {
  const id = "container";
  /* ================= Remove name on map =================================== */
  let onReorder = waitForEvent(EVENT_REORDER, id);
  await invokeSetAttribute(browser, "map", "name");
  let event = await onReorder;
  const acc = event.accessible;

  let tree = {
    SECTION: [
      { GRAPHIC: [ ] }
    ]
  };
  testAccessibleTree(acc, tree);

  /* ================= Restore name on map ================================== */
  onReorder = waitForEvent(EVENT_REORDER, id);
  await invokeSetAttribute(browser, "map", "name", "atoz_map");
  // XXX: force repainting of the image (see bug 745788 for details).
  await BrowserTestUtils.synthesizeMouse("#imgmap", 10, 10,
    { type: "mousemove" }, browser);
  await onReorder;

  tree = {
    SECTION: [ {
      IMAGE_MAP: [
        { LINK: [ ] },
        { LINK: [ ] }
      ]
    } ]
  };
  testAccessibleTree(acc, tree);

  /* ================= Remove map =========================================== */
  onReorder = waitForEvent(EVENT_REORDER, id);
<<<<<<< HEAD
  yield ContentTask.spawn(browser, {}, () => {
    let mapNode = content.document.getElementById('map');
=======
  await ContentTask.spawn(browser, {}, () => {
    let mapNode = content.document.getElementById("map");
>>>>>>> a17af05f
    mapNode.remove();
  });
  await onReorder;

  tree = {
    SECTION: [
      { GRAPHIC: [ ] }
    ]
  };
  testAccessibleTree(acc, tree);

  /* ================= Insert map =========================================== */
  onReorder = waitForEvent(EVENT_REORDER, id);
<<<<<<< HEAD
  yield ContentTask.spawn(browser, id, contentId => {
    let map = content.document.createElement('map');
    let area = content.document.createElement('area');
=======
  await ContentTask.spawn(browser, id, contentId => {
    let map = content.document.createElement("map");
    let area = content.document.createElement("area");
>>>>>>> a17af05f

    map.setAttribute("name", "atoz_map");
    map.setAttribute("id", "map");

    area.setAttribute("href",
                      "http://www.bbc.co.uk/radio4/atoz/index.shtml#b");
    area.setAttribute("coords", "17,0,30,14");
    area.setAttribute("alt", "b");
    area.setAttribute("shape", "rect");

    map.appendChild(area);
    content.document.getElementById(contentId).appendChild(map);
  });
  await onReorder;

  tree = {
    SECTION: [ {
      IMAGE_MAP: [
        { LINK: [ ] }
      ]
    } ]
  };
  testAccessibleTree(acc, tree);

  /* ================= Hide image map ======================================= */
  onReorder = waitForEvent(EVENT_REORDER, id);
  await invokeSetStyle(browser, "imgmap", "display", "none");
  await onReorder;

  tree = {
    SECTION: [ ]
  };
  testAccessibleTree(acc, tree);
}

<<<<<<< HEAD
function* waitForImageMap(browser, accDoc) {
  const id = 'imgmap';
=======
async function waitForImageMap(browser, accDoc) {
  const id = "imgmap";
>>>>>>> a17af05f
  const acc = findAccessibleChildByID(accDoc, id);
  if (acc.firstChild) {
    return;
  }

  const onReorder = waitForEvent(EVENT_REORDER, id);
  // Wave over image map
<<<<<<< HEAD
  yield BrowserTestUtils.synthesizeMouse(`#${id}`, 10, 10,
                                         { type: 'mousemove' }, browser);
  yield onReorder;
}

addAccessibleTask('doc_treeupdate_imagemap.html', function*(browser, accDoc) {
  yield waitForImageMap(browser, accDoc);
  yield testImageMap(browser, accDoc);
  yield testContainer(browser);
=======
  await BrowserTestUtils.synthesizeMouse(`#${id}`, 10, 10,
                                         { type: "mousemove" }, browser);
  await onReorder;
}

addAccessibleTask("doc_treeupdate_imagemap.html", async function(browser, accDoc) {
  await waitForImageMap(browser, accDoc);
  await testImageMap(browser, accDoc);
  await testContainer(browser);
>>>>>>> a17af05f
});<|MERGE_RESOLUTION|>--- conflicted
+++ resolved
@@ -116,13 +116,8 @@
 
   /* ================= Remove map =========================================== */
   onReorder = waitForEvent(EVENT_REORDER, id);
-<<<<<<< HEAD
-  yield ContentTask.spawn(browser, {}, () => {
-    let mapNode = content.document.getElementById('map');
-=======
   await ContentTask.spawn(browser, {}, () => {
     let mapNode = content.document.getElementById("map");
->>>>>>> a17af05f
     mapNode.remove();
   });
   await onReorder;
@@ -136,15 +131,9 @@
 
   /* ================= Insert map =========================================== */
   onReorder = waitForEvent(EVENT_REORDER, id);
-<<<<<<< HEAD
-  yield ContentTask.spawn(browser, id, contentId => {
-    let map = content.document.createElement('map');
-    let area = content.document.createElement('area');
-=======
   await ContentTask.spawn(browser, id, contentId => {
     let map = content.document.createElement("map");
     let area = content.document.createElement("area");
->>>>>>> a17af05f
 
     map.setAttribute("name", "atoz_map");
     map.setAttribute("id", "map");
@@ -180,13 +169,8 @@
   testAccessibleTree(acc, tree);
 }
 
-<<<<<<< HEAD
-function* waitForImageMap(browser, accDoc) {
-  const id = 'imgmap';
-=======
 async function waitForImageMap(browser, accDoc) {
   const id = "imgmap";
->>>>>>> a17af05f
   const acc = findAccessibleChildByID(accDoc, id);
   if (acc.firstChild) {
     return;
@@ -194,17 +178,6 @@
 
   const onReorder = waitForEvent(EVENT_REORDER, id);
   // Wave over image map
-<<<<<<< HEAD
-  yield BrowserTestUtils.synthesizeMouse(`#${id}`, 10, 10,
-                                         { type: 'mousemove' }, browser);
-  yield onReorder;
-}
-
-addAccessibleTask('doc_treeupdate_imagemap.html', function*(browser, accDoc) {
-  yield waitForImageMap(browser, accDoc);
-  yield testImageMap(browser, accDoc);
-  yield testContainer(browser);
-=======
   await BrowserTestUtils.synthesizeMouse(`#${id}`, 10, 10,
                                          { type: "mousemove" }, browser);
   await onReorder;
@@ -214,5 +187,4 @@
   await waitForImageMap(browser, accDoc);
   await testImageMap(browser, accDoc);
   await testContainer(browser);
->>>>>>> a17af05f
 });