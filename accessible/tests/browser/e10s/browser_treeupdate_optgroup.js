--- conflicted
+++ resolved
@@ -14,13 +14,8 @@
   // Create a combobox with grouping and 2 standalone options
   await ContentTask.spawn(browser, {}, () => {
     let doc = content.document;
-<<<<<<< HEAD
-    let contentSelect = doc.getElementById('select');
-    let optGroup = doc.createElement('optgroup');
-=======
     let contentSelect = doc.getElementById("select");
     let optGroup = doc.createElement("optgroup");
->>>>>>> a17af05f
 
     for (let i = 0; i < 2; i++) {
       let opt = doc.createElement("option");
@@ -31,17 +26,10 @@
     contentSelect.add(optGroup, null);
 
     for (let i = 0; i < 2; i++) {
-<<<<<<< HEAD
-      let opt = doc.createElement('option');
-      contentSelect.add(opt, null);
-    }
-    contentSelect.firstChild.firstChild.id = 'option1Node';
-=======
       let opt = doc.createElement("option");
       contentSelect.add(opt, null);
     }
     contentSelect.firstChild.firstChild.id = "option1Node";
->>>>>>> a17af05f
   });
   let event = await onEvent;
   let option1Node = findAccessibleChildByID(event.accessible, "option1Node");
@@ -65,13 +53,8 @@
 
   onEvent = waitForEvent(EVENT_REORDER, "select");
   // Remove grouping from combobox
-<<<<<<< HEAD
-  yield ContentTask.spawn(browser, {}, () => {
-    let contentSelect = content.document.getElementById('select');
-=======
   await ContentTask.spawn(browser, {}, () => {
     let contentSelect = content.document.getElementById("select");
->>>>>>> a17af05f
     contentSelect.firstChild.remove();
   });
   await onEvent;
@@ -90,13 +73,8 @@
 
   onEvent = waitForEvent(EVENT_REORDER, "select");
   // Remove all options from combobox
-<<<<<<< HEAD
-  yield ContentTask.spawn(browser, {}, () => {
-    let contentSelect = content.document.getElementById('select');
-=======
   await ContentTask.spawn(browser, {}, () => {
     let contentSelect = content.document.getElementById("select");
->>>>>>> a17af05f
     while (contentSelect.length) {
       contentSelect.remove(0);
     }
