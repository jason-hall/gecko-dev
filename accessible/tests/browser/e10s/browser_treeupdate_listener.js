--- conflicted
+++ resolved
@@ -24,9 +24,5 @@
     await onReorder;
 
     let tree = { TEXT: [] };
-<<<<<<< HEAD
-    testAccessibleTree(findAccessibleChildByID(accDoc, 'parent'), tree);
-=======
     testAccessibleTree(findAccessibleChildByID(accDoc, "parent"), tree);
->>>>>>> a17af05f
   });