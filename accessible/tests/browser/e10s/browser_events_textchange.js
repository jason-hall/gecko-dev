/* This Source Code Form is subject to the terms of the Mozilla Public
 * License, v. 2.0. If a copy of the MPL was not distributed with this
 * file, You can obtain one at http://mozilla.org/MPL/2.0/. */

"use strict";

function checkTextChangeEvent(event, id, text, start, end, isInserted, isFromUserInput) {
  let tcEvent = event.QueryInterface(nsIAccessibleTextChangeEvent);
  is(tcEvent.start, start, `Correct start offset for ${prettyName(id)}`);
  is(tcEvent.length, end - start, `Correct length for ${prettyName(id)}`);
  is(tcEvent.isInserted, isInserted,
    `Correct isInserted flag for ${prettyName(id)}`);
  is(tcEvent.modifiedText, text, `Correct text for ${prettyName(id)}`);
  is(tcEvent.isFromUserInput, isFromUserInput,
    `Correct value of isFromUserInput for ${prettyName(id)}`);
  ok(tcEvent.accessibleDocument instanceof nsIAccessibleDocument,
    "Accessible document not present.");
}

async function changeText(browser, id, value, events) {
  let onEvents = waitForOrderedEvents(events.map(({ isInserted }) => {
    let eventType = isInserted ? EVENT_TEXT_INSERTED : EVENT_TEXT_REMOVED;
    return [ eventType, id ];
  }));
  // Change text in the subtree.
<<<<<<< HEAD
  yield ContentTask.spawn(browser, [id, value], ([contentId, contentValue]) => {
    content.document.getElementById(contentId).firstChild.textContent =
      contentValue;
  });
  let resolvedEvents = yield onEvents;
=======
  await ContentTask.spawn(browser, [id, value], ([contentId, contentValue]) => {
    content.document.getElementById(contentId).firstChild.textContent =
      contentValue;
  });
  let resolvedEvents = await onEvents;
>>>>>>> a17af05f

  events.forEach(({ isInserted, str, offset }, idx) =>
    checkTextChangeEvent(resolvedEvents[idx],
      id, str, offset, offset + str.length, isInserted, false));
}

async function removeTextFromInput(browser, id, value, start, end) {
  let onTextRemoved = waitForEvent(EVENT_TEXT_REMOVED, id);
  // Select text and delete it.
<<<<<<< HEAD
  yield ContentTask.spawn(browser, [id, start, end], ([contentId, contentStart, contentEnd]) => {
=======
  await ContentTask.spawn(browser, [id, start, end], ([contentId, contentStart, contentEnd]) => {
>>>>>>> a17af05f
    let el = content.document.getElementById(contentId);
    el.focus();
    el.setSelectionRange(contentStart, contentEnd);
  });
  await BrowserTestUtils.sendChar("VK_DELETE", browser);

  let event = await onTextRemoved;
  checkTextChangeEvent(event, id, value, start, end, false, true);
}

/**
 * Test text change event and its interface:
 *   - start
 *   - length
 *   - isInserted
 *   - modifiedText
 *   - isFromUserInput
 */
addAccessibleTask(`
  <p id="p">abc</p>
  <input id="input" value="input" />`, async function(browser) {
  let events = [
    { isInserted: false, str: "abc", offset: 0 },
    { isInserted: true, str: "def", offset: 0 }
  ];
  await changeText(browser, "p", "def", events);

  events = [{ isInserted: true, str: "DEF", offset: 2 }];
  await changeText(browser, "p", "deDEFf", events);

  // Test isFromUserInput property.
  await removeTextFromInput(browser, "input", "n", 1, 2);
});<|MERGE_RESOLUTION|>--- conflicted
+++ resolved
@@ -23,19 +23,11 @@
     return [ eventType, id ];
   }));
   // Change text in the subtree.
-<<<<<<< HEAD
-  yield ContentTask.spawn(browser, [id, value], ([contentId, contentValue]) => {
-    content.document.getElementById(contentId).firstChild.textContent =
-      contentValue;
-  });
-  let resolvedEvents = yield onEvents;
-=======
   await ContentTask.spawn(browser, [id, value], ([contentId, contentValue]) => {
     content.document.getElementById(contentId).firstChild.textContent =
       contentValue;
   });
   let resolvedEvents = await onEvents;
->>>>>>> a17af05f
 
   events.forEach(({ isInserted, str, offset }, idx) =>
     checkTextChangeEvent(resolvedEvents[idx],
@@ -45,11 +37,7 @@
 async function removeTextFromInput(browser, id, value, start, end) {
   let onTextRemoved = waitForEvent(EVENT_TEXT_REMOVED, id);
   // Select text and delete it.
-<<<<<<< HEAD
-  yield ContentTask.spawn(browser, [id, start, end], ([contentId, contentStart, contentEnd]) => {
-=======
   await ContentTask.spawn(browser, [id, start, end], ([contentId, contentStart, contentEnd]) => {
->>>>>>> a17af05f
     let el = content.document.getElementById(contentId);
     el.focus();
     el.setSelectionRange(contentStart, contentEnd);
