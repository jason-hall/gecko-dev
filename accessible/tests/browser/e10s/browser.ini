--- conflicted
+++ resolved
@@ -1,8 +1,5 @@
 [DEFAULT]
-<<<<<<< HEAD
-=======
 skip-if = e10s && os == 'win' && release_or_beta
->>>>>>> a17af05f
 support-files =
   head.js
   doc_treeupdate_ariadialog.html
