--- conflicted
+++ resolved
@@ -129,40 +129,13 @@
 }
 
 /**
- * Simpler verions of waitForEvent defined in
- * accessible/tests/browser/e10s/events.js
- */
-function waitForEvent(eventType, expectedId) {
-  return new Promise(resolve => {
-    let eventObserver = {
-      observe(subject) {
-        let event = subject.QueryInterface(Ci.nsIAccessibleEvent);
-        if (event.eventType === eventType &&
-            event.accessible.id === expectedId) {
-          Services.obs.removeObserver(this, 'accessible-event');
-          resolve(event);
-        }
-      }
-    };
-    Services.obs.addObserver(eventObserver, 'accessible-event', false);
-  });
-}
-
-/**
  * Force garbage collection.
  */
 function forceGC() {
   SpecialPowers.gc();
-<<<<<<< HEAD
-  SpecialPowers.forceGC();
-  SpecialPowers.forceCC();
-  SpecialPowers.gc();
-  SpecialPowers.forceGC();
-=======
   SpecialPowers.forceShrinkingGC();
   SpecialPowers.forceCC();
   SpecialPowers.gc();
   SpecialPowers.forceShrinkingGC();
->>>>>>> a17af05f
   SpecialPowers.forceCC();
 }