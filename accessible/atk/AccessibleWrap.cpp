/* -*- Mode: C++; tab-width: 2; indent-tabs-mode: nil; c-basic-offset: 2 -*- */
/* vim: set ts=2 et sw=2 tw=80: */
/* This Source Code Form is subject to the terms of the Mozilla Public
 * License, v. 2.0. If a copy of the MPL was not distributed with this
 * file, You can obtain one at http://mozilla.org/MPL/2.0/. */

#include "AccessibleWrap.h"

#include "Accessible-inl.h"
#include "ApplicationAccessibleWrap.h"
#include "InterfaceInitFuncs.h"
#include "nsAccUtils.h"
#include "mozilla/a11y/PDocAccessible.h"
#include "OuterDocAccessible.h"
#include "ProxyAccessible.h"
#include "DocAccessibleParent.h"
#include "RootAccessible.h"
#include "TableAccessible.h"
#include "TableCellAccessible.h"
#include "nsMai.h"
#include "nsMaiHyperlink.h"
#include "nsString.h"
#include "nsStateMap.h"
#include "mozilla/a11y/Platform.h"
#include "Relation.h"
#include "RootAccessible.h"
#include "States.h"
#include "nsISimpleEnumerator.h"

#include "mozilla/ArrayUtils.h"
#include "mozilla/Sprintf.h"
#include "nsComponentManagerUtils.h"
#include "nsIPersistentProperties2.h"

using namespace mozilla;
using namespace mozilla::a11y;

MaiAtkObject::EAvailableAtkSignals MaiAtkObject::gAvailableAtkSignals =
  eUnknown;

//defined in ApplicationAccessibleWrap.cpp
extern "C" GType g_atk_hyperlink_impl_type;

/* MaiAtkObject */

enum {
  ACTIVATE,
  CREATE,
  DEACTIVATE,
  DESTROY,
  MAXIMIZE,
  MINIMIZE,
  RESIZE,
  RESTORE,
  LAST_SIGNAL
};

enum MaiInterfaceType {
    MAI_INTERFACE_COMPONENT, /* 0 */
    MAI_INTERFACE_ACTION,
    MAI_INTERFACE_VALUE,
    MAI_INTERFACE_EDITABLE_TEXT,
    MAI_INTERFACE_HYPERTEXT,
    MAI_INTERFACE_HYPERLINK_IMPL,
    MAI_INTERFACE_SELECTION,
    MAI_INTERFACE_TABLE,
    MAI_INTERFACE_TEXT,
<<<<<<< HEAD
    MAI_INTERFACE_DOCUMENT, 
=======
    MAI_INTERFACE_DOCUMENT,
>>>>>>> a17af05f
    MAI_INTERFACE_IMAGE, /* 10 */
    MAI_INTERFACE_TABLE_CELL
};

static GType GetAtkTypeForMai(MaiInterfaceType type)
{
  switch (type) {
    case MAI_INTERFACE_COMPONENT:
      return ATK_TYPE_COMPONENT;
    case MAI_INTERFACE_ACTION:
      return ATK_TYPE_ACTION;
    case MAI_INTERFACE_VALUE:
      return ATK_TYPE_VALUE;
    case MAI_INTERFACE_EDITABLE_TEXT:
      return ATK_TYPE_EDITABLE_TEXT;
    case MAI_INTERFACE_HYPERTEXT:
      return ATK_TYPE_HYPERTEXT;
    case MAI_INTERFACE_HYPERLINK_IMPL:
       return g_atk_hyperlink_impl_type;
    case MAI_INTERFACE_SELECTION:
      return ATK_TYPE_SELECTION;
    case MAI_INTERFACE_TABLE:
      return ATK_TYPE_TABLE;
    case MAI_INTERFACE_TEXT:
      return ATK_TYPE_TEXT;
    case MAI_INTERFACE_DOCUMENT:
      return ATK_TYPE_DOCUMENT;
    case MAI_INTERFACE_IMAGE:
      return ATK_TYPE_IMAGE;
    case MAI_INTERFACE_TABLE_CELL:
      MOZ_ASSERT(false);
  }
  return G_TYPE_INVALID;
}

#define NON_USER_EVENT ":system"
<<<<<<< HEAD
    
=======

>>>>>>> a17af05f
// The atk interfaces we can expose without checking what version of ATK we are
// dealing with.  At the moment AtkTableCell is the only interface we can't
// always expose.
static const GInterfaceInfo atk_if_infos[] = {
    {(GInterfaceInitFunc)componentInterfaceInitCB,
     (GInterfaceFinalizeFunc) nullptr, nullptr},
    {(GInterfaceInitFunc)actionInterfaceInitCB,
     (GInterfaceFinalizeFunc) nullptr, nullptr},
    {(GInterfaceInitFunc)valueInterfaceInitCB,
     (GInterfaceFinalizeFunc) nullptr, nullptr},
    {(GInterfaceInitFunc)editableTextInterfaceInitCB,
     (GInterfaceFinalizeFunc) nullptr, nullptr},
    {(GInterfaceInitFunc)hypertextInterfaceInitCB,
     (GInterfaceFinalizeFunc) nullptr, nullptr},
    {(GInterfaceInitFunc)hyperlinkImplInterfaceInitCB,
     (GInterfaceFinalizeFunc) nullptr, nullptr},
    {(GInterfaceInitFunc)selectionInterfaceInitCB,
     (GInterfaceFinalizeFunc) nullptr, nullptr},
    {(GInterfaceInitFunc)tableInterfaceInitCB,
     (GInterfaceFinalizeFunc) nullptr, nullptr},
    {(GInterfaceInitFunc)textInterfaceInitCB,
     (GInterfaceFinalizeFunc) nullptr, nullptr},
    {(GInterfaceInitFunc)documentInterfaceInitCB,
     (GInterfaceFinalizeFunc) nullptr, nullptr},
    {(GInterfaceInitFunc)imageInterfaceInitCB,
     (GInterfaceFinalizeFunc) nullptr, nullptr}
};

static GQuark quark_mai_hyperlink = 0;

AtkHyperlink*
MaiAtkObject::GetAtkHyperlink()
{
  NS_ASSERTION(quark_mai_hyperlink, "quark_mai_hyperlink not initialized");
  MaiHyperlink* maiHyperlink =
    (MaiHyperlink*)g_object_get_qdata(G_OBJECT(this), quark_mai_hyperlink);
  if (!maiHyperlink) {
    maiHyperlink = new MaiHyperlink(accWrap);
    g_object_set_qdata(G_OBJECT(this), quark_mai_hyperlink, maiHyperlink);
  }

  return maiHyperlink->GetAtkHyperlink();
}

void
MaiAtkObject::Shutdown()
{
  accWrap.SetBits(0);
  MaiHyperlink* maiHyperlink =
    (MaiHyperlink*)g_object_get_qdata(G_OBJECT(this), quark_mai_hyperlink);
  if (maiHyperlink) {
    delete maiHyperlink;
    g_object_set_qdata(G_OBJECT(this), quark_mai_hyperlink, nullptr);
  }
}

struct MaiAtkObjectClass
{
    AtkObjectClass parent_class;
};

static guint mai_atk_object_signals [LAST_SIGNAL] = { 0, };

static void MaybeFireNameChange(AtkObject* aAtkObj, const nsString& aNewName);

G_BEGIN_DECLS
/* callbacks for MaiAtkObject */
static void classInitCB(AtkObjectClass *aClass);
static void initializeCB(AtkObject *aAtkObj, gpointer aData);
static void finalizeCB(GObject *aObj);

/* callbacks for AtkObject virtual functions */
static const gchar*        getNameCB (AtkObject *aAtkObj);
/* getDescriptionCB is also used by image interface */
       const gchar*        getDescriptionCB (AtkObject *aAtkObj);
static AtkRole             getRoleCB(AtkObject *aAtkObj);
static AtkAttributeSet*    getAttributesCB(AtkObject *aAtkObj);
static const gchar* GetLocaleCB(AtkObject*);
static AtkObject*          getParentCB(AtkObject *aAtkObj);
static gint                getChildCountCB(AtkObject *aAtkObj);
static AtkObject*          refChildCB(AtkObject *aAtkObj, gint aChildIndex);
static gint                getIndexInParentCB(AtkObject *aAtkObj);
static AtkStateSet*        refStateSetCB(AtkObject *aAtkObj);
static AtkRelationSet*     refRelationSetCB(AtkObject *aAtkObj);

/* the missing atkobject virtual functions */
/*
  static AtkLayer            getLayerCB(AtkObject *aAtkObj);
  static gint                getMdiZorderCB(AtkObject *aAtkObj);
  static void                SetNameCB(AtkObject *aAtkObj,
  const gchar *name);
  static void                SetDescriptionCB(AtkObject *aAtkObj,
  const gchar *description);
  static void                SetParentCB(AtkObject *aAtkObj,
  AtkObject *parent);
  static void                SetRoleCB(AtkObject *aAtkObj,
  AtkRole role);
  static guint               ConnectPropertyChangeHandlerCB(
  AtkObject  *aObj,
  AtkPropertyChangeHandler *handler);
  static void                RemovePropertyChangeHandlerCB(
  AtkObject *aAtkObj,
  guint handler_id);
  static void                InitializeCB(AtkObject *aAtkObj,
  gpointer data);
  static void                ChildrenChangedCB(AtkObject *aAtkObj,
  guint change_index,
  gpointer changed_child);
  static void                FocusEventCB(AtkObject *aAtkObj,
  gboolean focus_in);
  static void                PropertyChangeCB(AtkObject *aAtkObj,
  AtkPropertyValues *values);
  static void                StateChangeCB(AtkObject *aAtkObj,
  const gchar *name,
  gboolean state_set);
  static void                VisibleDataChangedCB(AtkObject *aAtkObj);
*/
G_END_DECLS

static GType GetMaiAtkType(uint16_t interfacesBits);
static const char * GetUniqueMaiAtkTypeName(uint16_t interfacesBits);

static gpointer parent_class = nullptr;

GType
mai_atk_object_get_type(void)
{
    static GType type = 0;

    if (!type) {
        static const GTypeInfo tinfo = {
            sizeof(MaiAtkObjectClass),
            (GBaseInitFunc)nullptr,
            (GBaseFinalizeFunc)nullptr,
            (GClassInitFunc)classInitCB,
            (GClassFinalizeFunc)nullptr,
            nullptr, /* class data */
            sizeof(MaiAtkObject), /* instance size */
            0, /* nb preallocs */
            (GInstanceInitFunc)nullptr,
            nullptr /* value table */
        };

        type = g_type_register_static(ATK_TYPE_OBJECT,
                                      "MaiAtkObject", &tinfo, GTypeFlags(0));
        quark_mai_hyperlink = g_quark_from_static_string("MaiHyperlink");
    }
    return type;
}

AccessibleWrap::
  AccessibleWrap(nsIContent* aContent, DocAccessible* aDoc) :
  Accessible(aContent, aDoc), mAtkObject(nullptr)
{
}

AccessibleWrap::~AccessibleWrap()
{
    NS_ASSERTION(!mAtkObject, "ShutdownAtkObject() is not called");
}

void
AccessibleWrap::ShutdownAtkObject()
{
  if (!mAtkObject)
    return;

  NS_ASSERTION(IS_MAI_OBJECT(mAtkObject), "wrong type of atk object");
  if (IS_MAI_OBJECT(mAtkObject))
    MAI_ATK_OBJECT(mAtkObject)->Shutdown();

  g_object_unref(mAtkObject);
  mAtkObject = nullptr;
}

void
AccessibleWrap::Shutdown()
{
  ShutdownAtkObject();
  Accessible::Shutdown();
}

void
AccessibleWrap::GetNativeInterface(void** aOutAccessible)
{
  *aOutAccessible = nullptr;

  if (!mAtkObject) {
    if (IsDefunct() || IsText()) {
      // We don't create ATK objects for node which has been shutdown or
      // plain text leaves
      return;
    }

    GType type = GetMaiAtkType(CreateMaiInterfaces());
    if (!type)
      return;

    mAtkObject = reinterpret_cast<AtkObject*>(g_object_new(type, nullptr));
    if (!mAtkObject)
      return;

    atk_object_initialize(mAtkObject, this);
    mAtkObject->role = ATK_ROLE_INVALID;
    mAtkObject->layer = ATK_LAYER_INVALID;
  }

  *aOutAccessible = mAtkObject;
}

AtkObject *
AccessibleWrap::GetAtkObject(void)
{
    void *atkObj = nullptr;
    GetNativeInterface(&atkObj);
    return static_cast<AtkObject *>(atkObj);
}

// Get AtkObject from Accessible interface
/* static */
AtkObject *
AccessibleWrap::GetAtkObject(Accessible* acc)
{
    void *atkObjPtr = nullptr;
    acc->GetNativeInterface(&atkObjPtr);
    return atkObjPtr ? ATK_OBJECT(atkObjPtr) : nullptr;
}

/* private */
uint16_t
AccessibleWrap::CreateMaiInterfaces(void)
{
  uint16_t interfacesBits = 0;

  // The Component interface is supported by all accessibles.
  interfacesBits |= 1 << MAI_INTERFACE_COMPONENT;

  // Add Action interface if the action count is more than zero.
  if (ActionCount() > 0)
    interfacesBits |= 1 << MAI_INTERFACE_ACTION;

  // Text, Editabletext, and Hypertext interface.
  HyperTextAccessible* hyperText = AsHyperText();
  if (hyperText && hyperText->IsTextRole()) {
    interfacesBits |= 1 << MAI_INTERFACE_TEXT;
    interfacesBits |= 1 << MAI_INTERFACE_EDITABLE_TEXT;
    if (!nsAccUtils::MustPrune(this))
      interfacesBits |= 1 << MAI_INTERFACE_HYPERTEXT;
  }

  // Value interface.
  if (HasNumericValue())
    interfacesBits |= 1 << MAI_INTERFACE_VALUE;

  // Document interface.
  if (IsDoc())
    interfacesBits |= 1 << MAI_INTERFACE_DOCUMENT;

  if (IsImage())
    interfacesBits |= 1 << MAI_INTERFACE_IMAGE;

  // HyperLink interface.
  if (IsLink())
    interfacesBits |= 1 << MAI_INTERFACE_HYPERLINK_IMPL;

  if (!nsAccUtils::MustPrune(this)) {  // These interfaces require children
    // Table interface.
    if (AsTable())
      interfacesBits |= 1 << MAI_INTERFACE_TABLE;
<<<<<<< HEAD
 
=======

>>>>>>> a17af05f
    if (AsTableCell())
      interfacesBits |= 1 << MAI_INTERFACE_TABLE_CELL;

    // Selection interface.
    if (IsSelect()) {
      interfacesBits |= 1 << MAI_INTERFACE_SELECTION;
    }
  }

  return interfacesBits;
}

static GType
GetMaiAtkType(uint16_t interfacesBits)
{
    GType type;
    static const GTypeInfo tinfo = {
        sizeof(MaiAtkObjectClass),
        (GBaseInitFunc) nullptr,
        (GBaseFinalizeFunc) nullptr,
        (GClassInitFunc) nullptr,
        (GClassFinalizeFunc) nullptr,
        nullptr, /* class data */
        sizeof(MaiAtkObject), /* instance size */
        0, /* nb preallocs */
        (GInstanceInitFunc) nullptr,
        nullptr /* value table */
    };

    /*
     * The members we use to register GTypes are GetAtkTypeForMai
     * and atk_if_infos, which are constant values to each MaiInterface
     * So we can reuse the registered GType when having
     * the same MaiInterface types.
     */
    const char *atkTypeName = GetUniqueMaiAtkTypeName(interfacesBits);
    type = g_type_from_name(atkTypeName);
    if (type) {
        return type;
    }

    /*
     * gobject limits the number of types that can directly derive from any
     * given object type to 4095.
     */
    static uint16_t typeRegCount = 0;
    if (typeRegCount++ >= 4095) {
        return G_TYPE_INVALID;
    }
    type = g_type_register_static(MAI_TYPE_ATK_OBJECT,
                                  atkTypeName,
                                  &tinfo, GTypeFlags(0));

    for (uint32_t index = 0; index < ArrayLength(atk_if_infos); index++) {
      if (interfacesBits & (1 << index)) {
        g_type_add_interface_static(type,
                                    GetAtkTypeForMai((MaiInterfaceType)index),
                                    &atk_if_infos[index]);
      }
    }

    // Special case AtkTableCell so we can check what version of Atk we are
    // dealing with.
    if (IsAtkVersionAtLeast(2, 12) && (interfacesBits & (1 << MAI_INTERFACE_TABLE_CELL))) {
      const GInterfaceInfo cellInfo = {
        (GInterfaceInitFunc)tableCellInterfaceInitCB,
        (GInterfaceFinalizeFunc)nullptr, nullptr};
      g_type_add_interface_static(type, gAtkTableCellGetTypeFunc(), &cellInfo);
    }

    return type;
}

static const char*
GetUniqueMaiAtkTypeName(uint16_t interfacesBits)
{
#define MAI_ATK_TYPE_NAME_LEN (30)     /* 10+sizeof(uint16_t)*8/4+1 < 30 */

    static gchar namePrefix[] = "MaiAtkType";   /* size = 10 */
    static gchar name[MAI_ATK_TYPE_NAME_LEN + 1];

    SprintfLiteral(name, "%s%x", namePrefix, interfacesBits);
    name[MAI_ATK_TYPE_NAME_LEN] = '\0';

    return name;
}

bool
AccessibleWrap::IsValidObject()
{
    // to ensure we are not shut down
    return !IsDefunct();
}

/* static functions for ATK callbacks */
void
classInitCB(AtkObjectClass *aClass)
{
    GObjectClass *gobject_class = G_OBJECT_CLASS(aClass);

    parent_class = g_type_class_peek_parent(aClass);

    aClass->get_name = getNameCB;
    aClass->get_description = getDescriptionCB;
    aClass->get_parent = getParentCB;
    aClass->get_n_children = getChildCountCB;
    aClass->ref_child = refChildCB;
    aClass->get_index_in_parent = getIndexInParentCB;
    aClass->get_role = getRoleCB;
    aClass->get_attributes = getAttributesCB;
    aClass->get_object_locale = GetLocaleCB;
    aClass->ref_state_set = refStateSetCB;
    aClass->ref_relation_set = refRelationSetCB;

    aClass->initialize = initializeCB;

    gobject_class->finalize = finalizeCB;

    mai_atk_object_signals [ACTIVATE] =
    g_signal_new ("activate",
                  MAI_TYPE_ATK_OBJECT,
                  G_SIGNAL_RUN_LAST,
                  0, /* default signal handler */
                  nullptr, nullptr,
                  g_cclosure_marshal_VOID__VOID,
                  G_TYPE_NONE, 0);
    mai_atk_object_signals [CREATE] =
    g_signal_new ("create",
                  MAI_TYPE_ATK_OBJECT,
                  G_SIGNAL_RUN_LAST,
                  0, /* default signal handler */
                  nullptr, nullptr,
                  g_cclosure_marshal_VOID__VOID,
                  G_TYPE_NONE, 0);
    mai_atk_object_signals [DEACTIVATE] =
    g_signal_new ("deactivate",
                  MAI_TYPE_ATK_OBJECT,
                  G_SIGNAL_RUN_LAST,
                  0, /* default signal handler */
                  nullptr, nullptr,
                  g_cclosure_marshal_VOID__VOID,
                  G_TYPE_NONE, 0);
    mai_atk_object_signals [DESTROY] =
    g_signal_new ("destroy",
                  MAI_TYPE_ATK_OBJECT,
                  G_SIGNAL_RUN_LAST,
                  0, /* default signal handler */
                  nullptr, nullptr,
                  g_cclosure_marshal_VOID__VOID,
                  G_TYPE_NONE, 0);
    mai_atk_object_signals [MAXIMIZE] =
    g_signal_new ("maximize",
                  MAI_TYPE_ATK_OBJECT,
                  G_SIGNAL_RUN_LAST,
                  0, /* default signal handler */
                  nullptr, nullptr,
                  g_cclosure_marshal_VOID__VOID,
                  G_TYPE_NONE, 0);
    mai_atk_object_signals [MINIMIZE] =
    g_signal_new ("minimize",
                  MAI_TYPE_ATK_OBJECT,
                  G_SIGNAL_RUN_LAST,
                  0, /* default signal handler */
                  nullptr, nullptr,
                  g_cclosure_marshal_VOID__VOID,
                  G_TYPE_NONE, 0);
    mai_atk_object_signals [RESIZE] =
    g_signal_new ("resize",
                  MAI_TYPE_ATK_OBJECT,
                  G_SIGNAL_RUN_LAST,
                  0, /* default signal handler */
                  nullptr, nullptr,
                  g_cclosure_marshal_VOID__VOID,
                  G_TYPE_NONE, 0);
    mai_atk_object_signals [RESTORE] =
    g_signal_new ("restore",
                  MAI_TYPE_ATK_OBJECT,
                  G_SIGNAL_RUN_LAST,
                  0, /* default signal handler */
                  nullptr, nullptr,
                  g_cclosure_marshal_VOID__VOID,
                  G_TYPE_NONE, 0);

}

void
initializeCB(AtkObject *aAtkObj, gpointer aData)
{
    NS_ASSERTION((IS_MAI_OBJECT(aAtkObj)), "Invalid AtkObject");
    NS_ASSERTION(aData, "Invalid Data to init AtkObject");
    if (!aAtkObj || !aData)
        return;

    /* call parent init function */
    /* AtkObjectClass has not a "initialize" function now,
     * maybe it has later
     */

    if (ATK_OBJECT_CLASS(parent_class)->initialize)
        ATK_OBJECT_CLASS(parent_class)->initialize(aAtkObj, aData);

  /* initialize object */
  MAI_ATK_OBJECT(aAtkObj)->accWrap.SetBits(reinterpret_cast<uintptr_t>(aData));
}

void
finalizeCB(GObject *aObj)
{
    if (!IS_MAI_OBJECT(aObj))
        return;
    NS_ASSERTION(MAI_ATK_OBJECT(aObj)->accWrap.IsNull(), "AccWrap NOT null");

    // call parent finalize function
    // finalize of GObjectClass will unref the accessible parent if has
    if (G_OBJECT_CLASS (parent_class)->finalize)
        G_OBJECT_CLASS (parent_class)->finalize(aObj);
}

const gchar*
getNameCB(AtkObject* aAtkObj)
{
  nsAutoString name;
  AccessibleWrap* accWrap = GetAccessibleWrap(aAtkObj);
  if (accWrap)
    accWrap->Name(name);
  else if (ProxyAccessible* proxy = GetProxy(aAtkObj))
    proxy->Name(name);
  else
    return nullptr;

  // XXX Firing an event from here does not seem right
  MaybeFireNameChange(aAtkObj, name);

  return aAtkObj->name;
}

static void
MaybeFireNameChange(AtkObject* aAtkObj, const nsString& aNewName)
{
  NS_ConvertUTF16toUTF8 newNameUTF8(aNewName);
  if (aAtkObj->name && !strcmp(aAtkObj->name, newNameUTF8.get()))
    return;

  // Below we duplicate the functionality of atk_object_set_name(),
  // but without calling atk_object_get_name(). Instead of
  // atk_object_get_name() we directly access aAtkObj->name. This is because
  // atk_object_get_name() would call getNameCB() which would call
  // MaybeFireNameChange() (or atk_object_set_name() before this problem was
  // fixed) and we would get an infinite recursion.
  // See http://bugzilla.mozilla.org/733712

  // Do not notify for initial name setting.
  // See bug http://bugzilla.gnome.org/665870
  bool notify = !!aAtkObj->name;

  free(aAtkObj->name);
  aAtkObj->name = strdup(newNameUTF8.get());

  if (notify)
    g_object_notify(G_OBJECT(aAtkObj), "accessible-name");
}

const gchar *
getDescriptionCB(AtkObject *aAtkObj)
{
  nsAutoString uniDesc;
  AccessibleWrap* accWrap = GetAccessibleWrap(aAtkObj);
  if (accWrap) {
    if (accWrap->IsDefunct())
      return nullptr;

    accWrap->Description(uniDesc);
  } else if (ProxyAccessible* proxy = GetProxy(aAtkObj)) {
    proxy->Description(uniDesc);
  } else {
    return nullptr;
  }

    NS_ConvertUTF8toUTF16 objDesc(aAtkObj->description);
    if (!uniDesc.Equals(objDesc))
        atk_object_set_description(aAtkObj,
                                   NS_ConvertUTF16toUTF8(uniDesc).get());

    return aAtkObj->description;
}

AtkRole
getRoleCB(AtkObject *aAtkObj)
{
  if (aAtkObj->role != ATK_ROLE_INVALID)
    return aAtkObj->role;

  AccessibleOrProxy acc = GetInternalObj(aAtkObj);
  if (acc.IsNull()) {
    return ATK_ROLE_INVALID;
  }

#ifdef DEBUG
  if (AccessibleWrap* accWrap = GetAccessibleWrap(aAtkObj)) {
    NS_ASSERTION(nsAccUtils::IsTextInterfaceSupportCorrect(accWrap),
                 "Does not support Text interface when it should");
  }
#endif

#define ROLE(geckoRole, stringRole, atkRole, macRole, \
             msaaRole, ia2Role, nameRule) \
  case roles::geckoRole: \
    aAtkObj->role = atkRole; \
    break;

  switch (acc.Role()) {
#include "RoleMap.h"
    default:
      MOZ_CRASH("Unknown role.");
  }

#undef ROLE

  if (aAtkObj->role == ATK_ROLE_LIST_BOX && !IsAtkVersionAtLeast(2, 1))
    aAtkObj->role = ATK_ROLE_LIST;
  else if (aAtkObj->role == ATK_ROLE_TABLE_ROW && !IsAtkVersionAtLeast(2, 1))
    aAtkObj->role = ATK_ROLE_LIST_ITEM;
  else if (aAtkObj->role == ATK_ROLE_MATH && !IsAtkVersionAtLeast(2, 12))
    aAtkObj->role = ATK_ROLE_SECTION;
  else if (aAtkObj->role == ATK_ROLE_COMMENT && !IsAtkVersionAtLeast(2, 12))
    aAtkObj->role = ATK_ROLE_SECTION;
  else if (aAtkObj->role == ATK_ROLE_LANDMARK && !IsAtkVersionAtLeast(2, 12))
    aAtkObj->role = ATK_ROLE_SECTION;
  else if (aAtkObj->role == ATK_ROLE_FOOTNOTE && !IsAtkVersionAtLeast(2, 25, 2))
    aAtkObj->role = ATK_ROLE_SECTION;
  else if (aAtkObj->role == ATK_ROLE_STATIC && !IsAtkVersionAtLeast(2, 16))
    aAtkObj->role = ATK_ROLE_TEXT;
  else if ((aAtkObj->role == ATK_ROLE_MATH_FRACTION ||
            aAtkObj->role == ATK_ROLE_MATH_ROOT) && !IsAtkVersionAtLeast(2, 16))
    aAtkObj->role = ATK_ROLE_SECTION;

  return aAtkObj->role;
}

static AtkAttributeSet*
ConvertToAtkAttributeSet(nsIPersistentProperties* aAttributes)
{
    if (!aAttributes)
        return nullptr;

    AtkAttributeSet *objAttributeSet = nullptr;
    nsCOMPtr<nsISimpleEnumerator> propEnum;
    nsresult rv = aAttributes->Enumerate(getter_AddRefs(propEnum));
    NS_ENSURE_SUCCESS(rv, nullptr);

    bool hasMore;
    while (NS_SUCCEEDED(propEnum->HasMoreElements(&hasMore)) && hasMore) {
        nsCOMPtr<nsISupports> sup;
        rv = propEnum->GetNext(getter_AddRefs(sup));
        NS_ENSURE_SUCCESS(rv, objAttributeSet);

        nsCOMPtr<nsIPropertyElement> propElem(do_QueryInterface(sup));
        NS_ENSURE_TRUE(propElem, objAttributeSet);

        nsAutoCString name;
        rv = propElem->GetKey(name);
        NS_ENSURE_SUCCESS(rv, objAttributeSet);

        nsAutoString value;
        rv = propElem->GetValue(value);
        NS_ENSURE_SUCCESS(rv, objAttributeSet);

        AtkAttribute *objAttr = (AtkAttribute *)g_malloc(sizeof(AtkAttribute));
        objAttr->name = g_strdup(name.get());
        objAttr->value = g_strdup(NS_ConvertUTF16toUTF8(value).get());
        objAttributeSet = g_slist_prepend(objAttributeSet, objAttr);
    }

    //libspi will free it
    return objAttributeSet;
}

AtkAttributeSet*
GetAttributeSet(Accessible* aAccessible)
{
  nsCOMPtr<nsIPersistentProperties> attributes = aAccessible->Attributes();
  if (attributes)
    return ConvertToAtkAttributeSet(attributes);

  return nullptr;
}

AtkAttributeSet *
getAttributesCB(AtkObject *aAtkObj)
{
  AccessibleWrap* accWrap = GetAccessibleWrap(aAtkObj);
  if (accWrap)
    return GetAttributeSet(accWrap);

  ProxyAccessible* proxy = GetProxy(aAtkObj);
  if (!proxy)
    return nullptr;

  AutoTArray<Attribute, 10> attrs;
  proxy->Attributes(&attrs);
  if (attrs.IsEmpty())
    return nullptr;

  AtkAttributeSet* objAttributeSet = nullptr;
  for (uint32_t i = 0; i < attrs.Length(); i++) {
    AtkAttribute *objAttr = (AtkAttribute *)g_malloc(sizeof(AtkAttribute));
    objAttr->name = g_strdup(attrs[i].Name().get());
    objAttr->value = g_strdup(NS_ConvertUTF16toUTF8(attrs[i].Value()).get());
    objAttributeSet = g_slist_prepend(objAttributeSet, objAttr);
  }

  return objAttributeSet;
}

const gchar*
GetLocaleCB(AtkObject* aAtkObj)
{
  AccessibleWrap* accWrap = GetAccessibleWrap(aAtkObj);
  if (!accWrap)
    return nullptr;

  nsAutoString locale;
  accWrap->Language(locale);
  return AccessibleWrap::ReturnString(locale);
}

AtkObject *
getParentCB(AtkObject *aAtkObj)
{
  if (aAtkObj->accessible_parent)
    return aAtkObj->accessible_parent;

  AccessibleOrProxy acc = GetInternalObj(aAtkObj);
  if (acc.IsNull()) {
    return nullptr;
  }

  AccessibleOrProxy parent = acc.Parent();
  AtkObject* atkParent = !parent.IsNull() ? GetWrapperFor(parent) : nullptr;
  if (atkParent)
    atk_object_set_parent(aAtkObj, atkParent);

  return aAtkObj->accessible_parent;
}

gint
getChildCountCB(AtkObject *aAtkObj)
{
  if (AccessibleWrap* accWrap = GetAccessibleWrap(aAtkObj)) {
    if (nsAccUtils::MustPrune(accWrap)) {
      return 0;
    }

    uint32_t count = accWrap->EmbeddedChildCount();
    if (count) {
      return static_cast<gint>(count);
    }

    OuterDocAccessible* outerDoc = accWrap->AsOuterDoc();
    if (outerDoc && outerDoc->RemoteChildDoc()) {
      return 1;
    }
  }

  ProxyAccessible* proxy = GetProxy(aAtkObj);
  if (proxy && !proxy->MustPruneChildren()) {
    return proxy->EmbeddedChildCount();
  }

  return 0;
}

AtkObject *
refChildCB(AtkObject *aAtkObj, gint aChildIndex)
{
  // aChildIndex should not be less than zero
  if (aChildIndex < 0) {
    return nullptr;
  }

  AtkObject* childAtkObj = nullptr;
  AccessibleWrap* accWrap = GetAccessibleWrap(aAtkObj);
  if (accWrap) {
    if (nsAccUtils::MustPrune(accWrap)) {
      return nullptr;
    }

    Accessible* accChild = accWrap->GetEmbeddedChildAt(aChildIndex);
    if (accChild) {
      childAtkObj = AccessibleWrap::GetAtkObject(accChild);
    } else {
      OuterDocAccessible* docOwner = accWrap->AsOuterDoc();
      if (docOwner) {
        ProxyAccessible* proxyDoc = docOwner->RemoteChildDoc();
        if (proxyDoc)
          childAtkObj = GetWrapperFor(proxyDoc);
      }
    }
  } else if (ProxyAccessible* proxy = GetProxy(aAtkObj)) {
    if (proxy->MustPruneChildren())
      return nullptr;

    ProxyAccessible* child = proxy->EmbeddedChildAt(aChildIndex);
    if (child)
      childAtkObj = GetWrapperFor(child);
  } else {
    return nullptr;
  }

  NS_ASSERTION(childAtkObj, "Fail to get AtkObj");
  if (!childAtkObj)
    return nullptr;

  g_object_ref(childAtkObj);

  if (aAtkObj != childAtkObj->accessible_parent)
    atk_object_set_parent(childAtkObj, aAtkObj);

  return childAtkObj;
}

gint
getIndexInParentCB(AtkObject* aAtkObj)
{
  // We don't use Accessible::IndexInParent() because we don't include text
  // leaf nodes as children in ATK.
  if (ProxyAccessible* proxy = GetProxy(aAtkObj)) {
    if (ProxyAccessible* parent = proxy->Parent())
      return parent->IndexOfEmbeddedChild(proxy);

    if (proxy->OuterDocOfRemoteBrowser())
      return 0;

    return -1;
  }

    AccessibleWrap* accWrap = GetAccessibleWrap(aAtkObj);
    if (!accWrap) {
        return -1;
    }

    Accessible* parent = accWrap->Parent();
    if (!parent)
        return -1; // No parent

    return parent->GetIndexOfEmbeddedChild(accWrap);
}

static void
TranslateStates(uint64_t aState, AtkStateSet* aStateSet)
{
  // atk doesn't have a read only state so read only things shouldn't be
  // editable.
  if (aState & states::READONLY)
    aState &= ~states::EDITABLE;

  // Convert every state to an entry in AtkStateMap
  uint32_t stateIndex = 0;
  uint64_t bitMask = 1;
  while (gAtkStateMap[stateIndex].stateMapEntryType != kNoSuchState) {
    if (gAtkStateMap[stateIndex].atkState) { // There's potentially an ATK state for this
      bool isStateOn = (aState & bitMask) != 0;
      if (gAtkStateMap[stateIndex].stateMapEntryType == kMapOpposite) {
        isStateOn = !isStateOn;
      }
      if (isStateOn) {
        atk_state_set_add_state(aStateSet, gAtkStateMap[stateIndex].atkState);
      }
    }
    bitMask <<= 1;
    ++ stateIndex;
  }
}

AtkStateSet *
refStateSetCB(AtkObject *aAtkObj)
{
  AtkStateSet *state_set = nullptr;
  state_set = ATK_OBJECT_CLASS(parent_class)->ref_state_set(aAtkObj);

  AccessibleWrap* accWrap = GetAccessibleWrap(aAtkObj);
  if (accWrap)
    TranslateStates(accWrap->State(), state_set);
  else if (ProxyAccessible* proxy = GetProxy(aAtkObj))
    TranslateStates(proxy->State(), state_set);
  else
    TranslateStates(states::DEFUNCT, state_set);

  return state_set;
}

static void
UpdateAtkRelation(RelationType aType, Accessible* aAcc,
                  AtkRelationType aAtkType, AtkRelationSet* aAtkSet)
{
  if (aAtkType == ATK_RELATION_NULL)
    return;

  AtkRelation* atkRelation =
    atk_relation_set_get_relation_by_type(aAtkSet, aAtkType);
  if (atkRelation)
    atk_relation_set_remove(aAtkSet, atkRelation);

  Relation rel(aAcc->RelationByType(aType));
  nsTArray<AtkObject*> targets;
  Accessible* tempAcc = nullptr;
  while ((tempAcc = rel.Next()))
    targets.AppendElement(AccessibleWrap::GetAtkObject(tempAcc));

  if (aType == RelationType::EMBEDS && aAcc->IsRoot()) {
    if (ProxyAccessible* proxyDoc =
        aAcc->AsRoot()->GetPrimaryRemoteTopLevelContentDoc()) {
      targets.AppendElement(GetWrapperFor(proxyDoc));
    }
  }

  if (targets.Length()) {
    atkRelation = atk_relation_new(targets.Elements(),
                                   targets.Length(), aAtkType);
    atk_relation_set_add(aAtkSet, atkRelation);
    g_object_unref(atkRelation);
  }
}

AtkRelationSet *
refRelationSetCB(AtkObject *aAtkObj)
{
  AtkRelationSet* relation_set =
    ATK_OBJECT_CLASS(parent_class)->ref_relation_set(aAtkObj);

  const AtkRelationType typeMap[] = {
#define RELATIONTYPE(gecko, s, atk, m, i) atk,
#include "RelationTypeMap.h"
#undef RELATIONTYPE
  };

  if (ProxyAccessible* proxy = GetProxy(aAtkObj)) {
    nsTArray<RelationType> types;
    nsTArray<nsTArray<ProxyAccessible*>> targetSets;
    proxy->Relations(&types, &targetSets);

    size_t relationCount = types.Length();
    for (size_t i = 0; i < relationCount; i++) {
      if (typeMap[static_cast<uint32_t>(types[i])] == ATK_RELATION_NULL)
        continue;

      size_t targetCount = targetSets[i].Length();
      AutoTArray<AtkObject*, 5> wrappers;
      for (size_t j = 0; j < targetCount; j++)
        wrappers.AppendElement(GetWrapperFor(targetSets[i][j]));

      AtkRelationType atkType = typeMap[static_cast<uint32_t>(types[i])];
      AtkRelation* atkRelation =
        atk_relation_set_get_relation_by_type(relation_set, atkType);
      if (atkRelation)
        atk_relation_set_remove(relation_set, atkRelation);

      atkRelation = atk_relation_new(wrappers.Elements(), wrappers.Length(),
                                     atkType);
      atk_relation_set_add(relation_set, atkRelation);
      g_object_unref(atkRelation);
    }
  }

  AccessibleWrap* accWrap = GetAccessibleWrap(aAtkObj);
  if (!accWrap)
    return relation_set;

#define RELATIONTYPE(geckoType, geckoTypeName, atkType, msaaType, ia2Type) \
  UpdateAtkRelation(RelationType::geckoType, accWrap, atkType, relation_set);

#include "RelationTypeMap.h"

#undef RELATIONTYPE

  return relation_set;
}

// Check if aAtkObj is a valid MaiAtkObject, and return the AccessibleWrap
// for it.
AccessibleWrap*
GetAccessibleWrap(AtkObject* aAtkObj)
{
  bool isMAIObject = IS_MAI_OBJECT(aAtkObj);
  NS_ENSURE_TRUE(isMAIObject || MAI_IS_ATK_SOCKET(aAtkObj),
                 nullptr);

  AccessibleWrap* accWrap = nullptr;
  if (isMAIObject) {
    Accessible* acc = MAI_ATK_OBJECT(aAtkObj)->accWrap.AsAccessible();
    accWrap = static_cast<AccessibleWrap*>(acc);
  } else {
    accWrap = MAI_ATK_SOCKET(aAtkObj)->accWrap;
  }

  // Check if the accessible was deconstructed.
  if (!accWrap)
    return nullptr;

  NS_ENSURE_TRUE(accWrap->GetAtkObject() == aAtkObj, nullptr);

  AccessibleWrap* appAccWrap = ApplicationAcc();
  if (appAccWrap != accWrap && !accWrap->IsValidObject())
    return nullptr;

  return accWrap;
}

ProxyAccessible*
GetProxy(AtkObject* aObj)
{
  return GetInternalObj(aObj).AsProxy();
}

AccessibleOrProxy
GetInternalObj(AtkObject* aObj)
{
  if (!aObj || !IS_MAI_OBJECT(aObj))
    return nullptr;

  return MAI_ATK_OBJECT(aObj)->accWrap;
}

AtkObject*
GetWrapperFor(ProxyAccessible* aProxy)
{
  return reinterpret_cast<AtkObject*>(aProxy->GetWrapper() & ~IS_PROXY);
}

AtkObject*
GetWrapperFor(AccessibleOrProxy aObj)
{
  if (aObj.IsProxy()) {
    return GetWrapperFor(aObj.AsProxy());
  }

  return AccessibleWrap::GetAtkObject(aObj.AsAccessible());
}

static uint16_t
GetInterfacesForProxy(ProxyAccessible* aProxy, uint32_t aInterfaces)
{
  uint16_t interfaces = 1 << MAI_INTERFACE_COMPONENT;
  if (aInterfaces & Interfaces::HYPERTEXT)
    interfaces |= (1 << MAI_INTERFACE_HYPERTEXT) | (1 << MAI_INTERFACE_TEXT)
        | (1 << MAI_INTERFACE_EDITABLE_TEXT);

  if (aInterfaces & Interfaces::HYPERLINK)
    interfaces |= 1 << MAI_INTERFACE_HYPERLINK_IMPL;

  if (aInterfaces & Interfaces::VALUE)
    interfaces |= 1 << MAI_INTERFACE_VALUE;

  if (aInterfaces & Interfaces::TABLE)
    interfaces |= 1 << MAI_INTERFACE_TABLE;

  if (aInterfaces & Interfaces::TABLECELL)
    interfaces |= 1 << MAI_INTERFACE_TABLE_CELL;

  if (aInterfaces & Interfaces::IMAGE)
    interfaces |= 1 << MAI_INTERFACE_IMAGE;

  if (aInterfaces & Interfaces::DOCUMENT)
    interfaces |= 1 << MAI_INTERFACE_DOCUMENT;

  if (aInterfaces & Interfaces::SELECTION) {
    interfaces |= 1 << MAI_INTERFACE_SELECTION;
  }

  if (aInterfaces & Interfaces::ACTION) {
    interfaces |= 1 << MAI_INTERFACE_ACTION;
  }

  return interfaces;
}

void
a11y::ProxyCreated(ProxyAccessible* aProxy, uint32_t aInterfaces)
{
  GType type = GetMaiAtkType(GetInterfacesForProxy(aProxy, aInterfaces));
  NS_ASSERTION(type, "why don't we have a type!");

  AtkObject* obj =
    reinterpret_cast<AtkObject *>
    (g_object_new(type, nullptr));
  if (!obj)
    return;

  uintptr_t inner = reinterpret_cast<uintptr_t>(aProxy) | IS_PROXY;
  atk_object_initialize(obj, reinterpret_cast<gpointer>(inner));
  obj->role = ATK_ROLE_INVALID;
  obj->layer = ATK_LAYER_INVALID;
  aProxy->SetWrapper(reinterpret_cast<uintptr_t>(obj) | IS_PROXY);
}

void
a11y::ProxyDestroyed(ProxyAccessible* aProxy)
{
  auto obj = reinterpret_cast<MaiAtkObject*>(aProxy->GetWrapper() & ~IS_PROXY);
  if (!obj) {
    return;
  }

  obj->Shutdown();
  g_object_unref(obj);
  aProxy->SetWrapper(0);
}

nsresult
AccessibleWrap::HandleAccEvent(AccEvent* aEvent)
{
  nsresult rv = Accessible::HandleAccEvent(aEvent);
  NS_ENSURE_SUCCESS(rv, rv);

  if (IPCAccessibilityActive()) {
    return NS_OK;
  }

    Accessible* accessible = aEvent->GetAccessible();
    NS_ENSURE_TRUE(accessible, NS_ERROR_FAILURE);

    // The accessible can become defunct if we have an xpcom event listener
    // which decides it would be fun to change the DOM and flush layout.
    if (accessible->IsDefunct())
        return NS_OK;

    uint32_t type = aEvent->GetEventType();

    AtkObject* atkObj = AccessibleWrap::GetAtkObject(accessible);

  // We don't create ATK objects for plain text leaves, just return NS_OK in
  // such case.
    if (!atkObj) {
        NS_ASSERTION(type == nsIAccessibleEvent::EVENT_SHOW ||
                     type == nsIAccessibleEvent::EVENT_HIDE,
                     "Event other than SHOW and HIDE fired for plain text leaves");
        return NS_OK;
    }

    AccessibleWrap* accWrap = GetAccessibleWrap(atkObj);
    if (!accWrap) {
        return NS_OK; // Node is shut down
    }

    switch (type) {
    case nsIAccessibleEvent::EVENT_STATE_CHANGE:
      {
        AccStateChangeEvent* event = downcast_accEvent(aEvent);
        MAI_ATK_OBJECT(atkObj)->FireStateChangeEvent(event->GetState(),
                                                     event->IsStateEnabled());
        break;
      }

    case nsIAccessibleEvent::EVENT_TEXT_REMOVED:
    case nsIAccessibleEvent::EVENT_TEXT_INSERTED:
      {
        AccTextChangeEvent* event = downcast_accEvent(aEvent);
        NS_ENSURE_TRUE(event, NS_ERROR_FAILURE);

        MAI_ATK_OBJECT(atkObj)-> FireTextChangeEvent(event->ModifiedText(),
                                                     event->GetStartOffset(),
                                                     event->GetLength(),
                                                     event->IsTextInserted(),
                                                     event->IsFromUserInput());

        return NS_OK;
      }

    case nsIAccessibleEvent::EVENT_FOCUS:
      {
        a11y::RootAccessible* rootAccWrap = accWrap->RootAccessible();
        if (rootAccWrap && rootAccWrap->mActivated) {
            atk_focus_tracker_notify(atkObj);
            // Fire state change event for focus
            atk_object_notify_state_change(atkObj, ATK_STATE_FOCUSED, true);
            return NS_OK;
        }
      } break;

    case nsIAccessibleEvent::EVENT_NAME_CHANGE:
      {
        nsAutoString newName;
        accessible->Name(newName);

        MaybeFireNameChange(atkObj, newName);

        break;
      }

  case nsIAccessibleEvent::EVENT_VALUE_CHANGE:
  case nsIAccessibleEvent::EVENT_TEXT_VALUE_CHANGE:
    if (accessible->HasNumericValue()) {
      // Make sure this is a numeric value. Don't fire for string value changes
      // (e.g. text editing) ATK values are always numeric.
      g_object_notify((GObject*)atkObj, "accessible-value");
    }
    break;

    case nsIAccessibleEvent::EVENT_SELECTION:
    case nsIAccessibleEvent::EVENT_SELECTION_ADD:
    case nsIAccessibleEvent::EVENT_SELECTION_REMOVE:
    {
      // XXX: dupe events may be fired
      AccSelChangeEvent* selChangeEvent = downcast_accEvent(aEvent);
      g_signal_emit_by_name(AccessibleWrap::GetAtkObject(selChangeEvent->Widget()),
                            "selection_changed");
      break;
    }

    case nsIAccessibleEvent::EVENT_SELECTION_WITHIN:
    {
      g_signal_emit_by_name(atkObj, "selection_changed");
      break;
    }

    case nsIAccessibleEvent::EVENT_ALERT:
      // A hack using state change showing events as alert events.
      atk_object_notify_state_change(atkObj, ATK_STATE_SHOWING, true);
      break;

    case nsIAccessibleEvent::EVENT_TEXT_SELECTION_CHANGED:
        g_signal_emit_by_name(atkObj, "text_selection_changed");
        break;

    case nsIAccessibleEvent::EVENT_TEXT_CARET_MOVED:
      {
        AccCaretMoveEvent* caretMoveEvent = downcast_accEvent(aEvent);
        NS_ASSERTION(caretMoveEvent, "Event needs event data");
        if (!caretMoveEvent)
            break;

        int32_t caretOffset = caretMoveEvent->GetCaretOffset();
        g_signal_emit_by_name(atkObj, "text_caret_moved", caretOffset);
      } break;

    case nsIAccessibleEvent::EVENT_TEXT_ATTRIBUTE_CHANGED:
        g_signal_emit_by_name(atkObj, "text-attributes-changed");
        break;

    case nsIAccessibleEvent::EVENT_TABLE_MODEL_CHANGED:
        g_signal_emit_by_name(atkObj, "model_changed");
        break;

    case nsIAccessibleEvent::EVENT_TABLE_ROW_INSERT:
      {
        AccTableChangeEvent* tableEvent = downcast_accEvent(aEvent);
        NS_ENSURE_TRUE(tableEvent, NS_ERROR_FAILURE);

        int32_t rowIndex = tableEvent->GetIndex();
        int32_t numRows = tableEvent->GetCount();

        g_signal_emit_by_name(atkObj, "row_inserted", rowIndex, numRows);
     } break;

   case nsIAccessibleEvent::EVENT_TABLE_ROW_DELETE:
     {
        AccTableChangeEvent* tableEvent = downcast_accEvent(aEvent);
        NS_ENSURE_TRUE(tableEvent, NS_ERROR_FAILURE);

        int32_t rowIndex = tableEvent->GetIndex();
        int32_t numRows = tableEvent->GetCount();

        g_signal_emit_by_name(atkObj, "row_deleted", rowIndex, numRows);
      } break;

    case nsIAccessibleEvent::EVENT_TABLE_ROW_REORDER:
      {
        g_signal_emit_by_name(atkObj, "row_reordered");
        break;
      }

    case nsIAccessibleEvent::EVENT_TABLE_COLUMN_INSERT:
      {
        AccTableChangeEvent* tableEvent = downcast_accEvent(aEvent);
        NS_ENSURE_TRUE(tableEvent, NS_ERROR_FAILURE);

        int32_t colIndex = tableEvent->GetIndex();
        int32_t numCols = tableEvent->GetCount();
        g_signal_emit_by_name(atkObj, "column_inserted", colIndex, numCols);
      } break;

    case nsIAccessibleEvent::EVENT_TABLE_COLUMN_DELETE:
      {
        AccTableChangeEvent* tableEvent = downcast_accEvent(aEvent);
        NS_ENSURE_TRUE(tableEvent, NS_ERROR_FAILURE);

        int32_t colIndex = tableEvent->GetIndex();
        int32_t numCols = tableEvent->GetCount();
        g_signal_emit_by_name(atkObj, "column_deleted", colIndex, numCols);
      } break;

    case nsIAccessibleEvent::EVENT_TABLE_COLUMN_REORDER:
        g_signal_emit_by_name(atkObj, "column_reordered");
        break;

    case nsIAccessibleEvent::EVENT_SECTION_CHANGED:
        g_signal_emit_by_name(atkObj, "visible_data_changed");
        break;

    case nsIAccessibleEvent::EVENT_SHOW:
      {
        AccMutationEvent* event = downcast_accEvent(aEvent);
        Accessible* parentAcc = event ? event->Parent() : accessible->Parent();
        AtkObject* parent = AccessibleWrap::GetAtkObject(parentAcc);
        NS_ENSURE_STATE(parent);
        auto obj = reinterpret_cast<MaiAtkObject*>(atkObj);
        obj->FireAtkShowHideEvent(parent, true, aEvent->IsFromUserInput());
        return NS_OK;
      }

    case nsIAccessibleEvent::EVENT_HIDE:
      {
        // XXX - Handle native dialog accessibles.
        if (!accessible->IsRoot() && accessible->HasARIARole() &&
            accessible->ARIARole() == roles::DIALOG) {
          guint id = g_signal_lookup("deactivate", MAI_TYPE_ATK_OBJECT);
          g_signal_emit(atkObj, id, 0);
        }

        AccMutationEvent* event = downcast_accEvent(aEvent);
        Accessible* parentAcc = event ? event->Parent() : accessible->Parent();
        AtkObject* parent = AccessibleWrap::GetAtkObject(parentAcc);
        NS_ENSURE_STATE(parent);
        auto obj = reinterpret_cast<MaiAtkObject*>(atkObj);
        obj->FireAtkShowHideEvent(parent, false, aEvent->IsFromUserInput());
        return NS_OK;
      }

        /*
         * Because dealing with menu is very different between nsIAccessible
         * and ATK, and the menu activity is important, specially transfer the
         * following two event.
         * Need more verification by AT test.
         */
    case nsIAccessibleEvent::EVENT_MENU_START:
    case nsIAccessibleEvent::EVENT_MENU_END:
        break;

    case nsIAccessibleEvent::EVENT_WINDOW_ACTIVATE:
      {
        accessible->AsRoot()->mActivated = true;
        guint id = g_signal_lookup("activate", MAI_TYPE_ATK_OBJECT);
        g_signal_emit(atkObj, id, 0);

        // Always fire a current focus event after activation.
        FocusMgr()->ForceFocusEvent();
      } break;

    case nsIAccessibleEvent::EVENT_WINDOW_DEACTIVATE:
      {
        accessible->AsRoot()->mActivated = false;
        guint id = g_signal_lookup("deactivate", MAI_TYPE_ATK_OBJECT);
        g_signal_emit(atkObj, id, 0);
      } break;

    case nsIAccessibleEvent::EVENT_WINDOW_MAXIMIZE:
      {
        guint id = g_signal_lookup("maximize", MAI_TYPE_ATK_OBJECT);
        g_signal_emit(atkObj, id, 0);
      } break;

    case nsIAccessibleEvent::EVENT_WINDOW_MINIMIZE:
      {
        guint id = g_signal_lookup("minimize", MAI_TYPE_ATK_OBJECT);
        g_signal_emit(atkObj, id, 0);
      } break;

    case nsIAccessibleEvent::EVENT_WINDOW_RESTORE:
      {
        guint id = g_signal_lookup("restore", MAI_TYPE_ATK_OBJECT);
        g_signal_emit(atkObj, id, 0);
      } break;

    case nsIAccessibleEvent::EVENT_DOCUMENT_LOAD_COMPLETE:
        g_signal_emit_by_name (atkObj, "load_complete");
        // XXX - Handle native dialog accessibles.
        if (!accessible->IsRoot() && accessible->HasARIARole() &&
            accessible->ARIARole() == roles::DIALOG) {
          guint id = g_signal_lookup("activate", MAI_TYPE_ATK_OBJECT);
          g_signal_emit(atkObj, id, 0);
        }
      break;

    case nsIAccessibleEvent::EVENT_DOCUMENT_RELOAD:
        g_signal_emit_by_name (atkObj, "reload");
      break;

    case nsIAccessibleEvent::EVENT_DOCUMENT_LOAD_STOPPED:
        g_signal_emit_by_name (atkObj, "load_stopped");
      break;

    case nsIAccessibleEvent::EVENT_MENUPOPUP_START:
        atk_focus_tracker_notify(atkObj); // fire extra focus event
        atk_object_notify_state_change(atkObj, ATK_STATE_VISIBLE, true);
        atk_object_notify_state_change(atkObj, ATK_STATE_SHOWING, true);
        break;

    case nsIAccessibleEvent::EVENT_MENUPOPUP_END:
        atk_object_notify_state_change(atkObj, ATK_STATE_VISIBLE, false);
        atk_object_notify_state_change(atkObj, ATK_STATE_SHOWING, false);
        break;
    }

    return NS_OK;
}

void
a11y::ProxyEvent(ProxyAccessible* aTarget, uint32_t aEventType)
{
  AtkObject* wrapper = GetWrapperFor(aTarget);

  switch (aEventType) {
  case nsIAccessibleEvent::EVENT_FOCUS:
    atk_focus_tracker_notify(wrapper);
    atk_object_notify_state_change(wrapper, ATK_STATE_FOCUSED, true);
    break;
  case nsIAccessibleEvent::EVENT_DOCUMENT_LOAD_COMPLETE:
    g_signal_emit_by_name(wrapper, "load_complete");
    break;
  case nsIAccessibleEvent::EVENT_DOCUMENT_RELOAD:
    g_signal_emit_by_name(wrapper, "reload");
    break;
  case nsIAccessibleEvent::EVENT_DOCUMENT_LOAD_STOPPED:
    g_signal_emit_by_name(wrapper, "load_stopped");
    break;
  case nsIAccessibleEvent::EVENT_MENUPOPUP_START:
    atk_focus_tracker_notify(wrapper); // fire extra focus event
    atk_object_notify_state_change(wrapper, ATK_STATE_VISIBLE, true);
    atk_object_notify_state_change(wrapper, ATK_STATE_SHOWING, true);
    break;
  case nsIAccessibleEvent::EVENT_MENUPOPUP_END:
    atk_object_notify_state_change(wrapper, ATK_STATE_VISIBLE, false);
    atk_object_notify_state_change(wrapper, ATK_STATE_SHOWING, false);
    break;
  case nsIAccessibleEvent::EVENT_ALERT:
    // A hack using state change showing events as alert events.
    atk_object_notify_state_change(wrapper, ATK_STATE_SHOWING, true);
    break;
  case nsIAccessibleEvent::EVENT_VALUE_CHANGE:
    g_object_notify((GObject*)wrapper, "accessible-value");
    break;
  case nsIAccessibleEvent::EVENT_TEXT_SELECTION_CHANGED:
  case nsIAccessibleEvent::EVENT_SELECTION_WITHIN:
    g_signal_emit_by_name(wrapper, "selection_changed");
    break;
  }
}

void
a11y::ProxyStateChangeEvent(ProxyAccessible* aTarget, uint64_t aState,
                            bool aEnabled)
{
  MaiAtkObject* atkObj = MAI_ATK_OBJECT(GetWrapperFor(aTarget));
  atkObj->FireStateChangeEvent(aState, aEnabled);
}

void
a11y::ProxyCaretMoveEvent(ProxyAccessible* aTarget, int32_t aOffset)
{
  AtkObject* wrapper = GetWrapperFor(aTarget);
  g_signal_emit_by_name(wrapper, "text_caret_moved", aOffset);
}

void
MaiAtkObject::FireStateChangeEvent(uint64_t aState, bool aEnabled)
{
    int32_t stateIndex = AtkStateMap::GetStateIndexFor(aState);
    if (stateIndex >= 0) {
        NS_ASSERTION(gAtkStateMap[stateIndex].stateMapEntryType != kNoSuchState,
                     "No such state");

        if (gAtkStateMap[stateIndex].atkState != kNone) {
            NS_ASSERTION(gAtkStateMap[stateIndex].stateMapEntryType != kNoStateChange,
                         "State changes should not fired for this state");

            if (gAtkStateMap[stateIndex].stateMapEntryType == kMapOpposite)
                aEnabled = !aEnabled;

            // Fire state change for first state if there is one to map
            atk_object_notify_state_change(&parent,
                                           gAtkStateMap[stateIndex].atkState,
                                           aEnabled);
        }
    }
}

void
a11y::ProxyTextChangeEvent(ProxyAccessible* aTarget, const nsString& aStr,
                           int32_t aStart, uint32_t aLen, bool aIsInsert,
                           bool aFromUser)
{
  MaiAtkObject* atkObj = MAI_ATK_OBJECT(GetWrapperFor(aTarget));
  atkObj->FireTextChangeEvent(aStr, aStart, aLen, aIsInsert, aFromUser);
}

#define OLD_TEXT_INSERTED "text_changed::insert"
#define OLD_TEXT_REMOVED "text_changed::delete"
static const char* oldTextChangeStrings[2][2] = {
  { OLD_TEXT_REMOVED NON_USER_EVENT, OLD_TEXT_INSERTED NON_USER_EVENT },
  { OLD_TEXT_REMOVED, OLD_TEXT_INSERTED }
};

#define TEXT_INSERTED "text-insert"
#define TEXT_REMOVED "text-remove"
#define NON_USER_DETAIL "::system"
static const char* textChangedStrings[2][2] = {
  { TEXT_REMOVED NON_USER_DETAIL, TEXT_INSERTED NON_USER_DETAIL },
  { TEXT_REMOVED, TEXT_INSERTED}
};

void
MaiAtkObject::FireTextChangeEvent(const nsString& aStr, int32_t aStart,
                                  uint32_t aLen, bool aIsInsert,
                                  bool aFromUser)
{
  if (gAvailableAtkSignals == eUnknown)
    gAvailableAtkSignals =
      g_signal_lookup("text-insert", G_OBJECT_TYPE(this)) ?
        eHaveNewAtkTextSignals : eNoNewAtkSignals;

  if (gAvailableAtkSignals == eNoNewAtkSignals) {
    // XXX remove this code and the gHaveNewTextSignals check when we can
    // stop supporting old atk since it doesn't really work anyway
    // see bug 619002
    const char* signal_name =
      oldTextChangeStrings[aFromUser][aIsInsert];
    g_signal_emit_by_name(this, signal_name, aStart, aLen);
  } else {
    const char* signal_name =
      textChangedStrings[aFromUser][aIsInsert];
    g_signal_emit_by_name(this, signal_name, aStart, aLen,
                          NS_ConvertUTF16toUTF8(aStr).get());
  }
}

void
a11y::ProxyShowHideEvent(ProxyAccessible* aTarget, ProxyAccessible* aParent,
                         bool aInsert, bool aFromUser)
{
  MaiAtkObject* obj = MAI_ATK_OBJECT(GetWrapperFor(aTarget));
  obj->FireAtkShowHideEvent(GetWrapperFor(aParent), aInsert, aFromUser);
}

#define ADD_EVENT "children_changed::add"
#define HIDE_EVENT "children_changed::remove"

static const char *kMutationStrings[2][2] = {
  { HIDE_EVENT NON_USER_EVENT, ADD_EVENT NON_USER_EVENT },
  { HIDE_EVENT, ADD_EVENT },
};

void
MaiAtkObject::FireAtkShowHideEvent(AtkObject* aParent, bool aIsAdded,
                                   bool aFromUser)
{
    int32_t indexInParent = getIndexInParentCB(&this->parent);
    const char *signal_name = kMutationStrings[aFromUser][aIsAdded];
    g_signal_emit_by_name(aParent, signal_name, indexInParent, this, nullptr);
}

void
a11y::ProxySelectionEvent(ProxyAccessible*, ProxyAccessible* aWidget, uint32_t)
{
  MaiAtkObject* obj = MAI_ATK_OBJECT(GetWrapperFor(aWidget));
    g_signal_emit_by_name(obj, "selection_changed");
}

// static
void
AccessibleWrap::GetKeyBinding(Accessible* aAccessible, nsAString& aResult)
{
  // Return all key bindings including access key and keyboard shortcut.

  // Get access key.
  nsAutoString keyBindingsStr;
  KeyBinding keyBinding = aAccessible->AccessKey();
  if (!keyBinding.IsEmpty()) {
    keyBinding.AppendToString(keyBindingsStr, KeyBinding::eAtkFormat);

    Accessible* parent = aAccessible->Parent();
    roles::Role role = parent ? parent->Role() : roles::NOTHING;
    if (role == roles::PARENT_MENUITEM || role == roles::MENUITEM ||
        role == roles::RADIO_MENU_ITEM || role == roles::CHECK_MENU_ITEM) {
      // It is submenu, expose keyboard shortcuts from menu hierarchy like
      // "s;<Alt>f:s"
      nsAutoString keysInHierarchyStr = keyBindingsStr;
      do {
        KeyBinding parentKeyBinding = parent->AccessKey();
        if (!parentKeyBinding.IsEmpty()) {
          nsAutoString str;
          parentKeyBinding.ToString(str, KeyBinding::eAtkFormat);
          str.Append(':');

          keysInHierarchyStr.Insert(str, 0);
        }
      } while ((parent = parent->Parent()) && parent->Role() != roles::MENUBAR);

      keyBindingsStr.Append(';');
      keyBindingsStr.Append(keysInHierarchyStr);
    }
  } else {
    // No access key, add ';' to point this.
    keyBindingsStr.Append(';');
  }

  // Get keyboard shortcut.
  keyBindingsStr.Append(';');
  keyBinding = aAccessible->KeyboardShortcut();
  if (!keyBinding.IsEmpty()) {
    keyBinding.AppendToString(keyBindingsStr, KeyBinding::eAtkFormat);
  }
  aResult = keyBindingsStr;
}

// static
Accessible*
AccessibleWrap::GetColumnHeader(TableAccessible* aAccessible, int32_t aColIdx)
{
  if (!aAccessible) {
    return nullptr;
  }

  Accessible* cell = aAccessible->CellAt(0, aColIdx);
  if (!cell) {
    return nullptr;
  }

  // If the cell at the first row is column header then assume it is column
  // header for all rows,
  if (cell->Role() == roles::COLUMNHEADER) {
    return cell;
  }

  // otherwise get column header for the data cell at the first row.
  TableCellAccessible* tableCell = cell->AsTableCell();
  if (!tableCell) {
    return nullptr;
  }

  AutoTArray<Accessible*, 10> headerCells;
  tableCell->ColHeaderCells(&headerCells);
  if (headerCells.IsEmpty()) {
    return nullptr;
  }

  return headerCells[0];
}

// static
Accessible*
AccessibleWrap::GetRowHeader(TableAccessible* aAccessible, int32_t aRowIdx)
{
  if (!aAccessible) {
    return nullptr;
  }

  Accessible* cell = aAccessible->CellAt(aRowIdx, 0);
  if (!cell) {
    return nullptr;
  }

  // If the cell at the first column is row header then assume it is row
  // header for all columns,
  if (cell->Role() == roles::ROWHEADER) {
    return cell;
  }

  // otherwise get row header for the data cell at the first column.
  TableCellAccessible* tableCell = cell->AsTableCell();
  if (!tableCell) {
    return nullptr;
  }

  AutoTArray<Accessible*, 10> headerCells;
  tableCell->RowHeaderCells(&headerCells);
  if (headerCells.IsEmpty()) {
    return nullptr;
  }

  return headerCells[0];
}<|MERGE_RESOLUTION|>--- conflicted
+++ resolved
@@ -65,11 +65,7 @@
     MAI_INTERFACE_SELECTION,
     MAI_INTERFACE_TABLE,
     MAI_INTERFACE_TEXT,
-<<<<<<< HEAD
-    MAI_INTERFACE_DOCUMENT, 
-=======
     MAI_INTERFACE_DOCUMENT,
->>>>>>> a17af05f
     MAI_INTERFACE_IMAGE, /* 10 */
     MAI_INTERFACE_TABLE_CELL
 };
@@ -106,11 +102,7 @@
 }
 
 #define NON_USER_EVENT ":system"
-<<<<<<< HEAD
-    
-=======
-
->>>>>>> a17af05f
+
 // The atk interfaces we can expose without checking what version of ATK we are
 // dealing with.  At the moment AtkTableCell is the only interface we can't
 // always expose.
@@ -380,11 +372,7 @@
     // Table interface.
     if (AsTable())
       interfacesBits |= 1 << MAI_INTERFACE_TABLE;
-<<<<<<< HEAD
- 
-=======
-
->>>>>>> a17af05f
+
     if (AsTableCell())
       interfacesBits |= 1 << MAI_INTERFACE_TABLE_CELL;
 
