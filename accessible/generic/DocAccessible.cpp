--- conflicted
+++ resolved
@@ -46,11 +46,8 @@
 #include "mozilla/ArrayUtils.h"
 #include "mozilla/Assertions.h"
 #include "mozilla/EventStates.h"
-<<<<<<< HEAD
-=======
 #include "mozilla/HTMLEditor.h"
 #include "mozilla/TextEditor.h"
->>>>>>> a17af05f
 #include "mozilla/dom/TabChild.h"
 #include "mozilla/dom/DocumentType.h"
 #include "mozilla/dom/Element.h"
@@ -1500,12 +1497,9 @@
       if (RefPtr<dom::TabChild> tabChild = dom::TabChild::GetFrom(docShell)) {
         DocAccessibleChild* ipcDoc = new DocAccessibleChild(this, tabChild);
         SetIPCDoc(ipcDoc);
-<<<<<<< HEAD
-=======
         if (IsRoot()) {
           tabChild->SetTopLevelDocAccessibleChild(ipcDoc);
         }
->>>>>>> a17af05f
 
 #if defined(XP_WIN)
         IAccessibleHolder holder(CreateHolderFromAccessible(this));
@@ -2101,20 +2095,13 @@
           imut.Done();
 
           child->SetRelocated(true);
-<<<<<<< HEAD
-          children->InsertElementAt(arrayIdx, child);
-=======
           owned->InsertElementAt(idx, child);
           idx++;
->>>>>>> a17af05f
 
           // Create subtree before adjusting the insertion index, since subtree
           // creation may alter children in the container.
           CreateSubtree(child);
           FireEventsOnInsertion(aOwner);
-
-          insertIdx = child->IndexInParent() + 1;
-          arrayIdx++;
         }
       }
       continue;
@@ -2228,11 +2215,7 @@
         Accessible* prevChild = walker.Prev();
         if (prevChild) {
           idxInParent = prevChild->IndexInParent() + 1;
-<<<<<<< HEAD
-          MOZ_ASSERT(origContainer == prevChild->Parent(), "Broken tree");
-=======
           MOZ_DIAGNOSTIC_ASSERT(origContainer == prevChild->Parent(), "Broken tree");
->>>>>>> a17af05f
           origContainer = prevChild->Parent();
         }
         else {
@@ -2317,14 +2300,6 @@
   bool hasInsertionPoint = (aIdxInParent != -1) ||
     (aIdxInParent <= static_cast<int32_t>(aNewParent->ChildCount()));
 
-  MOZ_ASSERT(aIdxInParent <= static_cast<int32_t>(aNewParent->ChildCount()),
-             "Wrong insertion point for a moving child");
-
-  // If the child cannot be re-inserted into the tree, then make sure to remove
-  // it from its present parent and then shutdown it.
-  bool hasInsertionPoint = (aIdxInParent != -1) ||
-    (aIdxInParent <= static_cast<int32_t>(aNewParent->ChildCount()));
-
   TreeMutation rmut(curParent);
   rmut.BeforeRemoval(aChild, hasInsertionPoint && TreeMutation::kNoShutdown);
   curParent->RemoveChild(aChild);
@@ -2403,8 +2378,6 @@
   for (uint32_t idx = 0; idx < count; idx++) {
     Accessible* child = aRoot->ContentChildAt(idx);
 
-<<<<<<< HEAD
-=======
     if (child->IsRelocated()) {
       MOZ_ASSERT(owned, "IsRelocated flag is out of sync with mARIAOwnsHash");
       owned->RemoveElement(child);
@@ -2414,7 +2387,6 @@
       }
     }
 
->>>>>>> a17af05f
     // Removing this accessible from the document doesn't mean anything about
     // accessibles for subdocuments, so skip removing those from the tree.
     if (!child->IsDoc()) {
