--- conflicted
+++ resolved
@@ -351,21 +351,8 @@
   /**
    * Update the tree on content removal.
    */
-<<<<<<< HEAD
-  void ContentRemoved(Accessible* aContainer, nsIContent* aChildNode)
-  {
-    // Update the whole tree of this document accessible when the container is
-    // null (document element is removed).
-    UpdateTreeOnRemoval((aContainer ? aContainer : this), aChildNode);
-  }
-  void ContentRemoved(nsIContent* aContainerNode, nsIContent* aChildNode)
-  {
-    ContentRemoved(AccessibleOrTrueContainer(aContainerNode), aChildNode);
-  }
-=======
   void ContentRemoved(Accessible* aAccessible);
   void ContentRemoved(nsIContent* aContentNode);
->>>>>>> a17af05f
 
   /**
    * Updates accessible tree when rendered text is changed.
