--- conflicted
+++ resolved
@@ -6,15 +6,6 @@
  
 with Files('**'):
     BUG_COMPONENT = ('Core', 'Hardware Abstraction Layer (HAL)')
-<<<<<<< HEAD
-
-XPIDL_SOURCES += [
-    'gonk/nsIRecoveryService.idl',
-]
-
-XPIDL_MODULE = 'hal'
-=======
->>>>>>> a17af05f
 
 EXPORTS.mozilla += [
     'Hal.h',
@@ -52,27 +43,6 @@
     SOURCES += [
         'android/AndroidHal.cpp',
     ]
-<<<<<<< HEAD
-elif CONFIG['MOZ_WIDGET_TOOLKIT'] == 'gonk':
-    UNIFIED_SOURCES += [
-        'gonk/GonkDiskSpaceWatcher.cpp',
-        'gonk/GonkSensor.cpp',
-        'gonk/GonkSensorsHelpers.cpp',
-        'gonk/GonkSensorsInterface.cpp',
-        'gonk/GonkSensorsPollInterface.cpp',
-        'gonk/GonkSensorsRegistryInterface.cpp',
-        'gonk/GonkSwitch.cpp',
-        'gonk/SystemService.cpp',
-        'gonk/UeventPoller.cpp',
-        'linux/LinuxMemory.cpp',
-        'linux/LinuxPower.cpp',
-    ]
-    # GonkHal.cpp cannot be built in unified mode because it relies on HalImpl.h.
-    SOURCES += [
-        'gonk/GonkHal.cpp',
-    ]
-=======
->>>>>>> a17af05f
 elif CONFIG['OS_TARGET'] == 'Linux':
     UNIFIED_SOURCES += [
         'fallback/FallbackScreenConfiguration.cpp',
@@ -89,11 +59,6 @@
         ]
 elif CONFIG['OS_TARGET'] == 'WINNT':
     UNIFIED_SOURCES += [
-<<<<<<< HEAD
-        'fallback/FallbackMemory.cpp',
-        'fallback/FallbackPower.cpp',
-=======
->>>>>>> a17af05f
         'fallback/FallbackScreenConfiguration.cpp',
         'fallback/FallbackVibration.cpp',
         'windows/WindowsSensor.cpp',
@@ -105,21 +70,11 @@
 elif CONFIG['MOZ_WIDGET_TOOLKIT'] == 'cocoa':
     UNIFIED_SOURCES += [
         'cocoa/CocoaBattery.cpp',
-<<<<<<< HEAD
-        'fallback/FallbackMemory.cpp',
-        'fallback/FallbackPower.cpp',
-=======
->>>>>>> a17af05f
         'fallback/FallbackScreenConfiguration.cpp',
         'fallback/FallbackVibration.cpp',
     ]
 elif CONFIG['OS_TARGET'] in ('OpenBSD', 'NetBSD', 'FreeBSD', 'DragonFly'):
     UNIFIED_SOURCES += [
-<<<<<<< HEAD
-        'fallback/FallbackMemory.cpp',
-        'fallback/FallbackPower.cpp',
-=======
->>>>>>> a17af05f
         'fallback/FallbackScreenConfiguration.cpp',
         'fallback/FallbackSensor.cpp',
         'fallback/FallbackVibration.cpp',
@@ -140,21 +95,6 @@
         'fallback/FallbackVibration.cpp',
     ]
 
-<<<<<<< HEAD
-# Fallbacks for backends implemented on Gonk only.
-if CONFIG['MOZ_WIDGET_TOOLKIT'] != 'gonk':
-    UNIFIED_SOURCES += [
-        'fallback/FallbackDiskSpaceWatcher.cpp',
-        'fallback/FallbackFactoryReset.cpp',
-        'fallback/FallbackProcessPriority.cpp',
-        'fallback/FallbackScreenPower.cpp',
-        'fallback/FallbackSwitch.cpp',
-        'fallback/FallbackSystemService.cpp',
-        'fallback/FallbackThreadPriority.cpp',
-        'fallback/FallbackTime.cpp',
-        'fallback/FallbackWakeLocks.cpp',
-    ]
-=======
 # Fallbacks for backends no longer implemented.
 UNIFIED_SOURCES += [
     'fallback/FallbackDiskSpaceWatcher.cpp',
@@ -163,7 +103,6 @@
     'fallback/FallbackThreadPriority.cpp',
     'fallback/FallbackTime.cpp',
 ]
->>>>>>> a17af05f
 
 # Fallbacks for backends implemented on Android only.
 if CONFIG['MOZ_WIDGET_TOOLKIT'] != 'android':
@@ -188,19 +127,6 @@
 LOCAL_INCLUDES += [
     '/dom/base',
 ]
-<<<<<<< HEAD
-
-if CONFIG['MOZ_WIDGET_TOOLKIT'] == 'gonk':
-    # So that we can call nsScreenManagerGonk::GetConfiguration().
-    LOCAL_INCLUDES += [
-        '/widget',
-        '/widget/gonk',
-    ]
-
-if CONFIG['MOZ_WIDGET_TOOLKIT'] == 'gonk':
-    LOCAL_INCLUDES += ['%' + '%s/hardware/libhardware_legacy/include' % CONFIG['ANDROID_SOURCE']]
-=======
->>>>>>> a17af05f
 
 CFLAGS += CONFIG['GLIB_CFLAGS']
 CFLAGS += CONFIG['MOZ_DBUS_GLIB_CFLAGS']
