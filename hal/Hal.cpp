/* -*- Mode: C++; tab-width: 8; indent-tabs-mode: nil; c-basic-offset: 2 -*- */
/* vim: set sw=2 ts=8 et ft=cpp : */
/* This Source Code Form is subject to the terms of the Mozilla Public
 * License, v. 2.0. If a copy of the MPL was not distributed with this file,
 * You can obtain one at http://mozilla.org/MPL/2.0/. */

#include "Hal.h"

#include "HalImpl.h"
#include "HalLog.h"
#include "HalSandbox.h"
#include "nsIDOMDocument.h"
#include "nsIDOMWindow.h"
#include "nsIDocument.h"
#include "nsIDocShell.h"
#include "nsITabChild.h"
#include "nsIWebNavigation.h"
#include "nsThreadUtils.h"
#include "nsXULAppAPI.h"
#include "nsPIDOMWindow.h"
#include "nsJSUtils.h"
#include "mozilla/ClearOnShutdown.h"
#include "mozilla/Observer.h"
#include "mozilla/Services.h"
#include "mozilla/StaticPtr.h"
#include "mozilla/dom/ContentChild.h"
#include "mozilla/dom/ContentParent.h"
#include "mozilla/dom/ScreenOrientation.h"
#include "WindowIdentifier.h"

#ifdef XP_WIN
#include <process.h>
#define getpid _getpid
#endif

using namespace mozilla::services;
using namespace mozilla::dom;

#define PROXY_IF_SANDBOXED(_call)                 \
  do {                                            \
    if (InSandbox()) {                            \
      if (!hal_sandbox::HalChildDestroyed()) {    \
        hal_sandbox::_call;                       \
      }                                           \
    } else {                                      \
      hal_impl::_call;                            \
    }                                             \
  } while (0)

#define RETURN_PROXY_IF_SANDBOXED(_call, defValue)\
  do {                                            \
    if (InSandbox()) {                            \
      if (hal_sandbox::HalChildDestroyed()) {     \
        return defValue;                          \
      }                                           \
      return hal_sandbox::_call;                  \
    } else {                                      \
      return hal_impl::_call;                     \
    }                                             \
  } while (0)

namespace mozilla {
namespace hal {

mozilla::LogModule *
GetHalLog()
{
  static mozilla::LazyLogModule sHalLog("hal");
  return sHalLog;
}

namespace {

void
AssertMainThread()
{
  MOZ_ASSERT(NS_IsMainThread());
}

bool
InSandbox()
{
  return GeckoProcessType_Content == XRE_GetProcessType();
}

void
AssertMainProcess()
{
  MOZ_ASSERT(GeckoProcessType_Default == XRE_GetProcessType());
}

bool
WindowIsActive(nsPIDOMWindowInner* aWindow)
{
  nsIDocument* document = aWindow->GetDoc();
  NS_ENSURE_TRUE(document, false);

  return !document->Hidden();
}

StaticAutoPtr<WindowIdentifier::IDArrayType> gLastIDToVibrate;

void InitLastIDToVibrate()
{
  gLastIDToVibrate = new WindowIdentifier::IDArrayType();
  ClearOnShutdown(&gLastIDToVibrate);
}

} // namespace

void
Vibrate(const nsTArray<uint32_t>& pattern, nsPIDOMWindowInner* window)
{
  Vibrate(pattern, WindowIdentifier(window));
}

void
Vibrate(const nsTArray<uint32_t>& pattern, const WindowIdentifier &id)
{
  AssertMainThread();

  // Only active windows may start vibrations.  If |id| hasn't gone
  // through the IPC layer -- that is, if our caller is the outside
  // world, not hal_proxy -- check whether the window is active.  If
  // |id| has gone through IPC, don't check the window's visibility;
  // only the window corresponding to the bottommost process has its
  // visibility state set correctly.
  if (!id.HasTraveledThroughIPC() && !WindowIsActive(id.GetWindow())) {
    HAL_LOG("Vibrate: Window is inactive, dropping vibrate.");
    return;
  }

  if (!InSandbox()) {
    if (!gLastIDToVibrate) {
      InitLastIDToVibrate();
    }
    *gLastIDToVibrate = id.AsArray();
  }

  // Don't forward our ID if we are not in the sandbox, because hal_impl
  // doesn't need it, and we don't want it to be tempted to read it.  The
  // empty identifier will assert if it's used.
  PROXY_IF_SANDBOXED(Vibrate(pattern, InSandbox() ? id : WindowIdentifier()));
}

void
CancelVibrate(nsPIDOMWindowInner* window)
{
  CancelVibrate(WindowIdentifier(window));
}

void
CancelVibrate(const WindowIdentifier &id)
{
  AssertMainThread();

  // Although only active windows may start vibrations, a window may
  // cancel its own vibration even if it's no longer active.
  //
  // After a window is marked as inactive, it sends a CancelVibrate
  // request.  We want this request to cancel a playing vibration
  // started by that window, so we certainly don't want to reject the
  // cancellation request because the window is now inactive.
  //
  // But it could be the case that, after this window became inactive,
  // some other window came along and started a vibration.  We don't
  // want this window's cancellation request to cancel that window's
  // actively-playing vibration!
  //
  // To solve this problem, we keep track of the id of the last window
  // to start a vibration, and only accepts cancellation requests from
  // the same window.  All other cancellation requests are ignored.

  if (InSandbox() || (gLastIDToVibrate && *gLastIDToVibrate == id.AsArray())) {
    // Don't forward our ID if we are not in the sandbox, because hal_impl
    // doesn't need it, and we don't want it to be tempted to read it.  The
    // empty identifier will assert if it's used.
    PROXY_IF_SANDBOXED(CancelVibrate(InSandbox() ? id : WindowIdentifier()));
  }
}

template <class InfoType>
class ObserversManager
{
public:
  void AddObserver(Observer<InfoType>* aObserver) {
    if (!mObservers) {
      mObservers = new mozilla::ObserverList<InfoType>();
    }

    mObservers->AddObserver(aObserver);

    if (mObservers->Length() == 1) {
      EnableNotifications();
    }
  }

  void RemoveObserver(Observer<InfoType>* aObserver) {
    bool removed = mObservers && mObservers->RemoveObserver(aObserver);
    if (!removed) {
      return;
    }

    if (mObservers->Length() == 0) {
      DisableNotifications();

      OnNotificationsDisabled();

      delete mObservers;
      mObservers = nullptr;
    }
  }

  void BroadcastInformation(const InfoType& aInfo) {
    // It is possible for mObservers to be nullptr here on some platforms,
    // because a call to BroadcastInformation gets queued up asynchronously
    // while RemoveObserver is running (and before the notifications are
    // disabled). The queued call can then get run after mObservers has
    // been nulled out. See bug 757025.
    if (!mObservers) {
      return;
    }
    mObservers->Broadcast(aInfo);
  }

protected:
  virtual void EnableNotifications() = 0;
  virtual void DisableNotifications() = 0;
  virtual void OnNotificationsDisabled() {}

private:
  mozilla::ObserverList<InfoType>* mObservers;
};

template <class InfoType>
class CachingObserversManager : public ObserversManager<InfoType>
{
public:
  InfoType GetCurrentInformation() {
    if (mHasValidCache) {
      return mInfo;
    }

    GetCurrentInformationInternal(&mInfo);
    mHasValidCache = true;
    return mInfo;
  }

  void CacheInformation(const InfoType& aInfo) {
    mHasValidCache = true;
    mInfo = aInfo;
  }

  void BroadcastCachedInformation() {
    this->BroadcastInformation(mInfo);
  }

protected:
  virtual void GetCurrentInformationInternal(InfoType*) = 0;

  void OnNotificationsDisabled() override {
    mHasValidCache = false;
  }

private:
  InfoType                mInfo;
  bool                    mHasValidCache;
};

class BatteryObserversManager : public CachingObserversManager<BatteryInformation>
{
protected:
  void EnableNotifications() override {
    PROXY_IF_SANDBOXED(EnableBatteryNotifications());
  }

  void DisableNotifications() override {
    PROXY_IF_SANDBOXED(DisableBatteryNotifications());
  }

  void GetCurrentInformationInternal(BatteryInformation* aInfo) override {
    PROXY_IF_SANDBOXED(GetCurrentBatteryInformation(aInfo));
  }
};

static BatteryObserversManager&
BatteryObservers()
{
  static BatteryObserversManager sBatteryObservers;
  AssertMainThread();
  return sBatteryObservers;
}

class NetworkObserversManager : public CachingObserversManager<NetworkInformation>
{
protected:
  void EnableNotifications() override {
    PROXY_IF_SANDBOXED(EnableNetworkNotifications());
  }

  void DisableNotifications() override {
    PROXY_IF_SANDBOXED(DisableNetworkNotifications());
  }

  void GetCurrentInformationInternal(NetworkInformation* aInfo) override {
    PROXY_IF_SANDBOXED(GetCurrentNetworkInformation(aInfo));
  }
};

static NetworkObserversManager&
NetworkObservers()
{
  static NetworkObserversManager sNetworkObservers;
  AssertMainThread();
  return sNetworkObservers;
}

class WakeLockObserversManager : public ObserversManager<WakeLockInformation>
{
protected:
  void EnableNotifications() override {
    PROXY_IF_SANDBOXED(EnableWakeLockNotifications());
  }

  void DisableNotifications() override {
    PROXY_IF_SANDBOXED(DisableWakeLockNotifications());
  }
};

static WakeLockObserversManager&
WakeLockObservers()
{
  static WakeLockObserversManager sWakeLockObservers;
  AssertMainThread();
  return sWakeLockObservers;
}

class ScreenConfigurationObserversManager : public CachingObserversManager<ScreenConfiguration>
{
protected:
  void EnableNotifications() override {
    PROXY_IF_SANDBOXED(EnableScreenConfigurationNotifications());
  }

  void DisableNotifications() override {
    PROXY_IF_SANDBOXED(DisableScreenConfigurationNotifications());
  }

  void GetCurrentInformationInternal(ScreenConfiguration* aInfo) override {
    PROXY_IF_SANDBOXED(GetCurrentScreenConfiguration(aInfo));
  }
};

static ScreenConfigurationObserversManager&
ScreenConfigurationObservers()
{
  AssertMainThread();
  static ScreenConfigurationObserversManager sScreenConfigurationObservers;
  return sScreenConfigurationObservers;
}

void
RegisterBatteryObserver(BatteryObserver* aObserver)
{
  AssertMainThread();
  BatteryObservers().AddObserver(aObserver);
}

void
UnregisterBatteryObserver(BatteryObserver* aObserver)
{
  AssertMainThread();
  BatteryObservers().RemoveObserver(aObserver);
}

void
GetCurrentBatteryInformation(BatteryInformation* aInfo)
{
  AssertMainThread();
  *aInfo = BatteryObservers().GetCurrentInformation();
}

void
NotifyBatteryChange(const BatteryInformation& aInfo)
{
  AssertMainThread();
  BatteryObservers().CacheInformation(aInfo);
  BatteryObservers().BroadcastCachedInformation();
}

class SystemClockChangeObserversManager : public ObserversManager<int64_t>
{
protected:
  void EnableNotifications() override {
    PROXY_IF_SANDBOXED(EnableSystemClockChangeNotifications());
  }

  void DisableNotifications() override {
    PROXY_IF_SANDBOXED(DisableSystemClockChangeNotifications());
  }
};

static SystemClockChangeObserversManager&
SystemClockChangeObservers()
{
  static SystemClockChangeObserversManager sSystemClockChangeObservers;
  AssertMainThread();
  return sSystemClockChangeObservers;
}

void
RegisterSystemClockChangeObserver(SystemClockChangeObserver* aObserver)
{
  AssertMainThread();
  SystemClockChangeObservers().AddObserver(aObserver);
}

void
UnregisterSystemClockChangeObserver(SystemClockChangeObserver* aObserver)
{
  AssertMainThread();
  SystemClockChangeObservers().RemoveObserver(aObserver);
}

void
NotifySystemClockChange(const int64_t& aClockDeltaMS)
{
  SystemClockChangeObservers().BroadcastInformation(aClockDeltaMS);
}

class SystemTimezoneChangeObserversManager : public ObserversManager<SystemTimezoneChangeInformation>
{
protected:
  void EnableNotifications() override {
    PROXY_IF_SANDBOXED(EnableSystemTimezoneChangeNotifications());
  }

  void DisableNotifications() override {
    PROXY_IF_SANDBOXED(DisableSystemTimezoneChangeNotifications());
  }
};

static SystemTimezoneChangeObserversManager&
SystemTimezoneChangeObservers()
{
  static SystemTimezoneChangeObserversManager sSystemTimezoneChangeObservers;
  return sSystemTimezoneChangeObservers;
}

void
RegisterSystemTimezoneChangeObserver(SystemTimezoneChangeObserver* aObserver)
{
  AssertMainThread();
  SystemTimezoneChangeObservers().AddObserver(aObserver);
}

void
UnregisterSystemTimezoneChangeObserver(SystemTimezoneChangeObserver* aObserver)
{
  AssertMainThread();
  SystemTimezoneChangeObservers().RemoveObserver(aObserver);
}

void
NotifySystemTimezoneChange(const SystemTimezoneChangeInformation& aSystemTimezoneChangeInfo)
{
  nsJSUtils::ResetTimeZone();
  SystemTimezoneChangeObservers().BroadcastInformation(aSystemTimezoneChangeInfo);
}

void
AdjustSystemClock(int64_t aDeltaMilliseconds)
{
  AssertMainThread();
  PROXY_IF_SANDBOXED(AdjustSystemClock(aDeltaMilliseconds));
}

void
EnableSensorNotifications(SensorType aSensor) {
  AssertMainThread();
  PROXY_IF_SANDBOXED(EnableSensorNotifications(aSensor));
}

void
DisableSensorNotifications(SensorType aSensor) {
  AssertMainThread();
  PROXY_IF_SANDBOXED(DisableSensorNotifications(aSensor));
}

typedef mozilla::ObserverList<SensorData> SensorObserverList;
static SensorObserverList* gSensorObservers = nullptr;

static SensorObserverList &
GetSensorObservers(SensorType sensor_type) {
  MOZ_ASSERT(sensor_type < NUM_SENSOR_TYPE);

  if(!gSensorObservers) {
    gSensorObservers = new SensorObserverList[NUM_SENSOR_TYPE];
  }
  return gSensorObservers[sensor_type];
}

void
RegisterSensorObserver(SensorType aSensor, ISensorObserver *aObserver) {
  SensorObserverList &observers = GetSensorObservers(aSensor);

  AssertMainThread();

  observers.AddObserver(aObserver);
  if(observers.Length() == 1) {
    EnableSensorNotifications(aSensor);
  }
}

void
UnregisterSensorObserver(SensorType aSensor, ISensorObserver *aObserver) {
  AssertMainThread();

  if (!gSensorObservers) {
    return;
  }

  SensorObserverList &observers = GetSensorObservers(aSensor);
  if (!observers.RemoveObserver(aObserver) || observers.Length() > 0) {
    return;
  }
  DisableSensorNotifications(aSensor);

  // Destroy sSensorObservers only if all observer lists are empty.
  for (int i = 0; i < NUM_SENSOR_TYPE; i++) {
    if (gSensorObservers[i].Length() > 0) {
      return;
    }
  }
  delete [] gSensorObservers;
  gSensorObservers = nullptr;
}

void
NotifySensorChange(const SensorData &aSensorData) {
  SensorObserverList &observers = GetSensorObservers(aSensorData.sensor());

  AssertMainThread();

  observers.Broadcast(aSensorData);
}

void
RegisterNetworkObserver(NetworkObserver* aObserver)
{
  AssertMainThread();
  NetworkObservers().AddObserver(aObserver);
}

void
UnregisterNetworkObserver(NetworkObserver* aObserver)
{
  AssertMainThread();
  NetworkObservers().RemoveObserver(aObserver);
}

void
GetCurrentNetworkInformation(NetworkInformation* aInfo)
{
  AssertMainThread();
  *aInfo = NetworkObservers().GetCurrentInformation();
}

void
NotifyNetworkChange(const NetworkInformation& aInfo)
{
  NetworkObservers().CacheInformation(aInfo);
  NetworkObservers().BroadcastCachedInformation();
}

void
RegisterWakeLockObserver(WakeLockObserver* aObserver)
{
  AssertMainThread();
  WakeLockObservers().AddObserver(aObserver);
}

void
UnregisterWakeLockObserver(WakeLockObserver* aObserver)
{
  AssertMainThread();
  WakeLockObservers().RemoveObserver(aObserver);
}

void
ModifyWakeLock(const nsAString& aTopic,
               WakeLockControl aLockAdjust,
               WakeLockControl aHiddenAdjust,
               uint64_t aProcessID /* = CONTENT_PROCESS_ID_UNKNOWN */)
{
  AssertMainThread();

  if (aProcessID == CONTENT_PROCESS_ID_UNKNOWN) {
    aProcessID = InSandbox() ? ContentChild::GetSingleton()->GetID() :
                               CONTENT_PROCESS_ID_MAIN;
  }

  PROXY_IF_SANDBOXED(ModifyWakeLock(aTopic, aLockAdjust,
                                    aHiddenAdjust, aProcessID));
}

void
GetWakeLockInfo(const nsAString& aTopic, WakeLockInformation* aWakeLockInfo)
{
  AssertMainThread();
  PROXY_IF_SANDBOXED(GetWakeLockInfo(aTopic, aWakeLockInfo));
}

void
NotifyWakeLockChange(const WakeLockInformation& aInfo)
{
  AssertMainThread();
  WakeLockObservers().BroadcastInformation(aInfo);
}

void
RegisterScreenConfigurationObserver(ScreenConfigurationObserver* aObserver)
{
  AssertMainThread();
  ScreenConfigurationObservers().AddObserver(aObserver);
}

void
UnregisterScreenConfigurationObserver(ScreenConfigurationObserver* aObserver)
{
  AssertMainThread();
  ScreenConfigurationObservers().RemoveObserver(aObserver);
}

void
GetCurrentScreenConfiguration(ScreenConfiguration* aScreenConfiguration)
{
  AssertMainThread();
  *aScreenConfiguration = ScreenConfigurationObservers().GetCurrentInformation();
}

void
NotifyScreenConfigurationChange(const ScreenConfiguration& aScreenConfiguration)
{
  ScreenConfigurationObservers().CacheInformation(aScreenConfiguration);
  ScreenConfigurationObservers().BroadcastCachedInformation();
}

bool
LockScreenOrientation(const dom::ScreenOrientationInternal& aOrientation)
{
  AssertMainThread();
  RETURN_PROXY_IF_SANDBOXED(LockScreenOrientation(aOrientation), false);
}

void
UnlockScreenOrientation()
{
  AssertMainThread();
  PROXY_IF_SANDBOXED(UnlockScreenOrientation());
}

void
EnableSwitchNotifications(SwitchDevice aDevice) {
  AssertMainThread();
  PROXY_IF_SANDBOXED(EnableSwitchNotifications(aDevice));
}

void
DisableSwitchNotifications(SwitchDevice aDevice) {
  AssertMainThread();
  PROXY_IF_SANDBOXED(DisableSwitchNotifications(aDevice));
}

typedef mozilla::ObserverList<SwitchEvent> SwitchObserverList;

static SwitchObserverList *sSwitchObserverLists = nullptr;

static SwitchObserverList&
GetSwitchObserverList(SwitchDevice aDevice) {
  MOZ_ASSERT(0 <= aDevice && aDevice < NUM_SWITCH_DEVICE);
  if (sSwitchObserverLists == nullptr) {
    sSwitchObserverLists = new SwitchObserverList[NUM_SWITCH_DEVICE];
  }
  return sSwitchObserverLists[aDevice];
}

static void
ReleaseObserversIfNeeded() {
  for (int i = 0; i < NUM_SWITCH_DEVICE; i++) {
    if (sSwitchObserverLists[i].Length() != 0)
      return;
  }

  //The length of every list is 0, no observer in the list.
  delete [] sSwitchObserverLists;
  sSwitchObserverLists = nullptr;
}

void
RegisterSwitchObserver(SwitchDevice aDevice, SwitchObserver *aObserver)
{
  AssertMainThread();
  SwitchObserverList& observer = GetSwitchObserverList(aDevice);
  observer.AddObserver(aObserver);
  if (observer.Length() == 1) {
    EnableSwitchNotifications(aDevice);
  }
}

void
UnregisterSwitchObserver(SwitchDevice aDevice, SwitchObserver *aObserver)
{
  AssertMainThread();

  if (!sSwitchObserverLists) {
    return;
  }

  SwitchObserverList& observer = GetSwitchObserverList(aDevice);
  if (!observer.RemoveObserver(aObserver) || observer.Length() > 0) {
    return;
  }

  DisableSwitchNotifications(aDevice);
  ReleaseObserversIfNeeded();
}

void
NotifySwitchChange(const SwitchEvent& aEvent)
{
  // When callback this notification, main thread may call unregister function
  // first. We should check if this pointer is valid.
  if (!sSwitchObserverLists)
    return;

  SwitchObserverList& observer = GetSwitchObserverList(aEvent.device());
  observer.Broadcast(aEvent);
}

<<<<<<< HEAD
=======
bool
SetProcessPrioritySupported()
{
  RETURN_PROXY_IF_SANDBOXED(SetProcessPrioritySupported(), false);
}

>>>>>>> a17af05f
void
SetProcessPriority(int aPid, ProcessPriority aPriority)
{
  // n.b. The sandboxed implementation crashes; SetProcessPriority works only
  // from the main process.
  PROXY_IF_SANDBOXED(SetProcessPriority(aPid, aPriority));
}

void
SetCurrentThreadPriority(hal::ThreadPriority aThreadPriority)
{
  PROXY_IF_SANDBOXED(SetCurrentThreadPriority(aThreadPriority));
}

void
SetThreadPriority(PlatformThreadId aThreadId,
                  hal::ThreadPriority aThreadPriority)
{
  PROXY_IF_SANDBOXED(SetThreadPriority(aThreadId, aThreadPriority));
}

// From HalTypes.h.
const char*
ProcessPriorityToString(ProcessPriority aPriority)
{
  switch (aPriority) {
  case PROCESS_PRIORITY_MASTER:
    return "MASTER";
  case PROCESS_PRIORITY_PREALLOC:
    return "PREALLOC";
  case PROCESS_PRIORITY_FOREGROUND_HIGH:
    return "FOREGROUND_HIGH";
  case PROCESS_PRIORITY_FOREGROUND:
    return "FOREGROUND";
  case PROCESS_PRIORITY_FOREGROUND_KEYBOARD:
    return "FOREGROUND_KEYBOARD";
  case PROCESS_PRIORITY_BACKGROUND_PERCEIVABLE:
    return "BACKGROUND_PERCEIVABLE";
  case PROCESS_PRIORITY_BACKGROUND:
    return "BACKGROUND";
  case PROCESS_PRIORITY_UNKNOWN:
    return "UNKNOWN";
  default:
    MOZ_ASSERT(false);
    return "???";
  }
}

const char *
ThreadPriorityToString(ThreadPriority aPriority)
{
  switch (aPriority) {
    case THREAD_PRIORITY_COMPOSITOR:
      return "COMPOSITOR";
    default:
      MOZ_ASSERT(false);
      return "???";
  }
}

<<<<<<< HEAD
void FactoryReset(mozilla::dom::FactoryResetReason& aReason)
{
  AssertMainThread();
  PROXY_IF_SANDBOXED(FactoryReset(aReason));
}

=======
>>>>>>> a17af05f
void
StartDiskSpaceWatcher()
{
  AssertMainProcess();
  AssertMainThread();
  PROXY_IF_SANDBOXED(StartDiskSpaceWatcher());
}

void
StopDiskSpaceWatcher()
{
  AssertMainProcess();
  AssertMainThread();
  PROXY_IF_SANDBOXED(StopDiskSpaceWatcher());
}

} // namespace hal
} // namespace mozilla<|MERGE_RESOLUTION|>--- conflicted
+++ resolved
@@ -738,15 +738,12 @@
   observer.Broadcast(aEvent);
 }
 
-<<<<<<< HEAD
-=======
 bool
 SetProcessPrioritySupported()
 {
   RETURN_PROXY_IF_SANDBOXED(SetProcessPrioritySupported(), false);
 }
 
->>>>>>> a17af05f
 void
 SetProcessPriority(int aPid, ProcessPriority aPriority)
 {
@@ -807,15 +804,6 @@
   }
 }
 
-<<<<<<< HEAD
-void FactoryReset(mozilla::dom::FactoryResetReason& aReason)
-{
-  AssertMainThread();
-  PROXY_IF_SANDBOXED(FactoryReset(aReason));
-}
-
-=======
->>>>>>> a17af05f
 void
 StartDiskSpaceWatcher()
 {
