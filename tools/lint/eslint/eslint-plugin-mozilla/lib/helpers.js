--- conflicted
+++ resolved
@@ -6,23 +6,11 @@
  */
 "use strict";
 
-<<<<<<< HEAD
-var escope = require("escope");
-var espree = require("espree");
-var estraverse = require("estraverse");
-var path = require("path");
-var fs = require("fs");
-var ini = require("ini-parser");
-
-var modules = null;
-var directoryManifests = new Map();
-=======
 const espree = require("espree");
 const estraverse = require("estraverse");
 const path = require("path");
 const fs = require("fs");
 const ini = require("ini-parser");
->>>>>>> a17af05f
 
 var gModules = null;
 var gRootDir = null;
@@ -36,10 +24,7 @@
   /^XPCOMUtils\.defineLazyGetter\(this, "(\w+)"/,
   /^XPCOMUtils\.defineLazyModuleGetter\(this, "(\w+)"/,
   /^XPCOMUtils\.defineLazyPreferenceGetter\(this, "(\w+)"/,
-<<<<<<< HEAD
-=======
   /^XPCOMUtils\.defineLazyScriptGetter\(this, "(\w+)"/,
->>>>>>> a17af05f
   /^XPCOMUtils\.defineLazyServiceGetter\(this, "(\w+)"/,
   /^XPCOMUtils\.defineConstant\(this, "(\w+)"/,
   /^DevToolsUtils\.defineLazyModuleGetter\(this, "(\w+)"/,
@@ -54,19 +39,11 @@
   "XPCOMUtils.defineLazyServiceGetters(this,"
 ];
 
-<<<<<<< HEAD
-var imports = [
-  /^(?:Cu|Components\.utils)\.import\(".*\/((.*?)\.jsm?)"(?:, this)?\)/
-];
-
-var workerImportFilenameMatch = /(.*\/)*(.*?\.jsm?)/;
-=======
 const imports = [
   /^(?:Cu|Components\.utils)\.import\(".*\/((.*?)\.jsm?)"(?:, this)?\)/
 ];
 
 const workerImportFilenameMatch = /(.*\/)*(.*?\.jsm?)/;
->>>>>>> a17af05f
 
 module.exports = {
   get modulesGlobalData() {
@@ -112,12 +89,8 @@
     switch (node.type) {
       case "MemberExpression":
         if (node.computed) {
-<<<<<<< HEAD
-          throw new Error("getASTSource unsupported computed MemberExpression");
-=======
           let filename = context && context.getFilename();
           throw new Error(`getASTSource unsupported computed MemberExpression in ${filename}`);
->>>>>>> a17af05f
         }
         return this.getASTSource(node.object) + "." +
           this.getASTSource(node.property);
@@ -189,11 +162,6 @@
    *         The AST node to convert.
    * @param  {boolean} isGlobal
    *         True if the current node is in the global scope.
-<<<<<<< HEAD
-   * @param  {String} repository
-   *         The root of the repository.
-=======
->>>>>>> a17af05f
    *
    * @return {Array}
    *         An array of objects that contain details about the globals:
@@ -202,21 +170,10 @@
    *         - {Boolean} writable
    *                     If the global is writeable or not.
    */
-<<<<<<< HEAD
-  convertWorkerExpressionToGlobals: function(node, isGlobal, repository,
-                                             dirname) {
-    var getGlobalsForFile = require("./globals").getGlobalsForFile;
-
-    if (!modules) {
-      modules = require(path.join(repository,
-        "tools", "lint", "eslint", "modules.json"));
-    }
-=======
   convertWorkerExpressionToGlobals(node, isGlobal, dirname) {
     var getGlobalsForFile = require("./globals").getGlobalsForFile;
 
     let globalModules = this.modulesGlobalData;
->>>>>>> a17af05f
 
     let results = [];
     let expr = node.expression;
@@ -226,11 +183,7 @@
         expr.callee.type === "Identifier" &&
         expr.callee.name === "importScripts") {
       for (var arg of expr.arguments) {
-<<<<<<< HEAD
-        var match = arg.value.match(workerImportFilenameMatch);
-=======
         var match = arg.value && arg.value.match(workerImportFilenameMatch);
->>>>>>> a17af05f
         if (match) {
           if (!match[1]) {
             let filePath = path.resolve(dirname, match[2]);
@@ -238,47 +191,13 @@
               let additionalGlobals = getGlobalsForFile(filePath);
               results = results.concat(additionalGlobals);
             }
-<<<<<<< HEAD
-          } else if (match[2] in modules) {
-            results = results.concat(modules[match[2]].map(name => {
-=======
           } else if (match[2] in globalModules) {
             results = results.concat(globalModules[match[2]].map(name => {
->>>>>>> a17af05f
               return { name, writable: true };
             }));
           }
         }
       }
-<<<<<<< HEAD
-    }
-
-    return results;
-  },
-
-  convertExpressionToGlobals: function(node, isGlobal, repository) {
-    if (!modules) {
-      modules = require(path.join(repository,
-        "tools", "lint", "eslint", "modules.json"));
-    }
-
-    try {
-      var source = this.getASTSource(node);
-    } catch (e) {
-      return [];
-    }
-
-    for (var reg of definitions) {
-      var match = source.match(reg);
-      if (match) {
-        // Must be in the global scope
-        if (!isGlobal) {
-          return [];
-        }
-
-        return [match[1]];
-      }
-=======
     }
 
     return results;
@@ -308,7 +227,6 @@
         node.expression.left.property &&
         node.expression.left.property.type === "Identifier") {
       return [{ name: node.expression.left.property.name, writable: true }];
->>>>>>> a17af05f
     }
     return [];
   },
@@ -343,18 +261,6 @@
         // The two argument form is only acceptable in the global scope
         if (node.expression.arguments.length > 1 && !isGlobal) {
           return [];
-<<<<<<< HEAD
-        }
-
-        if (match[1] in modules) {
-          return modules[match[1]];
-        }
-
-        return [match[2]];
-      }
-    }
-
-=======
         }
 
         let globalModules = this.modulesGlobalData;
@@ -396,7 +302,6 @@
       return node.expression.arguments[1].elements.map(n => ({ name: n.value, writable: true }));
     }
 
->>>>>>> a17af05f
     return [];
   },
 
@@ -516,11 +421,7 @@
    * @return {String[]}
    *         Paths to head files to load for the test
    */
-<<<<<<< HEAD
-  getTestHeadFiles: function(scope) {
-=======
   getTestHeadFiles(scope) {
->>>>>>> a17af05f
     if (!this.getIsTest(scope)) {
       return [];
     }
@@ -530,12 +431,8 @@
 
     let names =
       fs.readdirSync(dir)
-<<<<<<< HEAD
-        .filter(name => name.startsWith("head") && name.endsWith(".js"))
-=======
         .filter(name => (name.startsWith("head") ||
                          name.startsWith("xpcshell-head")) && name.endsWith(".js"))
->>>>>>> a17af05f
         .map(name => path.join(dir, name));
     return names;
   },
@@ -549,20 +446,12 @@
    * @return {Array}
    *         An array of objects with file and manifest properties
    */
-<<<<<<< HEAD
-  getManifestsForDirectory: function(dir) {
-=======
   getManifestsForDirectory(dir) {
->>>>>>> a17af05f
     if (directoryManifests.has(dir)) {
       return directoryManifests.get(dir);
     }
 
     let manifests = [];
-<<<<<<< HEAD
-
-    let names = fs.readdirSync(dir);
-=======
     let names = [];
     try {
       names = fs.readdirSync(dir);
@@ -573,15 +462,13 @@
       }
     }
 
->>>>>>> a17af05f
     for (let name of names) {
       if (!name.endsWith(".ini")) {
         continue;
       }
-<<<<<<< HEAD
 
       try {
-        let manifest = ini.parse(fs.readFileSync(path.join(dir, name), 'utf8'));
+        let manifest = ini.parse(fs.readFileSync(path.join(dir, name), "utf8"));
 
         manifests.push({
           file: path.join(dir, name),
@@ -591,20 +478,6 @@
       }
     }
 
-=======
-
-      try {
-        let manifest = ini.parse(fs.readFileSync(path.join(dir, name), "utf8"));
-
-        manifests.push({
-          file: path.join(dir, name),
-          manifest
-        });
-      } catch (e) {
-      }
-    }
-
->>>>>>> a17af05f
     directoryManifests.set(dir, manifests);
     return manifests;
   },
@@ -619,11 +492,7 @@
    * @return {String}
    *         The path to the test manifest file
    */
-<<<<<<< HEAD
-  getTestManifest: function(scope) {
-=======
   getTestManifest(scope) {
->>>>>>> a17af05f
     let filepath = this.cleanUpPath(scope.getFilename());
 
     let dir = path.dirname(filepath);
@@ -648,11 +517,7 @@
    * @return {Boolean}
    *         True or false
    */
-<<<<<<< HEAD
-  getIsTest: function(scope) {
-=======
   getIsTest(scope) {
->>>>>>> a17af05f
     // Regardless of the manifest name being in a manifest means we're a test.
     let manifest = this.getTestManifest(scope);
     if (manifest) {
@@ -660,7 +525,6 @@
     }
 
     return !!this.getTestType(scope);
-<<<<<<< HEAD
   },
 
   /**
@@ -673,60 +537,6 @@
    * @return {String or null}
    *         Test type: xpcshell, browser, chrome, mochitest
    */
-  getTestType: function(scope) {
-    let manifest = this.getTestManifest(scope);
-    if (manifest) {
-      let name = path.basename(manifest);
-      for (let testType of ["browser", "xpcshell", "chrome", "mochitest"]) {
-        if (name.startsWith(testType)) {
-          return testType;
-        }
-      }
-    }
-
-    let filepath = this.cleanUpPath(scope.getFilename());
-    let filename = path.basename(filepath);
-
-    if (filename.startsWith("browser_")) {
-      return "browser";
-    }
-
-    if (filename.startsWith("test_")) {
-      return "xpcshell";
-    }
-
-    return null;
-  },
-
-  getIsWorker: function(filePath) {
-    let filename = path.basename(this.cleanUpPath(filePath)).toLowerCase();
-
-    return filename.includes("worker");
-  },
-
-  /**
-   * Gets the root directory of the repository by walking up directories until
-   * a .eslintignore file is found.
-   * @param {String} fileName
-   *        The absolute path of a file in the repository
-=======
-  },
-
-  /**
-   * Gets the type of test or null if this isn't a test.
->>>>>>> a17af05f
-   *
-   * @param  {RuleContext} scope
-   *         You should pass this from within a rule
-   *         e.g. helpers.getIsHeadFile(context)
-   *
-   * @return {String or null}
-   *         Test type: xpcshell, browser, chrome, mochitest
-   */
-<<<<<<< HEAD
-  getRootDir: function(fileName) {
-    var dirName = path.dirname(fileName);
-=======
   getTestType(scope) {
     let testTypes = ["browser", "xpcshell", "chrome", "mochitest", "a11y"];
     let manifest = this.getTestManifest(scope);
@@ -741,7 +551,6 @@
 
     let filepath = this.cleanUpPath(scope.getFilename());
     let filename = path.basename(filepath);
->>>>>>> a17af05f
 
     if (filename.startsWith("browser_")) {
       return "browser";
