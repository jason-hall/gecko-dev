--- conflicted
+++ resolved
@@ -67,11 +67,7 @@
       }
     },
 
-<<<<<<< HEAD
-    MemberExpression: function(node) {
-=======
     MemberExpression(node) {
->>>>>>> a17af05f
       if (helpers.getTestType(context) != "browser") {
         return;
       }
@@ -95,11 +91,7 @@
       }
     },
 
-<<<<<<< HEAD
-    Identifier: function(node) {
-=======
     Identifier(node) {
->>>>>>> a17af05f
       if (helpers.getTestType(context) != "browser") {
         return;
       }
