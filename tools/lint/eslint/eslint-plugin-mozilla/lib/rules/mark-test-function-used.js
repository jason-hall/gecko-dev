/**
 * @fileoverview Simply marks `test` (the test method) or `run_test` as used
 * when in mochitests or xpcshell tests respectively. This avoids ESLint telling
 * us that the function is never called.
 *
 * This Source Code Form is subject to the terms of the Mozilla Public
 * License, v. 2.0. If a copy of the MPL was not distributed with this
 * file, You can obtain one at http://mozilla.org/MPL/2.0/.
 */

"use strict";

// -----------------------------------------------------------------------------
// Rule Definition
// -----------------------------------------------------------------------------

var helpers = require("../helpers");

module.exports = function(context) {
  // ---------------------------------------------------------------------------
  // Public
  // ---------------------------------------------------------------------------

  return {
<<<<<<< HEAD
    Program: function() {
      if (helpers.getTestType(context) == "browser") {
=======
    Program() {
      let testType = helpers.getTestType(context);
      if (testType == "browser") {
>>>>>>> a17af05f
        context.markVariableAsUsed("test");
        return;
      }

<<<<<<< HEAD
      if (helpers.getTestType(context) == "xpcshell") {
        context.markVariableAsUsed("run_test");
        return;
=======
      if (testType == "xpcshell") {
        context.markVariableAsUsed("run_test");
>>>>>>> a17af05f
      }
    }
  };
};<|MERGE_RESOLUTION|>--- conflicted
+++ resolved
@@ -22,26 +22,15 @@
   // ---------------------------------------------------------------------------
 
   return {
-<<<<<<< HEAD
-    Program: function() {
-      if (helpers.getTestType(context) == "browser") {
-=======
     Program() {
       let testType = helpers.getTestType(context);
       if (testType == "browser") {
->>>>>>> a17af05f
         context.markVariableAsUsed("test");
         return;
       }
 
-<<<<<<< HEAD
-      if (helpers.getTestType(context) == "xpcshell") {
-        context.markVariableAsUsed("run_test");
-        return;
-=======
       if (testType == "xpcshell") {
         context.markVariableAsUsed("run_test");
->>>>>>> a17af05f
       }
     }
   };
