/**
 * @fileoverview A collection of rules that help enforce JavaScript coding
 * standard and avoid common errors in the Mozilla project.
 * This Source Code Form is subject to the terms of the Mozilla Public
 * License, v. 2.0. If a copy of the MPL was not distributed with this
 * file, You can obtain one at http://mozilla.org/MPL/2.0/.
 */

"use strict";

// ------------------------------------------------------------------------------
// Plugin Definition
<<<<<<< HEAD
//------------------------------------------------------------------------------
=======
// ------------------------------------------------------------------------------
>>>>>>> a17af05f
module.exports = {
  configs: {
    "browser-test": require("../lib/configs/browser-test"),
    "chrome-test": require("../lib/configs/chrome-test"),
    "mochitest-test": require("../lib/configs/mochitest-test"),
    "recommended": require("../lib/configs/recommended"),
    "xpcshell-test": require("../lib/configs/xpcshell-test")
  },
  environments: {
    "browser-window": require("../lib/environments/browser-window.js"),
    "chrome-worker": require("../lib/environments/chrome-worker.js"),
    "frame-script": require("../lib/environments/frame-script.js"),
    "places-overlay": require("../lib/environments/places-overlay.js"),
    "simpletest": require("../lib/environments/simpletest.js")
  },
  processors: {
    ".xml": require("../lib/processors/xbl-bindings")
  },
  rules: {
<<<<<<< HEAD
=======
    "avoid-Date-timing": require("../lib/rules/avoid-Date-timing"),
>>>>>>> a17af05f
    "avoid-removeChild": require("../lib/rules/avoid-removeChild"),
    "avoid-nsISupportsString-preferences":
      require("../lib/rules/avoid-nsISupportsString-preferences"),
    "balanced-listeners": require("../lib/rules/balanced-listeners"),
    "import-browser-window-globals":
      require("../lib/rules/import-browser-window-globals"),
    "import-content-task-globals":
      require("../lib/rules/import-content-task-globals"),
    "import-globals": require("../lib/rules/import-globals"),
    "import-headjs-globals": require("../lib/rules/import-headjs-globals"),
    "mark-test-function-used": require("../lib/rules/mark-test-function-used"),
    "no-aArgs": require("../lib/rules/no-aArgs"),
    "no-arbitrary-setTimeout": require("../lib/rules/no-arbitrary-setTimeout"),
    "no-cpows-in-tests": require("../lib/rules/no-cpows-in-tests"),
    "no-single-arg-cu-import": require("../lib/rules/no-single-arg-cu-import"),
    "no-import-into-var-and-global":
      require("../lib/rules/no-import-into-var-and-global.js"),
<<<<<<< HEAD
    "no-useless-parameters": require("../lib/rules/no-useless-parameters"),
    "no-useless-removeEventListener":
      require("../lib/rules/no-useless-removeEventListener"),
=======
    "no-task": require("../lib/rules/no-task"),
    "no-useless-parameters": require("../lib/rules/no-useless-parameters"),
    "no-useless-removeEventListener":
      require("../lib/rules/no-useless-removeEventListener"),
    "no-useless-run-test":
      require("../lib/rules/no-useless-run-test"),
>>>>>>> a17af05f
    "reject-importGlobalProperties":
      require("../lib/rules/reject-importGlobalProperties"),
    "reject-some-requires": require("../lib/rules/reject-some-requires"),
    "use-default-preference-values":
      require("../lib/rules/use-default-preference-values"),
    "use-ownerGlobal": require("../lib/rules/use-ownerGlobal"),
    "var-only-at-top-level": require("../lib/rules/var-only-at-top-level")
  },
  rulesConfig: {
<<<<<<< HEAD
=======
    "avoid-Date-timing": "off",
>>>>>>> a17af05f
    "avoid-removeChild": "off",
    "avoid-nsISupportsString-preferences": "off",
    "balanced-listeners": "off",
    "import-browser-window-globals": "off",
    "import-content-task-globals": "off",
    "import-globals": "off",
    "import-headjs-globals": "off",
    "mark-test-function-used": "off",
    "no-aArgs": "off",
<<<<<<< HEAD
    "no-cpows-in-tests": "off",
    "no-single-arg-cu-import": "off",
    "no-import-into-var-and-global": "off",
    "no-useless-parameters": "off",
=======
    "no-arbitrary-setTimeout": "off",
    "no-cpows-in-tests": "off",
    "no-single-arg-cu-import": "off",
    "no-import-into-var-and-global": "off",
    "no-task": "off",
    "no-useless-parameters": "off",
    "no-useless-run-test": "off",
>>>>>>> a17af05f
    "no-useless-removeEventListener": "off",
    "reject-importGlobalProperties": "off",
    "reject-some-requires": "off",
    "use-default-preference-values": "off",
    "use-ownerGlobal": "off",
    "var-only-at-top-level": "off"
  }
};<|MERGE_RESOLUTION|>--- conflicted
+++ resolved
@@ -10,11 +10,7 @@
 
 // ------------------------------------------------------------------------------
 // Plugin Definition
-<<<<<<< HEAD
-//------------------------------------------------------------------------------
-=======
 // ------------------------------------------------------------------------------
->>>>>>> a17af05f
 module.exports = {
   configs: {
     "browser-test": require("../lib/configs/browser-test"),
@@ -34,10 +30,7 @@
     ".xml": require("../lib/processors/xbl-bindings")
   },
   rules: {
-<<<<<<< HEAD
-=======
     "avoid-Date-timing": require("../lib/rules/avoid-Date-timing"),
->>>>>>> a17af05f
     "avoid-removeChild": require("../lib/rules/avoid-removeChild"),
     "avoid-nsISupportsString-preferences":
       require("../lib/rules/avoid-nsISupportsString-preferences"),
@@ -55,18 +48,12 @@
     "no-single-arg-cu-import": require("../lib/rules/no-single-arg-cu-import"),
     "no-import-into-var-and-global":
       require("../lib/rules/no-import-into-var-and-global.js"),
-<<<<<<< HEAD
-    "no-useless-parameters": require("../lib/rules/no-useless-parameters"),
-    "no-useless-removeEventListener":
-      require("../lib/rules/no-useless-removeEventListener"),
-=======
     "no-task": require("../lib/rules/no-task"),
     "no-useless-parameters": require("../lib/rules/no-useless-parameters"),
     "no-useless-removeEventListener":
       require("../lib/rules/no-useless-removeEventListener"),
     "no-useless-run-test":
       require("../lib/rules/no-useless-run-test"),
->>>>>>> a17af05f
     "reject-importGlobalProperties":
       require("../lib/rules/reject-importGlobalProperties"),
     "reject-some-requires": require("../lib/rules/reject-some-requires"),
@@ -76,10 +63,7 @@
     "var-only-at-top-level": require("../lib/rules/var-only-at-top-level")
   },
   rulesConfig: {
-<<<<<<< HEAD
-=======
     "avoid-Date-timing": "off",
->>>>>>> a17af05f
     "avoid-removeChild": "off",
     "avoid-nsISupportsString-preferences": "off",
     "balanced-listeners": "off",
@@ -89,12 +73,6 @@
     "import-headjs-globals": "off",
     "mark-test-function-used": "off",
     "no-aArgs": "off",
-<<<<<<< HEAD
-    "no-cpows-in-tests": "off",
-    "no-single-arg-cu-import": "off",
-    "no-import-into-var-and-global": "off",
-    "no-useless-parameters": "off",
-=======
     "no-arbitrary-setTimeout": "off",
     "no-cpows-in-tests": "off",
     "no-single-arg-cu-import": "off",
@@ -102,7 +80,6 @@
     "no-task": "off",
     "no-useless-parameters": "off",
     "no-useless-run-test": "off",
->>>>>>> a17af05f
     "no-useless-removeEventListener": "off",
     "reject-importGlobalProperties": "off",
     "reject-some-requires": "off",
