--- conflicted
+++ resolved
@@ -77,10 +77,6 @@
 function GlobalsForNode(filePath) {
   this.path = filePath;
   this.dirname = path.dirname(this.path);
-<<<<<<< HEAD
-  this.root = helpers.getRootDir(this.path);
-=======
->>>>>>> a17af05f
 }
 
 GlobalsForNode.prototype = {
@@ -115,15 +111,10 @@
 
       let filePath = match[1].trim();
 
-<<<<<<< HEAD
-    if (!path.isAbsolute(filePath)) {
-      filePath = path.resolve(this.dirname, filePath);
-=======
       if (!path.isAbsolute(filePath)) {
         filePath = path.resolve(this.dirname, filePath);
       }
       globals = globals.concat(module.exports.getGlobalsForFile(filePath));
->>>>>>> a17af05f
     }
 
     return globals;
@@ -131,13 +122,6 @@
 
   ExpressionStatement(node, parents, globalScope) {
     let isGlobal = helpers.getIsGlobalScope(parents);
-<<<<<<< HEAD
-    let globals = helpers.convertExpressionToGlobals(node, isGlobal, this.root);
-    // Map these globals now, as getGlobalsForFile is pre-mapped.
-    globals = globals.map(name => {
-      return { name, writable: true };
-    });
-=======
     let globals = [];
 
     // Note: We check the expression types here and only call the necessary
@@ -147,18 +131,13 @@
     } else if (node.expression.type === "CallExpression") {
       globals = helpers.convertCallExpressionToGlobals(node, isGlobal);
     }
->>>>>>> a17af05f
 
     // Here we assume that if importScripts is set in the global scope, then
     // this is a worker. It would be nice if eslint gave us a way of getting
     // the environment directly.
     if (globalScope && globalScope.set.get("importScripts")) {
       let workerDetails = helpers.convertWorkerExpressionToGlobals(node,
-<<<<<<< HEAD
-        isGlobal, this.root, this.dirname);
-=======
         isGlobal, this.dirname);
->>>>>>> a17af05f
       globals = globals.concat(workerDetails);
     }
 
@@ -186,17 +165,6 @@
       return globalCache.get(filePath);
     }
 
-<<<<<<< HEAD
-    if (globalDiscoveryInProgressForFiles.has(path)) {
-      // We're already processing this file, so return an empty set for now -
-      // the initial processing will pick up on the globals for this file.
-      return [];
-    } else {
-      globalDiscoveryInProgressForFiles.add(path);
-    }
-
-    let content = fs.readFileSync(path, "utf8");
-=======
     if (globalDiscoveryInProgressForFiles.has(filePath)) {
       // We're already processing this file, so return an empty set for now -
       // the initial processing will pick up on the globals for this file.
@@ -205,7 +173,6 @@
     globalDiscoveryInProgressForFiles.add(filePath);
 
     let content = fs.readFileSync(filePath, "utf8");
->>>>>>> a17af05f
 
     // Parse the content into an AST
     let ast = helpers.getAST(content);
@@ -224,26 +191,6 @@
     let handler = new GlobalsForNode(filePath);
 
     helpers.walkAST(ast, (type, node, parents) => {
-<<<<<<< HEAD
-      // We have to discover any globals that ESLint would have defined through
-      // comment directives
-      if (type == "BlockComment") {
-        let value = node.value.trim();
-        value = value.replace(/\n/g, '');
-        let match = /^globals?\s+(.+)/.exec(value);
-        if (match) {
-          let values = parseBooleanConfig(match[1].trim(), node);
-          for (let name of Object.keys(values)) {
-            globals.push({
-              name,
-              writable: values[name].value
-            });
-          }
-        }
-      }
-
-=======
->>>>>>> a17af05f
       if (type in handler) {
         let newGlobals = handler[type](node, parents, globalScope);
         globals.push.apply(globals, newGlobals);
@@ -252,11 +199,7 @@
 
     globalCache.set(filePath, globals);
 
-<<<<<<< HEAD
-    globalDiscoveryInProgressForFiles.delete(path);
-=======
     globalDiscoveryInProgressForFiles.delete(filePath);
->>>>>>> a17af05f
     return globals;
   },
 
