# This Source Code Form is subject to the terms of the Mozilla Public
# License, v. 2.0. If a copy of the MPL was not distributed with this
# file, You can obtain one at http://mozilla.org/MPL/2.0/.

from __future__ import unicode_literals

import os
import re
import sys

from datetime import datetime

# Set up Python environment to load build system packages.
OUR_DIR = os.path.dirname(__file__)
topsrcdir = os.path.normpath(os.path.join(OUR_DIR, '..', '..'))

EXTRA_PATHS = (
    'layout/tools/reftest',
    'python/mach',
    'python/mozbuild',
    'python/mozversioncontrol',
<<<<<<< HEAD
    'python/which',
=======
>>>>>>> a17af05f
    'testing/mozbase/manifestparser',
    'testing/mozbase/mozfile',
    'testing/mozbase/mozprocess',
    'third_party/python/futures',
    'third_party/python/jsmin',
    'third_party/python/which',
)

sys.path[:0] = [os.path.join(topsrcdir, p) for p in EXTRA_PATHS]

sys.path.insert(0, OUR_DIR)

extensions = [
    'sphinx.ext.autodoc',
    'sphinx.ext.graphviz',
    'sphinx.ext.todo',
    'mozbuild.sphinx',
]

templates_path = ['_templates']
source_suffix = '.rst'
master_doc = 'index'
project = u'Mozilla Source Tree Docs'
year = datetime.now().year

# Grab the version from the source tree's milestone.
# FUTURE Use Python API from bug 941299.
with open(os.path.join(topsrcdir, 'config', 'milestone.txt'), 'rt') as fh:
    for line in fh:
        line = line.strip()

        if not line or line.startswith('#'):
            continue

        release = line
        break

version = re.sub(r'[ab]\d+$', '', release)

exclude_patterns = ['_build', '_staging', '_venv']
pygments_style = 'sphinx'

# We need to perform some adjustment of the settings and environment
# when running on Read The Docs.
on_rtd = os.environ.get('READTHEDOCS', None) == 'True'

if on_rtd:
    # SHELL isn't set on RTD and mach.mixin.process's import raises if a
    # shell-related environment variable can't be found. Set the variable here
    # to hack us into working on RTD.
    assert 'SHELL' not in os.environ
    os.environ['SHELL'] = '/bin/bash'
else:
    # We only need to set the RTD theme when not on RTD because the RTD
    # environment handles this otherwise.
    import sphinx_rtd_theme
    html_theme = 'sphinx_rtd_theme'
    html_theme_path = [sphinx_rtd_theme.get_html_theme_path()]


html_static_path = ['_static']
htmlhelp_basename = 'MozillaTreeDocs'

moz_project_name = 'main'<|MERGE_RESOLUTION|>--- conflicted
+++ resolved
@@ -19,10 +19,6 @@
     'python/mach',
     'python/mozbuild',
     'python/mozversioncontrol',
-<<<<<<< HEAD
-    'python/which',
-=======
->>>>>>> a17af05f
     'testing/mozbase/manifestparser',
     'testing/mozbase/mozfile',
     'testing/mozbase/mozprocess',
