# This Source Code Form is subject to the terms of the Mozilla Public
# License, v. 2.0. If a copy of the MPL was not distributed with this
# file, # You can obtain one at http://mozilla.org/MPL/2.0/.

from __future__ import absolute_import, unicode_literals

import sys
import os
import stat
import platform
import re

from mach.decorators import (
    CommandArgument,
    CommandProvider,
    Command,
)

from mozbuild.base import MachCommandBase, MozbuildObject


@CommandProvider
class SearchProvider(object):
    @Command('dxr', category='misc',
             description='Search for something in DXR.')
    @CommandArgument('term', nargs='+', help='Term(s) to search for.')
    def dxr(self, term):
        import webbrowser
        term = ' '.join(term)
        uri = 'http://dxr.mozilla.org/mozilla-central/search?q=%s&redirect=true' % term
        webbrowser.open_new_tab(uri)

    @Command('mdn', category='misc',
             description='Search for something on MDN.')
    @CommandArgument('term', nargs='+', help='Term(s) to search for.')
    def mdn(self, term):
        import webbrowser
        term = ' '.join(term)
        uri = 'https://developer.mozilla.org/search?q=%s' % term
        webbrowser.open_new_tab(uri)

    @Command('google', category='misc',
             description='Search for something on Google.')
    @CommandArgument('term', nargs='+', help='Term(s) to search for.')
    def google(self, term):
        import webbrowser
        term = ' '.join(term)
        uri = 'https://www.google.com/search?q=%s' % term
        webbrowser.open_new_tab(uri)

    @Command('search', category='misc',
             description='Search for something on the Internets. '
             'This will open 3 new browser tabs and search for the term on Google, '
             'MDN, and DXR.')
    @CommandArgument('term', nargs='+', help='Term(s) to search for.')
    def search(self, term):
        self.google(term)
        self.mdn(term)
        self.dxr(term)


@CommandProvider
class UUIDProvider(object):
    @Command('uuid', category='misc',
             description='Generate a uuid.')
    @CommandArgument('--format', '-f', choices=['idl', 'cpp', 'c++'],
                     help='Output format for the generated uuid.')
    def uuid(self, format=None):
        import uuid
        u = uuid.uuid4()
        if format in [None, 'idl']:
            print(u)
            if format is None:
                print('')
        if format in [None, 'cpp', 'c++']:
            u = u.hex
            print('{ 0x%s, 0x%s, 0x%s, \\' % (u[0:8], u[8:12], u[12:16]))
            pairs = tuple(map(lambda n: u[n:n+2], range(16, 32, 2)))
            print(('  { ' + '0x%s, ' * 7 + '0x%s } }') % pairs)


@CommandProvider
<<<<<<< HEAD
class RageProvider(MachCommandBase):
    @Command('rage', category='misc',
             description='Express your frustration')
    def rage(self):
        """Have a bad experience developing Firefox? Run this command to
        express your frustration.

        This command will open your default configured web browser to a short
        form where you can submit feedback. Just close the tab when done.
        """
        import getpass
        import urllib
        import webbrowser

        # Try to resolve the current user.
        user = None
        with open(os.devnull, 'wb') as null:
            if os.path.exists(os.path.join(self.topsrcdir, '.hg')):
                try:
                    user = subprocess.check_output(['hg', 'config',
                                                    'ui.username'],
                                                   cwd=self.topsrcdir,
                                                   stderr=null)

                    i = user.find('<')
                    if i >= 0:
                        user = user[i + 1:-2]
                except subprocess.CalledProcessError:
                    pass
            elif os.path.exists(os.path.join(self.topsrcdir, '.git')):
                try:
                    user = subprocess.check_output(['git', 'config', '--get',
                                                    'user.email'],
                                                   cwd=self.topsrcdir,
                                                   stderr=null)
                except subprocess.CalledProcessError:
                    pass

        if not user:
            try:
                user = getpass.getuser()
            except Exception:
                pass

        url = 'https://docs.google.com/a/mozilla.com/forms/d/e/1FAIpQLSeDVC3IXJu5d33Hp_ZTCOw06xEUiYH1pBjAqJ1g_y63sO2vvA/viewform'  # noqa: E501
        if user:
            url += '?entry.1281044204=%s' % urllib.quote(user)

        print('Please leave your feedback in the opened web form')
        webbrowser.open_new_tab(url)


@CommandProvider
=======
>>>>>>> a17af05f
class PastebinProvider(object):
    @Command('pastebin', category='misc',
             description='Command line interface to pastebin.mozilla.org.')
    @CommandArgument('--language', default=None,
                     help='Language to use for syntax highlighting')
    @CommandArgument('--poster', default='',
                     help='Specify your name for use with pastebin.mozilla.org')
    @CommandArgument('--duration', default='day',
                     choices=['d', 'day', 'm', 'month', 'f', 'forever'],
                     help='Keep for specified duration (default: %(default)s)')
    @CommandArgument('file', nargs='?', default=None,
                     help='Specify the file to upload to pastebin.mozilla.org')
    def pastebin(self, language, poster, duration, file):
        import urllib
        import urllib2

        URL = 'https://pastebin.mozilla.org/'

        FILE_TYPES = [{'value': 'text', 'name': 'None', 'extension': 'txt'},
                      {'value': 'bash', 'name': 'Bash', 'extension': 'sh'},
                      {'value': 'c', 'name': 'C', 'extension': 'c'},
                      {'value': 'cpp', 'name': 'C++', 'extension': 'cpp'},
                      {'value': 'html4strict', 'name': 'HTML', 'extension': 'html'},
                      {'value': 'javascript', 'name': 'Javascript', 'extension': 'js'},
                      {'value': 'javascript', 'name': 'Javascript', 'extension': 'jsm'},
                      {'value': 'lua', 'name': 'Lua', 'extension': 'lua'},
                      {'value': 'perl', 'name': 'Perl', 'extension': 'pl'},
                      {'value': 'php', 'name': 'PHP', 'extension': 'php'},
                      {'value': 'python', 'name': 'Python', 'extension': 'py'},
                      {'value': 'ruby', 'name': 'Ruby', 'extension': 'rb'},
                      {'value': 'css', 'name': 'CSS', 'extension': 'css'},
                      {'value': 'diff', 'name': 'Diff', 'extension': 'diff'},
                      {'value': 'ini', 'name': 'INI file', 'extension': 'ini'},
                      {'value': 'java', 'name': 'Java', 'extension': 'java'},
                      {'value': 'xml', 'name': 'XML', 'extension': 'xml'},
                      {'value': 'xml', 'name': 'XML', 'extension': 'xul'}]

        lang = ''

        if file:
            try:
                with open(file, 'r') as f:
                    content = f.read()
                # TODO: Use mime-types instead of extensions; suprocess('file <f_name>')
                # Guess File-type based on file extension
                extension = file.split('.')[-1]
                for l in FILE_TYPES:
                    if extension == l['extension']:
                        print('Identified file as %s' % l['name'])
                        lang = l['value']
            except IOError:
                print('ERROR. No such file')
                return 1
        else:
            content = sys.stdin.read()
        duration = duration[0]

        if language:
            lang = language

        params = [
            ('parent_pid', ''),
            ('format', lang),
            ('code2', content),
            ('poster', poster),
            ('expiry', duration),
            ('paste', 'Send')]

        data = urllib.urlencode(params)
        print('Uploading ...')
        try:
            req = urllib2.Request(URL, data)
            response = urllib2.urlopen(req)
            http_response_code = response.getcode()
            if http_response_code == 200:
                print(response.geturl())
            else:
                print('Could not upload the file, '
                      'HTTP Response Code %s' % (http_response_code))
        except urllib2.URLError:
            print('ERROR. Could not connect to pastebin.mozilla.org.')
            return 1
        return 0


@CommandProvider
class FormatProvider(MachCommandBase):
    @Command('clang-format', category='misc',
             description='Run clang-format on current changes')
<<<<<<< HEAD
    @CommandArgument('--show', '-s', action='store_true',
                     help='Show diff output on instead of applying changes')
    def clang_format(self, show=False):
=======
    @CommandArgument('--show', '-s', action='store_true', default=False,
                     help='Show diff output on instead of applying changes')
    @CommandArgument('--path', '-p', nargs='+', default=None,
                     help='Specify the path(s) to reformat')
    def clang_format(self, show, path):
        # Run clang-format or clang-format-diff on the local changes
        # or files/directories
>>>>>>> a17af05f
        import urllib2

        plat = platform.system()
        fmt = plat.lower() + "/clang-format-5.0~svn297730"
        fmt_diff = "clang-format-diff-5.0~svn297730"

        # We are currently using an unmodified snapshot of upstream clang-format.
        # This is a temporary work around until clang 5.0 has been released with our changes.
        if plat == "Windows":
            fmt += ".exe"
        else:
            arch = os.uname()[4]
            if (plat != "Linux" and plat != "Darwin") or arch != 'x86_64':
                print("Unsupported platform " + plat + "/" + arch +
                      ". Supported platforms are Windows/*, Linux/x86_64 and Darwin/x86_64")
                return 1

        os.chdir(self.topsrcdir)
        self.prompt = True

        try:
            clang_format = self.locate_or_fetch(fmt)
            if not clang_format:
                return 1
            clang_format_diff = self.locate_or_fetch(fmt_diff, python_script=True)
            if not clang_format_diff:
                return 1

        except urllib2.HTTPError as e:
            print("HTTP error {0}: {1}".format(e.code, e.reason))
            return 1

<<<<<<< HEAD
        from subprocess import Popen, PIPE

        if os.path.exists(".hg"):
            diff_process = Popen(["hg", "diff", "-U0", "-r", ".^",
                                  "--include", "glob:**.c", "--include", "glob:**.cpp",
                                  "--include", "glob:**.h",
                                  "--exclude", "listfile:.clang-format-ignore"], stdout=PIPE)
        else:
            git_process = Popen(["git", "diff", "--no-color", "-U0", "HEAD^"], stdout=PIPE)
            try:
                diff_process = Popen(["filterdiff", "--include=*.h", "--include=*.cpp",
                                      "--exclude-from-file=.clang-format-ignore"],
                                     stdin=git_process.stdout, stdout=PIPE)
            except OSError as e:
                if e.errno == errno.ENOENT:
                    print("Can't find filterdiff. Please install patchutils.")
                else:
                    print("OSError {0}: {1}".format(e.code, e.reason))
                return 1

        args = [sys.executable, clang_format_diff, "-p1"]
        if not show:
            args.append("-i")
        cf_process = Popen(args, stdin=diff_process.stdout)
        return cf_process.communicate()[0]

    def locate_or_fetch(self, root, python_script=False):
=======
        if path is None:
            return self.run_clang_format_diff(clang_format_diff, show)
        else:
            return self.run_clang_format_path(clang_format, show, path)

    def locate_or_fetch(self, root, python_script=False):
        # Download the clang-format binary & python clang-format-diff if doesn't
        # exists
>>>>>>> a17af05f
        import urllib2
        import hashlib
        bin_sha = {
            "Windows": "0cbfc306df48f01bfe804e5e89cef73b3abe8f884fb7a5208f8895897f19ec45c13760787298192bd37de057d0ded091640c7d504438e06ec880f071a38db89c",  # noqa: E501
            "Linux": "e6da4f6df074bfb15caefcf7767eb5670c02bb4768ba86ae4ab6b35235b53db012900a4f9e9a950ee140158a19532a71f21b986f511826bebc16f2ef83984e57",  # noqa: E501
            "Darwin": "18000940a11e5ab0c1fe950d4360292216c8e963dd708679c4c5fb8cc845f5919cef3f58a7e092555b8ea6b8d8a809d66153ea6d1e7c226a2c4f2b0b7ad1b2f3",  # noqa: E501
            "python_script": "34b6934a48a263ea3f88d48c2981d61ae6698823cfa689b9b0c8a607c224437ca0b9fdd434d260bd790d52a98455e2c2e2c745490d327ba84b4e22b7bb55b757",  # noqa: E501
        }

        target = os.path.join(self._mach_context.state_dir, os.path.basename(root))

        if not os.path.exists(target):
<<<<<<< HEAD
            tooltool_url = "https://api.pub.build.mozilla.org/tooltool/sha512/"
=======
            tooltool_url = "https://tooltool.mozilla-releng.net/sha512/"
>>>>>>> a17af05f
            if self.prompt and raw_input("Download clang-format executables from {0} (yN)? ".format(tooltool_url)).lower() != 'y':  # noqa: E501,F821
                print("Download aborted.")
                return None
            self.prompt = False
            plat = platform.system()
            if python_script:
                # We want to download the python script (clang-format-diff)
                dl = bin_sha["python_script"]
            else:
                dl = bin_sha[plat]
            u = tooltool_url + dl
            print("Downloading {0} to {1}".format(u, target))
            data = urllib2.urlopen(url=u).read()
            temp = target + ".tmp"
            # Check that the checksum of the downloaded data matches the hash
            # of the file
            sha512Hash = hashlib.sha512(data).hexdigest()
            if sha512Hash != dl:
                print("Checksum verification for {0} failed: {1} found instead of {2} ".format(target, sha512Hash, dl))  # noqa: E501
                return 1
            with open(temp, "wb") as fh:
                fh.write(data)
                fh.close()
            os.chmod(temp, os.stat(temp).st_mode | stat.S_IXUSR | stat.S_IXGRP | stat.S_IXOTH)
            os.rename(temp, target)
        return target

<<<<<<< HEAD
=======
    # List of file extension to consider (should start with dot)
    _format_include_extensions = ('.cpp', '.c', '.h')
    # File contaning all paths to exclude from formatting
    _format_ignore_file = '.clang-format-ignore'

    def _get_clang_format_diff_command(self):
        if self.repository.name == 'hg':
            args = ["hg", "diff", "-U0", "-r" ".^"]
            for dot_extension in self._format_include_extensions:
                args += ['--include', 'glob:**{0}'.format(dot_extension)]
            args += ['--exclude', 'listfile:{0}'.format(self._format_ignore_file)]
        else:
            args = ["git", "diff", "--no-color", "-U0", "HEAD", "--"]
            for dot_extension in self._format_include_extensions:
                args += ['*{0}'.format(dot_extension)]
            # git-diff doesn't support an 'exclude-from-files' param, but
            # allow to add individual exclude pattern since v1.9, see
            # https://git-scm.com/docs/gitglossary#gitglossary-aiddefpathspecapathspec
            with open(self._format_ignore_file, 'rb') as exclude_pattern_file:
                for pattern in exclude_pattern_file.readlines():
                    pattern = pattern.rstrip()
                    pattern = pattern.replace('.*', '**')
                    if not pattern or pattern.startswith('#'):
                        continue  # empty or comment
                    magics = ['exclude']
                    if pattern.startswith('^'):
                        magics += ['top']
                        pattern = pattern[1:]
                    args += [':({0}){1}'.format(','.join(magics), pattern)]
        return args

    def run_clang_format_diff(self, clang_format_diff, show):
        # Run clang-format on the diff
        # Note that this will potentially miss a lot things
        from subprocess import Popen, PIPE

        diff_process = Popen(self._get_clang_format_diff_command(), stdout=PIPE)
        args = [sys.executable, clang_format_diff, "-p1"]
        if not show:
            args.append("-i")
        cf_process = Popen(args, stdin=diff_process.stdout)
        return cf_process.communicate()[0]

    def generate_path_list(self, paths):
        pathToThirdparty = os.path.join(self.topsrcdir, self._format_ignore_file)
        ignored_dir = []
        for line in open(pathToThirdparty):
            # Remove comments and empty lines
            if line.startswith('#') or len(line.strip()) == 0:
                continue
            ignored_dir.append(line.rstrip())

        # Generates the list of regexp
        ignored_dir_re = '(%s)' % '|'.join(ignored_dir)
        extensions = self._format_include_extensions

        path_list = []
        for f in paths:
            if re.match(ignored_dir_re, f):
                # Early exit if we have provided an ignored directory
                print("clang-format: Ignored third party code '{0}'".format(f))
                continue

            if os.path.isdir(f):
                # Processing a directory, generate the file list
                for folder, subs, files in os.walk(f):
                    subs.sort()
                    for filename in sorted(files):
                        f_in_dir = os.path.join(folder, filename)
                        if f_in_dir.endswith(extensions) and not re.match(ignored_dir_re, f_in_dir):
                            # Supported extension and accepted path
                            path_list.append(f_in_dir)
            else:
                if f.endswith(extensions):
                    path_list.append(f)

        return path_list

    def run_clang_format_path(self, clang_format, show, paths):
        # Run clang-format on files or directories directly
        from subprocess import Popen

        args = [clang_format, "-i"]

        path_list = self.generate_path_list(paths)

        if path_list == []:
            return

        args += path_list

        # Run clang-format
        cf_process = Popen(args)
        if show:
            # show the diff
            if self.repository.name == 'hg':
                cf_process = Popen(["hg", "diff"] + path_list)
            else:
                assert self.repository.name == 'git'
                cf_process = Popen(["git", "diff"] + path_list)
        return cf_process.communicate()[0]

>>>>>>> a17af05f

def mozregression_import():
    # Lazy loading of mozregression.
    # Note that only the mach_interface module should be used from this file.
    try:
        import mozregression.mach_interface
    except ImportError:
        return None
    return mozregression.mach_interface


def mozregression_create_parser():
    # Create the mozregression command line parser.
    # if mozregression is not installed, or not up to date, it will
    # first be installed.
    cmd = MozbuildObject.from_environment()
    cmd._activate_virtualenv()
    mozregression = mozregression_import()
    if not mozregression:
        # mozregression is not here at all, install it
        cmd.virtualenv_manager.install_pip_package('mozregression')
        print("mozregression was installed. please re-run your"
              " command. If you keep getting this message please "
              " manually run: 'pip install -U mozregression'.")
    else:
        # check if there is a new release available
        release = mozregression.new_release_on_pypi()
        if release:
            print(release)
            # there is one, so install it. Note that install_pip_package
            # does not work here, so just run pip directly.
            cmd.virtualenv_manager._run_pip([
                'install',
                'mozregression==%s' % release
            ])
            print("mozregression was updated to version %s. please"
                  " re-run your command." % release)
        else:
            # mozregression is up to date, return the parser.
            return mozregression.parser()
    # exit if we updated or installed mozregression because
    # we may have already imported mozregression and running it
    # as this may cause issues.
    sys.exit(0)


@CommandProvider
class MozregressionCommand(MachCommandBase):
    @Command('mozregression',
             category='misc',
             description=("Regression range finder for nightly"
                          " and inbound builds."),
             parser=mozregression_create_parser)
    def run(self, **options):
        self._activate_virtualenv()
        mozregression = mozregression_import()
        mozregression.run(options)<|MERGE_RESOLUTION|>--- conflicted
+++ resolved
@@ -80,62 +80,6 @@
 
 
 @CommandProvider
-<<<<<<< HEAD
-class RageProvider(MachCommandBase):
-    @Command('rage', category='misc',
-             description='Express your frustration')
-    def rage(self):
-        """Have a bad experience developing Firefox? Run this command to
-        express your frustration.
-
-        This command will open your default configured web browser to a short
-        form where you can submit feedback. Just close the tab when done.
-        """
-        import getpass
-        import urllib
-        import webbrowser
-
-        # Try to resolve the current user.
-        user = None
-        with open(os.devnull, 'wb') as null:
-            if os.path.exists(os.path.join(self.topsrcdir, '.hg')):
-                try:
-                    user = subprocess.check_output(['hg', 'config',
-                                                    'ui.username'],
-                                                   cwd=self.topsrcdir,
-                                                   stderr=null)
-
-                    i = user.find('<')
-                    if i >= 0:
-                        user = user[i + 1:-2]
-                except subprocess.CalledProcessError:
-                    pass
-            elif os.path.exists(os.path.join(self.topsrcdir, '.git')):
-                try:
-                    user = subprocess.check_output(['git', 'config', '--get',
-                                                    'user.email'],
-                                                   cwd=self.topsrcdir,
-                                                   stderr=null)
-                except subprocess.CalledProcessError:
-                    pass
-
-        if not user:
-            try:
-                user = getpass.getuser()
-            except Exception:
-                pass
-
-        url = 'https://docs.google.com/a/mozilla.com/forms/d/e/1FAIpQLSeDVC3IXJu5d33Hp_ZTCOw06xEUiYH1pBjAqJ1g_y63sO2vvA/viewform'  # noqa: E501
-        if user:
-            url += '?entry.1281044204=%s' % urllib.quote(user)
-
-        print('Please leave your feedback in the opened web form')
-        webbrowser.open_new_tab(url)
-
-
-@CommandProvider
-=======
->>>>>>> a17af05f
 class PastebinProvider(object):
     @Command('pastebin', category='misc',
              description='Command line interface to pastebin.mozilla.org.')
@@ -225,11 +169,6 @@
 class FormatProvider(MachCommandBase):
     @Command('clang-format', category='misc',
              description='Run clang-format on current changes')
-<<<<<<< HEAD
-    @CommandArgument('--show', '-s', action='store_true',
-                     help='Show diff output on instead of applying changes')
-    def clang_format(self, show=False):
-=======
     @CommandArgument('--show', '-s', action='store_true', default=False,
                      help='Show diff output on instead of applying changes')
     @CommandArgument('--path', '-p', nargs='+', default=None,
@@ -237,7 +176,6 @@
     def clang_format(self, show, path):
         # Run clang-format or clang-format-diff on the local changes
         # or files/directories
->>>>>>> a17af05f
         import urllib2
 
         plat = platform.system()
@@ -270,35 +208,6 @@
             print("HTTP error {0}: {1}".format(e.code, e.reason))
             return 1
 
-<<<<<<< HEAD
-        from subprocess import Popen, PIPE
-
-        if os.path.exists(".hg"):
-            diff_process = Popen(["hg", "diff", "-U0", "-r", ".^",
-                                  "--include", "glob:**.c", "--include", "glob:**.cpp",
-                                  "--include", "glob:**.h",
-                                  "--exclude", "listfile:.clang-format-ignore"], stdout=PIPE)
-        else:
-            git_process = Popen(["git", "diff", "--no-color", "-U0", "HEAD^"], stdout=PIPE)
-            try:
-                diff_process = Popen(["filterdiff", "--include=*.h", "--include=*.cpp",
-                                      "--exclude-from-file=.clang-format-ignore"],
-                                     stdin=git_process.stdout, stdout=PIPE)
-            except OSError as e:
-                if e.errno == errno.ENOENT:
-                    print("Can't find filterdiff. Please install patchutils.")
-                else:
-                    print("OSError {0}: {1}".format(e.code, e.reason))
-                return 1
-
-        args = [sys.executable, clang_format_diff, "-p1"]
-        if not show:
-            args.append("-i")
-        cf_process = Popen(args, stdin=diff_process.stdout)
-        return cf_process.communicate()[0]
-
-    def locate_or_fetch(self, root, python_script=False):
-=======
         if path is None:
             return self.run_clang_format_diff(clang_format_diff, show)
         else:
@@ -307,7 +216,6 @@
     def locate_or_fetch(self, root, python_script=False):
         # Download the clang-format binary & python clang-format-diff if doesn't
         # exists
->>>>>>> a17af05f
         import urllib2
         import hashlib
         bin_sha = {
@@ -320,11 +228,7 @@
         target = os.path.join(self._mach_context.state_dir, os.path.basename(root))
 
         if not os.path.exists(target):
-<<<<<<< HEAD
-            tooltool_url = "https://api.pub.build.mozilla.org/tooltool/sha512/"
-=======
             tooltool_url = "https://tooltool.mozilla-releng.net/sha512/"
->>>>>>> a17af05f
             if self.prompt and raw_input("Download clang-format executables from {0} (yN)? ".format(tooltool_url)).lower() != 'y':  # noqa: E501,F821
                 print("Download aborted.")
                 return None
@@ -352,8 +256,6 @@
             os.rename(temp, target)
         return target
 
-<<<<<<< HEAD
-=======
     # List of file extension to consider (should start with dot)
     _format_include_extensions = ('.cpp', '.c', '.h')
     # File contaning all paths to exclude from formatting
@@ -456,7 +358,6 @@
                 cf_process = Popen(["git", "diff"] + path_list)
         return cf_process.communicate()[0]
 
->>>>>>> a17af05f
 
 def mozregression_import():
     # Lazy loading of mozregression.
