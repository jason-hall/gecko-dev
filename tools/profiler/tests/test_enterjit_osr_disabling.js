function run_test() {
    let p = Cc["@mozilla.org/tools/profiler;1"];
    // Just skip the test if the profiler component isn't present.
    if (!p)
      return;
    p = p.getService(Ci.nsIProfiler);
    if (!p)
      return;

    do_check_true(!p.IsActive());

    p.StartProfiler(100, 10, ["js"], 1);
    // The function is entered with the profiler enabled
<<<<<<< HEAD
    (function (){
	p.StopProfiler();
	let n = 10000;
	while (--n);  // OSR happens here with the profiler disabled.
	// An assertion will fail when this function returns, if the
	// profiler stack was misbalanced.
=======
    (function() {
      p.StopProfiler();
      let n = 10000;
      while (--n);  // OSR happens here with the profiler disabled.
      // An assertion will fail when this function returns, if the
      // profiler stack was misbalanced.
>>>>>>> a17af05f
    })();
}<|MERGE_RESOLUTION|>--- conflicted
+++ resolved
@@ -11,20 +11,11 @@
 
     p.StartProfiler(100, 10, ["js"], 1);
     // The function is entered with the profiler enabled
-<<<<<<< HEAD
-    (function (){
-	p.StopProfiler();
-	let n = 10000;
-	while (--n);  // OSR happens here with the profiler disabled.
-	// An assertion will fail when this function returns, if the
-	// profiler stack was misbalanced.
-=======
     (function() {
       p.StopProfiler();
       let n = 10000;
       while (--n);  // OSR happens here with the profiler disabled.
       // An assertion will fail when this function returns, if the
       // profiler stack was misbalanced.
->>>>>>> a17af05f
     })();
 }