--- conflicted
+++ resolved
@@ -13,31 +13,6 @@
 TEST(ThreadProfile, Initialization) {
   Thread::tid_t tid = 1000;
   ThreadInfo info("testThread", tid, true, nullptr);
-<<<<<<< HEAD
-  info.SetHasProfile();
-}
-
-// Make sure we can record one tag and read it
-TEST(ThreadProfile, InsertOneTag) {
-  Thread::tid_t tid = 1000;
-  ThreadInfo info("testThread", tid, true, nullptr);
-  ProfileBuffer* pb = new ProfileBuffer(10);
-  pb->addTag(ProfileBufferEntry::Time(123.1));
-  ASSERT_TRUE(pb->mEntries != nullptr);
-  ASSERT_TRUE(pb->mEntries[pb->mReadPos].kind() ==
-              ProfileBufferEntry::Kind::Time);
-  ASSERT_TRUE(pb->mEntries[pb->mReadPos].mTagDouble == 123.1);
-}
-
-// See if we can insert some tags
-TEST(ThreadProfile, InsertTagsNoWrap) {
-  Thread::tid_t tid = 1000;
-  ThreadInfo info("testThread", tid, true, nullptr);
-  ProfileBuffer* pb = new ProfileBuffer(100);
-  int test_size = 50;
-  for (int i = 0; i < test_size; i++) {
-    pb->addTag(ProfileBufferEntry::Time(i));
-=======
   info.StartProfiling();
 }
 
@@ -60,36 +35,17 @@
   int test_size = 50;
   for (int i = 0; i < test_size; i++) {
     pb->AddEntry(ProfileBufferEntry::Time(i));
->>>>>>> a17af05f
   }
   ASSERT_TRUE(pb->mEntries != nullptr);
   int readPos = pb->mReadPos;
   while (readPos != pb->mWritePos) {
-<<<<<<< HEAD
-    ASSERT_TRUE(pb->mEntries[readPos].kind() ==
-                ProfileBufferEntry::Kind::Time);
-    ASSERT_TRUE(pb->mEntries[readPos].mTagDouble == readPos);
-=======
     ASSERT_TRUE(pb->mEntries[readPos].IsTime());
     ASSERT_TRUE(pb->mEntries[readPos].u.mDouble == readPos);
->>>>>>> a17af05f
     readPos = (readPos + 1) % pb->mEntrySize;
   }
 }
 
 // See if wrapping works as it should in the basic case
-<<<<<<< HEAD
-TEST(ThreadProfile, InsertTagsWrap) {
-  Thread::tid_t tid = 1000;
-  // we can fit only 24 tags in this buffer because of the empty slot
-  int tags = 24;
-  int buffer_size = tags + 1;
-  ThreadInfo info("testThread", tid, true, nullptr);
-  ProfileBuffer* pb = new ProfileBuffer(buffer_size);
-  int test_size = 43;
-  for (int i = 0; i < test_size; i++) {
-    pb->addTag(ProfileBufferEntry::Time(i));
-=======
 TEST(ThreadProfile, InsertEntriesWrap) {
   Thread::tid_t tid = 1000;
   // we can fit only 24 entries in this buffer because of the empty slot
@@ -100,22 +56,14 @@
   int test_size = 43;
   for (int i = 0; i < test_size; i++) {
     pb->AddEntry(ProfileBufferEntry::Time(i));
->>>>>>> a17af05f
   }
   ASSERT_TRUE(pb->mEntries != nullptr);
   int readPos = pb->mReadPos;
   int ctr = 0;
   while (readPos != pb->mWritePos) {
-<<<<<<< HEAD
-    ASSERT_TRUE(pb->mEntries[readPos].kind() ==
-                ProfileBufferEntry::Kind::Time);
-    // the first few tags were discarded when we wrapped
-    ASSERT_TRUE(pb->mEntries[readPos].mTagDouble == ctr + (test_size - tags));
-=======
     ASSERT_TRUE(pb->mEntries[readPos].IsTime());
     // the first few entries were discarded when we wrapped
     ASSERT_TRUE(pb->mEntries[readPos].u.mDouble == ctr + (test_size - entries));
->>>>>>> a17af05f
     ctr++;
     readPos = (readPos + 1) % pb->mEntrySize;
   }
