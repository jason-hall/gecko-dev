--- conflicted
+++ resolved
@@ -58,11 +58,7 @@
 };
 
 class TracedRunnable : public TracedTaskCommon
-<<<<<<< HEAD
-                     , public Runnable
-=======
                      , public nsIRunnable
->>>>>>> a17af05f
 {
 public:
   NS_DECL_THREADSAFE_ISUPPORTS
