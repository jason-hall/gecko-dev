/* -*- Mode: C++; tab-width: 2; indent-tabs-mode: nil; c-basic-offset: 2 -*- */
/* vim:set ts=2 sw=2 sts=2 et cindent: */
/* This Source Code Form is subject to the terms of the Mozilla Public
 * License, v. 2.0. If a copy of the MPL was not distributed with this
 * file, You can obtain one at http://mozilla.org/MPL/2.0/. */

#ifndef GECKO_TASK_TRACER_H
#define GECKO_TASK_TRACER_H

#include <stdarg.h>

#include "mozilla/UniquePtr.h"
#include "mozilla/Atomics.h"
#include "mozilla/Maybe.h"
#include "nsCOMPtr.h"
#include "nsStringFwd.h"
#include "nsTArrayForwardDeclare.h"

/**
 * TaskTracer provides a way to trace the correlation between different tasks
 * across threads and processes. Unlike sampling based profilers, TaskTracer can
 * tell you where a task is dispatched from, what its original source was, how
 * long it waited in the event queue, and how long it took to execute.
 *
 * Source Events are usually some kinds of I/O events we're interested in, such
 * as touch events, timer events, network events, etc. When a source event is
 * created, TaskTracer records the entire chain of Tasks and nsRunnables as they
 * are dispatched to different threads and processes. It records latency,
 * execution time, etc. for each Task and nsRunnable that chains back to the
 * original source event.
 */

class nsIRunnable;

namespace mozilla {

class TimeStamp;
class Runnable;

namespace tasktracer {

extern bool gStarted;

/**
 * Check if the TaskTracer has been started.
 */
inline bool IsStartLogging()
{
  // |gStarted| is not an atomic variable, but it is fine for it is a
  // boolean value and will be changed under the protection of
  // |sMutex|.
  //
  // There is a latency between the change of the value and the
  // observation of threads.  |gStarted| would be checked again with
  // the protection of mutex in logging functions; for example,
  // |AddLabel()|, so all false positive would be blocked with the
  // double checks.  For false negative, it is fine to lose some
  // records at begin of logging.
  return gStarted;
}

enum {
  FORKED_AFTER_NUWA = 1 << 0
};

enum SourceEventType {
#define SOURCE_EVENT_NAME(x) x,
#include "SourceEventTypeMap.h"
#undef SOURCE_EVENT_NAME
};

class AutoSaveCurTraceInfoImpl
{
  uint64_t mSavedTaskId;
  uint64_t mSavedSourceEventId;
  SourceEventType mSavedSourceEventType;
public:
  AutoSaveCurTraceInfoImpl();
  ~AutoSaveCurTraceInfoImpl();
};

class AutoSaveCurTraceInfo
{
  Maybe<AutoSaveCurTraceInfoImpl> mSaved;
public:
  AutoSaveCurTraceInfo() {
    if (IsStartLogging()) {
      mSaved.emplace();
    }
  }

  /**
   * The instance had saved TraceInfo.
   *
   * It means that TaskTrace had been enabled when the instance was
   * created.
   */
  bool HasSavedTraceInfo() {
    return !!mSaved;
  }
};

class AutoSourceEvent : public AutoSaveCurTraceInfo
{
  void StartScope(SourceEventType aType);
  void StopScope();
public:
  explicit AutoSourceEvent(SourceEventType aType) : AutoSaveCurTraceInfo() {
    if (HasSavedTraceInfo()) {
      StartScope(aType);
    }
  }

  ~AutoSourceEvent() {
    if (HasSavedTraceInfo()) {
      StopScope();
    }
  }
};

void InitTaskTracer(uint32_t aFlags = 0);
void ShutdownTaskTracer();

void DoAddLabel(const char* aFormat, va_list& aArgs);

// Add a label to the currently running task, aFormat is the message to log,
// followed by corresponding parameters.
inline void AddLabel(const char* aFormat, ...) MOZ_FORMAT_PRINTF(1, 2);
inline void AddLabel(const char* aFormat, ...) {
  if (IsStartLogging()) {
    va_list args;
    va_start(args, aFormat);
    DoAddLabel(aFormat, args);
    va_end(args);
  }
}

void StartLogging();
void StopLogging();
UniquePtr<nsTArray<nsCString>> GetLoggedData(TimeStamp aStartTime);

// Returns the timestamp when Task Tracer is enabled in this process.
PRTime GetStartTime();

/**
 * Internal functions.
 */

<<<<<<< HEAD
already_AddRefed<Runnable>
=======
already_AddRefed<nsIRunnable>
>>>>>>> a17af05f
CreateTracedRunnable(already_AddRefed<nsIRunnable>&& aRunnable);

// Free the TraceInfo allocated on a thread's TLS. Currently we are wrapping
// tasks running on nsThreads and base::thread, so FreeTraceInfo is called at
// where nsThread and base::thread release themselves.
void FreeTraceInfo();

const char* GetJSLabelPrefix();

void GetCurTraceInfo(uint64_t* aOutSourceEventId, uint64_t* aOutParentTaskId,
                     SourceEventType* aOutSourceEventType);

class AutoScopedLabel
{
  char* mLabel;
  void Init(const char* aFormat, va_list& aArgs);

public:
  explicit AutoScopedLabel(const char* aFormat, ...) : mLabel(nullptr)
  {
    if (IsStartLogging()) {
      va_list args;
      va_start(args, aFormat);
      Init(aFormat, args);
      va_end(args);
    }
  }

  ~AutoScopedLabel()
  {
    if (mLabel) {
      AddLabel("End %s", mLabel);
      free(mLabel);
    }
  }
};

} // namespace tasktracer
} // namespace mozilla.

#endif<|MERGE_RESOLUTION|>--- conflicted
+++ resolved
@@ -146,11 +146,7 @@
  * Internal functions.
  */
 
-<<<<<<< HEAD
-already_AddRefed<Runnable>
-=======
 already_AddRefed<nsIRunnable>
->>>>>>> a17af05f
 CreateTracedRunnable(already_AddRefed<nsIRunnable>&& aRunnable);
 
 // Free the TraceInfo allocated on a thread's TLS. Currently we are wrapping
