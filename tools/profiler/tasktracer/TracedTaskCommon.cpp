/* -*- Mode: C++; tab-width: 2; indent-tabs-mode: nil; c-basic-offset: 2 -*- */
/* vim:set ts=2 sw=2 sts=2 et cindent: */
/* This Source Code Form is subject to the terms of the Mozilla Public
 * License, v. 2.0. If a copy of the MPL was not distributed with this
 * file, You can obtain one at http://mozilla.org/MPL/2.0/. */

#include "GeckoTaskTracerImpl.h"
#include "TracedTaskCommon.h"

// NS_ENSURE_TRUE_VOID() without the warning on the debug build.
#define ENSURE_TRUE_VOID(x)   \
  do {                        \
    if (MOZ_UNLIKELY(!(x))) { \
       return;                \
    }                         \
  } while(0)

namespace mozilla {
namespace tasktracer {

TracedTaskCommon::TracedTaskCommon()
  : mSourceEventType(SourceEventType::Unknown)
  , mSourceEventId(0)
  , mParentTaskId(0)
  , mTaskId(0)
  , mIsTraceInfoInit(false)
{
}

TracedTaskCommon::~TracedTaskCommon()
{
}

void
TracedTaskCommon::Init()
{
  // Keep the following line before GetOrCreateTraceInfo() to avoid a
  // deadlock.
  uint64_t taskid = GenNewUniqueTaskId();

  TraceInfoHolder info = GetOrCreateTraceInfo();
  ENSURE_TRUE_VOID(info);

  mTaskId = taskid;
  mSourceEventId = info->mCurTraceSourceId;
  mSourceEventType = info->mCurTraceSourceType;
  mParentTaskId = info->mCurTaskId;
  mIsTraceInfoInit = true;
}

void
TracedTaskCommon::DispatchTask(int aDelayTimeMs)
{
  LogDispatch(mTaskId, mParentTaskId, mSourceEventId, mSourceEventType,
              aDelayTimeMs);
}

void
TracedTaskCommon::DoGetTLSTraceInfo()
{
  TraceInfoHolder info = GetOrCreateTraceInfo();
  ENSURE_TRUE_VOID(info);
  MOZ_ASSERT(!mIsTraceInfoInit);

  mSourceEventType = info->mCurTraceSourceType;
  mSourceEventId = info->mCurTraceSourceId;
  mTaskId = info->mCurTaskId;
  mIsTraceInfoInit = true;
}

void
TracedTaskCommon::DoSetTLSTraceInfo()
{
  TraceInfoHolder info = GetOrCreateTraceInfo();
  ENSURE_TRUE_VOID(info);

  if (mIsTraceInfoInit) {
    info->mCurTraceSourceId = mSourceEventId;
    info->mCurTraceSourceType = mSourceEventType;
    info->mCurTaskId = mTaskId;
  }
}

void
TracedTaskCommon::ClearTLSTraceInfo()
{
  TraceInfoHolder info = GetOrCreateTraceInfo();
  ENSURE_TRUE_VOID(info);

  info->mCurTraceSourceId = 0;
  info->mCurTraceSourceType = SourceEventType::Unknown;
  info->mCurTaskId = 0;
}

/**
 * Implementation of class TracedRunnable.
 */

NS_IMPL_ISUPPORTS(TracedRunnable, nsIRunnable);

TracedRunnable::TracedRunnable(already_AddRefed<nsIRunnable>&& aOriginalObj)
  : TracedTaskCommon()
  , mOriginalObj(Move(aOriginalObj))
{
  Init();
  LogVirtualTablePtr(mTaskId, mSourceEventId, *reinterpret_cast<uintptr_t**>(mOriginalObj.get()));
}

TracedRunnable::~TracedRunnable()
{
}

NS_IMETHODIMP
TracedRunnable::Run()
{
  SetTLSTraceInfo();
  LogBegin(mTaskId, mSourceEventId);
  nsresult rv = mOriginalObj->Run();
  LogEnd(mTaskId, mSourceEventId);
  ClearTLSTraceInfo();

  return rv;
}

/**
 * CreateTracedRunnable() returns a TracedRunnable wrapping the original
 * nsIRunnable object, aRunnable.
 */
already_AddRefed<Runnable>
CreateTracedRunnable(already_AddRefed<nsIRunnable>&& aRunnable)
{
<<<<<<< HEAD
  RefPtr<Runnable> runnable = new TracedRunnable(Move(aRunnable));
=======
  RefPtr<nsIRunnable> runnable = new TracedRunnable(Move(aRunnable));
>>>>>>> a17af05f
  return runnable.forget();
}

void
VirtualTask::AutoRunTask::StartScope(VirtualTask* aTask)
{
  mTask->SetTLSTraceInfo();
  LogBegin(mTask->mTaskId, mTask->mSourceEventId);
}

void
VirtualTask::AutoRunTask::StopScope()
{
  LogEnd(mTask->mTaskId, mTask->mSourceEventId);
}

} // namespace tasktracer
} // namespace mozilla<|MERGE_RESOLUTION|>--- conflicted
+++ resolved
@@ -126,14 +126,10 @@
  * CreateTracedRunnable() returns a TracedRunnable wrapping the original
  * nsIRunnable object, aRunnable.
  */
-already_AddRefed<Runnable>
+already_AddRefed<nsIRunnable>
 CreateTracedRunnable(already_AddRefed<nsIRunnable>&& aRunnable)
 {
-<<<<<<< HEAD
-  RefPtr<Runnable> runnable = new TracedRunnable(Move(aRunnable));
-=======
   RefPtr<nsIRunnable> runnable = new TracedRunnable(Move(aRunnable));
->>>>>>> a17af05f
   return runnable.forget();
 }
 
