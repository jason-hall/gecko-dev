--- conflicted
+++ resolved
@@ -5,11 +5,6 @@
 #ifndef PROFILERIOINTERPOSEOBSERVER_H
 #define PROFILERIOINTERPOSEOBSERVER_H
 
-<<<<<<< HEAD
-#ifdef MOZ_GECKO_PROFILER
-
-=======
->>>>>>> a17af05f
 #include "mozilla/IOInterposer.h"
 #include "nsISupportsImpl.h"
 
@@ -32,9 +27,4 @@
 
 } // namespace mozilla
 
-<<<<<<< HEAD
-#endif // MOZ_GECKO_PROFILER
-
-=======
->>>>>>> a17af05f
 #endif // PROFILERIOINTERPOSEOBSERVER_H