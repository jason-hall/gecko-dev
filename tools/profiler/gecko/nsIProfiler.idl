/* -*- Mode: IDL; tab-width: 2; indent-tabs-mode: nil; c-basic-offset: 2 -*- */
/* This Source Code Form is subject to the terms of the Mozilla Public
 * License, v. 2.0. If a copy of the MPL was not distributed with this
 * file, You can obtain one at http://mozilla.org/MPL/2.0/. */

#include "nsISupports.idl"

%{C++
#include "nsTArrayForwardDeclare.h"
#include "nsStringFwd.h"
%}

[ref] native nsCString(const nsCString);
[ref] native StringArrayRef(const nsTArray<nsCString>);

/**
 * Start-up parameters for subprocesses are passed through nsIObserverService,
 * which, unfortunately, means we need to implement nsISupports in order to
 * go through it.
 */
[builtinclass, uuid(0a175ba7-8fcf-4ce9-9c4b-ccc6272f4425)]
interface nsIProfilerStartParams : nsISupports
{
  readonly attribute uint32_t entries;
  readonly attribute double interval;
  readonly attribute uint32_t features;

  [noscript, notxpcom, nostdcall] StringArrayRef getFilters();
};

[scriptable, uuid(ead3f75c-0e0e-4fbb-901c-1e5392ef5b2a)]
interface nsIProfiler : nsISupports
{
  boolean CanProfile();
  void StartProfiler(in uint32_t aEntries, in double aInterval,
                      [array, size_is(aFeatureCount)] in string aFeatures,
                      in uint32_t aFeatureCount,
                      [array, size_is(aFilterCount), optional] in string aFilters,
                      [optional] in uint32_t aFilterCount);
  void StopProfiler();
  boolean IsPaused();
  void PauseSampling();
  void ResumeSampling();
  void AddMarker(in string aMarker);
  /*
   * Returns the JSON string of the profile. If aSinceTime is passed, only
   * report samples taken at >= aSinceTime.
   */
  string GetProfile([optional] in double aSinceTime);

  /*
   * Returns a JS object of the profile. If aSinceTime is passed, only report
   * samples taken at >= aSinceTime.
   */
  [implicit_jscontext]
  jsval getProfileData([optional] in double aSinceTime);

  [implicit_jscontext]
  nsISupports getProfileDataAsync([optional] in double aSinceTime);

<<<<<<< HEAD
  void dumpProfileToFileAsync(in ACString aFilename,
                              [optional] in double aSinceTime);
=======
  [implicit_jscontext]
  nsISupports getProfileDataAsArrayBuffer([optional] in double aSinceTime);

  /**
   * Returns a promise that resolves once the file has been written.
   */
  [implicit_jscontext]
  nsISupports dumpProfileToFileAsync(in ACString aFilename,
                                     [optional] in double aSinceTime);
>>>>>>> a17af05f

  boolean IsActive();

  /**
   * Returns an array of the features that are supported in this build.
   * Features may vary depending on platform and build flags.
   */
  void GetFeatures(out uint32_t aCount, [retval, array, size_is(aCount)] out string aFeatures);

  /**
   * Returns an array of all features that are supported by the profiler.
   * The array may contain features that are not supported in this build.
   */
  void GetAllFeatures(out uint32_t aCount, [retval, array, size_is(aCount)] out string aFeatures);

<<<<<<< HEAD
=======
  /**
   * The starting parameters that were sent to the profiler for sampling.
   * If the profiler is not currently sampling, this will return null.
   */
  [noscript] readonly attribute nsIProfilerStartParams startParams;

>>>>>>> a17af05f
  void GetBufferInfo(out uint32_t aCurrentPosition, out uint32_t aTotalSize,
                     out uint32_t aGeneration);

  /**
   * Returns the elapsed time, in milliseconds, since the profiler's epoch.
   * The epoch is guaranteed to be constant for the duration of the
   * process, but is otherwise arbitrary.
   */
  double getElapsedTime();

  /**
   * Contains an array of shared library objects.
   * Every object has the properties:
   *  - start:      The start address of the memory region occupied by this library.
   *  - end:        The end address of the memory region occupied by this library.
   *  - offset:     Usually zero, except on Android if the region was mapped from
   *                a file (using mmap), then this is the offset in the file where
   *                the mapping begins.
   *  - name:       The name (file basename) of the binary.
   *  - path:       The full absolute path to the binary.
   *  - debugName:  On Windows, the name of the pdb file for the binary. On other
   *                platforms, the same as |name|.
   *  - debugPath:  On Windows, the full absolute path of the pdb file for the
   *                binary. On other platforms, the same as |path|.
   *  - arch:       On Mac, the name of the architecture that identifies the right
   *                binary image of a fat binary. Example values are "i386", "x86_64",
   *                and "x86_64h". (x86_64h is used for binaries that contain
   *                instructions that are specific to the Intel Haswell microarchitecture.)
   *                On non-Mac platforms, arch is "".
   *  - breakpadId: A unique identifier string for this library, as used by breakpad.
   */
  [implicit_jscontext]
  readonly attribute jsval sharedLibraries;

  /**
   * Dump the collected profile to a file.
   */
  void dumpProfileToFile(in string aFilename);

  [noscript, notxpcom, nostdcall]
  void receiveShutdownProfile(in nsCString aProfile);
};<|MERGE_RESOLUTION|>--- conflicted
+++ resolved
@@ -58,10 +58,6 @@
   [implicit_jscontext]
   nsISupports getProfileDataAsync([optional] in double aSinceTime);
 
-<<<<<<< HEAD
-  void dumpProfileToFileAsync(in ACString aFilename,
-                              [optional] in double aSinceTime);
-=======
   [implicit_jscontext]
   nsISupports getProfileDataAsArrayBuffer([optional] in double aSinceTime);
 
@@ -71,7 +67,6 @@
   [implicit_jscontext]
   nsISupports dumpProfileToFileAsync(in ACString aFilename,
                                      [optional] in double aSinceTime);
->>>>>>> a17af05f
 
   boolean IsActive();
 
@@ -87,15 +82,12 @@
    */
   void GetAllFeatures(out uint32_t aCount, [retval, array, size_is(aCount)] out string aFeatures);
 
-<<<<<<< HEAD
-=======
   /**
    * The starting parameters that were sent to the profiler for sampling.
    * If the profiler is not currently sampling, this will return null.
    */
   [noscript] readonly attribute nsIProfilerStartParams startParams;
 
->>>>>>> a17af05f
   void GetBufferInfo(out uint32_t aCurrentPosition, out uint32_t aTotalSize,
                      out uint32_t aGeneration);
 
