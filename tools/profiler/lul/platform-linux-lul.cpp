--- conflicted
+++ resolved
@@ -26,11 +26,7 @@
 {
   MOZ_ASSERT(aLUL->CountMappings() == 0);
 
-<<<<<<< HEAD
-# if defined(GP_OS_linux) || defined(GP_OS_android) || defined(GP_OS_darwin)
-=======
 # if defined(GP_OS_linux) || defined(GP_OS_android)
->>>>>>> a17af05f
   SharedLibraryInfo info = SharedLibraryInfo::GetInfoForSelf();
 
   for (size_t i = 0; i < info.GetSize(); i++) {
@@ -38,11 +34,7 @@
 
     std::string nativePath = lib.GetNativeDebugPath();
 
-<<<<<<< HEAD
-#   if defined(USE_FAULTY_LIB)
-=======
 #   if defined(GP_OS_android)
->>>>>>> a17af05f
     // We're using faulty.lib.  Use a special-case object mapper.
     AutoObjectMapperFaultyLib mapper(aLUL->mLog);
 #   else
@@ -59,25 +51,12 @@
       aLUL->NotifyAfterMap(lib.GetStart(), lib.GetEnd()-lib.GetStart(),
                            nativePath.c_str(), image);
     } else if (!ok && lib.GetDebugName().IsEmpty()) {
-<<<<<<< HEAD
-      // The object has no name and (as a consequence) the mapper
-      // failed to map it.  This happens on Linux, where
-      // GetInfoForSelf() produces two such mappings: one for the
-      // executable and one for the VDSO.  The executable one isn't a
-      // big deal since there's not much interesting code in there,
-      // but the VDSO one is a problem on x86-{linux,android} because
-      // lack of knowledge about the mapped area inhibits LUL's
-      // special __kernel_syscall handling.  Hence notify |aLUL| at
-      // least of the mapping, even though it can't read any unwind
-      // information for the area.
-=======
       // The object has no name and (as a consequence) the mapper failed to map
       // it.  This happens on Linux, where GetInfoForSelf() produces such a
       // mapping for the VDSO.  This is a problem on x86-{linux,android} because
       // lack of knowledge about the mapped area inhibits LUL's special
       // __kernel_syscall handling.  Hence notify |aLUL| at least of the
       // mapping, even though it can't read any unwind information for the area.
->>>>>>> a17af05f
       aLUL->NotifyExecutableArea(lib.GetStart(), lib.GetEnd()-lib.GetStart());
     }
 
