// Copyright (c) 2006-2011 The Chromium Authors. All rights reserved.
//
// Redistribution and use in source and binary forms, with or without
// modification, are permitted provided that the following conditions
// are met:
//  * Redistributions of source code must retain the above copyright
//    notice, this list of conditions and the following disclaimer.
//  * Redistributions in binary form must reproduce the above copyright
//    notice, this list of conditions and the following disclaimer in
//    the documentation and/or other materials provided with the
//    distribution.
//  * Neither the name of Google, Inc. nor the names of its contributors
//    may be used to endorse or promote products derived from this
//    software without specific prior written permission.
//
// THIS SOFTWARE IS PROVIDED BY THE COPYRIGHT HOLDERS AND CONTRIBUTORS
// "AS IS" AND ANY EXPRESS OR IMPLIED WARRANTIES, INCLUDING, BUT NOT
// LIMITED TO, THE IMPLIED WARRANTIES OF MERCHANTABILITY AND FITNESS
// FOR A PARTICULAR PURPOSE ARE DISCLAIMED. IN NO EVENT SHALL THE
// COPYRIGHT OWNER OR CONTRIBUTORS BE LIABLE FOR ANY DIRECT, INDIRECT,
// INCIDENTAL, SPECIAL, EXEMPLARY, OR CONSEQUENTIAL DAMAGES (INCLUDING,
// BUT NOT LIMITED TO, PROCUREMENT OF SUBSTITUTE GOODS OR SERVICES; LOSS
// OF USE, DATA, OR PROFITS; OR BUSINESS INTERRUPTION) HOWEVER CAUSED
// AND ON ANY THEORY OF LIABILITY, WHETHER IN CONTRACT, STRICT LIABILITY,
// OR TORT (INCLUDING NEGLIGENCE OR OTHERWISE) ARISING IN ANY WAY OUT
// OF THE USE OF THIS SOFTWARE, EVEN IF ADVISED OF THE POSSIBILITY OF
// SUCH DAMAGE.

#ifndef TOOLS_PLATFORM_H_
#define TOOLS_PLATFORM_H_

#include <stdint.h>
#include <math.h>
#include "MainThreadUtils.h"
#include "ThreadResponsiveness.h"
#include "mozilla/Logging.h"
#include "mozilla/MemoryReporting.h"
#include "mozilla/StaticMutex.h"
#include "mozilla/TimeStamp.h"
#include "mozilla/UniquePtr.h"
#include "mozilla/Unused.h"
#include "PlatformMacros.h"
#include <vector>
#include "StackTop.h"

// We need a definition of gettid(), but glibc doesn't provide a
// wrapper for it.
#if defined(__GLIBC__)
#include <unistd.h>
#include <sys/syscall.h>
static inline pid_t gettid()
{
  return (pid_t) syscall(SYS_gettid);
}
#elif defined(GP_OS_darwin)
#include <unistd.h>
#include <sys/syscall.h>
static inline pid_t gettid()
{
  return (pid_t) syscall(SYS_thread_selfid);
}
#elif defined(GP_OS_android)
#include <unistd.h>
#elif defined(GP_OS_windows)
#include <windows.h>
#include <process.h>
#ifndef getpid
#define getpid _getpid
#endif
#endif

<<<<<<< HEAD
#if defined(GP_OS_android) && !defined(MOZ_WIDGET_GONK)
#define PROFILE_JAVA
#endif

extern mozilla::LazyLogModule gProfilerLog;
=======
extern mozilla::LazyLogModule gProfilerLog;

// These are for MOZ_LOG="prof:3" or higher. It's the default logging level for
// the profiler, and should be used sparingly.
#define LOG_TEST \
  MOZ_LOG_TEST(gProfilerLog, mozilla::LogLevel::Info)
#define LOG(arg, ...) \
  MOZ_LOG(gProfilerLog, mozilla::LogLevel::Info, \
          ("[%d] " arg, getpid(), ##__VA_ARGS__))

// These are for MOZ_LOG="prof:4" or higher. It should be used for logging that
// is somewhat more verbose than LOG.
#define DEBUG_LOG_TEST \
  MOZ_LOG_TEST(gProfilerLog, mozilla::LogLevel::Debug)
#define DEBUG_LOG(arg, ...) \
  MOZ_LOG(gProfilerLog, mozilla::LogLevel::Debug, \
          ("[%d] " arg, getpid(), ##__VA_ARGS__))
>>>>>>> a17af05f

// These are for MOZ_LOG="prof:3" or higher. It's the default logging level for
// the profiler, and should be used sparingly.
#define LOG_TEST \
  MOZ_LOG_TEST(gProfilerLog, mozilla::LogLevel::Info)
#define LOG(arg, ...) \
  MOZ_LOG(gProfilerLog, mozilla::LogLevel::Info, \
          ("[%d] " arg, getpid(), ##__VA_ARGS__))

<<<<<<< HEAD
// These are for MOZ_LOG="prof:4" or higher. It should be used for logging that
// is somewhat more verbose than LOG.
#define DEBUG_LOG_TEST \
  MOZ_LOG_TEST(gProfilerLog, mozilla::LogLevel::Debug)
#define DEBUG_LOG(arg, ...) \
  MOZ_LOG(gProfilerLog, mozilla::LogLevel::Debug, \
          ("[%d] " arg, getpid(), ##__VA_ARGS__))

typedef uint8_t* Address;

=======
>>>>>>> a17af05f
// ----------------------------------------------------------------------------
// Thread
//
// This class has static methods for the different platform specific
// functions. Add methods here to cope with differences between the
// supported platforms.

class Thread {
public:
#if defined(GP_OS_windows)
  typedef DWORD tid_t;
#else
  typedef ::pid_t tid_t;
#endif

  static tid_t GetCurrentId();
};

// ----------------------------------------------------------------------------
// Miscellaneous

class PlatformData;

// We can't new/delete the type safely without defining it
// (-Wdelete-incomplete).  Use these to hide the details from clients.
struct PlatformDataDestructor {
  void operator()(PlatformData*);
};
<<<<<<< HEAD

typedef mozilla::UniquePtr<PlatformData, PlatformDataDestructor>
  UniquePlatformData;
UniquePlatformData AllocPlatformData(int aThreadId);

namespace mozilla {
class JSONWriter;
}
void AppendSharedLibraries(mozilla::JSONWriter& aWriter);
=======

typedef mozilla::UniquePtr<PlatformData, PlatformDataDestructor>
  UniquePlatformData;
UniquePlatformData AllocPlatformData(int aThreadId);

namespace mozilla {
class JSONWriter;
}
void AppendSharedLibraries(mozilla::JSONWriter& aWriter);

// Convert the array of strings to a bitfield.
uint32_t ParseFeaturesFromStringArray(const char** aFeatures,
                                      uint32_t aFeatureCount);
>>>>>>> a17af05f

#endif /* ndef TOOLS_PLATFORM_H_ */<|MERGE_RESOLUTION|>--- conflicted
+++ resolved
@@ -69,13 +69,6 @@
 #endif
 #endif
 
-<<<<<<< HEAD
-#if defined(GP_OS_android) && !defined(MOZ_WIDGET_GONK)
-#define PROFILE_JAVA
-#endif
-
-extern mozilla::LazyLogModule gProfilerLog;
-=======
 extern mozilla::LazyLogModule gProfilerLog;
 
 // These are for MOZ_LOG="prof:3" or higher. It's the default logging level for
@@ -93,29 +86,9 @@
 #define DEBUG_LOG(arg, ...) \
   MOZ_LOG(gProfilerLog, mozilla::LogLevel::Debug, \
           ("[%d] " arg, getpid(), ##__VA_ARGS__))
->>>>>>> a17af05f
-
-// These are for MOZ_LOG="prof:3" or higher. It's the default logging level for
-// the profiler, and should be used sparingly.
-#define LOG_TEST \
-  MOZ_LOG_TEST(gProfilerLog, mozilla::LogLevel::Info)
-#define LOG(arg, ...) \
-  MOZ_LOG(gProfilerLog, mozilla::LogLevel::Info, \
-          ("[%d] " arg, getpid(), ##__VA_ARGS__))
-
-<<<<<<< HEAD
-// These are for MOZ_LOG="prof:4" or higher. It should be used for logging that
-// is somewhat more verbose than LOG.
-#define DEBUG_LOG_TEST \
-  MOZ_LOG_TEST(gProfilerLog, mozilla::LogLevel::Debug)
-#define DEBUG_LOG(arg, ...) \
-  MOZ_LOG(gProfilerLog, mozilla::LogLevel::Debug, \
-          ("[%d] " arg, getpid(), ##__VA_ARGS__))
 
 typedef uint8_t* Address;
 
-=======
->>>>>>> a17af05f
 // ----------------------------------------------------------------------------
 // Thread
 //
@@ -144,17 +117,6 @@
 struct PlatformDataDestructor {
   void operator()(PlatformData*);
 };
-<<<<<<< HEAD
-
-typedef mozilla::UniquePtr<PlatformData, PlatformDataDestructor>
-  UniquePlatformData;
-UniquePlatformData AllocPlatformData(int aThreadId);
-
-namespace mozilla {
-class JSONWriter;
-}
-void AppendSharedLibraries(mozilla::JSONWriter& aWriter);
-=======
 
 typedef mozilla::UniquePtr<PlatformData, PlatformDataDestructor>
   UniquePlatformData;
@@ -168,6 +130,5 @@
 // Convert the array of strings to a bitfield.
 uint32_t ParseFeaturesFromStringArray(const char** aFeatures,
                                       uint32_t aFeatureCount);
->>>>>>> a17af05f
 
 #endif /* ndef TOOLS_PLATFORM_H_ */