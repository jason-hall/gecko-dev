--- conflicted
+++ resolved
@@ -5,45 +5,6 @@
 
 #ifndef PLATFORM_MACROS_H
 #define PLATFORM_MACROS_H
-<<<<<<< HEAD
-
-// Define platform selection macros in a consistent way. Don't add anything
-// else to this file, so it can remain freestanding. The primary factorisation
-// is on (ARCH,OS) pairs ("PLATforms") but ARCH_ and OS_ macros are defined
-// too, since they are sometimes convenient.
-//
-// Note: "GP" is short for "Gecko Profiler".
-
-#undef GP_PLAT_x86_android
-#undef GP_PLAT_arm_android
-#undef GP_PLAT_x86_linux
-#undef GP_PLAT_amd64_linux
-#undef GP_PLAT_x86_darwin
-#undef GP_PLAT_amd64_darwin
-#undef GP_PLAT_x86_windows
-#undef GP_PLAT_amd64_windows
-
-#undef GP_ARCH_x86
-#undef GP_ARCH_amd64
-#undef GP_ARCH_arm
-
-#undef GP_OS_android
-#undef GP_OS_linux
-#undef GP_OS_darwin
-#undef GP_OS_windows
-
-// We test __ANDROID__ before __linux__ because __linux__ is defined on both
-// Android and Linux, whereas GP_OS_android is not defined on vanilla Linux.
-
-#if defined(__ANDROID__) && defined(__i386__)
-# define GP_PLAT_x86_android 1
-# define GP_ARCH_x86 1
-# define GP_OS_android 1
-
-#elif defined(__ANDROID__) && defined(__arm__)
-# define GP_PLAT_arm_android 1
-# define GP_ARCH_arm 1
-=======
 
 // Define platform selection macros in a consistent way. Don't add anything
 // else to this file, so it can remain freestanding. The primary factorisation
@@ -87,7 +48,6 @@
 #elif defined(__ANDROID__) && defined(__aarch64__)
 # define GP_PLAT_aarch64_android 1
 # define GP_ARCH_aarch64 1
->>>>>>> a17af05f
 # define GP_OS_android 1
 
 #elif defined(__linux__) && defined(__i386__)
@@ -100,14 +60,6 @@
 # define GP_ARCH_amd64 1
 # define GP_OS_linux 1
 
-<<<<<<< HEAD
-#elif defined(__APPLE__) && defined(__i386__)
-# define GP_PLAT_x86_darwin 1
-# define GP_ARCH_x86 1
-# define GP_OS_darwin 1
-
-=======
->>>>>>> a17af05f
 #elif defined(__APPLE__) && defined(__x86_64__)
 # define GP_PLAT_amd64_darwin 1
 # define GP_ARCH_amd64 1
