--- conflicted
+++ resolved
@@ -19,10 +19,7 @@
 #include <sstream>
 #include "mozilla/Unused.h"
 #include "nsNativeCharsetUtils.h"
-<<<<<<< HEAD
-=======
 #include "ClearOnShutdown.h"
->>>>>>> a17af05f
 
 #include "shared-libraries.h"
 
@@ -105,11 +102,7 @@
 }
 
 static
-<<<<<<< HEAD
-void addSharedLibrary(const platform_mach_header* header, char *path, SharedLibraryInfo &info) {
-=======
 void addSharedLibrary(const platform_mach_header* header, const char *path, SharedLibraryInfo &info) {
->>>>>>> a17af05f
   const struct load_command *cmd =
     reinterpret_cast<const struct load_command *>(header + 1);
 
