/* -*- Mode: C++; tab-width: 8; indent-tabs-mode: nil; c-basic-offset: 2 -*- */
/* vim: set ts=8 sts=2 et sw=2 tw=80: */
/* This Source Code Form is subject to the terms of the Mozilla Public
 * License, v. 2.0. If a copy of the MPL was not distributed with this
 * file, You can obtain one at http://mozilla.org/MPL/2.0/. */

<<<<<<< HEAD
=======
// There are three kinds of samples done by the profiler.
//
// - A "periodic" sample is the most complex kind. It is done in response to a
//   timer while the profiler is active. It involves writing a stack trace plus
//   a variety of other values (memory measurements, responsiveness
//   measurements, markers, etc.) into the main ProfileBuffer. The sampling is
//   done from off-thread, and so SuspendAndSampleAndResumeThread() is used to
//   get the register values.
//
// - A "synchronous" sample is a simpler kind. It is done in response to an API
//   call (profiler_get_backtrace()). It involves writing a stack trace and
//   little else into a temporary ProfileBuffer, and wrapping that up in a
//   ProfilerBacktrace that can be subsequently used in a marker. The sampling
//   is done on-thread, and so Registers::SyncPopulate() is used to get the
//   register values.
//
// - A "backtrace" sample is the simplest kind. It is done in response to an
//   API call (profiler_suspend_and_sample_thread()). It involves getting a
//   stack trace via a ProfilerStackCollector; it does not write to a
//   ProfileBuffer. The sampling is done from off-thread, and so uses
//   SuspendAndSampleAndResumeThread() to get the register values.

>>>>>>> a17af05f
#include <algorithm>
#include <ostream>
#include <fstream>
#include <sstream>
#include <errno.h>

#include "platform.h"
#include "PlatformMacros.h"
#include "mozilla/ArrayUtils.h"
#include "mozilla/Atomics.h"
#include "mozilla/UniquePtr.h"
#include "mozilla/Vector.h"
#include "GeckoProfiler.h"
<<<<<<< HEAD
#include "ProfilerIOInterposeObserver.h"
=======
#include "GeckoProfilerReporter.h"
#include "ProfilerIOInterposeObserver.h"
#include "mozilla/AutoProfilerLabel.h"
#include "mozilla/Scheduler.h"
>>>>>>> a17af05f
#include "mozilla/StackWalk.h"
#include "mozilla/StaticPtr.h"
#include "mozilla/ThreadLocal.h"
#include "mozilla/TimeStamp.h"
<<<<<<< HEAD
#include "mozilla/Sprintf.h"
#include "mozilla/StaticPtr.h"
#include "PseudoStack.h"
#include "ThreadInfo.h"
#include "nsIHttpProtocolHandler.h"
#include "nsIObserverService.h"
#include "nsIProfileSaveEvent.h"
=======
#include "mozilla/StaticPtr.h"
#include "ThreadInfo.h"
#include "nsIHttpProtocolHandler.h"
#include "nsIObserverService.h"
>>>>>>> a17af05f
#include "nsIXULAppInfo.h"
#include "nsIXULRuntime.h"
#include "nsDirectoryServiceUtils.h"
#include "nsDirectoryServiceDefs.h"
<<<<<<< HEAD
#include "nsMemoryReporterManager.h"
=======
#include "nsJSPrincipals.h"
#include "nsMemoryReporterManager.h"
#include "nsScriptSecurityManager.h"
>>>>>>> a17af05f
#include "nsXULAppAPI.h"
#include "nsProfilerStartParams.h"
#include "ProfilerParent.h"
#include "mozilla/Services.h"
#include "nsThreadUtils.h"
<<<<<<< HEAD
#include "ProfilerMarkers.h"
#include "shared-libraries.h"
=======
#include "ProfilerMarkerPayload.h"
#include "shared-libraries.h"
#include "prdtoa.h"
>>>>>>> a17af05f
#include "prtime.h"

#ifdef MOZ_TASK_TRACER
#include "GeckoTaskTracer.h"
#endif

<<<<<<< HEAD
#if defined(PROFILE_JAVA)
=======
#if defined(GP_OS_android)
>>>>>>> a17af05f
# include "FennecJNINatives.h"
# include "FennecJNIWrappers.h"
#endif

<<<<<<< HEAD
#if defined(MOZ_PROFILING) && \
    (defined(GP_OS_windows) || defined(GP_OS_darwin))
# define HAVE_NATIVE_UNWIND
# define USE_NS_STACKWALK
#endif

// This should also work on ARM Linux, but not tested there yet.
=======
// Win32 builds always have frame pointers, so FramePointerStackWalk() always
// works.
#if defined(GP_PLAT_x86_windows)
# define HAVE_NATIVE_UNWIND
# define USE_FRAME_POINTER_STACK_WALK
#endif

// Win64 builds always omit frame pointers, so we use the slower
// MozStackWalk(), which works in that case.
#if defined(GP_PLAT_amd64_windows)
# define HAVE_NATIVE_UNWIND
# define USE_MOZ_STACK_WALK
#endif

// Mac builds only have frame pointers when MOZ_PROFILING is specified, so
// FramePointerStackWalk() only works in that case. We don't use MozStackWalk()
// on Mac.
#if defined(GP_OS_darwin) && defined(MOZ_PROFILING)
# define HAVE_NATIVE_UNWIND
# define USE_FRAME_POINTER_STACK_WALK
#endif

// Android builds use the ARM Exception Handling ABI to unwind.
>>>>>>> a17af05f
#if defined(GP_PLAT_arm_android)
# define HAVE_NATIVE_UNWIND
# define USE_EHABI_STACKWALK
# include "EHABIStackWalk.h"
#endif

<<<<<<< HEAD
=======
// Linux builds use LUL, which uses DWARF info to unwind stacks.
>>>>>>> a17af05f
#if defined(GP_PLAT_amd64_linux) || defined(GP_PLAT_x86_linux)
# define HAVE_NATIVE_UNWIND
# define USE_LUL_STACKWALK
# include "lul/LulMain.h"
# include "lul/platform-linux-lul.h"

// On linux we use LUL for periodic samples and synchronous samples, but we use
// FramePointerStackWalk for backtrace samples when MOZ_PROFILING is enabled.
// (See the comment at the top of the file for a definition of
// periodic/synchronous/backtrace.).
//
// FramePointerStackWalk can produce incomplete stacks when the current entry is
// in a shared library without framepointers, however LUL can take a long time
// to initialize, which is undesirable for consumers of
// profiler_suspend_and_sample_thread like the Background Hang Reporter.
# if defined(MOZ_PROFILING)
#  define USE_FRAME_POINTER_STACK_WALK
# endif
#endif

// We can only stackwalk without expensive initialization on platforms which
// support FramePointerStackWalk or MozStackWalk. LUL Stackwalking requires
// initializing LUL, and EHABIStackWalk requires initializing EHABI, both of
// which can be expensive.
#if defined(USE_FRAME_POINTER_STACK_WALK) || defined(USE_MOZ_STACK_WALK)
# define HAVE_FASTINIT_NATIVE_UNWIND
#endif

#ifdef MOZ_VALGRIND
# include <valgrind/memcheck.h>
#else
# define VALGRIND_MAKE_MEM_DEFINED(_addr,_len)   ((void)0)
#endif

<<<<<<< HEAD
#if defined(GP_OS_windows)
typedef CONTEXT tick_context_t;
#elif defined(GP_OS_darwin)
typedef void tick_context_t;   // this type isn't used meaningfully on Mac
#elif defined(GP_OS_linux) || defined(GP_OS_android)
#include <ucontext.h>
typedef ucontext_t tick_context_t;
=======
#if defined(GP_OS_linux) || defined(GP_OS_android)
#include <ucontext.h>
>>>>>>> a17af05f
#endif

using namespace mozilla;

<<<<<<< HEAD
mozilla::LazyLogModule gProfilerLog("prof");

#if defined(PROFILE_JAVA)
class GeckoJavaSampler : public mozilla::java::GeckoJavaSampler::Natives<GeckoJavaSampler>
=======
LazyLogModule gProfilerLog("prof");

#if defined(GP_OS_android)
class GeckoJavaSampler : public java::GeckoJavaSampler::Natives<GeckoJavaSampler>
>>>>>>> a17af05f
{
private:
  GeckoJavaSampler();

public:
  static double GetProfilerTime() {
    if (!profiler_is_active()) {
      return 0.0;
    }
    return profiler_time();
  };
};
#endif

<<<<<<< HEAD
class SamplerThread;

// Per-thread state.
MOZ_THREAD_LOCAL(PseudoStack *) tlsPseudoStack;

// This class contains most of the profiler's global state. gPS is the single
// instance. Most profile operations can't do anything useful when gPS is not
// instantiated, so we release-assert its non-nullness in all such operations.
//
// Accesses to gPS are guarded by gPSMutex. Every getter and setter takes a
// PS::AutoLock reference as an argument as proof that the gPSMutex is
// currently locked. This makes it clear when gPSMutex is locked and helps
// avoid accidental unlocked accesses to global state. There are ways to
// circumvent this mechanism, but please don't do so without *very* good reason
// and a detailed explanation.
//
// Other from the lock protection, this class is essentially a thin wrapper and
// contains very little "smarts" itself.
//
class ProfilerState
{
public:
  // Shorter names for local use.
  class Mutex : public mozilla::StaticMutex {};

  typedef mozilla::BaseAutoLock<Mutex> AutoLock;

  // Only functions that take a LockRef arg can modify this class's fields.
  typedef const AutoLock& LockRef;

  typedef std::vector<ThreadInfo*> ThreadVector;

  ProfilerState()
    : mEntries(0)
    , mInterval(0)
    , mFeatureDisplayListDump(false)
    , mFeatureGPU(false)
    , mFeatureJava(false)
    , mFeatureJS(false)
    , mFeatureLayersDump(false)
    , mFeatureLeaf(false)
    , mFeatureMemory(false)
    , mFeaturePrivacy(false)
    , mFeatureRestyle(false)
    , mFeatureStackWalk(false)
    , mFeatureTaskTracer(false)
    , mFeatureThreads(false)
    , mBuffer(nullptr)
    , mIsPaused(false)
#if defined(GP_OS_linux) || defined(GP_OS_android)
    , mWasPaused(false)
#endif
    , mSamplerThread(nullptr)
#ifdef USE_LUL_STACKWALK
    , mLUL(nullptr)
#endif
    , mInterposeObserver(nullptr)
    , mFrameNumber(0)
    , mLatestRecordedFrameNumber(0)
  {}

  #define GET_AND_SET(type_, name_) \
    type_ name_(LockRef) const { return m##name_; } \
    void Set##name_(LockRef, type_ a##name_) { m##name_ = a##name_; }

  GET_AND_SET(TimeStamp, StartTime)

  GET_AND_SET(int, Entries)

  GET_AND_SET(double, Interval)

  Vector<std::string>& Features(LockRef) { return mFeatures; }

  Vector<std::string>& ThreadNameFilters(LockRef) { return mThreadNameFilters; }

  GET_AND_SET(bool, FeatureDisplayListDump)
  GET_AND_SET(bool, FeatureGPU)
  GET_AND_SET(bool, FeatureJava)
  GET_AND_SET(bool, FeatureJS)
  GET_AND_SET(bool, FeatureLayersDump)
  GET_AND_SET(bool, FeatureLeaf)
  GET_AND_SET(bool, FeatureMemory)
  GET_AND_SET(bool, FeaturePrivacy)
  GET_AND_SET(bool, FeatureRestyle)
  GET_AND_SET(bool, FeatureStackWalk)
  GET_AND_SET(bool, FeatureTaskTracer)
  GET_AND_SET(bool, FeatureThreads)

  GET_AND_SET(ProfileBuffer*, Buffer)

  ThreadVector& LiveThreads(LockRef) { return mLiveThreads; }
  ThreadVector& DeadThreads(LockRef) { return mDeadThreads; }

  static bool IsActive(LockRef) { return sActivityGeneration > 0; }
  static uint32_t ActivityGeneration(LockRef) { return sActivityGeneration; }
  static void SetInactive(LockRef) { sActivityGeneration = 0; }
  static void SetActive(LockRef)
  {
    sActivityGeneration = sNextActivityGeneration;
    // On overflow, reset to 1 instead of 0, because 0 means inactive.
    sNextActivityGeneration = (sNextActivityGeneration == 0xffffffff)
                            ? 1
                            : sNextActivityGeneration + 1;
  }

  GET_AND_SET(bool, IsPaused)

#if defined(GP_OS_linux) || defined(GP_OS_android)
  GET_AND_SET(bool, WasPaused)
#endif

  GET_AND_SET(class SamplerThread*, SamplerThread)

#ifdef USE_LUL_STACKWALK
  GET_AND_SET(lul::LUL*, LUL)
#endif

  GET_AND_SET(mozilla::ProfilerIOInterposeObserver*, InterposeObserver)

  GET_AND_SET(int, FrameNumber)
  GET_AND_SET(int, LatestRecordedFrameNumber)

  #undef GET_AND_SET

private:
  // When profiler_init() or profiler_start() was most recently called.
  mozilla::TimeStamp mStartTime;

  // The number of entries in mBuffer. Zeroed when the profiler is inactive.
  int mEntries;

  // The interval between samples, measured in milliseconds. Zeroed when the
  // profiler is inactive.
  double mInterval;

  // The profile features that are enabled. Cleared when the profiler is
  // inactive.
  Vector<std::string> mFeatures;

  // Substrings of names of threads we want to profile. Cleared when the
  // profiler is inactive
  Vector<std::string> mThreadNameFilters;

  // Configuration flags derived from mFeatures. Cleared when the profiler is
  // inactive.
  bool mFeatureDisplayListDump;
  bool mFeatureGPU;
  bool mFeatureJava;
  bool mFeatureJS;
  bool mFeatureLayersDump;
  bool mFeatureLeaf;
  bool mFeatureMemory;
  bool mFeaturePrivacy;
  bool mFeatureRestyle;
  bool mFeatureStackWalk;
  bool mFeatureTaskTracer;
  bool mFeatureThreads;

  // The buffer into which all samples are recorded. Always used in conjunction
  // with mLiveThreads and mDeadThreads. Null when the profiler is inactive.
  ProfileBuffer* mBuffer;

  // Info on all the registered threads, both live and dead. ThreadIds in
  // mLiveThreads are unique. ThreadIds in mDeadThreads may not be, because
  // ThreadIds can be reused. HasProfile() is true for all ThreadInfos in
  // mDeadThreads because we don't hold onto ThreadInfos for non-profiled dead
  // threads.
  ThreadVector mLiveThreads;
  ThreadVector mDeadThreads;

  // Is the profiler active? The obvious way to track this is with a bool,
  // sIsActive, but then we could have the following scenario.
  //
  // - profiler_stop() locks gPSMutex, zeroes sIsActive, unlocks gPSMutex,
  //   deletes the SamplerThread (which does a join).
  //
  // - profiler_start() runs on a different thread, locks gPSMutex, sets
  //   sIsActive, unlocks gPSMutex -- all before the join completes.
  //
  // - SamplerThread::Run() locks gPSMutex, sees that sIsActive is set, and
  //   continues as if the start/stop pair didn't occur. Also profiler_stop()
  //   is stuck, unable to finish.
  //
  // Instead, we use an integer, sActivityGeneration; zero means inactive,
  // non-zero means active. Furthermore, each time the profiler is activated
  // the value increases by 1 (as tracked by sNextActivityGeneration). This
  // allows SamplerThread::Run() to distinguish the current activation from any
  // subsequent activations.
  //
  // These variables are static because they can be referred to by
  // SamplerThread::Run() even after gPS has been destroyed by
  // profiler_shutdown().
  static uint32_t sActivityGeneration;
  static uint32_t sNextActivityGeneration;

  // Is the profiler paused? False when the profiler is inactive.
  bool mIsPaused;

#if defined(GP_OS_linux) || defined(GP_OS_android)
  // Used to record whether the profiler was paused just before forking. False
  // at all times except just before/after forking.
  bool mWasPaused;
#endif

  // The current sampler thread. Null when the profiler is inactive.
  class SamplerThread* mSamplerThread;

#ifdef USE_LUL_STACKWALK
  // LUL's state. Null prior to the first activation, non-null thereafter.
  lul::LUL* mLUL;
#endif

  // The interposer that records main thread I/O. Null when the profiler is
  // inactive.
  mozilla::ProfilerIOInterposeObserver* mInterposeObserver;

  // The current frame number and the most recent frame number recorded in a
  // sample.
  int mFrameNumber;
  int mLatestRecordedFrameNumber;
};

// A shorter name for use within this compilation unit.
typedef ProfilerState PS;

uint32_t PS::sActivityGeneration = 0;
uint32_t PS::sNextActivityGeneration = 1;

// The profiler state. Set by profiler_init(), cleared by profiler_shutdown().
PS* gPS = nullptr;

// The mutex that guards accesses to gPS.
static PS::Mutex gPSMutex;

// The name of the main thread.
static const char* const kMainThreadName = "GeckoMain";

static bool
CanNotifyObservers()
{
  MOZ_RELEASE_ASSERT(NS_IsMainThread());

#if defined(GP_OS_android)
  // Android ANR reporter uses the profiler off the main thread.
  return NS_IsMainThread();
#else
  return true;
#endif
}

////////////////////////////////////////////////////////////////////////
// BEGIN tick/unwinding code

// TickSample contains all the information needed by Tick(). Some of it is
// pointers to long-lived things, and some of it is sampled just before the
// call to Tick().
class TickSample {
public:
  // This constructor is for periodic samples, i.e. those performed in response
  // to a timer firing. Periodic samples are performed off-thread, i.e. the
  // SamplerThread samples the thread in question.
  TickSample(ThreadInfo* aThreadInfo, int64_t aRSSMemory, int64_t aUSSMemory)
    : mIsSynchronous(false)
    , mTimeStamp(mozilla::TimeStamp::Now())
    , mThreadId(aThreadInfo->ThreadId())
    , mPseudoStack(aThreadInfo->Stack())
    , mStackTop(aThreadInfo->StackTop())
    , mLastSample(&aThreadInfo->LastSample())
    , mPlatformData(aThreadInfo->GetPlatformData())
    , mResponsiveness(aThreadInfo->GetThreadResponsiveness())
    , mRSSMemory(aRSSMemory)    // may be zero
    , mUSSMemory(aUSSMemory)    // may be zero
#if !defined(GP_OS_darwin)
    , mContext(nullptr)
#endif
    , mPC(nullptr)
    , mSP(nullptr)
    , mFP(nullptr)
    , mLR(nullptr)
  {}

  // This constructor is for synchronous samples, i.e. those performed in
  // response to an explicit sampling request via the API. Synchronous samples
  // are performed on-thread, i.e. the thread samples itself.
  TickSample(NotNull<PseudoStack*> aPseudoStack, PlatformData* aPlatformData)
    : mIsSynchronous(true)
    , mTimeStamp(mozilla::TimeStamp::Now())
    , mThreadId(Thread::GetCurrentId())
    , mPseudoStack(aPseudoStack)
    , mStackTop(nullptr)
    , mLastSample(nullptr)
    , mPlatformData(aPlatformData)
    , mResponsiveness(nullptr)
    , mRSSMemory(0)
    , mUSSMemory(0)
#if !defined(GP_OS_darwin)
    , mContext(nullptr)
#endif
    , mPC(nullptr)
    , mSP(nullptr)
    , mFP(nullptr)
    , mLR(nullptr)
  {}

  // Fills in mContext, mPC, mSP, mFP, and mLR for a synchronous sample.
  void PopulateContext(tick_context_t* aContext);

  // False for periodic samples, true for synchronous samples.
  const bool mIsSynchronous;

  const mozilla::TimeStamp mTimeStamp;

  const int mThreadId;

  const NotNull<PseudoStack*> mPseudoStack;

  void* const mStackTop;

  ProfileBuffer::LastSample* const mLastSample;   // may be null

  PlatformData* const mPlatformData;

  ThreadResponsiveness* const mResponsiveness;    // may be null

  const int64_t mRSSMemory;                       // may be zero
  const int64_t mUSSMemory;                       // may be zero

  // The remaining fields are filled in, after construction, by
  // SamplerThread::SuspendAndSampleAndResume() for periodic samples, and
  // PopulateContext() for synchronous samples. They are filled in separately
  // from the other fields in this class because the code that fills them in is
  // platform-specific.
#if !defined(GP_OS_darwin)
  void* mContext; // The context from the signal handler.
=======
class PSMutex : public StaticMutex {};

typedef BaseAutoLock<PSMutex> PSAutoLock;

// Only functions that take a PSLockRef arg can access CorePS's and ActivePS's
// fields.
typedef const PSAutoLock& PSLockRef;

#define PS_GET(type_, name_) \
  static type_ name_(PSLockRef) { return sInstance->m##name_; } \

#define PS_GET_LOCKLESS(type_, name_) \
  static type_ name_() { return sInstance->m##name_; } \

#define PS_GET_AND_SET(type_, name_) \
  PS_GET(type_, name_) \
  static void Set##name_(PSLockRef, type_ a##name_) \
    { sInstance->m##name_ = a##name_; }

// All functions in this file can run on multiple threads unless they have an
// NS_IsMainThread() assertion.

// This class contains the profiler's core global state, i.e. that which is
// valid even when the profiler is not active. Most profile operations can't do
// anything useful when this class is not instantiated, so we release-assert
// its non-nullness in all such operations.
//
// Accesses to CorePS are guarded by gPSMutex. Getters and setters take a
// PSAutoLock reference as an argument as proof that the gPSMutex is currently
// locked. This makes it clear when gPSMutex is locked and helps avoid
// accidental unlocked accesses to global state. There are ways to circumvent
// this mechanism, but please don't do so without *very* good reason and a
// detailed explanation.
//
// The exceptions to this rule:
//
// - mProcessStartTime, because it's immutable;
//
// - each thread's RacyThreadInfo object is accessible without locking via
//   TLSInfo::RacyThreadInfo().
class CorePS
{
private:
  CorePS()
    : mProcessStartTime(TimeStamp::ProcessCreation())
#ifdef USE_LUL_STACKWALK
    , mLul(nullptr)
#endif
  {}

  ~CorePS()
  {
    while (!mLiveThreads.empty()) {
      delete mLiveThreads.back();
      mLiveThreads.pop_back();
    }

    while (!mDeadThreads.empty()) {
      delete mDeadThreads.back();
      mDeadThreads.pop_back();
    }
  }

public:
  typedef std::vector<ThreadInfo*> ThreadVector;

  static void Create(PSLockRef aLock) { sInstance = new CorePS(); }

  static void Destroy(PSLockRef aLock)
  {
    delete sInstance;
    sInstance = nullptr;
  }

  // Unlike ActivePS::Exists(), CorePS::Exists() can be called without gPSMutex
  // being locked. This is because CorePS is instantiated so early on the main
  // thread that we don't have to worry about it being racy.
  static bool Exists() { return !!sInstance; }

  static void AddSizeOf(PSLockRef, MallocSizeOf aMallocSizeOf,
                        size_t& aProfSize, size_t& aLulSize)
  {
    aProfSize += aMallocSizeOf(sInstance);

    for (uint32_t i = 0; i < sInstance->mLiveThreads.size(); i++) {
      aProfSize +=
        sInstance->mLiveThreads.at(i)->SizeOfIncludingThis(aMallocSizeOf);
    }

    for (uint32_t i = 0; i < sInstance->mDeadThreads.size(); i++) {
      aProfSize +=
        sInstance->mDeadThreads.at(i)->SizeOfIncludingThis(aMallocSizeOf);
    }

    // Measurement of the following things may be added later if DMD finds it
    // is worthwhile:
    // - CorePS::mLiveThreads itself (its elements' children are measured
    //   above)
    // - CorePS::mDeadThreads itself (ditto)
    // - CorePS::mInterposeObserver

#if defined(USE_LUL_STACKWALK)
    if (sInstance->mLul) {
      aLulSize += sInstance->mLul->SizeOfIncludingThis(aMallocSizeOf);
    }
#endif
  }

  // No PSLockRef is needed for this field because it's immutable.
  PS_GET_LOCKLESS(TimeStamp, ProcessStartTime)

  PS_GET(ThreadVector&, LiveThreads)
  PS_GET(ThreadVector&, DeadThreads)

#ifdef USE_LUL_STACKWALK
  static lul::LUL* Lul(PSLockRef) { return sInstance->mLul.get(); }
  static void SetLul(PSLockRef, UniquePtr<lul::LUL> aLul)
  {
    sInstance->mLul = Move(aLul);
  }
#endif

private:
  // The singleton instance
  static CorePS* sInstance;

  // The time that the process started.
  const TimeStamp mProcessStartTime;

  // Info on all the registered threads, both live and dead. ThreadIds in
  // mLiveThreads are unique. ThreadIds in mDeadThreads may not be, because
  // ThreadIds can be reused. IsBeingProfiled() is true for all ThreadInfos in
  // mDeadThreads because we don't hold on to ThreadInfos for non-profiled dead
  // threads.
  ThreadVector mLiveThreads;
  ThreadVector mDeadThreads;

#ifdef USE_LUL_STACKWALK
  // LUL's state. Null prior to the first activation, non-null thereafter.
  UniquePtr<lul::LUL> mLul;
#endif
};

CorePS* CorePS::sInstance = nullptr;

class SamplerThread;

static SamplerThread*
NewSamplerThread(PSLockRef aLock, uint32_t aGeneration, double aInterval);

// This class contains the profiler's global state that is valid only when the
// profiler is active. When not instantiated, the profiler is inactive.
//
// Accesses to ActivePS are guarded by gPSMutex, in much the same fashion as
// CorePS.
//
class ActivePS
{
private:
  static uint32_t AdjustFeatures(uint32_t aFeatures, uint32_t aFilterCount)
  {
    // Filter out any features unavailable in this platform/configuration.
    aFeatures &= profiler_get_available_features();

#if defined(GP_OS_android)
    if (!jni::IsFennec()) {
      aFeatures &= ~ProfilerFeature::Java;
    }
#endif

    // Always enable ProfilerFeature::Threads if we have a filter, because
    // users sometimes ask to filter by a list of threads but forget to
    // explicitly specify ProfilerFeature::Threads.
    if (aFilterCount > 0) {
      aFeatures |= ProfilerFeature::Threads;
    }

    return aFeatures;
  }

  ActivePS(PSLockRef aLock, int aEntries, double aInterval,
           uint32_t aFeatures, const char** aFilters, uint32_t aFilterCount)
    : mGeneration(sNextGeneration++)
    , mEntries(aEntries)
    , mInterval(aInterval)
    , mFeatures(AdjustFeatures(aFeatures, aFilterCount))
    , mBuffer(MakeUnique<ProfileBuffer>(aEntries))
      // The new sampler thread doesn't start sampling immediately because the
      // main loop within Run() is blocked until this function's caller unlocks
      // gPSMutex.
    , mSamplerThread(NewSamplerThread(aLock, mGeneration, aInterval))
    , mInterposeObserver(ProfilerFeature::HasMainThreadIO(aFeatures)
                         ? new ProfilerIOInterposeObserver()
                         : nullptr)
#undef HAS_FEATURE
    , mIsPaused(false)
#if defined(GP_OS_linux)
    , mWasPaused(false)
#endif
  {
    // Deep copy aFilters.
    MOZ_ALWAYS_TRUE(mFilters.resize(aFilterCount));
    for (uint32_t i = 0; i < aFilterCount; ++i) {
      mFilters[i] = aFilters[i];
    }

    if (mInterposeObserver) {
      // We need to register the observer on the main thread, because we want
      // to observe IO that happens on the main thread.
      if (NS_IsMainThread()) {
        IOInterposer::Register(IOInterposeObserver::OpAll, mInterposeObserver);
      } else {
        RefPtr<ProfilerIOInterposeObserver> observer = mInterposeObserver;
        NS_DispatchToMainThread(
          NS_NewRunnableFunction("ActivePS::ActivePS", [=]() {
            IOInterposer::Register(IOInterposeObserver::OpAll, observer);
          }));
      }
    }
  }

  ~ActivePS()
  {
    if (mInterposeObserver) {
      // We need to unregister the observer on the main thread, because that's
      // where we've registered it.
      if (NS_IsMainThread()) {
        IOInterposer::Unregister(IOInterposeObserver::OpAll, mInterposeObserver);
      } else {
        RefPtr<ProfilerIOInterposeObserver> observer = mInterposeObserver;
        NS_DispatchToMainThread(
          NS_NewRunnableFunction("ActivePS::~ActivePS", [=]() {
            IOInterposer::Unregister(IOInterposeObserver::OpAll, observer);
          }));
      }
    }
  }

  bool ThreadSelected(const char* aThreadName)
  {
    MOZ_RELEASE_ASSERT(sInstance);

    if (mFilters.empty()) {
      return true;
    }

    std::string name = aThreadName;
    std::transform(name.begin(), name.end(), name.begin(), ::tolower);

    for (uint32_t i = 0; i < mFilters.length(); ++i) {
      std::string filter = mFilters[i];
      std::transform(filter.begin(), filter.end(), filter.begin(), ::tolower);

      // Crude, non UTF-8 compatible, case insensitive substring search
      if (name.find(filter) != std::string::npos) {
        return true;
      }
    }

    return false;
  }

public:
  static void Create(PSLockRef aLock, int aEntries, double aInterval,
                     uint32_t aFeatures,
                     const char** aFilters, uint32_t aFilterCount)
  {
    sInstance = new ActivePS(aLock, aEntries, aInterval, aFeatures,
                             aFilters, aFilterCount);
  }

  static MOZ_MUST_USE SamplerThread* Destroy(PSLockRef aLock)
  {
    auto samplerThread = sInstance->mSamplerThread;
    delete sInstance;
    sInstance = nullptr;

    return samplerThread;
  }

  static bool Exists(PSLockRef) { return !!sInstance; }

  static bool Equals(PSLockRef,
                     int aEntries, double aInterval, uint32_t aFeatures,
                     const char** aFilters, uint32_t aFilterCount)
  {
    if (sInstance->mEntries != aEntries ||
        sInstance->mInterval != aInterval ||
        sInstance->mFeatures != aFeatures ||
        sInstance->mFilters.length() != aFilterCount) {
      return false;
    }

    for (uint32_t i = 0; i < sInstance->mFilters.length(); ++i) {
      if (strcmp(sInstance->mFilters[i].c_str(), aFilters[i]) != 0) {
        return false;
      }
    }
    return true;
  }

  static size_t SizeOf(PSLockRef, MallocSizeOf aMallocSizeOf)
  {
    size_t n = aMallocSizeOf(sInstance);

    n += sInstance->mBuffer->SizeOfIncludingThis(aMallocSizeOf);

    return n;
  }

  static bool ShouldProfileThread(PSLockRef aLock, ThreadInfo* aInfo)
  {
    MOZ_RELEASE_ASSERT(sInstance);

    return ((aInfo->IsMainThread() || FeatureThreads(aLock)) &&
            sInstance->ThreadSelected(aInfo->Name()));
  }

  PS_GET(uint32_t, Generation)

  PS_GET(int, Entries)

  PS_GET(double, Interval)

  PS_GET(uint32_t, Features)

  #define PS_GET_FEATURE(n_, str_, Name_) \
    static bool Feature##Name_(PSLockRef) \
    { \
      return ProfilerFeature::Has##Name_(sInstance->mFeatures); \
    }

  PROFILER_FOR_EACH_FEATURE(PS_GET_FEATURE)

  #undef PS_GET_FEATURE

  PS_GET(const Vector<std::string>&, Filters)

  static ProfileBuffer& Buffer(PSLockRef) { return *sInstance->mBuffer.get(); }

  PS_GET_AND_SET(bool, IsPaused)

#if defined(GP_OS_linux)
  PS_GET_AND_SET(bool, WasPaused)
>>>>>>> a17af05f
#endif
  Address mPC;    // Instruction pointer.
  Address mSP;    // Stack pointer.
  Address mFP;    // Frame pointer.
  Address mLR;    // ARM link register.
};

<<<<<<< HEAD
static void
AddDynamicCodeLocationTag(ProfileBuffer* aBuffer, const char* aStr)
{
  aBuffer->addTag(ProfileBufferEntry::CodeLocation(""));

  size_t strLen = strlen(aStr) + 1;   // +1 for the null terminator
  for (size_t j = 0; j < strLen; ) {
    // Store as many characters in the void* as the platform allows.
    char text[sizeof(void*)];
    size_t len = sizeof(void*) / sizeof(char);
    if (j+len >= strLen) {
      len = strLen - j;
    }
    memcpy(text, &aStr[j], len);
    j += sizeof(void*) / sizeof(char);

    // Cast to *((void**) to pass the text data to a void*.
    aBuffer->addTag(ProfileBufferEntry::EmbeddedString(*((void**)(&text[0]))));
  }
}

static const int SAMPLER_MAX_STRING_LENGTH = 128;

static void
AddPseudoEntry(PS::LockRef aLock, ProfileBuffer* aBuffer,
               volatile js::ProfileEntry& entry, PseudoStack* stack,
               void* lastpc)
{
  // Pseudo-frames with the BEGIN_PSEUDO_JS flag are just annotations and
  // should not be recorded in the profile.
  if (entry.hasFlag(js::ProfileEntry::BEGIN_PSEUDO_JS)) {
    return;
  }

  int lineno = -1;

  // First entry has kind CodeLocation. Check for magic pointer bit 1 to
  // indicate copy.
  const char* sampleLabel = entry.label();
  bool includeDynamicString = !gPS->FeaturePrivacy(aLock);
  const char* dynamicString =
    includeDynamicString ? entry.getDynamicString() : nullptr;
  char combinedStringBuffer[SAMPLER_MAX_STRING_LENGTH];

  if (entry.isCopyLabel() || dynamicString) {
    if (dynamicString) {
      int bytesWritten =
        SprintfLiteral(combinedStringBuffer, "%s %s", sampleLabel, dynamicString);
      if (bytesWritten > 0) {
        sampleLabel = combinedStringBuffer;
      }
    }
    // Store the string using 1 or more EmbeddedString tags.
    // That will happen to the preceding tag.
    AddDynamicCodeLocationTag(aBuffer, sampleLabel);
    if (entry.isJs()) {
      JSScript* script = entry.script();
      if (script) {
        if (!entry.pc()) {
          // The JIT only allows the top-most entry to have a nullptr pc.
          MOZ_ASSERT(&entry == &stack->mStack[stack->stackSize() - 1]);

          // If stack-walking was disabled, then that's just unfortunate.
          if (lastpc) {
            jsbytecode* jspc = js::ProfilingGetPC(stack->mContext, script,
                                                  lastpc);
            if (jspc) {
              lineno = JS_PCToLineNumber(script, jspc);
            }
          }
        } else {
          lineno = JS_PCToLineNumber(script, entry.pc());
        }
      }
    } else {
      lineno = entry.line();
    }
  } else {
    aBuffer->addTag(ProfileBufferEntry::CodeLocation(sampleLabel));

    // XXX: Bug 1010578. Don't assume a CPP entry and try to get the line for
    // js entries as well.
    if (entry.isCpp()) {
      lineno = entry.line();
    }
  }

  if (lineno != -1) {
    aBuffer->addTag(ProfileBufferEntry::LineNumber(lineno));
  }

  uint32_t category = entry.category();
  MOZ_ASSERT(!(category & js::ProfileEntry::IS_CPP_ENTRY));
  MOZ_ASSERT(!(category & js::ProfileEntry::FRAME_LABEL_COPY));

  if (category) {
    aBuffer->addTag(ProfileBufferEntry::Category((int)category));
  }
}

struct NativeStack
{
  void** pc_array;
  void** sp_array;
  size_t size;
  size_t count;
};

mozilla::Atomic<bool> WALKING_JS_STACK(false);

struct AutoWalkJSStack
{
  bool walkAllowed;

  AutoWalkJSStack() : walkAllowed(false) {
    walkAllowed = WALKING_JS_STACK.compareExchange(false, true);
  }

  ~AutoWalkJSStack() {
    if (walkAllowed) {
      WALKING_JS_STACK = false;
    }
  }
};

static void
MergeStacksIntoProfile(PS::LockRef aLock, ProfileBuffer* aBuffer,
                       TickSample* aSample, NativeStack& aNativeStack)
{
  NotNull<PseudoStack*> pseudoStack = aSample->mPseudoStack;
  volatile js::ProfileEntry* pseudoFrames = pseudoStack->mStack;
  uint32_t pseudoCount = pseudoStack->stackSize();

  // Make a copy of the JS stack into a JSFrame array. This is necessary since,
  // like the native stack, the JS stack is iterated youngest-to-oldest and we
  // need to iterate oldest-to-youngest when adding entries to aInfo.

  // Synchronous sampling reports an invalid buffer generation to
  // ProfilingFrameIterator to avoid incorrectly resetting the generation of
  // sampled JIT entries inside the JS engine. See note below concerning 'J'
  // entries.
  uint32_t startBufferGen;
  startBufferGen = aSample->mIsSynchronous
                 ? UINT32_MAX
                 : aBuffer->mGeneration;
  uint32_t jsCount = 0;
  JS::ProfilingFrameIterator::Frame jsFrames[1000];

  // Only walk jit stack if profiling frame iterator is turned on.
  if (pseudoStack->mContext &&
      JS::IsProfilingEnabledForContext(pseudoStack->mContext)) {
    AutoWalkJSStack autoWalkJSStack;
    const uint32_t maxFrames = mozilla::ArrayLength(jsFrames);

    if (aSample && autoWalkJSStack.walkAllowed) {
      JS::ProfilingFrameIterator::RegisterState registerState;
      registerState.pc = aSample->mPC;
      registerState.sp = aSample->mSP;
      registerState.lr = aSample->mLR;
      registerState.fp = aSample->mFP;

      JS::ProfilingFrameIterator jsIter(pseudoStack->mContext,
                                        registerState,
                                        startBufferGen);
      for (; jsCount < maxFrames && !jsIter.done(); ++jsIter) {
        // See note below regarding 'J' entries.
        if (aSample->mIsSynchronous || jsIter.isWasm()) {
          uint32_t extracted =
            jsIter.extractStack(jsFrames, jsCount, maxFrames);
          jsCount += extracted;
          if (jsCount == maxFrames) {
            break;
          }
        } else {
          mozilla::Maybe<JS::ProfilingFrameIterator::Frame> frame =
            jsIter.getPhysicalFrameWithoutLabel();
          if (frame.isSome()) {
            jsFrames[jsCount++] = frame.value();
          }
        }
      }
    }
  }

  // Start the sample with a root entry.
  aBuffer->addTag(ProfileBufferEntry::Sample("(root)"));

  // While the pseudo-stack array is ordered oldest-to-youngest, the JS and
  // native arrays are ordered youngest-to-oldest. We must add frames to aInfo
  // oldest-to-youngest. Thus, iterate over the pseudo-stack forwards and JS
  // and native arrays backwards. Note: this means the terminating condition
  // jsIndex and nativeIndex is being < 0.
  uint32_t pseudoIndex = 0;
  int32_t jsIndex = jsCount - 1;
  int32_t nativeIndex = aNativeStack.count - 1;

  uint8_t* lastPseudoCppStackAddr = nullptr;

  // Iterate as long as there is at least one frame remaining.
  while (pseudoIndex != pseudoCount || jsIndex >= 0 || nativeIndex >= 0) {
    // There are 1 to 3 frames available. Find and add the oldest.
    uint8_t* pseudoStackAddr = nullptr;
    uint8_t* jsStackAddr = nullptr;
    uint8_t* nativeStackAddr = nullptr;

    if (pseudoIndex != pseudoCount) {
      volatile js::ProfileEntry& pseudoFrame = pseudoFrames[pseudoIndex];

      if (pseudoFrame.isCpp()) {
        lastPseudoCppStackAddr = (uint8_t*) pseudoFrame.stackAddress();
      }

      // Skip any pseudo-stack JS frames which are marked isOSR. Pseudostack
      // frames are marked isOSR when the JS interpreter enters a jit frame on
      // a loop edge (via on-stack-replacement, or OSR). To avoid both the
      // pseudoframe and jit frame being recorded (and showing up twice), the
      // interpreter marks the interpreter pseudostack entry with the OSR flag
      // to ensure that it doesn't get counted.
      if (pseudoFrame.isJs() && pseudoFrame.isOSR()) {
          pseudoIndex++;
          continue;
=======
private:
  // The singleton instance.
  static ActivePS* sInstance;

  // We need to track activity generations. If we didn't we could have the
  // following scenario.
  //
  // - profiler_stop() locks gPSMutex, de-instantiates ActivePS, unlocks
  //   gPSMutex, deletes the SamplerThread (which does a join).
  //
  // - profiler_start() runs on a different thread, locks gPSMutex,
  //   re-instantiates ActivePS, unlocks gPSMutex -- all before the join
  //   completes.
  //
  // - SamplerThread::Run() locks gPSMutex, sees that ActivePS is instantiated,
  //   and continues as if the start/stop pair didn't occur. Also
  //   profiler_stop() is stuck, unable to finish.
  //
  // By checking ActivePS *and* the generation, we can avoid this scenario.
  // sNextGeneration is used to track the next generation number; it is static
  // because it must persist across different ActivePS instantiations.
  const uint32_t mGeneration;
  static uint32_t sNextGeneration;

  // The number of entries in mBuffer.
  const int mEntries;

  // The interval between samples, measured in milliseconds.
  const double mInterval;

  // The profile features that are enabled.
  const uint32_t mFeatures;

  // Substrings of names of threads we want to profile.
  Vector<std::string> mFilters;

  // The buffer into which all samples are recorded. Always non-null. Always
  // used in conjunction with CorePS::m{Live,Dead}Threads.
  const UniquePtr<ProfileBuffer> mBuffer;

  // The current sampler thread. This class is not responsible for destroying
  // the SamplerThread object; the Destroy() method returns it so the caller
  // can destroy it.
  SamplerThread* const mSamplerThread;

  // The interposer that records main thread I/O.
  const RefPtr<ProfilerIOInterposeObserver> mInterposeObserver;

  // Is the profiler paused?
  bool mIsPaused;

#if defined(GP_OS_linux)
  // Used to record whether the profiler was paused just before forking. False
  // at all times except just before/after forking.
  bool mWasPaused;
#endif
};

ActivePS* ActivePS::sInstance = nullptr;
uint32_t ActivePS::sNextGeneration = 0;

#undef PS_GET
#undef PS_GET_LOCKLESS
#undef PS_GET_AND_SET

// The mutex that guards accesses to CorePS and ActivePS.
static PSMutex gPSMutex;

// The preferred way to check profiler activeness and features is via
// ActivePS(). However, that requires locking gPSMutex. There are some hot
// operations where absolute precision isn't required, so we duplicate the
// activeness/feature state in a lock-free manner in this class.
class RacyFeatures
{
public:
  static void SetActive(uint32_t aFeatures)
  {
    sActiveAndFeatures = Active | aFeatures;
  }

  static void SetInactive() { sActiveAndFeatures = 0; }

  static bool IsActive() { return uint32_t(sActiveAndFeatures) & Active; }

  static bool IsActiveWithFeature(uint32_t aFeature)
  {
    uint32_t af = sActiveAndFeatures;  // copy it first
    return (af & Active) && (af & aFeature);
  }

  static bool IsActiveWithoutPrivacy()
  {
    uint32_t af = sActiveAndFeatures;  // copy it first
    return (af & Active) && !(af & ProfilerFeature::Privacy);
  }

private:
  static const uint32_t Active = 1u << 31;

  // Ensure Active doesn't overlap with any of the feature bits.
  #define NO_OVERLAP(n_, str_, Name_) \
    static_assert(ProfilerFeature::Name_ != Active, "bad Active value");

  PROFILER_FOR_EACH_FEATURE(NO_OVERLAP);

  #undef NO_OVERLAP

  // We combine the active bit with the feature bits so they can be read or
  // written in a single atomic operation.
  static Atomic<uint32_t> sActiveAndFeatures;
};

Atomic<uint32_t> RacyFeatures::sActiveAndFeatures(0);

// Each live thread has a ThreadInfo, and we store a reference to it in TLS.
// This class encapsulates that TLS.
class TLSInfo
{
public:
  static bool Init(PSLockRef)
  {
    bool ok1 = sThreadInfo.init();
    bool ok2 = AutoProfilerLabel::sPseudoStack.init();
    return ok1 && ok2;
  }

  // Get the entire ThreadInfo. Accesses are guarded by gPSMutex.
  static ThreadInfo* Info(PSLockRef) { return sThreadInfo.get(); }

  // Get only the RacyThreadInfo. Accesses are not guarded by gPSMutex.
  static RacyThreadInfo* RacyInfo()
  {
    ThreadInfo* info = sThreadInfo.get();
    return info ? info->RacyInfo().get() : nullptr;
  }

  // Get only the PseudoStack. Accesses are not guarded by gPSMutex. RacyInfo()
  // can also be used to get the PseudoStack, but that is marginally slower
  // because it requires an extra pointer indirection.
  static PseudoStack* Stack() { return AutoProfilerLabel::sPseudoStack.get(); }

  static void SetInfo(PSLockRef, ThreadInfo* aInfo)
  {
    sThreadInfo.set(aInfo);
    AutoProfilerLabel::sPseudoStack.set(
      aInfo ? aInfo->RacyInfo().get() : nullptr);  // an upcast
  }

private:
  // This is a non-owning reference to the ThreadInfo; CorePS::mLiveThreads is
  // the owning reference. On thread destruction, this reference is cleared and
  // the ThreadInfo is destroyed or transferred to CorePS::mDeadThreads.
  static MOZ_THREAD_LOCAL(ThreadInfo*) sThreadInfo;
};

MOZ_THREAD_LOCAL(ThreadInfo*) TLSInfo::sThreadInfo;

// Although you can access a thread's PseudoStack via TLSInfo::sThreadInfo, we
// also have a second TLS pointer directly to the PseudoStack. Here's why.
//
// - We need to be able to push to and pop from the PseudoStack in
//   AutoProfilerLabel.
//
// - The class functions are hot and must be defined in GeckoProfiler.h so they
//   can be inlined.
//
// - We don't want to expose TLSInfo (and ThreadInfo) in GeckoProfiler.h.
//
// This second pointer isn't ideal, but does provide a way to satisfy those
// constraints. TLSInfo is responsible for updating it.
MOZ_THREAD_LOCAL(PseudoStack*) AutoProfilerLabel::sPseudoStack;

// The name of the main thread.
static const char* const kMainThreadName = "GeckoMain";

////////////////////////////////////////////////////////////////////////
// BEGIN sampling/unwinding code

// The registers used for stack unwinding and a few other sampling purposes.
// The ctor does nothing; users are responsible for filling in the fields.
class Registers
{
public:
  Registers() {}

#if defined(HAVE_NATIVE_UNWIND)
  // Fills in mPC, mSP, mFP, mLR, and mContext for a synchronous sample.
  void SyncPopulate();
#endif

  void Clear() { memset(this, 0, sizeof(*this)); }

  // These fields are filled in by
  // SamplerThread::SuspendAndSampleAndResumeThread() for periodic and
  // backtrace samples, and by SyncPopulate() for synchronous samples.
  Address mPC;    // Instruction pointer.
  Address mSP;    // Stack pointer.
  Address mFP;    // Frame pointer.
  Address mLR;    // ARM link register.
#if defined(GP_OS_linux) || defined(GP_OS_android)
  // This contains all the registers, which means it duplicates the four fields
  // above. This is ok.
  ucontext_t* mContext; // The context from the signal handler.
#endif
};

// Setting MAX_NATIVE_FRAMES too high risks the unwinder wasting a lot of time
// looping on corrupted stacks.
//
// The PseudoStack frame size is found in PseudoStack::MaxEntries.
static const size_t MAX_NATIVE_FRAMES = 1024;
static const size_t MAX_JS_FRAMES     = 1024;

struct NativeStack
{
  void* mPCs[MAX_NATIVE_FRAMES];
  void* mSPs[MAX_NATIVE_FRAMES];
  size_t mCount;  // Number of entries filled.

  NativeStack()
    : mCount(0)
  {}
};

Atomic<bool> WALKING_JS_STACK(false);

struct AutoWalkJSStack
{
  bool walkAllowed;

  AutoWalkJSStack() : walkAllowed(false) {
    walkAllowed = WALKING_JS_STACK.compareExchange(false, true);
  }

  ~AutoWalkJSStack() {
    if (walkAllowed) {
      WALKING_JS_STACK = false;
    }
  }
};

// Merges the pseudo-stack, native stack, and JS stack, outputting the details
// to aCollector.
static void
MergeStacks(uint32_t aFeatures, bool aIsSynchronous,
            const ThreadInfo& aThreadInfo, const Registers& aRegs,
            const NativeStack& aNativeStack,
            ProfilerStackCollector& aCollector)
{
  // WARNING: this function runs within the profiler's "critical section".
  // WARNING: this function might be called while the profiler is inactive, and
  //          cannot rely on ActivePS.

  NotNull<RacyThreadInfo*> racyInfo = aThreadInfo.RacyInfo();
  js::ProfileEntry* pseudoEntries = racyInfo->entries;
  uint32_t pseudoCount = racyInfo->stackSize();
  JSContext* context = aThreadInfo.mContext;

  // Make a copy of the JS stack into a JSFrame array. This is necessary since,
  // like the native stack, the JS stack is iterated youngest-to-oldest and we
  // need to iterate oldest-to-youngest when adding entries to aInfo.

  // Synchronous sampling reports an invalid buffer generation to
  // ProfilingFrameIterator to avoid incorrectly resetting the generation of
  // sampled JIT entries inside the JS engine. See note below concerning 'J'
  // entries.
  uint32_t startBufferGen = UINT32_MAX;
  if (!aIsSynchronous && aCollector.Generation().isSome()) {
    startBufferGen = *aCollector.Generation();
  }
  uint32_t jsCount = 0;
  JS::ProfilingFrameIterator::Frame jsFrames[MAX_JS_FRAMES];

  // Only walk jit stack if profiling frame iterator is turned on.
  if (context && JS::IsProfilingEnabledForContext(context)) {
    AutoWalkJSStack autoWalkJSStack;
    const uint32_t maxFrames = ArrayLength(jsFrames);

    if (autoWalkJSStack.walkAllowed) {
      JS::ProfilingFrameIterator::RegisterState registerState;
      registerState.pc = aRegs.mPC;
      registerState.sp = aRegs.mSP;
      registerState.lr = aRegs.mLR;
      registerState.fp = aRegs.mFP;

      JS::ProfilingFrameIterator jsIter(context, registerState,
                                        startBufferGen);
      for (; jsCount < maxFrames && !jsIter.done(); ++jsIter) {
        // See note below regarding 'J' entries.
        if (aIsSynchronous || jsIter.isWasm()) {
          uint32_t extracted =
            jsIter.extractStack(jsFrames, jsCount, maxFrames);
          jsCount += extracted;
          if (jsCount == maxFrames) {
            break;
          }
        } else {
          Maybe<JS::ProfilingFrameIterator::Frame> frame =
            jsIter.getPhysicalFrameWithoutLabel();
          if (frame.isSome()) {
            jsFrames[jsCount++] = frame.value();
          }
        }
>>>>>>> a17af05f
      }

      MOZ_ASSERT(lastPseudoCppStackAddr);
      pseudoStackAddr = lastPseudoCppStackAddr;
    }

<<<<<<< HEAD
    if (jsIndex >= 0) {
      jsStackAddr = (uint8_t*) jsFrames[jsIndex].stackAddress;
    }

    if (nativeIndex >= 0) {
      nativeStackAddr = (uint8_t*) aNativeStack.sp_array[nativeIndex];
    }

    // If there's a native stack entry which has the same SP as a pseudo stack
    // entry, pretend we didn't see the native stack entry.  Ditto for a native
    // stack entry which has the same SP as a JS stack entry.  In effect this
    // means pseudo or JS entries trump conflicting native entries.
    if (nativeStackAddr && (pseudoStackAddr == nativeStackAddr ||
                            jsStackAddr == nativeStackAddr)) {
      nativeStackAddr = nullptr;
      nativeIndex--;
      MOZ_ASSERT(pseudoStackAddr || jsStackAddr);
    }

    // Sanity checks.
    MOZ_ASSERT_IF(pseudoStackAddr, pseudoStackAddr != jsStackAddr &&
                                   pseudoStackAddr != nativeStackAddr);
    MOZ_ASSERT_IF(jsStackAddr, jsStackAddr != pseudoStackAddr &&
                               jsStackAddr != nativeStackAddr);
    MOZ_ASSERT_IF(nativeStackAddr, nativeStackAddr != pseudoStackAddr &&
                                   nativeStackAddr != jsStackAddr);

    // Check to see if pseudoStack frame is top-most.
    if (pseudoStackAddr > jsStackAddr && pseudoStackAddr > nativeStackAddr) {
      MOZ_ASSERT(pseudoIndex < pseudoCount);
      volatile js::ProfileEntry& pseudoFrame = pseudoFrames[pseudoIndex];
      AddPseudoEntry(aLock, aBuffer, pseudoFrame, pseudoStack, nullptr);
      pseudoIndex++;
      continue;
    }

    // Check to see if JS jit stack frame is top-most
    if (jsStackAddr > nativeStackAddr) {
      MOZ_ASSERT(jsIndex >= 0);
      const JS::ProfilingFrameIterator::Frame& jsFrame = jsFrames[jsIndex];

      // Stringifying non-wasm JIT frames is delayed until streaming time. To
      // re-lookup the entry in the JitcodeGlobalTable, we need to store the
      // JIT code address (OptInfoAddr) in the circular buffer.
      //
      // Note that we cannot do this when we are sychronously sampling the
      // current thread; that is, when called from profiler_get_backtrace. The
      // captured backtrace is usually externally stored for an indeterminate
      // amount of time, such as in nsRefreshDriver. Problematically, the
      // stored backtrace may be alive across a GC during which the profiler
      // itself is disabled. In that case, the JS engine is free to discard its
      // JIT code. This means that if we inserted such OptInfoAddr entries into
      // the buffer, nsRefreshDriver would now be holding on to a backtrace
      // with stale JIT code return addresses.
      if (aSample->mIsSynchronous ||
          jsFrame.kind == JS::ProfilingFrameIterator::Frame_Wasm) {
        AddDynamicCodeLocationTag(aBuffer, jsFrame.label);
      } else {
        MOZ_ASSERT(jsFrame.kind == JS::ProfilingFrameIterator::Frame_Ion ||
                   jsFrame.kind == JS::ProfilingFrameIterator::Frame_Baseline);
        aBuffer->addTag(
          ProfileBufferEntry::JitReturnAddr(jsFrames[jsIndex].returnAddress));
      }

      jsIndex--;
      continue;
    }

=======
  // While the pseudo-stack array is ordered oldest-to-youngest, the JS and
  // native arrays are ordered youngest-to-oldest. We must add frames to aInfo
  // oldest-to-youngest. Thus, iterate over the pseudo-stack forwards and JS
  // and native arrays backwards. Note: this means the terminating condition
  // jsIndex and nativeIndex is being < 0.
  uint32_t pseudoIndex = 0;
  int32_t jsIndex = jsCount - 1;
  int32_t nativeIndex = aNativeStack.mCount - 1;

  uint8_t* lastPseudoCppStackAddr = nullptr;

  // Iterate as long as there is at least one frame remaining.
  while (pseudoIndex != pseudoCount || jsIndex >= 0 || nativeIndex >= 0) {
    // There are 1 to 3 frames available. Find and add the oldest.
    uint8_t* pseudoStackAddr = nullptr;
    uint8_t* jsStackAddr = nullptr;
    uint8_t* nativeStackAddr = nullptr;

    if (pseudoIndex != pseudoCount) {
      js::ProfileEntry& pseudoEntry = pseudoEntries[pseudoIndex];

      if (pseudoEntry.isCpp()) {
        lastPseudoCppStackAddr = (uint8_t*) pseudoEntry.stackAddress();
      }

      // Skip any JS_OSR frames. Such frames are used when the JS interpreter
      // enters a jit frame on a loop edge (via on-stack-replacement, or OSR).
      // To avoid both the pseudoframe and jit frame being recorded (and
      // showing up twice), the interpreter marks the interpreter pseudostack
      // frame as JS_OSR to ensure that it doesn't get counted.
      if (pseudoEntry.kind() == js::ProfileEntry::Kind::JS_OSR) {
          pseudoIndex++;
          continue;
      }

      MOZ_ASSERT(lastPseudoCppStackAddr);
      pseudoStackAddr = lastPseudoCppStackAddr;
    }

    if (jsIndex >= 0) {
      jsStackAddr = (uint8_t*) jsFrames[jsIndex].stackAddress;
    }

    if (nativeIndex >= 0) {
      nativeStackAddr = (uint8_t*) aNativeStack.mSPs[nativeIndex];
    }

    // If there's a native stack entry which has the same SP as a pseudo stack
    // entry, pretend we didn't see the native stack entry.  Ditto for a native
    // stack entry which has the same SP as a JS stack entry.  In effect this
    // means pseudo or JS entries trump conflicting native entries.
    if (nativeStackAddr && (pseudoStackAddr == nativeStackAddr ||
                            jsStackAddr == nativeStackAddr)) {
      nativeStackAddr = nullptr;
      nativeIndex--;
      MOZ_ASSERT(pseudoStackAddr || jsStackAddr);
    }

    // Sanity checks.
    MOZ_ASSERT_IF(pseudoStackAddr, pseudoStackAddr != jsStackAddr &&
                                   pseudoStackAddr != nativeStackAddr);
    MOZ_ASSERT_IF(jsStackAddr, jsStackAddr != pseudoStackAddr &&
                               jsStackAddr != nativeStackAddr);
    MOZ_ASSERT_IF(nativeStackAddr, nativeStackAddr != pseudoStackAddr &&
                                   nativeStackAddr != jsStackAddr);

    // Check to see if pseudoStack frame is top-most.
    if (pseudoStackAddr > jsStackAddr && pseudoStackAddr > nativeStackAddr) {
      MOZ_ASSERT(pseudoIndex < pseudoCount);
      js::ProfileEntry& pseudoEntry = pseudoEntries[pseudoIndex];

      // Pseudo-frames with the CPP_MARKER_FOR_JS kind are just annotations and
      // should not be recorded in the profile.
      if (pseudoEntry.kind() != js::ProfileEntry::Kind::CPP_MARKER_FOR_JS) {
        // The JIT only allows the top-most entry to have a nullptr pc.
        MOZ_ASSERT_IF(pseudoEntry.isJs() && pseudoEntry.script() && !pseudoEntry.pc(),
                      &pseudoEntry == &racyInfo->entries[racyInfo->stackSize() - 1]);
        aCollector.CollectPseudoEntry(pseudoEntry);
      }
      pseudoIndex++;
      continue;
    }

    // Check to see if JS jit stack frame is top-most
    if (jsStackAddr > nativeStackAddr) {
      MOZ_ASSERT(jsIndex >= 0);
      const JS::ProfilingFrameIterator::Frame& jsFrame = jsFrames[jsIndex];

      // Stringifying non-wasm JIT frames is delayed until streaming time. To
      // re-lookup the entry in the JitcodeGlobalTable, we need to store the
      // JIT code address (OptInfoAddr) in the circular buffer.
      //
      // Note that we cannot do this when we are sychronously sampling the
      // current thread; that is, when called from profiler_get_backtrace. The
      // captured backtrace is usually externally stored for an indeterminate
      // amount of time, such as in nsRefreshDriver. Problematically, the
      // stored backtrace may be alive across a GC during which the profiler
      // itself is disabled. In that case, the JS engine is free to discard its
      // JIT code. This means that if we inserted such OptInfoAddr entries into
      // the buffer, nsRefreshDriver would now be holding on to a backtrace
      // with stale JIT code return addresses.
      if (aIsSynchronous ||
          jsFrame.kind == JS::ProfilingFrameIterator::Frame_Wasm) {
        aCollector.CollectWasmFrame(jsFrame.label);
      } else {
        MOZ_ASSERT(jsFrame.kind == JS::ProfilingFrameIterator::Frame_Ion ||
                   jsFrame.kind == JS::ProfilingFrameIterator::Frame_Baseline);
        aCollector.CollectJitReturnAddr(jsFrames[jsIndex].returnAddress);
      }

      jsIndex--;
      continue;
    }

>>>>>>> a17af05f
    // If we reach here, there must be a native stack entry and it must be the
    // greatest entry.
    if (nativeStackAddr) {
      MOZ_ASSERT(nativeIndex >= 0);
<<<<<<< HEAD
      void* addr = (void*)aNativeStack.pc_array[nativeIndex];
      aBuffer->addTag(ProfileBufferEntry::NativeLeafAddr(addr));
=======
      void* addr = (void*)aNativeStack.mPCs[nativeIndex];
      aCollector.CollectNativeLeafAddr(addr);
>>>>>>> a17af05f
    }
    if (nativeIndex >= 0) {
      nativeIndex--;
    }
  }

  // Update the JS context with the current profile sample buffer generation.
  //
  // Do not do this for synchronous samples, which use their own
<<<<<<< HEAD
  // ProfileBuffers instead of the global one in ProfilerState.
  if (!aSample->mIsSynchronous && pseudoStack->mContext) {
    MOZ_ASSERT(aBuffer->mGeneration >= startBufferGen);
    uint32_t lapCount = aBuffer->mGeneration - startBufferGen;
    JS::UpdateJSContextProfilerSampleBufferGen(pseudoStack->mContext,
                                               aBuffer->mGeneration,
=======
  // ProfileBuffers instead of the global one in CorePS.
  if (!aIsSynchronous && context && aCollector.Generation().isSome()) {
    MOZ_ASSERT(*aCollector.Generation() >= startBufferGen);
    uint32_t lapCount = *aCollector.Generation() - startBufferGen;
    JS::UpdateJSContextProfilerSampleBufferGen(context,
                                               *aCollector.Generation(),
>>>>>>> a17af05f
                                               lapCount);
  }
}

#if defined(GP_OS_windows)
<<<<<<< HEAD
static uintptr_t GetThreadHandle(PlatformData* aData);
#endif

#ifdef USE_NS_STACKWALK
=======
static HANDLE GetThreadHandle(PlatformData* aData);
#endif

#if defined(USE_FRAME_POINTER_STACK_WALK) || defined(USE_MOZ_STACK_WALK)
>>>>>>> a17af05f
static void
StackWalkCallback(uint32_t aFrameNumber, void* aPC, void* aSP, void* aClosure)
{
  NativeStack* nativeStack = static_cast<NativeStack*>(aClosure);
<<<<<<< HEAD
  MOZ_ASSERT(nativeStack->count < nativeStack->size);
  nativeStack->sp_array[nativeStack->count] = aSP;
  nativeStack->pc_array[nativeStack->count] = aPC;
  nativeStack->count++;
=======
  MOZ_ASSERT(nativeStack->mCount < MAX_NATIVE_FRAMES);
  nativeStack->mSPs[nativeStack->mCount] = aSP;
  nativeStack->mPCs[nativeStack->mCount] = aPC;
  nativeStack->mCount++;
>>>>>>> a17af05f
}
#endif

<<<<<<< HEAD
static void
DoNativeBacktrace(PS::LockRef aLock, ProfileBuffer* aBuffer,
                  TickSample* aSample)
{
  void* pc_array[1000];
  void* sp_array[1000];
  NativeStack nativeStack = {
    pc_array,
    sp_array,
    mozilla::ArrayLength(pc_array),
    0
  };

  // Start with the current function. We use 0 as the frame number here because
  // the FramePointerStackWalk() and MozStackWalk() calls below will use 1..N.
  // This is a bit weird but it doesn't matter because StackWalkCallback()
  // doesn't use the frame number argument.
  StackWalkCallback(/* frameNum */ 0, aSample->mPC, aSample->mSP, &nativeStack);

  uint32_t maxFrames = uint32_t(nativeStack.size - nativeStack.count);

#if defined(GP_OS_darwin) || (defined(GP_PLAT_x86_windows))
  void* stackEnd = aSample->mStackTop;
  if (aSample->mFP >= aSample->mSP && aSample->mFP <= stackEnd) {
    FramePointerStackWalk(StackWalkCallback, /* skipFrames */ 0, maxFrames,
                          &nativeStack, reinterpret_cast<void**>(aSample->mFP),
                          stackEnd);
=======
#if defined(USE_FRAME_POINTER_STACK_WALK)
static void
DoFramePointerBacktrace(PSLockRef aLock, const ThreadInfo& aThreadInfo,
                        const Registers& aRegs, NativeStack& aNativeStack)
{
  // WARNING: this function runs within the profiler's "critical section".
  // WARNING: this function might be called while the profiler is inactive, and
  //          cannot rely on ActivePS.

  // Start with the current function. We use 0 as the frame number here because
  // the FramePointerStackWalk() call below will use 1..N. This is a bit weird
  // but it doesn't matter because StackWalkCallback() doesn't use the frame
  // number argument.
  StackWalkCallback(/* frameNum */ 0, aRegs.mPC, aRegs.mSP, &aNativeStack);

  uint32_t maxFrames = uint32_t(MAX_NATIVE_FRAMES - aNativeStack.mCount);

  void* stackEnd = aThreadInfo.StackTop();
  if (aRegs.mFP >= aRegs.mSP && aRegs.mFP <= stackEnd) {
    FramePointerStackWalk(StackWalkCallback, /* skipFrames */ 0, maxFrames,
                          &aNativeStack, reinterpret_cast<void**>(aRegs.mFP),
                          stackEnd);
  }
}
#endif

#if defined(USE_MOZ_STACK_WALK)
static void
DoMozStackWalkBacktrace(PSLockRef aLock, const ThreadInfo& aThreadInfo,
                        const Registers& aRegs, NativeStack& aNativeStack)
{
  // WARNING: this function runs within the profiler's "critical section".
  // WARNING: this function might be called while the profiler is inactive, and
  //          cannot rely on ActivePS.

  // Start with the current function. We use 0 as the frame number here because
  // the MozStackWalkThread() call below will use 1..N. This is a bit weird but
  // it doesn't matter because StackWalkCallback() doesn't use the frame number
  // argument.
  StackWalkCallback(/* frameNum */ 0, aRegs.mPC, aRegs.mSP, &aNativeStack);

  uint32_t maxFrames = uint32_t(MAX_NATIVE_FRAMES - aNativeStack.mCount);

  HANDLE thread = GetThreadHandle(aThreadInfo.GetPlatformData());
  MOZ_ASSERT(thread);
  MozStackWalkThread(StackWalkCallback, /* skipFrames */ 0, maxFrames,
                     &aNativeStack, thread, /* context */ nullptr);
}
#endif

#ifdef USE_EHABI_STACKWALK
static void
DoEHABIBacktrace(PSLockRef aLock, const ThreadInfo& aThreadInfo,
                 const Registers& aRegs, NativeStack& aNativeStack)
{
  // WARNING: this function runs within the profiler's "critical section".
  // WARNING: this function might be called while the profiler is inactive, and
  //          cannot rely on ActivePS.

  const mcontext_t* mcontext = &aRegs.mContext->uc_mcontext;
  mcontext_t savedContext;
  NotNull<RacyThreadInfo*> racyInfo = aThreadInfo.RacyInfo();

  // The pseudostack contains an "EnterJIT" frame whenever we enter
  // JIT code with profiling enabled; the stack pointer value points
  // the saved registers.  We use this to unwind resume unwinding
  // after encounting JIT code.
  for (uint32_t i = racyInfo->stackSize(); i > 0; --i) {
    // The pseudostack grows towards higher indices, so we iterate
    // backwards (from callee to caller).
    js::ProfileEntry& entry = racyInfo->entries[i - 1];
    if (!entry.isJs() && strcmp(entry.label(), "EnterJIT") == 0) {
      // Found JIT entry frame.  Unwind up to that point (i.e., force
      // the stack walk to stop before the block of saved registers;
      // note that it yields nondecreasing stack pointers), then restore
      // the saved state.
      uint32_t* vSP = reinterpret_cast<uint32_t*>(entry.stackAddress());

      aNativeStack.mCount +=
        EHABIStackWalk(*mcontext, /* stackBase = */ vSP,
                       aNativeStack.mSPs + aNativeStack.mCount,
                       aNativeStack.mPCs + aNativeStack.mCount,
                       MAX_NATIVE_FRAMES - aNativeStack.mCount);

      memset(&savedContext, 0, sizeof(savedContext));

      // See also: struct EnterJITStack in js/src/jit/arm/Trampoline-arm.cpp
      savedContext.arm_r4  = *vSP++;
      savedContext.arm_r5  = *vSP++;
      savedContext.arm_r6  = *vSP++;
      savedContext.arm_r7  = *vSP++;
      savedContext.arm_r8  = *vSP++;
      savedContext.arm_r9  = *vSP++;
      savedContext.arm_r10 = *vSP++;
      savedContext.arm_fp  = *vSP++;
      savedContext.arm_lr  = *vSP++;
      savedContext.arm_sp  = reinterpret_cast<uint32_t>(vSP);
      savedContext.arm_pc  = savedContext.arm_lr;
      mcontext = &savedContext;
    }
>>>>>>> a17af05f
  }
#else
  // Win64 always omits frame pointers so for it we use the slower
  // MozStackWalk().
  uintptr_t thread = GetThreadHandle(aSample->mPlatformData);
  MOZ_ASSERT(thread);
  MozStackWalk(StackWalkCallback, /* skipFrames */ 0, maxFrames, &nativeStack,
               thread, /* platformData */ nullptr);
#endif

<<<<<<< HEAD
  MergeStacksIntoProfile(aLock, aBuffer, aSample, nativeStack);
}
#endif

#ifdef USE_EHABI_STACKWALK
static void
DoNativeBacktrace(PS::LockRef aLock, ProfileBuffer* aBuffer,
                  TickSample* aSample)
{
  void* pc_array[1000];
  void* sp_array[1000];
  NativeStack nativeStack = {
    pc_array,
    sp_array,
    mozilla::ArrayLength(pc_array),
    0
  };

  const mcontext_t* mcontext =
    &reinterpret_cast<ucontext_t*>(aSample->mContext)->uc_mcontext;
  mcontext_t savedContext;
  NotNull<PseudoStack*> pseudoStack = aSample->mPseudoStack;

  // The pseudostack contains an "EnterJIT" frame whenever we enter
  // JIT code with profiling enabled; the stack pointer value points
  // the saved registers.  We use this to unwind resume unwinding
  // after encounting JIT code.
  for (uint32_t i = pseudoStack->stackSize(); i > 0; --i) {
    // The pseudostack grows towards higher indices, so we iterate
    // backwards (from callee to caller).
    volatile js::ProfileEntry& entry = pseudoStack->mStack[i - 1];
    if (!entry.isJs() && strcmp(entry.label(), "EnterJIT") == 0) {
      // Found JIT entry frame.  Unwind up to that point (i.e., force
      // the stack walk to stop before the block of saved registers;
      // note that it yields nondecreasing stack pointers), then restore
      // the saved state.
      uint32_t* vSP = reinterpret_cast<uint32_t*>(entry.stackAddress());

      nativeStack.count += EHABIStackWalk(*mcontext,
                                          /* stackBase = */ vSP,
                                          sp_array + nativeStack.count,
                                          pc_array + nativeStack.count,
                                          nativeStack.size - nativeStack.count);

      memset(&savedContext, 0, sizeof(savedContext));

      // See also: struct EnterJITStack in js/src/jit/arm/Trampoline-arm.cpp
      savedContext.arm_r4  = *vSP++;
      savedContext.arm_r5  = *vSP++;
      savedContext.arm_r6  = *vSP++;
      savedContext.arm_r7  = *vSP++;
      savedContext.arm_r8  = *vSP++;
      savedContext.arm_r9  = *vSP++;
      savedContext.arm_r10 = *vSP++;
      savedContext.arm_fp  = *vSP++;
      savedContext.arm_lr  = *vSP++;
      savedContext.arm_sp  = reinterpret_cast<uint32_t>(vSP);
      savedContext.arm_pc  = savedContext.arm_lr;
      mcontext = &savedContext;
    }
=======
  // Now unwind whatever's left (starting from either the last EnterJIT frame
  // or, if no EnterJIT was found, the original registers).
  aNativeStack.mCount +=
    EHABIStackWalk(*mcontext, aThreadInfo.StackTop(),
                   aNativeStack.mSPs + aNativeStack.mCount,
                   aNativeStack.mPCs + aNativeStack.mCount,
                   MAX_NATIVE_FRAMES - aNativeStack.mCount);
}
#endif

#ifdef USE_LUL_STACKWALK

// See the comment at the callsite for why this function is necessary.
#if defined(MOZ_HAVE_ASAN_BLACKLIST)
MOZ_ASAN_BLACKLIST static void
ASAN_memcpy(void* aDst, const void* aSrc, size_t aLen)
{
  // The obvious thing to do here is call memcpy(). However, although
  // ASAN_memcpy() is not instrumented by ASAN, memcpy() still is, and the
  // false positive still manifests! So we must implement memcpy() ourselves
  // within this function.
  char* dst = static_cast<char*>(aDst);
  const char* src = static_cast<const char*>(aSrc);

  for (size_t i = 0; i < aLen; i++) {
    dst[i] = src[i];
>>>>>>> a17af05f
  }
}
#endif

<<<<<<< HEAD
  // Now unwind whatever's left (starting from either the last EnterJIT frame
  // or, if no EnterJIT was found, the original registers).
  nativeStack.count += EHABIStackWalk(*mcontext,
                                      aSample->mStackTop,
                                      sp_array + nativeStack.count,
                                      pc_array + nativeStack.count,
                                      nativeStack.size - nativeStack.count);

  MergeStacksIntoProfile(aLock, aBuffer, aSample, nativeStack);
}
#endif

#ifdef USE_LUL_STACKWALK

// See the comment at the callsite for why this function is necessary.
#if defined(MOZ_HAVE_ASAN_BLACKLIST)
MOZ_ASAN_BLACKLIST static void
ASAN_memcpy(void* aDst, const void* aSrc, size_t aLen)
{
  // The obvious thing to do here is call memcpy(). However, although
  // ASAN_memcpy() is not instrumented by ASAN, memcpy() still is, and the
  // false positive still manifests! So we must implement memcpy() ourselves
  // within this function.
  char* dst = static_cast<char*>(aDst);
  const char* src = static_cast<const char*>(aSrc);

  for (size_t i = 0; i < aLen; i++) {
    dst[i] = src[i];
=======
static void
DoLULBacktrace(PSLockRef aLock, const ThreadInfo& aThreadInfo,
               const Registers& aRegs, NativeStack& aNativeStack)
{
  // WARNING: this function runs within the profiler's "critical section".
  // WARNING: this function might be called while the profiler is inactive, and
  //          cannot rely on ActivePS.

  const mcontext_t* mc = &aRegs.mContext->uc_mcontext;

  lul::UnwindRegs startRegs;
  memset(&startRegs, 0, sizeof(startRegs));

#if defined(GP_PLAT_amd64_linux)
  startRegs.xip = lul::TaggedUWord(mc->gregs[REG_RIP]);
  startRegs.xsp = lul::TaggedUWord(mc->gregs[REG_RSP]);
  startRegs.xbp = lul::TaggedUWord(mc->gregs[REG_RBP]);
#elif defined(GP_PLAT_arm_android)
  startRegs.r15 = lul::TaggedUWord(mc->arm_pc);
  startRegs.r14 = lul::TaggedUWord(mc->arm_lr);
  startRegs.r13 = lul::TaggedUWord(mc->arm_sp);
  startRegs.r12 = lul::TaggedUWord(mc->arm_ip);
  startRegs.r11 = lul::TaggedUWord(mc->arm_fp);
  startRegs.r7  = lul::TaggedUWord(mc->arm_r7);
#elif defined(GP_PLAT_x86_linux) || defined(GP_PLAT_x86_android)
  startRegs.xip = lul::TaggedUWord(mc->gregs[REG_EIP]);
  startRegs.xsp = lul::TaggedUWord(mc->gregs[REG_ESP]);
  startRegs.xbp = lul::TaggedUWord(mc->gregs[REG_EBP]);
#else
# error "Unknown plat"
#endif

  // Copy up to N_STACK_BYTES from rsp-REDZONE upwards, but not going past the
  // stack's registered top point.  Do some basic sanity checks too.  This
  // assumes that the TaggedUWord holding the stack pointer value is valid, but
  // it should be, since it was constructed that way in the code just above.

  // We could construct |stackImg| so that LUL reads directly from the stack in
  // question, rather than from a copy of it.  That would reduce overhead and
  // space use a bit.  However, it gives a problem with dynamic analysis tools
  // (ASan, TSan, Valgrind) which is that such tools will report invalid or
  // racing memory accesses, and such accesses will be reported deep inside LUL.
  // By taking a copy here, we can either sanitise the copy (for Valgrind) or
  // copy it using an unchecked memcpy (for ASan, TSan).  That way we don't have
  // to try and suppress errors inside LUL.
  //
  // N_STACK_BYTES is set to 160KB.  This is big enough to hold all stacks
  // observed in some minutes of testing, whilst keeping the size of this
  // function (DoNativeBacktrace)'s frame reasonable.  Most stacks observed in
  // practice are small, 4KB or less, and so the copy costs are insignificant
  // compared to other profiler overhead.
  //
  // |stackImg| is allocated on this (the sampling thread's) stack.  That
  // implies that the frame for this function is at least N_STACK_BYTES large.
  // In general it would be considered unacceptable to have such a large frame
  // on a stack, but it only exists for the unwinder thread, and so is not
  // expected to be a problem.  Allocating it on the heap is troublesome because
  // this function runs whilst the sampled thread is suspended, so any heap
  // allocation risks deadlock.  Allocating it as a global variable is not
  // thread safe, which would be a problem if we ever allow multiple sampler
  // threads.  Hence allocating it on the stack seems to be the least-worst
  // option.

  lul::StackImage stackImg;

  {
#if defined(GP_PLAT_amd64_linux)
    uintptr_t rEDZONE_SIZE = 128;
    uintptr_t start = startRegs.xsp.Value() - rEDZONE_SIZE;
#elif defined(GP_PLAT_arm_android)
    uintptr_t rEDZONE_SIZE = 0;
    uintptr_t start = startRegs.r13.Value() - rEDZONE_SIZE;
#elif defined(GP_PLAT_x86_linux) || defined(GP_PLAT_x86_android)
    uintptr_t rEDZONE_SIZE = 0;
    uintptr_t start = startRegs.xsp.Value() - rEDZONE_SIZE;
#else
#   error "Unknown plat"
#endif
    uintptr_t end = reinterpret_cast<uintptr_t>(aThreadInfo.StackTop());
    uintptr_t ws  = sizeof(void*);
    start &= ~(ws-1);
    end   &= ~(ws-1);
    uintptr_t nToCopy = 0;
    if (start < end) {
      nToCopy = end - start;
      if (nToCopy > lul::N_STACK_BYTES)
        nToCopy = lul::N_STACK_BYTES;
    }
    MOZ_ASSERT(nToCopy <= lul::N_STACK_BYTES);
    stackImg.mLen       = nToCopy;
    stackImg.mStartAvma = start;
    if (nToCopy > 0) {
      // If this is a vanilla memcpy(), ASAN makes the following complaint:
      //
      //   ERROR: AddressSanitizer: stack-buffer-underflow ...
      //   ...
      //   HINT: this may be a false positive if your program uses some custom
      //   stack unwind mechanism or swapcontext
      //
      // This code is very much a custom stack unwind mechanism! So we use an
      // alternative memcpy() implementation that is ignored by ASAN.
#if defined(MOZ_HAVE_ASAN_BLACKLIST)
      ASAN_memcpy(&stackImg.mContents[0], (void*)start, nToCopy);
#else
      memcpy(&stackImg.mContents[0], (void*)start, nToCopy);
#endif
      (void)VALGRIND_MAKE_MEM_DEFINED(&stackImg.mContents[0], nToCopy);
    }
>>>>>>> a17af05f
  }

  size_t framePointerFramesAcquired = 0;
  lul::LUL* lul = CorePS::Lul(aLock);
  lul->Unwind(reinterpret_cast<uintptr_t*>(aNativeStack.mPCs),
              reinterpret_cast<uintptr_t*>(aNativeStack.mSPs),
              &aNativeStack.mCount, &framePointerFramesAcquired,
              MAX_NATIVE_FRAMES, &startRegs, &stackImg);

  // Update stats in the LUL stats object.  Unfortunately this requires
  // three global memory operations.
  lul->mStats.mContext += 1;
  lul->mStats.mCFI     += aNativeStack.mCount - 1 - framePointerFramesAcquired;
  lul->mStats.mFP      += framePointerFramesAcquired;
}
#endif

<<<<<<< HEAD
static void
DoNativeBacktrace(PS::LockRef aLock, ProfileBuffer* aBuffer,
                  TickSample* aSample)
{
  const mcontext_t* mc =
    &reinterpret_cast<ucontext_t*>(aSample->mContext)->uc_mcontext;

  lul::UnwindRegs startRegs;
  memset(&startRegs, 0, sizeof(startRegs));

#if defined(GP_PLAT_amd64_linux)
  startRegs.xip = lul::TaggedUWord(mc->gregs[REG_RIP]);
  startRegs.xsp = lul::TaggedUWord(mc->gregs[REG_RSP]);
  startRegs.xbp = lul::TaggedUWord(mc->gregs[REG_RBP]);
#elif defined(GP_PLAT_arm_android)
  startRegs.r15 = lul::TaggedUWord(mc->arm_pc);
  startRegs.r14 = lul::TaggedUWord(mc->arm_lr);
  startRegs.r13 = lul::TaggedUWord(mc->arm_sp);
  startRegs.r12 = lul::TaggedUWord(mc->arm_ip);
  startRegs.r11 = lul::TaggedUWord(mc->arm_fp);
  startRegs.r7  = lul::TaggedUWord(mc->arm_r7);
#elif defined(GP_PLAT_x86_linux) || defined(GP_PLAT_x86_android)
  startRegs.xip = lul::TaggedUWord(mc->gregs[REG_EIP]);
  startRegs.xsp = lul::TaggedUWord(mc->gregs[REG_ESP]);
  startRegs.xbp = lul::TaggedUWord(mc->gregs[REG_EBP]);
#else
# error "Unknown plat"
#endif

  // Copy up to N_STACK_BYTES from rsp-REDZONE upwards, but not going past the
  // stack's registered top point.  Do some basic sanity checks too.  This
  // assumes that the TaggedUWord holding the stack pointer value is valid, but
  // it should be, since it was constructed that way in the code just above.

  lul::StackImage stackImg;

  {
#if defined(GP_PLAT_amd64_linux)
    uintptr_t rEDZONE_SIZE = 128;
    uintptr_t start = startRegs.xsp.Value() - rEDZONE_SIZE;
#elif defined(GP_PLAT_arm_android)
    uintptr_t rEDZONE_SIZE = 0;
    uintptr_t start = startRegs.r13.Value() - rEDZONE_SIZE;
#elif defined(GP_PLAT_x86_linux) || defined(GP_PLAT_x86_android)
    uintptr_t rEDZONE_SIZE = 0;
    uintptr_t start = startRegs.xsp.Value() - rEDZONE_SIZE;
#else
#   error "Unknown plat"
#endif
    uintptr_t end = reinterpret_cast<uintptr_t>(aSample->mStackTop);
    uintptr_t ws  = sizeof(void*);
    start &= ~(ws-1);
    end   &= ~(ws-1);
    uintptr_t nToCopy = 0;
    if (start < end) {
      nToCopy = end - start;
      if (nToCopy > lul::N_STACK_BYTES)
        nToCopy = lul::N_STACK_BYTES;
    }
    MOZ_ASSERT(nToCopy <= lul::N_STACK_BYTES);
    stackImg.mLen       = nToCopy;
    stackImg.mStartAvma = start;
    if (nToCopy > 0) {
      // If this is a vanilla memcpy(), ASAN makes the following complaint:
      //
      //   ERROR: AddressSanitizer: stack-buffer-underflow ...
      //   ...
      //   HINT: this may be a false positive if your program uses some custom
      //   stack unwind mechanism or swapcontext
      //
      // This code is very much a custom stack unwind mechanism! So we use an
      // alternative memcpy() implementation that is ignored by ASAN.
#if defined(MOZ_HAVE_ASAN_BLACKLIST)
      ASAN_memcpy(&stackImg.mContents[0], (void*)start, nToCopy);
#else
      memcpy(&stackImg.mContents[0], (void*)start, nToCopy);
#endif
      (void)VALGRIND_MAKE_MEM_DEFINED(&stackImg.mContents[0], nToCopy);
    }
  }

  // The maximum number of frames that LUL will produce.  Setting it
  // too high gives a risk of it wasting a lot of time looping on
  // corrupted stacks.
  const int MAX_NATIVE_FRAMES = 256;

  size_t scannedFramesAllowed = 0;

  uintptr_t framePCs[MAX_NATIVE_FRAMES];
  uintptr_t frameSPs[MAX_NATIVE_FRAMES];
  size_t framesAvail = mozilla::ArrayLength(framePCs);
  size_t framesUsed  = 0;
  size_t scannedFramesAcquired = 0;
  lul::LUL* lul = gPS->LUL(aLock);
  lul->Unwind(&framePCs[0], &frameSPs[0],
              &framesUsed, &scannedFramesAcquired,
              framesAvail, scannedFramesAllowed,
              &startRegs, &stackImg);

  NativeStack nativeStack = {
    reinterpret_cast<void**>(framePCs),
    reinterpret_cast<void**>(frameSPs),
    mozilla::ArrayLength(framePCs),
    0
  };

  nativeStack.count = framesUsed;

  MergeStacksIntoProfile(aLock, aBuffer, aSample, nativeStack);

  // Update stats in the LUL stats object.  Unfortunately this requires
  // three global memory operations.
  lul->mStats.mContext += 1;
  lul->mStats.mCFI     += framesUsed - 1 - scannedFramesAcquired;
  lul->mStats.mScanned += scannedFramesAcquired;
}

#endif

static void
DoSampleStackTrace(PS::LockRef aLock, ProfileBuffer* aBuffer,
                   TickSample* aSample)
{
  NativeStack nativeStack = { nullptr, nullptr, 0, 0 };
  MergeStacksIntoProfile(aLock, aBuffer, aSample, nativeStack);

  if (gPS->FeatureLeaf(aLock)) {
    aBuffer->addTag(ProfileBufferEntry::NativeLeafAddr((void*)aSample->mPC));
  }
}

// This function is called for each sampling period with the current program
// counter. It is called within a signal and so must be re-entrant.
static void
Tick(PS::LockRef aLock, ProfileBuffer* aBuffer, TickSample* aSample)
{
  aBuffer->addTagThreadId(aSample->mThreadId, aSample->mLastSample);

  mozilla::TimeDuration delta = aSample->mTimeStamp - gPS->StartTime(aLock);
  aBuffer->addTag(ProfileBufferEntry::Time(delta.ToMilliseconds()));

  NotNull<PseudoStack*> pseudoStack = aSample->mPseudoStack;

#if defined(HAVE_NATIVE_UNWIND)
  if (gPS->FeatureStackWalk(aLock)) {
    DoNativeBacktrace(aLock, aBuffer, aSample);
  } else
#endif
  {
    DoSampleStackTrace(aLock, aBuffer, aSample);
  }

  // Don't process the PseudoStack's markers if we're synchronously sampling
  // the current thread.
  if (!aSample->mIsSynchronous) {
    ProfilerMarkerLinkedList* pendingMarkersList =
      pseudoStack->getPendingMarkers();
    while (pendingMarkersList && pendingMarkersList->peek()) {
      ProfilerMarker* marker = pendingMarkersList->popHead();
      aBuffer->addStoredMarker(marker);
      aBuffer->addTag(ProfileBufferEntry::Marker(marker));
    }
  }

  if (aSample->mResponsiveness && aSample->mResponsiveness->HasData()) {
    mozilla::TimeDuration delta =
      aSample->mResponsiveness->GetUnresponsiveDuration(aSample->mTimeStamp);
    aBuffer->addTag(ProfileBufferEntry::Responsiveness(delta.ToMilliseconds()));
  }

  // rssMemory is equal to 0 when we are not recording.
  if (aSample->mRSSMemory != 0) {
    double rssMemory = static_cast<double>(aSample->mRSSMemory);
    aBuffer->addTag(ProfileBufferEntry::ResidentMemory(rssMemory));
  }

  // ussMemory is equal to 0 when we are not recording.
  if (aSample->mUSSMemory != 0) {
    double ussMemory = static_cast<double>(aSample->mUSSMemory);
    aBuffer->addTag(ProfileBufferEntry::UnsharedMemory(ussMemory));
  }

  int frameNumber = gPS->FrameNumber(aLock);
  if (frameNumber != gPS->LatestRecordedFrameNumber(aLock)) {
    aBuffer->addTag(ProfileBufferEntry::FrameNumber(frameNumber));
    gPS->SetLatestRecordedFrameNumber(aLock, frameNumber);
  }
}

// END tick/unwinding code
////////////////////////////////////////////////////////////////////////

////////////////////////////////////////////////////////////////////////
// BEGIN saving/streaming code

class ProfileSaveEvent final : public nsIProfileSaveEvent
{
public:
  typedef void (*AddSubProfileFunc)(const char* aProfile, void* aClosure);
  NS_DECL_ISUPPORTS

  ProfileSaveEvent(AddSubProfileFunc aFunc, void* aClosure)
    : mFunc(aFunc)
    , mClosure(aClosure)
  {}

  NS_IMETHOD AddSubProfile(const char* aProfile) override {
    mFunc(aProfile, mClosure);
    return NS_OK;
  }

private:
  ~ProfileSaveEvent() {}

  AddSubProfileFunc mFunc;
  void* mClosure;
};

NS_IMPL_ISUPPORTS(ProfileSaveEvent, nsIProfileSaveEvent)

const static uint64_t kJS_MAX_SAFE_UINTEGER = +9007199254740991ULL;

static int64_t
SafeJSInteger(uint64_t aValue) {
  return aValue <= kJS_MAX_SAFE_UINTEGER ? int64_t(aValue) : -1;
}

static void
AddSharedLibraryInfoToStream(JSONWriter& aWriter, const SharedLibrary& aLib)
{
  aWriter.StartObjectElement();
  aWriter.IntProperty("start", SafeJSInteger(aLib.GetStart()));
  aWriter.IntProperty("end", SafeJSInteger(aLib.GetEnd()));
  aWriter.IntProperty("offset", SafeJSInteger(aLib.GetOffset()));
  aWriter.StringProperty("name", NS_ConvertUTF16toUTF8(aLib.GetModuleName()).get());
  aWriter.StringProperty("path", NS_ConvertUTF16toUTF8(aLib.GetModulePath()).get());
  aWriter.StringProperty("debugName", NS_ConvertUTF16toUTF8(aLib.GetDebugName()).get());
  aWriter.StringProperty("debugPath", NS_ConvertUTF16toUTF8(aLib.GetDebugPath()).get());
  aWriter.StringProperty("breakpadId", aLib.GetBreakpadId().c_str());
  aWriter.StringProperty("arch", aLib.GetArch().c_str());
  aWriter.EndObject();
}

void
AppendSharedLibraries(JSONWriter& aWriter)
{
  SharedLibraryInfo info = SharedLibraryInfo::GetInfoForSelf();
  info.SortByAddress();
  for (size_t i = 0; i < info.GetSize(); i++) {
    AddSharedLibraryInfoToStream(aWriter, info.GetEntry(i));
  }
}

#ifdef MOZ_TASK_TRACER
static void
StreamNameAndThreadId(const char* aName, int aThreadId)
{
  aWriter.StartObjectElement();
  {
    if (XRE_GetProcessType() == GeckoProcessType_Plugin) {
      // TODO Add the proper plugin name
      aWriter.StringProperty("name", "Plugin");
    } else {
      aWriter.StringProperty("name", aName);
    }
    aWriter.IntProperty("tid", aThreadId);
  }
  aWriter.EndObject();
}
#endif

static void
StreamTaskTracer(PS::LockRef aLock, SpliceableJSONWriter& aWriter)
{
#ifdef MOZ_TASK_TRACER
  aWriter.StartArrayProperty("data");
  {
    UniquePtr<nsTArray<nsCString>> data =
      mozilla::tasktracer::GetLoggedData(gPS->StartTime(aLock));
    for (uint32_t i = 0; i < data->Length(); ++i) {
      aWriter.StringElement((data->ElementAt(i)).get());
    }
  }
  aWriter.EndArray();

  aWriter.StartArrayProperty("threads");
  {
    const PS::ThreadVector& liveThreads = gPS->LiveThreads(aLock);
    for (size_t i = 0; i < liveThreads.size(); i++) {
      ThreadInfo* info = liveThreads.at(i);
      StreamNameAndThreadId(info->Name(), info->ThreadId());
    }

    const PS::ThreadVector& deadThreads = gPS->DeadThreads(aLock);
    for (size_t i = 0; i < deadThreads.size(); i++) {
      ThreadInfo* info = deadThreads.at(i);
      StreamNameAndThreadId(info->Name(), info->ThreadId());
    }
  }
  aWriter.EndArray();

  aWriter.DoubleProperty(
    "start", static_cast<double>(mozilla::tasktracer::GetStartTime()));
#endif
}

static void
StreamMetaJSCustomObject(PS::LockRef aLock, SpliceableJSONWriter& aWriter)
{
  MOZ_RELEASE_ASSERT(NS_IsMainThread());

  aWriter.IntProperty("version", 4);
  aWriter.DoubleProperty("interval", gPS->Interval(aLock));
  aWriter.IntProperty("stackwalk", gPS->FeatureStackWalk(aLock));

#ifdef DEBUG
  aWriter.IntProperty("debug", 1);
#else
  aWriter.IntProperty("debug", 0);
#endif

  aWriter.IntProperty("gcpoison", JS::IsGCPoisoning() ? 1 : 0);

  bool asyncStacks = Preferences::GetBool("javascript.options.asyncstack");
  aWriter.IntProperty("asyncstack", asyncStacks);

  // The "startTime" field holds the number of milliseconds since midnight
  // January 1, 1970 GMT. This grotty code computes (Now - (Now - StartTime))
  // to convert gPS->StartTime() into that form.
  mozilla::TimeDuration delta =
    mozilla::TimeStamp::Now() - gPS->StartTime(aLock);
  aWriter.DoubleProperty(
    "startTime", static_cast<double>(PR_Now()/1000.0 - delta.ToMilliseconds()));

  aWriter.IntProperty("processType", XRE_GetProcessType());

  nsresult res;
  nsCOMPtr<nsIHttpProtocolHandler> http =
    do_GetService(NS_NETWORK_PROTOCOL_CONTRACTID_PREFIX "http", &res);

  if (!NS_FAILED(res)) {
    nsAutoCString string;

    res = http->GetPlatform(string);
    if (!NS_FAILED(res)) {
      aWriter.StringProperty("platform", string.Data());
    }

    res = http->GetOscpu(string);
    if (!NS_FAILED(res)) {
      aWriter.StringProperty("oscpu", string.Data());
    }

    res = http->GetMisc(string);
    if (!NS_FAILED(res)) {
      aWriter.StringProperty("misc", string.Data());
    }
  }

  nsCOMPtr<nsIXULRuntime> runtime = do_GetService("@mozilla.org/xre/runtime;1");
  if (runtime) {
    nsAutoCString string;

    res = runtime->GetXPCOMABI(string);
    if (!NS_FAILED(res))
      aWriter.StringProperty("abi", string.Data());

    res = runtime->GetWidgetToolkit(string);
    if (!NS_FAILED(res))
      aWriter.StringProperty("toolkit", string.Data());
  }

  nsCOMPtr<nsIXULAppInfo> appInfo =
    do_GetService("@mozilla.org/xre/app-info;1");

  if (appInfo) {
    nsAutoCString string;
    res = appInfo->GetName(string);
    if (!NS_FAILED(res))
      aWriter.StringProperty("product", string.Data());
  }
}

struct SubprocessClosure
{
  explicit SubprocessClosure(SpliceableJSONWriter* aWriter)
    : mWriter(aWriter)
  {}

  SpliceableJSONWriter* mWriter;
};

static void
SubProcessCallback(const char* aProfile, void* aClosure)
{
  // Called by the observer to get their profile data included as a sub profile.
  SubprocessClosure* closure = (SubprocessClosure*)aClosure;

  // Add the string profile into the profile.
  closure->mWriter->StringElement(aProfile);
}

#if defined(PROFILE_JAVA)
static void
BuildJavaThreadJSObject(SpliceableJSONWriter& aWriter)
{
  aWriter.StringProperty("name", "Java Main Thread");

  aWriter.StartArrayProperty("samples");
  {
    for (int sampleId = 0; true; sampleId++) {
      bool firstRun = true;
      for (int frameId = 0; true; frameId++) {
        jni::String::LocalRef frameName =
            java::GeckoJavaSampler::GetFrameName(0, sampleId, frameId);

        // When we run out of frames, we stop looping.
        if (!frameName) {
          // If we found at least one frame, we have objects to close.
          if (!firstRun) {
            aWriter.EndArray();
            aWriter.EndObject();
          }
          break;
        }
        // The first time around, open the sample object and frames array.
        if (firstRun) {
          firstRun = false;

          double sampleTime =
              java::GeckoJavaSampler::GetSampleTime(0, sampleId);

          aWriter.StartObjectElement();
            aWriter.DoubleProperty("time", sampleTime);

            aWriter.StartArrayProperty("frames");
        }

        // Add a frame to the sample.
        aWriter.StartObjectElement();
        {
          aWriter.StringProperty("location",
                                 frameName->ToCString().BeginReading());
        }
        aWriter.EndObject();
      }

      // If we found no frames for this sample, we are done.
      if (firstRun) {
        break;
      }
    }
  }
  aWriter.EndArray();
}
#endif

static void
StreamJSON(PS::LockRef aLock, SpliceableJSONWriter& aWriter, double aSinceTime)
{
  LOG("StreamJSON");

  MOZ_RELEASE_ASSERT(NS_IsMainThread());
  MOZ_RELEASE_ASSERT(gPS && gPS->IsActive(aLock));

  aWriter.Start(SpliceableJSONWriter::SingleLineStyle);
  {
    // Put shared library info
    aWriter.StartArrayProperty("libs");
    AppendSharedLibraries(aWriter);
    aWriter.EndArray();

    // Put meta data
    aWriter.StartObjectProperty("meta");
    {
      StreamMetaJSCustomObject(aLock, aWriter);
    }
    aWriter.EndObject();

    // Data of TaskTracer doesn't belong in the circular buffer.
    if (gPS->FeatureTaskTracer(aLock)) {
      aWriter.StartObjectProperty("tasktracer");
      StreamTaskTracer(aLock, aWriter);
      aWriter.EndObject();
    }

    // Lists the samples for each thread profile
    aWriter.StartArrayProperty("threads");
    {
      gPS->SetIsPaused(aLock, true);

      const PS::ThreadVector& liveThreads = gPS->LiveThreads(aLock);
      for (size_t i = 0; i < liveThreads.size(); i++) {
        ThreadInfo* info = liveThreads.at(i);
        if (!info->HasProfile()) {
          continue;
        }
        info->StreamJSON(gPS->Buffer(aLock), aWriter, gPS->StartTime(aLock),
                         aSinceTime);
      }

      const PS::ThreadVector& deadThreads = gPS->DeadThreads(aLock);
      for (size_t i = 0; i < deadThreads.size(); i++) {
        ThreadInfo* info = deadThreads.at(i);
        MOZ_ASSERT(info->HasProfile());
        info->StreamJSON(gPS->Buffer(aLock), aWriter, gPS->StartTime(aLock),
                         aSinceTime);
      }

      // When notifying observers in other places in this file we are careful
      // to do it when gPSMutex is unlocked, to avoid deadlocks. But that's not
      // necessary here, because "profiler-subprocess" observers just call back
      // into SubprocessCallback, which is simple and doesn't lock gPSMutex.
      if (CanNotifyObservers()) {
        // Send a event asking any subprocesses (plugins) to
        // give us their information
        SubprocessClosure closure(&aWriter);
        nsCOMPtr<nsIObserverService> os =
          mozilla::services::GetObserverService();
        if (os) {
          RefPtr<ProfileSaveEvent> pse =
            new ProfileSaveEvent(SubProcessCallback, &closure);
          os->NotifyObservers(pse, "profiler-subprocess", nullptr);
        }
      }

#if defined(PROFILE_JAVA)
      if (gPS->FeatureJava(aLock)) {
        java::GeckoJavaSampler::Pause();

        aWriter.Start();
        {
          BuildJavaThreadJSObject(aWriter);
        }
        aWriter.End();

        java::GeckoJavaSampler::Unpause();
      }
#endif

      gPS->SetIsPaused(aLock, false);
    }
    aWriter.EndArray();
  }
  aWriter.End();
}

// END saving/streaming code
////////////////////////////////////////////////////////////////////////

ProfilerMarker::ProfilerMarker(const char* aMarkerName,
                               ProfilerMarkerPayload* aPayload,
                               double aTime)
  : mMarkerName(strdup(aMarkerName))
  , mPayload(aPayload)
  , mTime(aTime)
{
}

ProfilerMarker::~ProfilerMarker() {
  free(mMarkerName);
  delete mPayload;
}

void
ProfilerMarker::SetGeneration(uint32_t aGenID) {
  mGenID = aGenID;
}

double
ProfilerMarker::GetTime() const {
  return mTime;
}

void ProfilerMarker::StreamJSON(SpliceableJSONWriter& aWriter,
                                const TimeStamp& aStartTime,
                                UniqueStacks& aUniqueStacks) const
{
  // Schema:
  //   [name, time, data]

  aWriter.StartArrayElement();
  {
    aUniqueStacks.mUniqueStrings.WriteElement(aWriter, GetMarkerName());
    aWriter.DoubleElement(mTime);
    // TODO: Store the callsite for this marker if available:
    // if have location data
    //   b.NameValue(marker, "location", ...);
    if (mPayload) {
      aWriter.StartObjectElement();
      {
          mPayload->StreamPayload(aWriter, aStartTime, aUniqueStacks);
      }
      aWriter.EndObject();
    }
  }
  aWriter.EndArray();
}

static void
PrintUsageThenExit(int aExitCode)
{
  MOZ_RELEASE_ASSERT(NS_IsMainThread());

  printf(
    "\n"
    "Profiler environment variable usage:\n"
    "\n"
    "  MOZ_PROFILER_HELP\n"
    "  If set to any value, prints this message.\n"
    "\n"
    "  MOZ_LOG\n"
    "  Enables logging. The levels of logging available are\n"
    "  'prof:3' (least verbose), 'prof:4', 'prof:5' (most verbose).\n"
    "\n"
    "  MOZ_PROFILER_STARTUP\n"
    "  If set to any value, starts the profiler immediately on start-up.\n"
    "  Useful if you want profile code that runs very early.\n"
    "\n"
    "  MOZ_PROFILER_STARTUP_ENTRIES=<1..>\n"
    "  If MOZ_PROFILER_STARTUP is set, specifies the number of entries in\n"
    "  the profiler's circular buffer when the profiler is first started.\n"
    "  If unset, the platform default is used.\n"
    "\n"
    "  MOZ_PROFILER_STARTUP_INTERVAL=<1..1000>\n"
    "  If MOZ_PROFILER_STARTUP is set, specifies the sample interval,\n"
    "  measured in milliseconds, when the profiler is first started.\n"
    "  If unset, the platform default is used.\n"
    "\n"
    "  MOZ_PROFILER_SHUTDOWN\n"
    "  If set, the profiler saves a profile to the named file on shutdown.\n"
    "\n"
    "  MOZ_PROFILER_LUL_TEST\n"
    "  If set to any value, runs LUL unit tests at startup.\n"
    "\n"
    "  This platform %s native unwinding.\n"
    "\n",
#if defined(HAVE_NATIVE_UNWIND)
    "supports"
#else
    "does not support"
#endif
  );

  exit(aExitCode);
}

////////////////////////////////////////////////////////////////////////
// BEGIN SamplerThread

// This suspends the calling thread for the given number of microseconds.
// Best effort timing.
static void SleepMicro(int aMicroseconds);

#if defined(GP_OS_linux) || defined(GP_OS_android)
struct SigHandlerCoordinator;
#endif

// The sampler thread controls sampling and runs whenever the profiler is
// active. It periodically runs through all registered threads, finds those
// that should be sampled, then pauses and samples them.

class SamplerThread
{
public:
  // Creates a sampler thread, but doesn't start it.
  SamplerThread(PS::LockRef aLock, uint32_t aActivityGeneration,
                double aIntervalMilliseconds);
  ~SamplerThread();

  // This runs on the sampler thread.  It suspends and resumes the samplee
  // threads.
  void SuspendAndSampleAndResumeThread(PS::LockRef aLock, TickSample* aSample);

  // This runs on (is!) the sampler thread.
  void Run();

  // This runs on the main thread.
  void Stop(PS::LockRef aLock);

private:
  // The activity generation, for detecting when the sampler thread must stop.
  const uint32_t mActivityGeneration;

  // The interval between samples, measured in microseconds.
  const int mIntervalMicroseconds;

  // The OS-specific handle for the sampler thread.
#if defined(GP_OS_windows)
  HANDLE mThread;
#elif defined(GP_OS_darwin) || defined(GP_OS_linux) || defined(GP_OS_android)
  pthread_t mThread;
#endif

#if defined(GP_OS_linux) || defined(GP_OS_android)
  // Used to restore the SIGPROF handler when ours is removed.
  struct sigaction mOldSigprofHandler;

  // This process' ID.  Needed as an argument for tgkill in
  // SuspendAndSampleAndResumeThread.
  int mMyPid;

public:
  // The sampler thread's ID.  Used to assert that it is not sampling itself,
  // which would lead to deadlock.
  int mSamplerTid;

  // This is the one-and-only variable used to communicate between the sampler
  // thread and the samplee thread's signal handler. It's static because the
  // samplee thread's signal handler is static.
  static struct SigHandlerCoordinator* sSigHandlerCoordinator;
#endif

private:
  SamplerThread(const SamplerThread&) = delete;
  void operator=(const SamplerThread&) = delete;
};


// This function is the sampler thread.  This implementation is used for all
// targets.
void
SamplerThread::Run()
{
  // This will be positive if we are running behind schedule (sampling less
  // frequently than desired) and negative if we are ahead of schedule.
  TimeDuration lastSleepOvershoot = 0;
  TimeStamp sampleStart = TimeStamp::Now();

  while (true) {
    // This scope is for |lock|. It ends before we sleep below.
    {
      PS::AutoLock lock(gPSMutex);

      // At this point profiler_stop() might have been called, and
      // profiler_start() might have been called on another thread.
      // Alternatively, profiler_shutdown() might have been called and gPS
      // may be null. In all these cases, PS::sActivityGeneration will no
      // longer equal mActivityGeneration, so we must exit immediately, but
      // without touching gPS. (This is why PS::sActivityGeneration must be
      // static.)
      if (PS::ActivityGeneration(lock) != mActivityGeneration) {
        return;
      }

      gPS->Buffer(lock)->deleteExpiredStoredMarkers();

      if (!gPS->IsPaused(lock)) {
        const PS::ThreadVector& liveThreads = gPS->LiveThreads(lock);
        for (uint32_t i = 0; i < liveThreads.size(); i++) {
          ThreadInfo* info = liveThreads[i];

          if (!info->HasProfile()) {
            // We are not interested in profiling this thread.
            continue;
          }

          // If the thread is asleep and has been sampled before in the same
          // sleep episode, find and copy the previous sample, as that's
          // cheaper than taking a new sample.
          if (info->Stack()->CanDuplicateLastSampleDueToSleep()) {
            bool dup_ok =
              gPS->Buffer(lock)->DuplicateLastSample(info->ThreadId(),
                                                     gPS->StartTime(lock),
                                                     info->LastSample());
            if (dup_ok) {
              continue;
            }
          }

          // We only track responsiveness for the main thread.
          if (info->IsMainThread()) {
            info->GetThreadResponsiveness()->Update();
          }

          // We only get the memory measurements once for all live threads.
          int64_t rssMemory = 0;
          int64_t ussMemory = 0;
          if (i == 0 && gPS->FeatureMemory(lock)) {
            rssMemory = nsMemoryReporterManager::ResidentFast();
#if defined(GP_OS_linux) || defined(GP_OS_android)
            ussMemory = nsMemoryReporterManager::ResidentUnique();
#endif
          }

          TickSample sample(info, rssMemory, ussMemory);

          SuspendAndSampleAndResumeThread(lock, &sample);
        }

#if defined(USE_LUL_STACKWALK)
        // The LUL unwind object accumulates frame statistics. Periodically we
        // should poke it to give it a chance to print those statistics.  This
        // involves doing I/O (fprintf, __android_log_print, etc.) and so
        // can't safely be done from the critical section inside
        // SuspendAndSampleAndResumeThread, which is why it is done here.
        gPS->LUL(lock)->MaybeShowStats();
#endif
      }
    }
    // gPSMutex is not held after this point.

    // Calculate how long a sleep to request.  After the sleep, measure how
    // long we actually slept and take the difference into account when
    // calculating the sleep interval for the next iteration.  This is an
    // attempt to keep "to schedule" in the presence of inaccuracy of the
    // actual sleep intervals.
    TimeStamp targetSleepEndTime =
      sampleStart + TimeDuration::FromMicroseconds(mIntervalMicroseconds);
    TimeStamp beforeSleep = TimeStamp::Now();
    TimeDuration targetSleepDuration = targetSleepEndTime - beforeSleep;
    double sleepTime = std::max(0.0, (targetSleepDuration -
                                      lastSleepOvershoot).ToMicroseconds());
    SleepMicro(static_cast<int>(sleepTime));
    sampleStart = TimeStamp::Now();
    lastSleepOvershoot =
      sampleStart - (beforeSleep + TimeDuration::FromMicroseconds(sleepTime));
  }
}

// We #include these files directly because it means those files can use
// declarations from this file trivially.  These provide target-specific
// implementations of all SamplerThread methods except Run().
#if defined(GP_OS_windows)
# include "platform-win32.cpp"
#elif defined(GP_OS_darwin)
# include "platform-macos.cpp"
#elif defined(GP_OS_linux) || defined(GP_OS_android)
# include "platform-linux-android.cpp"
#else
# error "bad platform"
#endif

UniquePlatformData
AllocPlatformData(int aThreadId)
{
  return UniquePlatformData(new PlatformData(aThreadId));
}

void
PlatformDataDestructor::operator()(PlatformData* aData)
{
  delete aData;
}

// END SamplerThread
////////////////////////////////////////////////////////////////////////

////////////////////////////////////////////////////////////////////////
// BEGIN externally visible functions

MOZ_DEFINE_MALLOC_SIZE_OF(GeckoProfilerMallocSizeOf)

NS_IMETHODIMP
GeckoProfilerReporter::CollectReports(nsIHandleReportCallback* aHandleReport,
                                      nsISupports* aData, bool aAnonymize)
{
  MOZ_RELEASE_ASSERT(NS_IsMainThread());

  size_t profSize = 0;
#if defined(USE_LUL_STACKWALK)
  size_t lulSize = 0;
#endif

  {
    PS::AutoLock lock(gPSMutex);

    if (gPS) {
      profSize = GeckoProfilerMallocSizeOf(gPS);

      const PS::ThreadVector& liveThreads = gPS->LiveThreads(lock);
      for (uint32_t i = 0; i < liveThreads.size(); i++) {
        ThreadInfo* info = liveThreads.at(i);
        profSize += info->SizeOfIncludingThis(GeckoProfilerMallocSizeOf);
      }

      const PS::ThreadVector& deadThreads = gPS->DeadThreads(lock);
      for (uint32_t i = 0; i < deadThreads.size(); i++) {
        ThreadInfo* info = deadThreads.at(i);
        profSize += info->SizeOfIncludingThis(GeckoProfilerMallocSizeOf);
      }

      if (gPS->IsActive(lock)) {
        profSize +=
          gPS->Buffer(lock)->SizeOfIncludingThis(GeckoProfilerMallocSizeOf);
      }

      // Measurement of the following things may be added later if DMD finds it
      // is worthwhile:
      // - gPS->mFeatures
      // - gPS->mThreadNameFilters
      // - gPS->mLiveThreads itself (its elements' children are measured above)
      // - gPS->mDeadThreads itself (ditto)
      // - gPS->mInterposeObserver

#if defined(USE_LUL_STACKWALK)
      lul::LUL* lul = gPS->LUL(lock);
      lulSize = lul ? lul->SizeOfIncludingThis(GeckoProfilerMallocSizeOf) : 0;
#endif
    }
  }

  MOZ_COLLECT_REPORT(
    "explicit/profiler/profiler-state", KIND_HEAP, UNITS_BYTES, profSize,
    "Memory used by the Gecko Profiler's ProfilerState object (excluding "
    "memory used by LUL).");

#if defined(USE_LUL_STACKWALK)
  MOZ_COLLECT_REPORT(
    "explicit/profiler/lul", KIND_HEAP, UNITS_BYTES, lulSize,
    "Memory used by LUL, a stack unwinder used by the Gecko Profiler.");
#endif

  return NS_OK;
}

NS_IMPL_ISUPPORTS(GeckoProfilerReporter, nsIMemoryReporter)

static bool
ThreadSelected(PS::LockRef aLock, const char* aThreadName)
{
  // This function runs both on and off the main thread.

  MOZ_RELEASE_ASSERT(gPS);

  const Vector<std::string>& threadNameFilters = gPS->ThreadNameFilters(aLock);

  if (threadNameFilters.empty()) {
    return true;
  }

  std::string name = aThreadName;
  std::transform(name.begin(), name.end(), name.begin(), ::tolower);

  for (uint32_t i = 0; i < threadNameFilters.length(); ++i) {
    std::string filter = threadNameFilters[i];
    std::transform(filter.begin(), filter.end(), filter.begin(), ::tolower);

    // Crude, non UTF-8 compatible, case insensitive substring search
    if (name.find(filter) != std::string::npos) {
      return true;
    }
  }

  return false;
}

static bool
ShouldProfileThread(PS::LockRef aLock, ThreadInfo* aInfo)
{
  // This function runs both on and off the main thread.

  MOZ_RELEASE_ASSERT(gPS);

  return ((aInfo->IsMainThread() || gPS->FeatureThreads(aLock)) &&
          ThreadSelected(aLock, aInfo->Name()));
}

// Find the ThreadInfo for the current thread. On success, *aIndexOut is set to
// the index if it is non-null.
static ThreadInfo*
FindLiveThreadInfo(PS::LockRef aLock, int* aIndexOut = nullptr)
{
  // This function runs both on and off the main thread.

  Thread::tid_t id = Thread::GetCurrentId();
  const PS::ThreadVector& liveThreads = gPS->LiveThreads(aLock);
  for (uint32_t i = 0; i < liveThreads.size(); i++) {
    ThreadInfo* info = liveThreads.at(i);
    if (info->ThreadId() == id) {
      if (aIndexOut) {
        *aIndexOut = i;
      }
      return info;
    }
  }
  return nullptr;
}

static void
locked_register_thread(PS::LockRef aLock, const char* aName, void* stackTop)
{
  // This function runs both on and off the main thread.

  MOZ_RELEASE_ASSERT(gPS);

  MOZ_RELEASE_ASSERT(!FindLiveThreadInfo(aLock));

  if (!tlsPseudoStack.init()) {
    return;
  }

  ThreadInfo* info = new ThreadInfo(aName, Thread::GetCurrentId(),
                                    NS_IsMainThread(), stackTop);
  NotNull<PseudoStack*> pseudoStack = info->Stack();

  tlsPseudoStack.set(pseudoStack.get());

  if (ShouldProfileThread(aLock, info)) {
    info->SetHasProfile();

    if (gPS->IsActive(aLock) && gPS->FeatureJS(aLock)) {
      // This startJSSampling() call is on-thread, so we can poll manually to
      // start JS sampling immediately.
      pseudoStack->startJSSampling();
      pseudoStack->pollJSSampling();
    }
  }

  gPS->LiveThreads(aLock).push_back(info);
}

static void
NotifyProfilerStarted(const int aEntries, double aInterval,
                      const char** aFeatures, uint32_t aFeatureCount,
                      const char** aThreadNameFilters, uint32_t aFilterCount)
{
  if (!CanNotifyObservers()) {
    return;
  }

  nsCOMPtr<nsIObserverService> os = mozilla::services::GetObserverService();
  if (!os) {
    return;
  }

  nsTArray<nsCString> featuresArray;
  for (size_t i = 0; i < aFeatureCount; ++i) {
    featuresArray.AppendElement(aFeatures[i]);
  }

  nsTArray<nsCString> threadNameFiltersArray;
  for (size_t i = 0; i < aFilterCount; ++i) {
    threadNameFiltersArray.AppendElement(aThreadNameFilters[i]);
  }

  nsCOMPtr<nsIProfilerStartParams> params =
    new nsProfilerStartParams(aEntries, aInterval, featuresArray,
                              threadNameFiltersArray);

  os->NotifyObservers(params, "profiler-started", nullptr);
}

static void
NotifyObservers(const char* aTopic)
{
  if (!CanNotifyObservers()) {
    return;
  }

  nsCOMPtr<nsIObserverService> os = mozilla::services::GetObserverService();
  if (!os) {
    return;
  }

  os->NotifyObservers(nullptr, aTopic, nullptr);
}

static void
locked_profiler_start(PS::LockRef aLock, const int aEntries, double aInterval,
                      const char** aFeatures, uint32_t aFeatureCount,
                      const char** aThreadNameFilters, uint32_t aFilterCount);

void
profiler_init(void* aStackTop)
{
  LOG("profiler_init");

  MOZ_RELEASE_ASSERT(NS_IsMainThread());
  MOZ_RELEASE_ASSERT(!gPS);

  const char* features[] = { "js"
#if defined(PROFILE_JAVA)
                           , "java"
#endif
                           , "leaf"
#if defined(HAVE_NATIVE_UNWIND)
                           , "stackwalk"
#endif
                           , "threads"
                           };

  const char* threadFilters[] = { "GeckoMain", "Compositor" };

  if (getenv("MOZ_PROFILER_HELP")) {
    PrintUsageThenExit(0); // terminates execution
  }

  {
    PS::AutoLock lock(gPSMutex);

    // We've passed the possible failure point. Instantiate gPS, which
    // indicates that the profiler has initialized successfully.
    gPS = new PS();

    bool ignore;
    gPS->SetStartTime(lock, mozilla::TimeStamp::ProcessCreation(ignore));

    locked_register_thread(lock, kMainThreadName, aStackTop);

    // Platform-specific initialization.
    PlatformInit(lock);

#ifdef MOZ_TASK_TRACER
    mozilla::tasktracer::InitTaskTracer();
#endif

#if defined(PROFILE_JAVA)
    if (mozilla::jni::IsFennec()) {
      GeckoJavaSampler::Init();
    }
#endif

    // (Linux-only) We could create gPS->mLUL and read unwind info into it at
    // this point. That would match the lifetime implied by destruction of it
    // in profiler_shutdown() just below. However, that gives a big delay on
    // startup, even if no profiling is actually to be done. So, instead, it is
    // created on demand at the first call to PlatformStart().

    if (!getenv("MOZ_PROFILER_STARTUP")) {
      return;
    }

    LOG("- MOZ_PROFILER_STARTUP is set");

    int entries = PROFILE_DEFAULT_ENTRIES;
    const char* startupEntries = getenv("MOZ_PROFILER_STARTUP_ENTRIES");
    if (startupEntries) {
      errno = 0;
      entries = strtol(startupEntries, nullptr, 10);
      if (errno == 0 && entries > 0) {
        LOG("- MOZ_PROFILER_STARTUP_ENTRIES = %d", entries);
      } else {
        PrintUsageThenExit(1);
      }
    }

    int interval = PROFILE_DEFAULT_INTERVAL;
    const char* startupInterval = getenv("MOZ_PROFILER_STARTUP_INTERVAL");
    if (startupInterval) {
      errno = 0;
      interval = strtol(startupInterval, nullptr, 10);
      if (errno == 0 && 1 <= interval && interval <= 1000) {
        LOG("- MOZ_PROFILER_STARTUP_INTERVAL = %d", interval);
      } else {
        PrintUsageThenExit(1);
      }
    }

    locked_profiler_start(lock, entries, interval,
                          features, MOZ_ARRAY_LENGTH(features),
                          threadFilters, MOZ_ARRAY_LENGTH(threadFilters));
  }

  // We do this with gPSMutex unlocked. The comment in profiler_stop() explains
  // why.
  NotifyProfilerStarted(PROFILE_DEFAULT_ENTRIES, PROFILE_DEFAULT_INTERVAL,
                        features, MOZ_ARRAY_LENGTH(features),
                        threadFilters, MOZ_ARRAY_LENGTH(threadFilters));
}

static void
locked_profiler_save_profile_to_file(PS::LockRef aLock, const char* aFilename);

static SamplerThread*
locked_profiler_stop(PS::LockRef aLock);

void
profiler_shutdown()
{
  LOG("profiler_shutdown");

  MOZ_RELEASE_ASSERT(NS_IsMainThread());
  MOZ_RELEASE_ASSERT(gPS);

  // If the profiler is active we must get a handle to the SamplerThread before
  // gPS is destroyed, in order to delete it.
  SamplerThread* samplerThread = nullptr;
  {
    PS::AutoLock lock(gPSMutex);

    // Save the profile on shutdown if requested.
    if (gPS->IsActive(lock)) {
      const char* filename = getenv("MOZ_PROFILER_SHUTDOWN");
      if (filename) {
        locked_profiler_save_profile_to_file(lock, filename);
      }

      samplerThread = locked_profiler_stop(lock);
    }

    PS::ThreadVector& liveThreads = gPS->LiveThreads(lock);
    while (liveThreads.size() > 0) {
      delete liveThreads.back();
      liveThreads.pop_back();
    }

    PS::ThreadVector& deadThreads = gPS->DeadThreads(lock);
    while (deadThreads.size() > 0) {
      delete deadThreads.back();
      deadThreads.pop_back();
    }

#if defined(USE_LUL_STACKWALK)
    // Delete the LUL object if it actually got created.
    lul::LUL* lul = gPS->LUL(lock);
    if (lul) {
      delete lul;
      gPS->SetLUL(lock, nullptr);
    }
#endif

    delete gPS;
    gPS = nullptr;

    // We just destroyed gPS and the ThreadInfos (and PseudoStacks) it
    // contains, so we can clear this thread's tlsPseudoStack.
    tlsPseudoStack.set(nullptr);

#ifdef MOZ_TASK_TRACER
    mozilla::tasktracer::ShutdownTaskTracer();
#endif
  }

  // We do these operations with gPSMutex unlocked. The comments in
  // profiler_stop() explain why.
  if (samplerThread) {
    NotifyObservers("profiler-stopped");
    delete samplerThread;
  }
}

UniquePtr<char[]>
profiler_get_profile(double aSinceTime)
{
  LOG("profiler_get_profile");

  MOZ_RELEASE_ASSERT(NS_IsMainThread());
  MOZ_RELEASE_ASSERT(gPS);

  PS::AutoLock lock(gPSMutex);

  if (!gPS->IsActive(lock)) {
    return nullptr;
  }

  SpliceableChunkedJSONWriter b;
  StreamJSON(lock, b, aSinceTime);
  return b.WriteFunc()->CopyData();
}

void
profiler_get_start_params(int* aEntries, double* aInterval,
                          mozilla::Vector<const char*>* aFeatures,
                          mozilla::Vector<const char*>* aFilters)
{
  MOZ_RELEASE_ASSERT(NS_IsMainThread());
  MOZ_RELEASE_ASSERT(gPS);

  if (NS_WARN_IF(!aEntries) || NS_WARN_IF(!aInterval) ||
      NS_WARN_IF(!aFeatures) || NS_WARN_IF(!aFilters)) {
    return;
  }

  PS::AutoLock lock(gPSMutex);

  *aEntries = gPS->Entries(lock);
  *aInterval = gPS->Interval(lock);

  const Vector<std::string>& features = gPS->Features(lock);
  MOZ_ALWAYS_TRUE(aFeatures->resize(features.length()));
  for (size_t i = 0; i < features.length(); ++i) {
    (*aFeatures)[i] = features[i].c_str();
  }

  const Vector<std::string>& threadNameFilters = gPS->ThreadNameFilters(lock);
  MOZ_ALWAYS_TRUE(aFilters->resize(threadNameFilters.length()));
  for (uint32_t i = 0; i < threadNameFilters.length(); ++i) {
    (*aFilters)[i] = threadNameFilters[i].c_str();
  }
}

static void
locked_profiler_save_profile_to_file(PS::LockRef aLock, const char* aFilename)
{
  LOG("locked_profiler_save_profile_to_file(%s)", aFilename);

  MOZ_RELEASE_ASSERT(NS_IsMainThread());
  MOZ_RELEASE_ASSERT(gPS && gPS->IsActive(aLock));

  std::ofstream stream;
  stream.open(aFilename);
  if (stream.is_open()) {
    SpliceableJSONWriter w(mozilla::MakeUnique<OStreamJSONWriteFunc>(stream));
    StreamJSON(aLock, w, /* sinceTime */ 0);
    stream.close();
  }
}

void
profiler_save_profile_to_file(const char* aFilename)
{
  LOG("profiler_save_profile_to_file(%s)", aFilename);

  MOZ_RELEASE_ASSERT(NS_IsMainThread());
  MOZ_RELEASE_ASSERT(gPS);

  PS::AutoLock lock(gPSMutex);

  if (!gPS->IsActive(lock)) {
    return;
  }

  locked_profiler_save_profile_to_file(lock, aFilename);
}

const char**
profiler_get_features()
{
  MOZ_RELEASE_ASSERT(NS_IsMainThread());
  MOZ_RELEASE_ASSERT(gPS);

  static const char* features[] = {
#if defined(HAVE_NATIVE_UNWIND)
    // Walk the C++ stack.
    "stackwalk",
#endif
    // Include the C++ leaf node if not stackwalking. DevTools
    // profiler doesn't want the native addresses.
    "leaf",
    // Profile Java code (Android only).
    "java",
    // Tell the JS engine to emit pseudostack entries in the prologue/epilogue.
    "js",
    // GPU Profiling (may not be supported by the GL)
    "gpu",
    // Profile the registered secondary threads.
    "threads",
    // Do not include user-identifiable information
    "privacy",
    // Dump the layer tree with the textures.
    "layersdump",
    // Dump the display list with the textures.
    "displaylistdump",
    // Add main thread I/O to the profile
    "mainthreadio",
    // Add RSS collection
    "memory",
    // Restyle profiling.
    "restyle",
#ifdef MOZ_TASK_TRACER
    // Start profiling with feature TaskTracer.
    "tasktracer",
#endif
    nullptr
  };

  return features;
}

void
profiler_get_buffer_info_helper(uint32_t* aCurrentPosition,
                                uint32_t* aEntries,
                                uint32_t* aGeneration)
{
  // This function is called by profiler_get_buffer_info(), which has already
  // zeroed the outparams.

  MOZ_RELEASE_ASSERT(NS_IsMainThread());
  MOZ_RELEASE_ASSERT(gPS);

  PS::AutoLock lock(gPSMutex);

  if (!gPS->IsActive(lock)) {
    return;
  }

  *aCurrentPosition = gPS->Buffer(lock)->mWritePos;
  *aEntries = gPS->Entries(lock);
  *aGeneration = gPS->Buffer(lock)->mGeneration;
}

static bool
hasFeature(const char** aFeatures, uint32_t aFeatureCount, const char* aFeature)
{
  for (size_t i = 0; i < aFeatureCount; i++) {
    if (strcmp(aFeatures[i], aFeature) == 0) {
      return true;
    }
  }
  return false;
}

static void
locked_profiler_start(PS::LockRef aLock, int aEntries, double aInterval,
                      const char** aFeatures, uint32_t aFeatureCount,
                      const char** aThreadNameFilters, uint32_t aFilterCount)
{
  if (LOG_TEST) {
    LOG("locked_profiler_start");
    LOG("- entries  = %d", aEntries);
    LOG("- interval = %.2f", aInterval);
    for (uint32_t i = 0; i < aFeatureCount; i++) {
      LOG("- feature  = %s", aFeatures[i]);
    }
    for (uint32_t i = 0; i < aFilterCount; i++) {
      LOG("- threads  = %s", aThreadNameFilters[i]);
    }
  }

  MOZ_RELEASE_ASSERT(NS_IsMainThread());
  MOZ_RELEASE_ASSERT(gPS && !gPS->IsActive(aLock));

  bool ignore;
  gPS->SetStartTime(aLock, mozilla::TimeStamp::ProcessCreation(ignore));

  // Fall back to the default value if the passed-in value is unreasonable.
  int entries = aEntries > 0 ? aEntries : PROFILE_DEFAULT_ENTRIES;
  gPS->SetEntries(aLock, entries);

  // Ditto.
  double interval = aInterval > 0 ? aInterval : PROFILE_DEFAULT_INTERVAL;
  gPS->SetInterval(aLock, interval);

  // Deep copy aFeatures. Must precede the ShouldProfileThread() call below.
  Vector<std::string>& features = gPS->Features(aLock);
  MOZ_ALWAYS_TRUE(features.resize(aFeatureCount));
  for (uint32_t i = 0; i < aFeatureCount; ++i) {
    features[i] = aFeatures[i];
  }

  // Deep copy aThreadNameFilters. Must precede the ShouldProfileThread() call
  // below.
  Vector<std::string>& threadNameFilters = gPS->ThreadNameFilters(aLock);
  MOZ_ALWAYS_TRUE(threadNameFilters.resize(aFilterCount));
  for (uint32_t i = 0; i < aFilterCount; ++i) {
    threadNameFilters[i] = aThreadNameFilters[i];
  }

#define HAS_FEATURE(feature) hasFeature(aFeatures, aFeatureCount, feature)

  gPS->SetFeatureDisplayListDump(aLock, HAS_FEATURE("displaylistdump"));
  gPS->SetFeatureGPU(aLock, HAS_FEATURE("gpu"));
#if defined(PROFILE_JAVA)
  gPS->SetFeatureJava(aLock, mozilla::jni::IsFennec() && HAS_FEATURE("java"));
#endif
  bool featureJS = HAS_FEATURE("js");
  gPS->SetFeatureJS(aLock, featureJS);
  gPS->SetFeatureLayersDump(aLock, HAS_FEATURE("layersdump"));
  gPS->SetFeatureLeaf(aLock, HAS_FEATURE("leaf"));
  bool featureMainThreadIO = HAS_FEATURE("mainthreadio");
  gPS->SetFeatureMemory(aLock, HAS_FEATURE("memory"));
  gPS->SetFeaturePrivacy(aLock, HAS_FEATURE("privacy"));
  gPS->SetFeatureRestyle(aLock, HAS_FEATURE("restyle"));
  gPS->SetFeatureStackWalk(aLock, HAS_FEATURE("stackwalk"));
#ifdef MOZ_TASK_TRACER
  bool featureTaskTracer = HAS_FEATURE("tasktracer");
  gPS->SetFeatureTaskTracer(aLock, featureTaskTracer);
#endif
  // Profile non-main threads if we have a filter, because users sometimes ask
  // to filter by a list of threads but forget to explicitly request.
  // Must precede the ShouldProfileThread() call below.
  gPS->SetFeatureThreads(aLock, HAS_FEATURE("threads") || aFilterCount > 0);

#undef HAS_FEATURE

  gPS->SetBuffer(aLock, new ProfileBuffer(entries));

  // Set up profiling for each registered thread, if appropriate.
  const PS::ThreadVector& liveThreads = gPS->LiveThreads(aLock);
  for (uint32_t i = 0; i < liveThreads.size(); i++) {
    ThreadInfo* info = liveThreads.at(i);

    if (ShouldProfileThread(aLock, info)) {
      info->SetHasProfile();
      info->Stack()->reinitializeOnResume();
      if (featureJS) {
        info->Stack()->startJSSampling();
      }
    }
  }

  // Dead ThreadInfos are deleted in profiler_stop(), and dead ThreadInfos
  // aren't saved when the profiler is inactive. Therefore mDeadThreads should
  // be empty here.
  MOZ_RELEASE_ASSERT(gPS->DeadThreads(aLock).empty());

  if (featureJS) {
    // We just called startJSSampling() on all relevant threads. We can also
    // manually poll the current thread so it starts sampling immediately.
    if (PseudoStack* pseudoStack = tlsPseudoStack.get()) {
      pseudoStack->pollJSSampling();
    }
  }

#ifdef MOZ_TASK_TRACER
  if (featureTaskTracer) {
    mozilla::tasktracer::StartLogging();
  }
#endif

#if defined(PROFILE_JAVA)
  if (gPS->FeatureJava(aLock)) {
    int javaInterval = interval;
    // Java sampling doesn't accuratly keep up with 1ms sampling
    if (javaInterval < 10) {
      javaInterval = 10;
    }
    mozilla::java::GeckoJavaSampler::Start(javaInterval, 1000);
  }
=======
#endif

#ifdef HAVE_NATIVE_UNWIND
static void
DoNativeBacktrace(PSLockRef aLock, const ThreadInfo& aThreadInfo,
                  const Registers& aRegs, NativeStack& aNativeStack)
{
  // This method determines which stackwalker is used for periodic and
  // synchronous samples. (Backtrace samples are treated differently, see
  // profiler_suspend_and_sample_thread() for details). The only part of the
  // ordering that matters is that LUL must precede FRAME_POINTER, because on
  // Linux they can both be present.
#if defined(USE_LUL_STACKWALK)
  DoLULBacktrace(aLock, aThreadInfo, aRegs, aNativeStack);
#elif defined(USE_EHABI_STACKWALK)
  DoEHABIBacktrace(aLock, aThreadInfo, aRegs, aNativeStack);
#elif defined(USE_FRAME_POINTER_STACK_WALK)
  DoFramePointerBacktrace(aLock, aThreadInfo, aRegs, aNativeStack);
#elif defined(USE_MOZ_STACK_WALK)
  DoMozStackWalkBacktrace(aLock, aThreadInfo, aRegs, aNativeStack);
#else
  #error "Invalid configuration"
#endif
}
#endif

// Writes some components shared by periodic and synchronous profiles to
// ActivePS's ProfileBuffer. (This should only be called from DoSyncSample()
// and DoPeriodicSample().)
//
// The grammar for entry sequences is in a comment above
// ProfileBuffer::StreamSamplesToJSON.
static inline void
DoSharedSample(PSLockRef aLock, bool aIsSynchronous,
               ThreadInfo& aThreadInfo, const TimeStamp& aNow,
               const Registers& aRegs, ProfileBuffer::LastSample* aLS,
               ProfileBuffer& aBuffer)
{
  // WARNING: this function runs within the profiler's "critical section".

  MOZ_RELEASE_ASSERT(ActivePS::Exists(aLock));

  aBuffer.AddThreadIdEntry(aThreadInfo.ThreadId(), aLS);

  TimeDuration delta = aNow - CorePS::ProcessStartTime();
  aBuffer.AddEntry(ProfileBufferEntry::Time(delta.ToMilliseconds()));

  ProfileBufferCollector collector(aBuffer, ActivePS::Features(aLock));
  NativeStack nativeStack;
#if defined(HAVE_NATIVE_UNWIND)
  if (ActivePS::FeatureStackWalk(aLock)) {
    DoNativeBacktrace(aLock, aThreadInfo, aRegs, nativeStack);

    MergeStacks(ActivePS::Features(aLock), aIsSynchronous, aThreadInfo, aRegs,
                nativeStack, collector);
  } else
#endif
  {
    MergeStacks(ActivePS::Features(aLock), aIsSynchronous, aThreadInfo, aRegs,
                nativeStack, collector);

    // We can't walk the whole native stack, but we can record the top frame.
    if (ActivePS::FeatureLeaf(aLock)) {
      aBuffer.AddEntry(ProfileBufferEntry::NativeLeafAddr((void*)aRegs.mPC));
    }
  }
}

// Writes the components of a synchronous sample to the given ProfileBuffer.
static void
DoSyncSample(PSLockRef aLock, ThreadInfo& aThreadInfo, const TimeStamp& aNow,
             const Registers& aRegs, ProfileBuffer& aBuffer)
{
  // WARNING: this function runs within the profiler's "critical section".

  DoSharedSample(aLock, /* isSynchronous = */ true, aThreadInfo, aNow, aRegs,
                 /* lastSample = */ nullptr, aBuffer);
}

// Writes the components of a periodic sample to ActivePS's ProfileBuffer.
static void
DoPeriodicSample(PSLockRef aLock, ThreadInfo& aThreadInfo,
                 const TimeStamp& aNow, const Registers& aRegs,
                 int64_t aRSSMemory, int64_t aUSSMemory)
{
  // WARNING: this function runs within the profiler's "critical section".

  ProfileBuffer& buffer = ActivePS::Buffer(aLock);

  DoSharedSample(aLock, /* isSynchronous = */ false, aThreadInfo, aNow, aRegs,
                 &aThreadInfo.LastSample(), buffer);

  ProfilerMarkerLinkedList* pendingMarkersList =
    aThreadInfo.RacyInfo()->GetPendingMarkers();
  while (pendingMarkersList && pendingMarkersList->peek()) {
    ProfilerMarker* marker = pendingMarkersList->popHead();
    buffer.AddStoredMarker(marker);
    buffer.AddEntry(ProfileBufferEntry::Marker(marker));
  }

  ThreadResponsiveness* resp = aThreadInfo.GetThreadResponsiveness();
  if (resp && resp->HasData()) {
    double delta = resp->GetUnresponsiveDuration(
      (aNow - CorePS::ProcessStartTime()).ToMilliseconds());
    buffer.AddEntry(ProfileBufferEntry::Responsiveness(delta));
  }

  if (aRSSMemory != 0) {
    double rssMemory = static_cast<double>(aRSSMemory);
    buffer.AddEntry(ProfileBufferEntry::ResidentMemory(rssMemory));
  }

  if (aUSSMemory != 0) {
    double ussMemory = static_cast<double>(aUSSMemory);
    buffer.AddEntry(ProfileBufferEntry::UnsharedMemory(ussMemory));
  }
}

// END sampling/unwinding code
////////////////////////////////////////////////////////////////////////

////////////////////////////////////////////////////////////////////////
// BEGIN saving/streaming code

const static uint64_t kJS_MAX_SAFE_UINTEGER = +9007199254740991ULL;

static int64_t
SafeJSInteger(uint64_t aValue) {
  return aValue <= kJS_MAX_SAFE_UINTEGER ? int64_t(aValue) : -1;
}

static void
AddSharedLibraryInfoToStream(JSONWriter& aWriter, const SharedLibrary& aLib)
{
  aWriter.StartObjectElement();
  aWriter.IntProperty("start", SafeJSInteger(aLib.GetStart()));
  aWriter.IntProperty("end", SafeJSInteger(aLib.GetEnd()));
  aWriter.IntProperty("offset", SafeJSInteger(aLib.GetOffset()));
  aWriter.StringProperty("name", NS_ConvertUTF16toUTF8(aLib.GetModuleName()).get());
  aWriter.StringProperty("path", NS_ConvertUTF16toUTF8(aLib.GetModulePath()).get());
  aWriter.StringProperty("debugName", NS_ConvertUTF16toUTF8(aLib.GetDebugName()).get());
  aWriter.StringProperty("debugPath", NS_ConvertUTF16toUTF8(aLib.GetDebugPath()).get());
  aWriter.StringProperty("breakpadId", aLib.GetBreakpadId().c_str());
  aWriter.StringProperty("arch", aLib.GetArch().c_str());
  aWriter.EndObject();
}

void
AppendSharedLibraries(JSONWriter& aWriter)
{
  SharedLibraryInfo info = SharedLibraryInfo::GetInfoForSelf();
  info.SortByAddress();
  for (size_t i = 0; i < info.GetSize(); i++) {
    AddSharedLibraryInfoToStream(aWriter, info.GetEntry(i));
  }
}

#ifdef MOZ_TASK_TRACER
static void
StreamNameAndThreadId(JSONWriter& aWriter, const char* aName, int aThreadId)
{
  aWriter.StartObjectElement();
  {
    if (XRE_GetProcessType() == GeckoProcessType_Plugin) {
      // TODO Add the proper plugin name
      aWriter.StringProperty("name", "Plugin");
    } else {
      aWriter.StringProperty("name", aName);
    }
    aWriter.IntProperty("tid", aThreadId);
  }
  aWriter.EndObject();
}
#endif

static void
StreamTaskTracer(PSLockRef aLock, SpliceableJSONWriter& aWriter)
{
#ifdef MOZ_TASK_TRACER
  MOZ_RELEASE_ASSERT(CorePS::Exists() && ActivePS::Exists(aLock));

  aWriter.StartArrayProperty("data");
  {
    UniquePtr<nsTArray<nsCString>> data =
      tasktracer::GetLoggedData(CorePS::ProcessStartTime());
    for (uint32_t i = 0; i < data->Length(); ++i) {
      aWriter.StringElement((data->ElementAt(i)).get());
    }
  }
  aWriter.EndArray();

  aWriter.StartArrayProperty("threads");
  {
    const CorePS::ThreadVector& liveThreads = CorePS::LiveThreads(aLock);
    for (size_t i = 0; i < liveThreads.size(); i++) {
      ThreadInfo* info = liveThreads.at(i);
      StreamNameAndThreadId(aWriter, info->Name(), info->ThreadId());
    }

    const CorePS::ThreadVector& deadThreads = CorePS::DeadThreads(aLock);
    for (size_t i = 0; i < deadThreads.size(); i++) {
      ThreadInfo* info = deadThreads.at(i);
      StreamNameAndThreadId(aWriter, info->Name(), info->ThreadId());
    }
  }
  aWriter.EndArray();

  aWriter.DoubleProperty(
    "start", static_cast<double>(tasktracer::GetStartTime()));
#endif
}

static void
StreamMetaJSCustomObject(PSLockRef aLock, SpliceableJSONWriter& aWriter,
                         const TimeStamp& aShutdownTime)
{
  MOZ_RELEASE_ASSERT(CorePS::Exists() && ActivePS::Exists(aLock));

  aWriter.IntProperty("version", 8);

  // The "startTime" field holds the number of milliseconds since midnight
  // January 1, 1970 GMT. This grotty code computes (Now - (Now -
  // ProcessStartTime)) to convert CorePS::ProcessStartTime() into that form.
  TimeDuration delta = TimeStamp::Now() - CorePS::ProcessStartTime();
  aWriter.DoubleProperty(
    "startTime", static_cast<double>(PR_Now()/1000.0 - delta.ToMilliseconds()));

  // Write the shutdownTime field. Unlike startTime, shutdownTime is not an
  // absolute time stamp: It's relative to startTime. This is consistent with
  // all other (non-"startTime") times anywhere in the profile JSON.
  if (aShutdownTime) {
    aWriter.DoubleProperty("shutdownTime", profiler_time());
  } else {
    aWriter.NullProperty("shutdownTime");
  }

  if (!NS_IsMainThread()) {
    // Leave the rest of the properties out if we're not on the main thread.
    // At the moment, the only case in which this function is called on a
    // background thread is if we're in a content process and are going to
    // send this profile to the parent process. In that case, the parent
    // process profile's "meta" object already has the rest of the properties,
    // and the parent process profile is dumped on that process's main thread.
    return;
  }

  aWriter.DoubleProperty("interval", ActivePS::Interval(aLock));
  aWriter.IntProperty("stackwalk", ActivePS::FeatureStackWalk(aLock));

#ifdef DEBUG
  aWriter.IntProperty("debug", 1);
#else
  aWriter.IntProperty("debug", 0);
#endif

  aWriter.IntProperty("gcpoison", JS::IsGCPoisoning() ? 1 : 0);

  bool asyncStacks = Preferences::GetBool("javascript.options.asyncstack");
  aWriter.IntProperty("asyncstack", asyncStacks);

  aWriter.IntProperty("processType", XRE_GetProcessType());

  nsresult res;
  nsCOMPtr<nsIHttpProtocolHandler> http =
    do_GetService(NS_NETWORK_PROTOCOL_CONTRACTID_PREFIX "http", &res);

  if (!NS_FAILED(res)) {
    nsAutoCString string;

    res = http->GetPlatform(string);
    if (!NS_FAILED(res)) {
      aWriter.StringProperty("platform", string.Data());
    }

    res = http->GetOscpu(string);
    if (!NS_FAILED(res)) {
      aWriter.StringProperty("oscpu", string.Data());
    }

    res = http->GetMisc(string);
    if (!NS_FAILED(res)) {
      aWriter.StringProperty("misc", string.Data());
    }
  }

  nsCOMPtr<nsIXULRuntime> runtime = do_GetService("@mozilla.org/xre/runtime;1");
  if (runtime) {
    nsAutoCString string;

    res = runtime->GetXPCOMABI(string);
    if (!NS_FAILED(res))
      aWriter.StringProperty("abi", string.Data());

    res = runtime->GetWidgetToolkit(string);
    if (!NS_FAILED(res))
      aWriter.StringProperty("toolkit", string.Data());
  }

  nsCOMPtr<nsIXULAppInfo> appInfo =
    do_GetService("@mozilla.org/xre/app-info;1");

  if (appInfo) {
    nsAutoCString string;
    res = appInfo->GetName(string);
    if (!NS_FAILED(res))
      aWriter.StringProperty("product", string.Data());
  }
}

#if defined(GP_OS_android)
static void
BuildJavaThreadJSObject(SpliceableJSONWriter& aWriter)
{
  aWriter.StringProperty("name", "Java Main Thread");

  aWriter.StartArrayProperty("samples");
  {
    for (int sampleId = 0; true; sampleId++) {
      bool firstRun = true;
      for (int frameId = 0; true; frameId++) {
        jni::String::LocalRef frameName =
            java::GeckoJavaSampler::GetFrameName(0, sampleId, frameId);

        // When we run out of frames, we stop looping.
        if (!frameName) {
          // If we found at least one frame, we have objects to close.
          if (!firstRun) {
            aWriter.EndArray();
            aWriter.EndObject();
          }
          break;
        }
        // The first time around, open the sample object and frames array.
        if (firstRun) {
          firstRun = false;

          double sampleTime =
              java::GeckoJavaSampler::GetSampleTime(0, sampleId);

          aWriter.StartObjectElement();
            aWriter.DoubleProperty("time", sampleTime);

            aWriter.StartArrayProperty("frames");
        }

        // Add a frame to the sample.
        aWriter.StartObjectElement();
        {
          aWriter.StringProperty("location",
                                 frameName->ToCString().BeginReading());
        }
        aWriter.EndObject();
      }

      // If we found no frames for this sample, we are done.
      if (firstRun) {
        break;
      }
    }
  }
  aWriter.EndArray();
}
#endif

static TimeStamp
locked_profiler_stream_json_for_this_process(PSLockRef aLock,
                                             SpliceableJSONWriter& aWriter,
                                             double aSinceTime,
                                             bool aIsShuttingDown)
{
  LOG("locked_profiler_stream_json_for_this_process");

  MOZ_RELEASE_ASSERT(CorePS::Exists() && ActivePS::Exists(aLock));

  double collectionStart = profiler_time();

  ProfileBuffer& buffer = ActivePS::Buffer(aLock);

  // Put shared library info
  aWriter.StartArrayProperty("libs");
  AppendSharedLibraries(aWriter);
  aWriter.EndArray();

  // Put meta data
  aWriter.StartObjectProperty("meta");
  {
    StreamMetaJSCustomObject(aLock, aWriter,
                             aIsShuttingDown ? TimeStamp::Now() : TimeStamp());
  }
  aWriter.EndObject();

  // Data of TaskTracer doesn't belong in the circular buffer.
  if (ActivePS::FeatureTaskTracer(aLock)) {
    aWriter.StartObjectProperty("tasktracer");
    StreamTaskTracer(aLock, aWriter);
    aWriter.EndObject();
  }

  double firstSampleTime = INFINITY;

  // Lists the samples for each thread profile
  aWriter.StartArrayProperty("threads");
  {
    const CorePS::ThreadVector& liveThreads = CorePS::LiveThreads(aLock);
    for (size_t i = 0; i < liveThreads.size(); i++) {
      ThreadInfo* info = liveThreads.at(i);
      if (!info->IsBeingProfiled()) {
        continue;
      }
      double thisThreadFirstSampleTime =
        info->StreamJSON(buffer, aWriter,
                         CorePS::ProcessStartTime(), aSinceTime);
      firstSampleTime = std::min(thisThreadFirstSampleTime, firstSampleTime);
    }

    const CorePS::ThreadVector& deadThreads = CorePS::DeadThreads(aLock);
    for (size_t i = 0; i < deadThreads.size(); i++) {
      ThreadInfo* info = deadThreads.at(i);
      MOZ_ASSERT(info->IsBeingProfiled());
      double thisThreadFirstSampleTime =
        info->StreamJSON(buffer, aWriter,
                         CorePS::ProcessStartTime(), aSinceTime);
      firstSampleTime = std::min(thisThreadFirstSampleTime, firstSampleTime);
    }

#if defined(GP_OS_android)
    if (ActivePS::FeatureJava(aLock)) {
      java::GeckoJavaSampler::Pause();

      aWriter.Start();
      {
        BuildJavaThreadJSObject(aWriter);
      }
      aWriter.End();

      java::GeckoJavaSampler::Unpause();
    }
#endif
  }
  aWriter.EndArray();

  aWriter.StartArrayProperty("pausedRanges",
                             SpliceableJSONWriter::SingleLineStyle);
  {
    buffer.StreamPausedRangesToJSON(aWriter, aSinceTime);
  }
  aWriter.EndArray();

  double collectionEnd = profiler_time();

  // Record timestamps for the collection into the buffer, so that consumers
  // know why we didn't collect any samples for its duration.
  // We put these entries into the buffer after we've collected the profile,
  // so they'll be visible for the *next* profile collection (if they haven't
  // been overwritten due to buffer wraparound by then).
  buffer.AddEntry(ProfileBufferEntry::CollectionStart(collectionStart));
  buffer.AddEntry(ProfileBufferEntry::CollectionEnd(collectionEnd));

  if (firstSampleTime != INFINITY) {
    return CorePS::ProcessStartTime() +
           TimeDuration::FromMilliseconds(firstSampleTime);
  }

  return TimeStamp();
}

bool
profiler_stream_json_for_this_process(SpliceableJSONWriter& aWriter,
                                      double aSinceTime,
                                      bool aIsShuttingDown,
                                      TimeStamp* aOutFirstSampleTime)
{
  LOG("profiler_stream_json_for_this_process");

  MOZ_RELEASE_ASSERT(CorePS::Exists());

  PSAutoLock lock(gPSMutex);

  if (!ActivePS::Exists(lock)) {
    return false;
  }

  TimeStamp firstSampleTime =
    locked_profiler_stream_json_for_this_process(lock, aWriter, aSinceTime,
                                                 aIsShuttingDown);

  if (aOutFirstSampleTime) {
    *aOutFirstSampleTime = firstSampleTime;
  }

  return true;
}

// END saving/streaming code
////////////////////////////////////////////////////////////////////////

static void
PrintUsageThenExit(int aExitCode)
{
  MOZ_RELEASE_ASSERT(NS_IsMainThread());

  printf(
    "\n"
    "Profiler environment variable usage:\n"
    "\n"
    "  MOZ_PROFILER_HELP\n"
    "  If set to any value, prints this message.\n"
    "\n"
    "  MOZ_LOG\n"
    "  Enables logging. The levels of logging available are\n"
    "  'prof:3' (least verbose), 'prof:4', 'prof:5' (most verbose).\n"
    "\n"
    "  MOZ_PROFILER_STARTUP\n"
    "  If set to any value, starts the profiler immediately on start-up.\n"
    "  Useful if you want profile code that runs very early.\n"
    "\n"
    "  MOZ_PROFILER_STARTUP_ENTRIES=<1..>\n"
    "  If MOZ_PROFILER_STARTUP is set, specifies the number of entries in\n"
    "  the profiler's circular buffer when the profiler is first started.\n"
    "  If unset, the platform default is used.\n"
    "\n"
    "  MOZ_PROFILER_STARTUP_INTERVAL=<1..1000>\n"
    "  If MOZ_PROFILER_STARTUP is set, specifies the sample interval,\n"
    "  measured in milliseconds, when the profiler is first started.\n"
    "  If unset, the platform default is used.\n"
    "\n"
    "  MOZ_PROFILER_STARTUP_FEATURES_BITFIELD=<Number>\n"
    "  If MOZ_PROFILER_STARTUP is set, specifies the profiling features, as\n"
    "  the integer value of the features bitfield.\n"
    "  If unset, the value from MOZ_PROFILER_STARTUP_FEATURES is used.\n"
    "\n"
    "  MOZ_PROFILER_STARTUP_FEATURES=<Features>\n"
    "  If MOZ_PROFILER_STARTUP is set, specifies the profiling features, as\n"
    "  a comma-separated list of strings.\n"
    "  Ignored if  MOZ_PROFILER_STARTUP_FEATURES_BITFIELD is set.\n"
    "  If unset, the platform default is used.\n"
    "\n"
    "  MOZ_PROFILER_STARTUP_FILTERS=<Filters>\n"
    "  If MOZ_PROFILER_STARTUP is set, specifies the thread filters, as a\n"
    "  comma-separated list of strings. A given thread will be sampled if any\n"
    "  of the filters is a case-insensitive substring of the thread name.\n"
    "  If unset, a default is used.\n"
    "\n"
    "  MOZ_PROFILER_SHUTDOWN\n"
    "  If set, the profiler saves a profile to the named file on shutdown.\n"
    "\n"
    "  MOZ_PROFILER_LUL_TEST\n"
    "  If set to any value, runs LUL unit tests at startup.\n"
    "\n"
    "  This platform %s native unwinding.\n"
    "\n",
#if defined(HAVE_NATIVE_UNWIND)
    "supports"
#else
    "does not support"
#endif
  );

  exit(aExitCode);
}

////////////////////////////////////////////////////////////////////////
// BEGIN Sampler

#if defined(GP_OS_linux) || defined(GP_OS_android)
struct SigHandlerCoordinator;
#endif

// Sampler performs setup and teardown of the state required to sample with the
// profiler. Sampler may exist when ActivePS is not present.
//
// SuspendAndSampleAndResumeThread must only be called from a single thread,
// and must not sample the thread it is being called from. A separate Sampler
// instance must be used for each thread which wants to capture samples.

// WARNING WARNING WARNING WARNING WARNING WARNING WARNING WARNING
//
// With the exception of SamplerThread, all Sampler objects must be Disable-d
// before releasing the lock which was used to create them. This avoids races
// on linux with the SIGPROF signal handler.

class Sampler
{
public:
  // Sets up the profiler such that it can begin sampling.
  explicit Sampler(PSLockRef aLock);

  // Disable the sampler, restoring it to its previous state. This must be
  // called once, and only once, before the Sampler is destroyed.
  void Disable(PSLockRef aLock);

  // This method suspends and resumes the samplee thread. It calls the passed-in
  // function-like object aProcessRegs (passing it a populated |const
  // Registers&| arg) while the samplee thread is suspended.
  //
  // Func must be a function-like object of type `void()`.
  template<typename Func>
  void SuspendAndSampleAndResumeThread(PSLockRef aLock,
                                       const ThreadInfo& aThreadInfo,
                                       const Func& aProcessRegs);

private:
#if defined(GP_OS_linux) || defined(GP_OS_android)
  // Used to restore the SIGPROF handler when ours is removed.
  struct sigaction mOldSigprofHandler;

  // This process' ID. Needed as an argument for tgkill in
  // SuspendAndSampleAndResumeThread.
  int mMyPid;

  // The sampler thread's ID.  Used to assert that it is not sampling itself,
  // which would lead to deadlock.
  int mSamplerTid;

public:
  // This is the one-and-only variable used to communicate between the sampler
  // thread and the samplee thread's signal handler. It's static because the
  // samplee thread's signal handler is static.
  static struct SigHandlerCoordinator* sSigHandlerCoordinator;
#endif
};

// END Sampler
////////////////////////////////////////////////////////////////////////

////////////////////////////////////////////////////////////////////////
// BEGIN SamplerThread

// The sampler thread controls sampling and runs whenever the profiler is
// active. It periodically runs through all registered threads, finds those
// that should be sampled, then pauses and samples them.

class SamplerThread : public Sampler
{
public:
  // Creates a sampler thread, but doesn't start it.
  SamplerThread(PSLockRef aLock, uint32_t aActivityGeneration,
                double aIntervalMilliseconds);
  ~SamplerThread();

  // This runs on (is!) the sampler thread.
  void Run();

  // This runs on the main thread.
  void Stop(PSLockRef aLock);

private:
  // This suspends the calling thread for the given number of microseconds.
  // Best effort timing.
  void SleepMicro(uint32_t aMicroseconds);

  // The activity generation, for detecting when the sampler thread must stop.
  const uint32_t mActivityGeneration;

  // The interval between samples, measured in microseconds.
  const int mIntervalMicroseconds;

  // The OS-specific handle for the sampler thread.
#if defined(GP_OS_windows)
  HANDLE mThread;
#elif defined(GP_OS_darwin) || defined(GP_OS_linux) || defined(GP_OS_android)
  pthread_t mThread;
#endif

  SamplerThread(const SamplerThread&) = delete;
  void operator=(const SamplerThread&) = delete;
};

// This function is required because we need to create a SamplerThread within
// ActivePS's constructor, but SamplerThread is defined after ActivePS. It
// could probably be removed by moving some code around.
static SamplerThread*
NewSamplerThread(PSLockRef aLock, uint32_t aGeneration, double aInterval)
{
  return new SamplerThread(aLock, aGeneration, aInterval);
}

// This function is the sampler thread.  This implementation is used for all
// targets.
void
SamplerThread::Run()
{
  PR_SetCurrentThreadName("SamplerThread");

  // This will be positive if we are running behind schedule (sampling less
  // frequently than desired) and negative if we are ahead of schedule.
  TimeDuration lastSleepOvershoot = 0;
  TimeStamp sampleStart = TimeStamp::Now();

  while (true) {
    // This scope is for |lock|. It ends before we sleep below.
    {
      PSAutoLock lock(gPSMutex);

      if (!ActivePS::Exists(lock)) {
        return;
      }

      // At this point profiler_stop() might have been called, and
      // profiler_start() might have been called on another thread. If this
      // happens the generation won't match.
      if (ActivePS::Generation(lock) != mActivityGeneration) {
        return;
      }

      ActivePS::Buffer(lock).DeleteExpiredStoredMarkers();

      if (!ActivePS::IsPaused(lock)) {
        const CorePS::ThreadVector& liveThreads = CorePS::LiveThreads(lock);
        for (uint32_t i = 0; i < liveThreads.size(); i++) {
          ThreadInfo* info = liveThreads.at(i);

          if (!info->IsBeingProfiled()) {
            // We are not interested in profiling this thread.
            continue;
          }

          // If the thread is asleep and has been sampled before in the same
          // sleep episode, find and copy the previous sample, as that's
          // cheaper than taking a new sample.
          if (info->RacyInfo()->CanDuplicateLastSampleDueToSleep()) {
            bool dup_ok =
              ActivePS::Buffer(lock).DuplicateLastSample(
                info->ThreadId(), CorePS::ProcessStartTime(),
                info->LastSample());
            if (dup_ok) {
              continue;
            }
          }

          // We only track responsiveness for the main thread.
          if (info->IsMainThread()) {
            info->GetThreadResponsiveness()->Update();
          }

          // We only get the memory measurements once for all live threads.
          int64_t rssMemory = 0;
          int64_t ussMemory = 0;
          if (i == 0 && ActivePS::FeatureMemory(lock)) {
            rssMemory = nsMemoryReporterManager::ResidentFast();
#if defined(GP_OS_linux) || defined(GP_OS_android)
            ussMemory = nsMemoryReporterManager::ResidentUnique();
#endif
          }

          TimeStamp now = TimeStamp::Now();
          SuspendAndSampleAndResumeThread(lock, *info,
                                          [&](const Registers& aRegs) {
            DoPeriodicSample(lock, *info, now, aRegs, rssMemory, ussMemory);
          });
        }

#if defined(USE_LUL_STACKWALK)
        // The LUL unwind object accumulates frame statistics. Periodically we
        // should poke it to give it a chance to print those statistics.  This
        // involves doing I/O (fprintf, __android_log_print, etc.) and so
        // can't safely be done from the critical section inside
        // SuspendAndSampleAndResumeThread, which is why it is done here.
        CorePS::Lul(lock)->MaybeShowStats();
#endif
      }
    }
    // gPSMutex is not held after this point.

    // Calculate how long a sleep to request.  After the sleep, measure how
    // long we actually slept and take the difference into account when
    // calculating the sleep interval for the next iteration.  This is an
    // attempt to keep "to schedule" in the presence of inaccuracy of the
    // actual sleep intervals.
    TimeStamp targetSleepEndTime =
      sampleStart + TimeDuration::FromMicroseconds(mIntervalMicroseconds);
    TimeStamp beforeSleep = TimeStamp::Now();
    TimeDuration targetSleepDuration = targetSleepEndTime - beforeSleep;
    double sleepTime = std::max(0.0, (targetSleepDuration -
                                      lastSleepOvershoot).ToMicroseconds());
    SleepMicro(static_cast<uint32_t>(sleepTime));
    sampleStart = TimeStamp::Now();
    lastSleepOvershoot =
      sampleStart - (beforeSleep + TimeDuration::FromMicroseconds(sleepTime));
  }
}

// We #include these files directly because it means those files can use
// declarations from this file trivially.  These provide target-specific
// implementations of all SamplerThread methods except Run().
#if defined(GP_OS_windows)
# include "platform-win32.cpp"
#elif defined(GP_OS_darwin)
# include "platform-macos.cpp"
#elif defined(GP_OS_linux) || defined(GP_OS_android)
# include "platform-linux-android.cpp"
#else
# error "bad platform"
#endif

UniquePlatformData
AllocPlatformData(int aThreadId)
{
  return UniquePlatformData(new PlatformData(aThreadId));
}

void
PlatformDataDestructor::operator()(PlatformData* aData)
{
  delete aData;
}

// END SamplerThread
////////////////////////////////////////////////////////////////////////

////////////////////////////////////////////////////////////////////////
// BEGIN externally visible functions

MOZ_DEFINE_MALLOC_SIZE_OF(GeckoProfilerMallocSizeOf)

NS_IMETHODIMP
GeckoProfilerReporter::CollectReports(nsIHandleReportCallback* aHandleReport,
                                      nsISupports* aData, bool aAnonymize)
{
  MOZ_RELEASE_ASSERT(NS_IsMainThread());

  size_t profSize = 0;
  size_t lulSize = 0;

  {
    PSAutoLock lock(gPSMutex);

    if (CorePS::Exists()) {
      CorePS::AddSizeOf(lock, GeckoProfilerMallocSizeOf, profSize, lulSize);
    }

    if (ActivePS::Exists(lock)) {
      profSize += ActivePS::SizeOf(lock, GeckoProfilerMallocSizeOf);
    }
  }

  MOZ_COLLECT_REPORT(
    "explicit/profiler/profiler-state", KIND_HEAP, UNITS_BYTES, profSize,
    "Memory used by the Gecko Profiler's global state (excluding memory used "
    "by LUL).");

#if defined(USE_LUL_STACKWALK)
  MOZ_COLLECT_REPORT(
    "explicit/profiler/lul", KIND_HEAP, UNITS_BYTES, lulSize,
    "Memory used by LUL, a stack unwinder used by the Gecko Profiler.");
#endif

  return NS_OK;
}

NS_IMPL_ISUPPORTS(GeckoProfilerReporter, nsIMemoryReporter)

static bool
HasFeature(const char** aFeatures, uint32_t aFeatureCount, const char* aFeature)
{
  for (size_t i = 0; i < aFeatureCount; i++) {
    if (strcmp(aFeatures[i], aFeature) == 0) {
      return true;
    }
  }
  return false;
}

uint32_t
ParseFeaturesFromStringArray(const char** aFeatures, uint32_t aFeatureCount)
{
  #define ADD_FEATURE_BIT(n_, str_, Name_) \
    if (HasFeature(aFeatures, aFeatureCount, str_)) { \
      features |= ProfilerFeature::Name_; \
    }

  uint32_t features = 0;
  PROFILER_FOR_EACH_FEATURE(ADD_FEATURE_BIT)

  #undef ADD_FEATURE_BIT

  return features;
}

// Find the ThreadInfo for the current thread. This should only be called in
// places where TLSInfo can't be used. On success, *aIndexOut is set to the
// index if it is non-null.
static ThreadInfo*
FindLiveThreadInfo(PSLockRef aLock, int* aIndexOut = nullptr)
{
  ThreadInfo* ret = nullptr;
  Thread::tid_t id = Thread::GetCurrentId();
  const CorePS::ThreadVector& liveThreads = CorePS::LiveThreads(aLock);
  for (uint32_t i = 0; i < liveThreads.size(); i++) {
    ThreadInfo* info = liveThreads.at(i);
    if (info->ThreadId() == id) {
      if (aIndexOut) {
        *aIndexOut = i;
      }
      ret = info;
      break;
    }
  }

  return ret;
}

static void
locked_register_thread(PSLockRef aLock, const char* aName, void* aStackTop)
{
  MOZ_RELEASE_ASSERT(CorePS::Exists());

  MOZ_RELEASE_ASSERT(!FindLiveThreadInfo(aLock));

  if (!TLSInfo::Init(aLock)) {
    return;
  }

  ThreadInfo* info = new ThreadInfo(aName, Thread::GetCurrentId(),
                                    NS_IsMainThread(), aStackTop);
  TLSInfo::SetInfo(aLock, info);

  if (ActivePS::Exists(aLock) && ActivePS::ShouldProfileThread(aLock, info)) {
    info->StartProfiling();
    if (ActivePS::FeatureJS(aLock)) {
      // This StartJSSampling() call is on-thread, so we can poll manually to
      // start JS sampling immediately.
      info->StartJSSampling();
      info->PollJSSampling();
    }
  }

  CorePS::LiveThreads(aLock).push_back(info);
}

static void
NotifyObservers(const char* aTopic, nsISupports* aSubject = nullptr)
{
  if (!NS_IsMainThread()) {
    // Dispatch a task to the main thread that notifies observers.
    // If NotifyObservers is called both on and off the main thread within a
    // short time, the order of the notifications can be different from the
    // order of the calls to NotifyObservers.
    // Getting the order 100% right isn't that important at the moment, because
    // these notifications are only observed in the parent process, where the
    // profiler_* functions are currently only called on the main thread.
    nsCOMPtr<nsISupports> subject = aSubject;
    NS_DispatchToMainThread(NS_NewRunnableFunction(
      "NotifyObservers", [=] { NotifyObservers(aTopic, subject); }));
    return;
  }

  if (nsCOMPtr<nsIObserverService> os = services::GetObserverService()) {
    os->NotifyObservers(aSubject, aTopic, nullptr);
  }
}

static void
NotifyProfilerStarted(const int aEntries, double aInterval, uint32_t aFeatures,
                      const char** aFilters, uint32_t aFilterCount)
{
  nsTArray<nsCString> filtersArray;
  for (size_t i = 0; i < aFilterCount; ++i) {
    filtersArray.AppendElement(aFilters[i]);
  }

  nsCOMPtr<nsIProfilerStartParams> params =
    new nsProfilerStartParams(aEntries, aInterval, aFeatures, filtersArray);

  ProfilerParent::ProfilerStarted(params);
  NotifyObservers("profiler-started", params);
}

static void
locked_profiler_start(PSLockRef aLock, const int aEntries, double aInterval,
                      uint32_t aFeatures,
                      const char** aFilters, uint32_t aFilterCount);

// This basically duplicates AutoProfilerLabel's constructor.
PseudoStack*
MozGlueLabelEnter(const char* aLabel, const char* aDynamicString, void* aSp,
                  uint32_t aLine)
{
  PseudoStack* pseudoStack = AutoProfilerLabel::sPseudoStack.get();
  if (pseudoStack) {
    pseudoStack->pushCppFrame(aLabel, aDynamicString, aSp, aLine,
                              js::ProfileEntry::Kind::CPP_NORMAL,
                              js::ProfileEntry::Category::OTHER);
  }
  return pseudoStack;
}

// This basically duplicates AutoProfilerLabel's destructor.
void
MozGlueLabelExit(PseudoStack* aPseudoStack)
{
  if (aPseudoStack) {
    aPseudoStack->pop();
  }
}

static nsTArray<const char*>
SplitAtCommas(const char* aString, UniquePtr<char[]>& aStorage)
{
  size_t len = strlen(aString);
  aStorage = MakeUnique<char[]>(len + 1);
  PodCopy(aStorage.get(), aString, len + 1);

  // Iterate over all characters in aStorage and split at commas, by
  // overwriting commas with the null char.
  nsTArray<const char*> array;
  size_t currentElementStart = 0;
  for (size_t i = 0; i <= len; i++) {
    if (aStorage[i] == ',') {
      aStorage[i] = '\0';
    }
    if (aStorage[i] == '\0') {
      array.AppendElement(&aStorage[currentElementStart]);
      currentElementStart = i + 1;
    }
  }
  return array;
}

void
profiler_init(void* aStackTop)
{
  LOG("profiler_init");

  MOZ_RELEASE_ASSERT(!CorePS::Exists());

  if (getenv("MOZ_PROFILER_HELP")) {
    PrintUsageThenExit(0); // terminates execution
  }

  SharedLibraryInfo::Initialize();

  uint32_t features =
#if defined(GP_OS_android)
                      ProfilerFeature::Java |
#endif
                      ProfilerFeature::JS |
                      ProfilerFeature::Leaf |
#if defined(HAVE_NATIVE_UNWIND)
                      ProfilerFeature::StackWalk |
#endif
                      ProfilerFeature::Threads |
                      0;

  UniquePtr<char[]> filterStorage;

  nsTArray<const char*> filters;
  filters.AppendElement("GeckoMain");
  filters.AppendElement("Compositor");
  filters.AppendElement("DOM Worker");

  int entries = PROFILER_DEFAULT_ENTRIES;
  double interval = PROFILER_DEFAULT_INTERVAL;

  {
    PSAutoLock lock(gPSMutex);

    // We've passed the possible failure point. Instantiate CorePS, which
    // indicates that the profiler has initialized successfully.
    CorePS::Create(lock);

    locked_register_thread(lock, kMainThreadName, aStackTop);

    // Platform-specific initialization.
    PlatformInit(lock);

#ifdef MOZ_TASK_TRACER
    tasktracer::InitTaskTracer();
#endif

#if defined(GP_OS_android)
    if (jni::IsFennec()) {
      GeckoJavaSampler::Init();
    }
#endif

    // Setup support for pushing/popping labels in mozglue.
    RegisterProfilerLabelEnterExit(MozGlueLabelEnter, MozGlueLabelExit);

    // (Linux-only) We could create CorePS::mLul and read unwind info into it
    // at this point. That would match the lifetime implied by destruction of
    // it in profiler_shutdown() just below. However, that gives a big delay on
    // startup, even if no profiling is actually to be done. So, instead, it is
    // created on demand at the first call to PlatformStart().

    const char* startupEnv = getenv("MOZ_PROFILER_STARTUP");
    if (!startupEnv || startupEnv[0] == '\0') {
      return;
    }

    LOG("- MOZ_PROFILER_STARTUP is set");

    const char* startupEntries = getenv("MOZ_PROFILER_STARTUP_ENTRIES");
    if (startupEntries && startupEntries[0] != '\0') {
      errno = 0;
      entries = strtol(startupEntries, nullptr, 10);
      if (errno == 0 && entries > 0) {
        LOG("- MOZ_PROFILER_STARTUP_ENTRIES = %d", entries);
      } else {
        LOG("- MOZ_PROFILER_STARTUP_ENTRIES not a valid integer: %s",
            startupEntries);
        PrintUsageThenExit(1);
      }
    }

    const char* startupInterval = getenv("MOZ_PROFILER_STARTUP_INTERVAL");
    if (startupInterval && startupInterval[0] != '\0') {
      errno = 0;
      interval = PR_strtod(startupInterval, nullptr);
      if (errno == 0 && interval > 0.0 && interval <= 1000.0) {
        LOG("- MOZ_PROFILER_STARTUP_INTERVAL = %f", interval);
      } else {
        LOG("- MOZ_PROFILER_STARTUP_INTERVAL not a valid float: %s",
            startupInterval);
        PrintUsageThenExit(1);
      }
    }

    const char* startupFeaturesBitfield =
      getenv("MOZ_PROFILER_STARTUP_FEATURES_BITFIELD");
    if (startupFeaturesBitfield && startupFeaturesBitfield[0] != '\0') {
      errno = 0;
      features = strtol(startupFeaturesBitfield, nullptr, 10);
      if (errno == 0 && features != 0) {
        LOG("- MOZ_PROFILER_STARTUP_FEATURES_BITFIELD = %d", features);
      } else {
        LOG("- MOZ_PROFILER_STARTUP_FEATURES_BITFIELD not a valid integer: %s",
            startupFeaturesBitfield);
        PrintUsageThenExit(1);
      }
    } else {
      const char* startupFeatures = getenv("MOZ_PROFILER_STARTUP_FEATURES");
      if (startupFeatures && startupFeatures[0] != '\0') {
        // Interpret startupFeatures as a list of feature strings, separated by
        // commas.
        UniquePtr<char[]> featureStringStorage;
        nsTArray<const char*> featureStringArray =
          SplitAtCommas(startupFeatures, featureStringStorage);
        features = ParseFeaturesFromStringArray(featureStringArray.Elements(),
                                                featureStringArray.Length());
        LOG("- MOZ_PROFILER_STARTUP_FEATURES = %d", features);
      }
    }

    const char* startupFilters = getenv("MOZ_PROFILER_STARTUP_FILTERS");
    if (startupFilters && startupFilters[0] != '\0') {
      filters = SplitAtCommas(startupFilters, filterStorage);
      LOG("- MOZ_PROFILER_STARTUP_FILTERS = %s", startupFilters);
    }

    locked_profiler_start(lock, entries, interval, features,
                          filters.Elements(), filters.Length());
  }

  // We do this with gPSMutex unlocked. The comment in profiler_stop() explains
  // why.
  NotifyProfilerStarted(entries, interval, features,
                        filters.Elements(), filters.Length());
}

static void
locked_profiler_save_profile_to_file(PSLockRef aLock, const char* aFilename,
                                     bool aIsShuttingDown);

static SamplerThread*
locked_profiler_stop(PSLockRef aLock);

void
profiler_shutdown()
{
  LOG("profiler_shutdown");

  MOZ_RELEASE_ASSERT(NS_IsMainThread());
  MOZ_RELEASE_ASSERT(CorePS::Exists());

  // If the profiler is active we must get a handle to the SamplerThread before
  // ActivePS is destroyed, in order to delete it.
  SamplerThread* samplerThread = nullptr;
  {
    PSAutoLock lock(gPSMutex);

    // Save the profile on shutdown if requested.
    if (ActivePS::Exists(lock)) {
      const char* filename = getenv("MOZ_PROFILER_SHUTDOWN");
      if (filename) {
        locked_profiler_save_profile_to_file(lock, filename,
                                             /* aIsShuttingDown */ true);
      }

      samplerThread = locked_profiler_stop(lock);
    }

    CorePS::Destroy(lock);

    // We just destroyed CorePS and the ThreadInfos it contains, so we can
    // clear this thread's TLSInfo.
    TLSInfo::SetInfo(lock, nullptr);

#ifdef MOZ_TASK_TRACER
    tasktracer::ShutdownTaskTracer();
#endif
  }

  // We do these operations with gPSMutex unlocked. The comments in
  // profiler_stop() explain why.
  if (samplerThread) {
    ProfilerParent::ProfilerStopped();
    NotifyObservers("profiler-stopped");
    delete samplerThread;
  }
}

UniquePtr<char[]>
profiler_get_profile(double aSinceTime, bool aIsShuttingDown)
{
  LOG("profiler_get_profile");

  MOZ_RELEASE_ASSERT(CorePS::Exists());

  SpliceableChunkedJSONWriter b;
  b.Start(SpliceableJSONWriter::SingleLineStyle);
  {
    if (!profiler_stream_json_for_this_process(b, aSinceTime,
                                               aIsShuttingDown)) {
      return nullptr;
    }

    // Don't include profiles from other processes because this is a
    // synchronous function.
    b.StartArrayProperty("processes");
    b.EndArray();
  }
  b.End();

  return b.WriteFunc()->CopyData();
}

void
profiler_get_start_params(int* aEntries, double* aInterval, uint32_t* aFeatures,
                          Vector<const char*>* aFilters)
{
  MOZ_RELEASE_ASSERT(CorePS::Exists());

  if (NS_WARN_IF(!aEntries) || NS_WARN_IF(!aInterval) ||
      NS_WARN_IF(!aFeatures) || NS_WARN_IF(!aFilters)) {
    return;
  }

  PSAutoLock lock(gPSMutex);

  if (!ActivePS::Exists(lock)) {
    *aEntries = 0;
    *aInterval = 0;
    *aFeatures = 0;
    aFilters->clear();
    return;
  }

  *aEntries = ActivePS::Entries(lock);
  *aInterval = ActivePS::Interval(lock);
  *aFeatures = ActivePS::Features(lock);

  const Vector<std::string>& filters = ActivePS::Filters(lock);
  MOZ_ALWAYS_TRUE(aFilters->resize(filters.length()));
  for (uint32_t i = 0; i < filters.length(); ++i) {
    (*aFilters)[i] = filters[i].c_str();
  }
}

AutoSetProfilerEnvVarsForChildProcess::AutoSetProfilerEnvVarsForChildProcess(
  MOZ_GUARD_OBJECT_NOTIFIER_ONLY_PARAM_IN_IMPL)
{
  MOZ_GUARD_OBJECT_NOTIFIER_INIT;

  MOZ_RELEASE_ASSERT(CorePS::Exists());

  PSAutoLock lock(gPSMutex);

  if (!ActivePS::Exists(lock)) {
    PR_SetEnv("MOZ_PROFILER_STARTUP=");
    return;
  }

  PR_SetEnv("MOZ_PROFILER_STARTUP=1");
  SprintfLiteral(mSetEntries, "MOZ_PROFILER_STARTUP_ENTRIES=%d",
                 ActivePS::Entries(lock));
  PR_SetEnv(mSetEntries);

  // Use AppendFloat instead of SprintfLiteral with %f because the decimal
  // separator used by %f is locale-dependent. But the string we produce needs
  // to be parseable by strtod, which only accepts the period character as a
  // decimal separator. AppendFloat always uses the period character.
  nsCString setInterval;
  setInterval.AppendLiteral("MOZ_PROFILER_STARTUP_INTERVAL=");
  setInterval.AppendFloat(ActivePS::Interval(lock));
  strncpy(mSetInterval, setInterval.get(), MOZ_ARRAY_LENGTH(mSetInterval));
  mSetInterval[MOZ_ARRAY_LENGTH(mSetInterval) - 1] = '\0';
  PR_SetEnv(mSetInterval);

  SprintfLiteral(mSetFeaturesBitfield,
                 "MOZ_PROFILER_STARTUP_FEATURES_BITFIELD=%d",
                 ActivePS::Features(lock));
  PR_SetEnv(mSetFeaturesBitfield);

  std::string filtersString;
  const Vector<std::string>& filters = ActivePS::Filters(lock);
  for (uint32_t i = 0; i < filters.length(); ++i) {
    filtersString += filters[i];
    if (i != filters.length() - 1) {
      filtersString += ",";
    }
  }
  SprintfLiteral(mSetFilters, "MOZ_PROFILER_STARTUP_FILTERS=%s",
                 filtersString.c_str());
  PR_SetEnv(mSetFilters);
}

AutoSetProfilerEnvVarsForChildProcess::~AutoSetProfilerEnvVarsForChildProcess()
{
  // Our current process doesn't look at these variables after startup, so we
  // can just unset all the variables. This allows us to use literal strings,
  // which will be valid for the whole life time of the program and can be
  // passed to PR_SetEnv without problems.
  PR_SetEnv("MOZ_PROFILER_STARTUP=");
  PR_SetEnv("MOZ_PROFILER_STARTUP_ENTRIES=");
  PR_SetEnv("MOZ_PROFILER_STARTUP_INTERVAL=");
  PR_SetEnv("MOZ_PROFILER_STARTUP_FEATURES_BITFIELD=");
  PR_SetEnv("MOZ_PROFILER_STARTUP_FILTERS=");
}

static void
locked_profiler_save_profile_to_file(PSLockRef aLock, const char* aFilename,
                                     bool aIsShuttingDown = false)
{
  LOG("locked_profiler_save_profile_to_file(%s)", aFilename);

  MOZ_RELEASE_ASSERT(CorePS::Exists() && ActivePS::Exists(aLock));

  std::ofstream stream;
  stream.open(aFilename);
  if (stream.is_open()) {
    SpliceableJSONWriter w(MakeUnique<OStreamJSONWriteFunc>(stream));
    w.Start(SpliceableJSONWriter::SingleLineStyle);
    {
      locked_profiler_stream_json_for_this_process(aLock, w, /* sinceTime */ 0,
                                                   aIsShuttingDown);

      // Don't include profiles from other processes because this is a
      // synchronous function.
      w.StartArrayProperty("processes");
      w.EndArray();
    }
    w.End();

    stream.close();
  }
}

void
profiler_save_profile_to_file(const char* aFilename)
{
  LOG("profiler_save_profile_to_file(%s)", aFilename);

  MOZ_RELEASE_ASSERT(CorePS::Exists());

  PSAutoLock lock(gPSMutex);

  if (!ActivePS::Exists(lock)) {
    return;
  }

  locked_profiler_save_profile_to_file(lock, aFilename);
}

uint32_t
profiler_get_available_features()
{
  MOZ_RELEASE_ASSERT(CorePS::Exists());

  uint32_t features = 0;

  #define ADD_FEATURE(n_, str_, Name_) ProfilerFeature::Set##Name_(features);

  // Add all the possible features.
  PROFILER_FOR_EACH_FEATURE(ADD_FEATURE)

  #undef ADD_FEATURE

  // Now remove features not supported on this platform/configuration.
#if !defined(GP_OS_android)
  ProfilerFeature::ClearJava(features);
#endif
#if !defined(HAVE_NATIVE_UNWIND)
  ProfilerFeature::ClearStackWalk(features);
#endif
#if !defined(MOZ_TASK_TRACER)
  ProfilerFeature::ClearTaskTracer(features);
>>>>>>> a17af05f
#endif

  // Must precede the PS::ActivityGeneration() call below.
  PS::SetActive(aLock);

  gPS->SetIsPaused(aLock, false);

  // This creates the sampler thread. It doesn't start sampling immediately
  // because the main loop within Run() is blocked until this function's caller
  // unlocks gPSMutex.
  gPS->SetSamplerThread(aLock, new SamplerThread(aLock,
                                                 PS::ActivityGeneration(aLock),
                                                 interval));

  if (featureMainThreadIO) {
    auto interposeObserver = new mozilla::ProfilerIOInterposeObserver();
    gPS->SetInterposeObserver(aLock, interposeObserver);
    mozilla::IOInterposer::Register(mozilla::IOInterposeObserver::OpAll,
                                    interposeObserver);
  }
}

void
<<<<<<< HEAD
profiler_start(int aEntries, double aInterval,
               const char** aFeatures, uint32_t aFeatureCount,
               const char** aThreadNameFilters, uint32_t aFilterCount)
{
  LOG("profiler_start");

  MOZ_RELEASE_ASSERT(NS_IsMainThread());

  SamplerThread* samplerThread = nullptr;
  {
    PS::AutoLock lock(gPSMutex);

    // Initialize if necessary.
    if (!gPS) {
      profiler_init(nullptr);
    }

    // Reset the current state if the profiler is running.
    if (gPS->IsActive(lock)) {
      samplerThread = locked_profiler_stop(lock);
    }

    locked_profiler_start(lock, aEntries, aInterval, aFeatures, aFeatureCount,
                          aThreadNameFilters, aFilterCount);
  }

  // We do these operations with gPSMutex unlocked. The comments in
  // profiler_stop() explain why.
  if (samplerThread) {
    NotifyObservers("profiler-stopped");
    delete samplerThread;
  }
  NotifyProfilerStarted(aEntries, aInterval, aFeatures, aFeatureCount,
                        aThreadNameFilters, aFilterCount);
}

static MOZ_MUST_USE SamplerThread*
locked_profiler_stop(PS::LockRef aLock)
{
  LOG("locked_profiler_stop");

  MOZ_RELEASE_ASSERT(NS_IsMainThread());
  MOZ_RELEASE_ASSERT(gPS && gPS->IsActive(aLock));

  // We clear things in roughly reverse order to their setting in
  // locked_profiler_start().

  mozilla::IOInterposer::Unregister(mozilla::IOInterposeObserver::OpAll,
                                    gPS->InterposeObserver(aLock));
  gPS->SetInterposeObserver(aLock, nullptr);

  // The Stop() call doesn't actually stop Run(); that happens in this
  // function's caller when the sampler thread is destroyed. Stop() just gives
  // the SamplerThread a chance to do some cleanup with gPSMutex locked.
  SamplerThread* samplerThread = gPS->SamplerThread(aLock);
  samplerThread->Stop(aLock);
  gPS->SetSamplerThread(aLock, nullptr);

  gPS->SetIsPaused(aLock, false);

  gPS->SetInactive(aLock);

#ifdef MOZ_TASK_TRACER
  if (gPS->FeatureTaskTracer(aLock)) {
    mozilla::tasktracer::StopLogging();
  }
#endif

  // Stop JS sampling live threads.
  if (gPS->FeatureJS(aLock)) {
    PS::ThreadVector& liveThreads = gPS->LiveThreads(aLock);
    for (uint32_t i = 0; i < liveThreads.size(); i++) {
      ThreadInfo* info = liveThreads.at(i);
      if (info->HasProfile()) {
        info->Stack()->stopJSSampling();
      }
    }
  }

  // This is where we destroy the ThreadInfos for all dead threads.
  PS::ThreadVector& deadThreads = gPS->DeadThreads(aLock);
  while (deadThreads.size() > 0) {
    delete deadThreads.back();
    deadThreads.pop_back();
  }

  if (gPS->FeatureJS(aLock)) {
    // We just called stopJSSampling() on all relevant threads. We can also
    // manually poll the current thread so it stops profiling immediately.
    if (PseudoStack* stack = tlsPseudoStack.get()) {
      stack->pollJSSampling();
    }
  }

  delete gPS->Buffer(aLock);
  gPS->SetBuffer(aLock, nullptr);

  gPS->SetFeatureDisplayListDump(aLock, false);
  gPS->SetFeatureGPU(aLock, false);
  gPS->SetFeatureJava(aLock, false);
  gPS->SetFeatureJS(aLock, false);
  gPS->SetFeatureLayersDump(aLock, false);
  gPS->SetFeatureLeaf(aLock, false);
  gPS->SetFeatureMemory(aLock, false);
  gPS->SetFeaturePrivacy(aLock, false);
  gPS->SetFeatureRestyle(aLock, false);
  gPS->SetFeatureStackWalk(aLock, false);
  gPS->SetFeatureTaskTracer(aLock, false);
  gPS->SetFeatureThreads(aLock, false);

  gPS->ThreadNameFilters(aLock).clear();

  gPS->Features(aLock).clear();

  gPS->SetInterval(aLock, 0.0);

  gPS->SetEntries(aLock, 0);

  return samplerThread;
}

void
profiler_stop()
{
  LOG("profiler_stop");

  MOZ_RELEASE_ASSERT(NS_IsMainThread());
  MOZ_RELEASE_ASSERT(gPS);

  SamplerThread* samplerThread;
  {
    PS::AutoLock lock(gPSMutex);

    if (!gPS->IsActive(lock)) {
      return;
    }

    samplerThread = locked_profiler_stop(lock);
  }

  // We notify observers with gPSMutex unlocked. Otherwise we might get a
  // deadlock, if code run by the observer calls a profiler function that locks
  // gPSMutex. (This has been seen in practise in bug 1346356.)
  NotifyObservers("profiler-stopped");

  // We delete with gPSMutex unlocked. Otherwise we would get a deadlock: we
  // would be waiting here with gPSMutex locked for SamplerThread::Run() to
  // return so the join operation within the destructor can complete, but Run()
  // needs to lock gPSMutex to return.
  //
  // Because this call occurs with gPSMutex unlocked, it -- including the final
  // iteration of Run()'s loop -- must be able detect deactivation and return
  // in a way that's safe with respect to other gPSMutex-locking operations
  // that may have occurred in the meantime.
  delete samplerThread;
}

bool
profiler_is_paused()
{
  MOZ_RELEASE_ASSERT(NS_IsMainThread());
  MOZ_RELEASE_ASSERT(gPS);

  PS::AutoLock lock(gPSMutex);

  if (!gPS->IsActive(lock)) {
    return false;
  }

  return gPS->IsPaused(lock);
}

void
profiler_pause()
{
  LOG("profiler_pause");

  MOZ_RELEASE_ASSERT(NS_IsMainThread());
  MOZ_RELEASE_ASSERT(gPS);

  {
    PS::AutoLock lock(gPSMutex);

    if (!gPS->IsActive(lock)) {
      return;
    }

    gPS->SetIsPaused(lock, true);
=======
profiler_get_buffer_info_helper(uint32_t* aCurrentPosition,
                                uint32_t* aEntries,
                                uint32_t* aGeneration)
{
  // This function is called by profiler_get_buffer_info(), which has already
  // zeroed the outparams.

  MOZ_RELEASE_ASSERT(CorePS::Exists());

  PSAutoLock lock(gPSMutex);

  if (!ActivePS::Exists(lock)) {
    return;
  }

  *aCurrentPosition = ActivePS::Buffer(lock).mWritePos;
  *aEntries = ActivePS::Entries(lock);
  *aGeneration = ActivePS::Buffer(lock).mGeneration;
}

static void
PollJSSamplingForCurrentThread()
{
  MOZ_RELEASE_ASSERT(CorePS::Exists());

  PSAutoLock lock(gPSMutex);

  ThreadInfo* info = TLSInfo::Info(lock);
  if (!info) {
    return;
  }

  info->PollJSSampling();
}

// When the profiler is started on a background thread, we can't synchronously
// call PollJSSampling on the main thread's ThreadInfo. And the next regular
// call to PollJSSampling on the main thread would only happen once the main
// thread triggers a JS interrupt callback.
// This means that all the JS execution between profiler_start() and the first
// JS interrupt would happen with JS sampling disabled, and we wouldn't get any
// JS function information for that period of time.
// So in order to start JS sampling as soon as possible, we dispatch a runnable
// to the main thread which manually calls PollJSSamplingForCurrentThread().
// In some cases this runnable will lose the race with the next JS interrupt.
// That's fine; PollJSSamplingForCurrentThread() is immune to redundant calls.
static void
TriggerPollJSSamplingOnMainThread()
{
  nsCOMPtr<nsIThread> mainThread;
  nsresult rv = NS_GetMainThread(getter_AddRefs(mainThread));
  if (NS_SUCCEEDED(rv) && mainThread) {
    nsCOMPtr<nsIRunnable> task =
      NS_NewRunnableFunction("TriggerPollJSSamplingOnMainThread", []() {
        PollJSSamplingForCurrentThread();
      });
    SystemGroup::Dispatch(TaskCategory::Other, task.forget());
  }
}

static void
locked_profiler_start(PSLockRef aLock, int aEntries, double aInterval,
                      uint32_t aFeatures,
                      const char** aFilters, uint32_t aFilterCount)
{
  if (LOG_TEST) {
    LOG("locked_profiler_start");
    LOG("- entries  = %d", aEntries);
    LOG("- interval = %.2f", aInterval);

    #define LOG_FEATURE(n_, str_, Name_) \
      if (ProfilerFeature::Has##Name_(aFeatures)) { \
        LOG("- feature  = %s", str_); \
      }

    PROFILER_FOR_EACH_FEATURE(LOG_FEATURE)

    #undef LOG_FEATURE

    for (uint32_t i = 0; i < aFilterCount; i++) {
      LOG("- threads  = %s", aFilters[i]);
    }
  }

  MOZ_RELEASE_ASSERT(CorePS::Exists() && !ActivePS::Exists(aLock));

#if defined(GP_PLAT_amd64_windows)
  InitializeWin64ProfilerHooks();
#endif

  // Fall back to the default values if the passed-in values are unreasonable.
  int entries = aEntries > 0 ? aEntries : PROFILER_DEFAULT_ENTRIES;
  double interval = aInterval > 0 ? aInterval : PROFILER_DEFAULT_INTERVAL;

  ActivePS::Create(aLock, entries, interval, aFeatures, aFilters, aFilterCount);

  // Set up profiling for each registered thread, if appropriate.
  Thread::tid_t tid = Thread::GetCurrentId();
  const CorePS::ThreadVector& liveThreads = CorePS::LiveThreads(aLock);
  for (uint32_t i = 0; i < liveThreads.size(); i++) {
    ThreadInfo* info = liveThreads.at(i);

    if (ActivePS::ShouldProfileThread(aLock, info)) {
      info->StartProfiling();
      if (ActivePS::FeatureJS(aLock)) {
        info->StartJSSampling();
        if (info->ThreadId() == tid) {
          // We can manually poll the current thread so it starts sampling
          // immediately.
          info->PollJSSampling();
        } else if (info->IsMainThread()) {
          // Dispatch a runnable to the main thread to call PollJSSampling(),
          // so that we don't have wait for the next JS interrupt callback in
          // order to start profiling JS.
          TriggerPollJSSamplingOnMainThread();
        }
      }
    }
  }

  // Dead ThreadInfos are deleted in profiler_stop(), and dead ThreadInfos
  // aren't saved when the profiler is inactive. Therefore the dead threads
  // vector should be empty here.
  MOZ_RELEASE_ASSERT(CorePS::DeadThreads(aLock).empty());

#ifdef MOZ_TASK_TRACER
  if (ActivePS::FeatureTaskTracer(aLock)) {
    tasktracer::StartLogging();
  }
#endif

#if defined(GP_OS_android)
  if (ActivePS::FeatureJava(aLock)) {
    int javaInterval = interval;
    // Java sampling doesn't accurately keep up with 1ms sampling.
    if (javaInterval < 10) {
      javaInterval = 10;
    }
    java::GeckoJavaSampler::Start(javaInterval, 1000);
  }
#endif

  // At the very end, set up RacyFeatures.
  RacyFeatures::SetActive(ActivePS::Features(aLock));
}

void
profiler_start(int aEntries, double aInterval, uint32_t aFeatures,
               const char** aFilters, uint32_t aFilterCount)
{
  LOG("profiler_start");


  SamplerThread* samplerThread = nullptr;
  {
    PSAutoLock lock(gPSMutex);

    // Initialize if necessary.
    if (!CorePS::Exists()) {
      profiler_init(nullptr);
    }

    // Reset the current state if the profiler is running.
    if (ActivePS::Exists(lock)) {
      samplerThread = locked_profiler_stop(lock);
    }

    locked_profiler_start(lock, aEntries, aInterval, aFeatures,
                          aFilters, aFilterCount);
  }

  // We do these operations with gPSMutex unlocked. The comments in
  // profiler_stop() explain why.
  if (samplerThread) {
    ProfilerParent::ProfilerStopped();
    NotifyObservers("profiler-stopped");
    delete samplerThread;
  }
  NotifyProfilerStarted(aEntries, aInterval, aFeatures,
                        aFilters, aFilterCount);
}

void
profiler_ensure_started(int aEntries, double aInterval, uint32_t aFeatures,
                        const char** aFilters, uint32_t aFilterCount)
{
  LOG("profiler_ensure_started");

  bool startedProfiler = false;
  SamplerThread* samplerThread = nullptr;
  {
    PSAutoLock lock(gPSMutex);

    // Initialize if necessary.
    if (!CorePS::Exists()) {
      profiler_init(nullptr);
    }

    if (ActivePS::Exists(lock)) {
      // The profiler is active.
      if (!ActivePS::Equals(lock, aEntries, aInterval, aFeatures,
                            aFilters, aFilterCount)) {
        // Stop and restart with different settings.
        samplerThread = locked_profiler_stop(lock);
        locked_profiler_start(lock, aEntries, aInterval, aFeatures,
                              aFilters, aFilterCount);
        startedProfiler = true;
      }
    } else {
      // The profiler is stopped.
      locked_profiler_start(lock, aEntries, aInterval, aFeatures,
                            aFilters, aFilterCount);
      startedProfiler = true;
    }
  }

  // We do these operations with gPSMutex unlocked. The comments in
  // profiler_stop() explain why.
  if (samplerThread) {
    ProfilerParent::ProfilerStopped();
    NotifyObservers("profiler-stopped");
    delete samplerThread;
  }
  if (startedProfiler) {
    NotifyProfilerStarted(aEntries, aInterval, aFeatures,
                          aFilters, aFilterCount);
>>>>>>> a17af05f
  }

  // gPSMutex must be unlocked when we notify, to avoid potential deadlocks.
  NotifyObservers("profiler-paused");
}

<<<<<<< HEAD
void
profiler_resume()
{
  LOG("profiler_resume");

  MOZ_RELEASE_ASSERT(NS_IsMainThread());
  MOZ_RELEASE_ASSERT(gPS);

  PS::AutoLock lock(gPSMutex);

  {
    if (!gPS->IsActive(lock)) {
      return;
    }

    gPS->SetIsPaused(lock, false);
  }

  // gPSMutex must be unlocked when we notify, to avoid potential deadlocks.
  NotifyObservers("profiler-resumed");
}

bool
profiler_feature_active(const char* aName)
{
  // This function runs both on and off the main thread.

  MOZ_RELEASE_ASSERT(gPS);

  PS::AutoLock lock(gPSMutex);

  if (!gPS->IsActive(lock)) {
    return false;
  }

  if (strcmp(aName, "displaylistdump") == 0) {
    return gPS->FeatureDisplayListDump(lock);
  }

  if (strcmp(aName, "gpu") == 0) {
    return gPS->FeatureGPU(lock);
  }

  if (strcmp(aName, "layersdump") == 0) {
    return gPS->FeatureLayersDump(lock);
  }

  if (strcmp(aName, "restyle") == 0) {
    return gPS->FeatureRestyle(lock);
  }
=======
static MOZ_MUST_USE SamplerThread*
locked_profiler_stop(PSLockRef aLock)
{
  LOG("locked_profiler_stop");

  MOZ_RELEASE_ASSERT(CorePS::Exists() && ActivePS::Exists(aLock));

  // At the very start, clear RacyFeatures.
  RacyFeatures::SetInactive();

#ifdef MOZ_TASK_TRACER
  if (ActivePS::FeatureTaskTracer(aLock)) {
    tasktracer::StopLogging();
  }
#endif

  // Stop sampling live threads.
  Thread::tid_t tid = Thread::GetCurrentId();
  CorePS::ThreadVector& liveThreads = CorePS::LiveThreads(aLock);
  for (uint32_t i = 0; i < liveThreads.size(); i++) {
    ThreadInfo* info = liveThreads.at(i);
    if (info->IsBeingProfiled()) {
      if (ActivePS::FeatureJS(aLock)) {
        info->StopJSSampling();
        if (info->ThreadId() == tid) {
          // We can manually poll the current thread so it stops profiling
          // immediately.
          info->PollJSSampling();
        }
      }
      info->StopProfiling();
    }
  }

  // This is where we destroy the ThreadInfos for all dead threads.
  CorePS::ThreadVector& deadThreads = CorePS::DeadThreads(aLock);
  while (!deadThreads.empty()) {
    delete deadThreads.back();
    deadThreads.pop_back();
  }

  // The Stop() call doesn't actually stop Run(); that happens in this
  // function's caller when the sampler thread is destroyed. Stop() just gives
  // the SamplerThread a chance to do some cleanup with gPSMutex locked.
  SamplerThread* samplerThread = ActivePS::Destroy(aLock);
  samplerThread->Stop(aLock);

  return samplerThread;
}

void
profiler_stop()
{
  LOG("profiler_stop");
>>>>>>> a17af05f

  MOZ_RELEASE_ASSERT(CorePS::Exists());

  SamplerThread* samplerThread;
  {
    PSAutoLock lock(gPSMutex);

    if (!ActivePS::Exists(lock)) {
      return;
    }

    samplerThread = locked_profiler_stop(lock);
  }

  // We notify observers with gPSMutex unlocked. Otherwise we might get a
  // deadlock, if code run by these functions calls a profiler function that
  // locks gPSMutex, for example when it wants to insert a marker.
  // (This has been seen in practise in bug 1346356, when we were still firing
  // these notifications synchronously.)
  ProfilerParent::ProfilerStopped();
  NotifyObservers("profiler-stopped");

  // We delete with gPSMutex unlocked. Otherwise we would get a deadlock: we
  // would be waiting here with gPSMutex locked for SamplerThread::Run() to
  // return so the join operation within the destructor can complete, but Run()
  // needs to lock gPSMutex to return.
  //
  // Because this call occurs with gPSMutex unlocked, it -- including the final
  // iteration of Run()'s loop -- must be able detect deactivation and return
  // in a way that's safe with respect to other gPSMutex-locking operations
  // that may have occurred in the meantime.
  delete samplerThread;
}

bool
<<<<<<< HEAD
profiler_is_active()
{
  // This function runs both on and off the main thread.

  MOZ_RELEASE_ASSERT(gPS);

  PS::AutoLock lock(gPSMutex);

  return gPS->IsActive(lock);
}

void
profiler_set_frame_number(int aFrameNumber)
{
  MOZ_RELEASE_ASSERT(NS_IsMainThread());
  MOZ_RELEASE_ASSERT(gPS);

  PS::AutoLock lock(gPSMutex);

  gPS->SetFrameNumber(lock, aFrameNumber);
=======
profiler_is_paused()
{
  MOZ_RELEASE_ASSERT(CorePS::Exists());

  PSAutoLock lock(gPSMutex);

  if (!ActivePS::Exists(lock)) {
    return false;
  }

  return ActivePS::IsPaused(lock);
}

void
profiler_pause()
{
  LOG("profiler_pause");

  MOZ_RELEASE_ASSERT(CorePS::Exists());

  {
    PSAutoLock lock(gPSMutex);

    if (!ActivePS::Exists(lock)) {
      return;
    }

    ActivePS::SetIsPaused(lock, true);
    ActivePS::Buffer(lock).AddEntry(ProfileBufferEntry::Pause(profiler_time()));
  }

  // gPSMutex must be unlocked when we notify, to avoid potential deadlocks.
  ProfilerParent::ProfilerPaused();
  NotifyObservers("profiler-paused");
}

void
profiler_resume()
{
  LOG("profiler_resume");

  MOZ_RELEASE_ASSERT(CorePS::Exists());

  {
    PSAutoLock lock(gPSMutex);

    if (!ActivePS::Exists(lock)) {
      return;
    }

    ActivePS::Buffer(lock).AddEntry(ProfileBufferEntry::Resume(profiler_time()));
    ActivePS::SetIsPaused(lock, false);
  }

  // gPSMutex must be unlocked when we notify, to avoid potential deadlocks.
  ProfilerParent::ProfilerResumed();
  NotifyObservers("profiler-resumed");
}

bool
profiler_feature_active(uint32_t aFeature)
{
  // This function runs both on and off the main thread.

  MOZ_RELEASE_ASSERT(CorePS::Exists());

  // This function is hot enough that we use RacyFeatures, not ActivePS.
  return RacyFeatures::IsActiveWithFeature(aFeature);
}

bool
profiler_is_active()
{
  // This function runs both on and off the main thread.

  MOZ_RELEASE_ASSERT(CorePS::Exists());

  // This function is hot enough that we use RacyFeatures, notActivePS.
  return RacyFeatures::IsActive();
>>>>>>> a17af05f
}

void
profiler_register_thread(const char* aName, void* aGuessStackTop)
{
  DEBUG_LOG("profiler_register_thread(%s)", aName);

<<<<<<< HEAD
  MOZ_RELEASE_ASSERT(!NS_IsMainThread());
  MOZ_RELEASE_ASSERT(gPS);

  PS::AutoLock lock(gPSMutex);
=======
  MOZ_ASSERT_IF(NS_IsMainThread(), Scheduler::IsCooperativeThread());
  MOZ_RELEASE_ASSERT(CorePS::Exists());

  PSAutoLock lock(gPSMutex);
>>>>>>> a17af05f

  void* stackTop = GetStackTop(aGuessStackTop);
  locked_register_thread(lock, aName, stackTop);
}

void
profiler_unregister_thread()
{
<<<<<<< HEAD
  MOZ_RELEASE_ASSERT(!NS_IsMainThread());
  MOZ_RELEASE_ASSERT(gPS);

  PS::AutoLock lock(gPSMutex);

  // We don't call PseudoStack::stopJSSampling() here; there's no point doing
=======
  MOZ_ASSERT_IF(NS_IsMainThread(), Scheduler::IsCooperativeThread());
  MOZ_RELEASE_ASSERT(CorePS::Exists());

  PSAutoLock lock(gPSMutex);

  // We don't call ThreadInfo::StopJSSampling() here; there's no point doing
>>>>>>> a17af05f
  // that for a JS thread that is in the process of disappearing.

  int i;
  ThreadInfo* info = FindLiveThreadInfo(lock, &i);
<<<<<<< HEAD
  if (info) {
    DEBUG_LOG("profiler_unregister_thread: %s", info->Name());
    if (gPS->IsActive(lock) && info->HasProfile()) {
      gPS->DeadThreads(lock).push_back(info);
    } else {
      delete info;
    }
    PS::ThreadVector& liveThreads = gPS->LiveThreads(lock);
    liveThreads.erase(liveThreads.begin() + i);

    // Whether or not we just destroyed the PseudoStack (via its owning
    // ThreadInfo), we no longer need to access it via TLS.
    tlsPseudoStack.set(nullptr);

  } else {
    // There are two ways FindLiveThreadInfo() can fail.
    //
    // - tlsPseudoStack.init() failed in locked_register_thread().
=======
  MOZ_RELEASE_ASSERT(info == TLSInfo::Info(lock));
  if (info) {
    DEBUG_LOG("profiler_unregister_thread: %s", info->Name());
    if (ActivePS::Exists(lock) && info->IsBeingProfiled()) {
      info->NotifyUnregistered();
      CorePS::DeadThreads(lock).push_back(info);
    } else {
      delete info;
    }
    CorePS::ThreadVector& liveThreads = CorePS::LiveThreads(lock);
    liveThreads.erase(liveThreads.begin() + i);

    // Whether or not we just destroyed the ThreadInfo or transferred it to the
    // dead thread vector, we no longer need to access it via TLS.
    TLSInfo::SetInfo(lock, nullptr);

  } else {
    // There are two ways FindLiveThreadInfo() might have failed.
    //
    // - TLSInfo::Init() failed in locked_register_thread().
>>>>>>> a17af05f
    //
    // - We've already called profiler_unregister_thread() for this thread.
    //   (Whether or not it should, this does happen in practice.)
    //
<<<<<<< HEAD
    // Either way, tlsPseudoStack should be empty.
    MOZ_RELEASE_ASSERT(!tlsPseudoStack.get());
=======
    // Either way, TLSInfo should be empty.
    MOZ_RELEASE_ASSERT(!TLSInfo::Info(lock));
>>>>>>> a17af05f
  }
}

void
profiler_thread_sleep()
{
  // This function runs both on and off the main thread.
<<<<<<< HEAD

  MOZ_RELEASE_ASSERT(gPS);
=======
>>>>>>> a17af05f

  MOZ_RELEASE_ASSERT(CorePS::Exists());

  RacyThreadInfo* racyInfo = TLSInfo::RacyInfo();
  if (!racyInfo) {
    return;
  }
<<<<<<< HEAD
  stack->setSleeping();
=======

  racyInfo->SetSleeping();
>>>>>>> a17af05f
}

void
profiler_thread_wake()
{
  // This function runs both on and off the main thread.
<<<<<<< HEAD

  MOZ_RELEASE_ASSERT(gPS);

  PseudoStack *stack = tlsPseudoStack.get();
  if (!stack) {
    return;
  }
  stack->setAwake();
=======

  MOZ_RELEASE_ASSERT(CorePS::Exists());

  RacyThreadInfo* racyInfo = TLSInfo::RacyInfo();
  if (!racyInfo) {
    return;
  }

  racyInfo->SetAwake();
>>>>>>> a17af05f
}

bool
profiler_thread_is_sleeping()
{
  MOZ_RELEASE_ASSERT(NS_IsMainThread());
<<<<<<< HEAD
  MOZ_RELEASE_ASSERT(gPS);

  PseudoStack *stack = tlsPseudoStack.get();
  if (!stack) {
=======
  MOZ_RELEASE_ASSERT(CorePS::Exists());

  RacyThreadInfo* racyInfo = TLSInfo::RacyInfo();
  if (!racyInfo) {
>>>>>>> a17af05f
    return false;
  }
  return racyInfo->IsSleeping();
}

void
profiler_js_interrupt_callback()
{
<<<<<<< HEAD
  // This function runs both on and off the main thread, on JS threads being
  // sampled.

  MOZ_RELEASE_ASSERT(gPS);

  PseudoStack *stack = tlsPseudoStack.get();
  if (!stack) {
    return;
  }

  stack->pollJSSampling();
=======
  // This function runs on JS threads being sampled.
  PollJSSamplingForCurrentThread();
>>>>>>> a17af05f
}

double
profiler_time()
{
<<<<<<< HEAD
  // This function runs both on and off the main thread.

  MOZ_RELEASE_ASSERT(gPS);

  PS::AutoLock lock(gPSMutex);

  mozilla::TimeDuration delta =
    mozilla::TimeStamp::Now() - gPS->StartTime(lock);
=======
  MOZ_RELEASE_ASSERT(CorePS::Exists());

  TimeDuration delta = TimeStamp::Now() - CorePS::ProcessStartTime();
>>>>>>> a17af05f
  return delta.ToMilliseconds();
}

UniqueProfilerBacktrace
profiler_get_backtrace()
{
<<<<<<< HEAD
  MOZ_RELEASE_ASSERT(NS_IsMainThread());
  MOZ_RELEASE_ASSERT(gPS);

  PS::AutoLock lock(gPSMutex);

  if (!gPS->IsActive(lock) || gPS->FeaturePrivacy(lock)) {
    return nullptr;
  }

  PseudoStack* stack = tlsPseudoStack.get();
  if (!stack) {
    MOZ_ASSERT(stack);
=======
  MOZ_RELEASE_ASSERT(CorePS::Exists());

  PSAutoLock lock(gPSMutex);

  if (!ActivePS::Exists(lock) || ActivePS::FeaturePrivacy(lock)) {
    return nullptr;
  }

  ThreadInfo* info = TLSInfo::Info(lock);
  if (!info) {
    MOZ_ASSERT(info);
>>>>>>> a17af05f
    return nullptr;
  }

  Thread::tid_t tid = Thread::GetCurrentId();

<<<<<<< HEAD
  ProfileBuffer* buffer = new ProfileBuffer(GET_BACKTRACE_DEFAULT_ENTRIES);

  UniquePlatformData platformData = AllocPlatformData(tid);

  TickSample sample(WrapNotNull(stack), platformData.get());

#if defined(HAVE_NATIVE_UNWIND)
#if defined(GP_OS_windows) || defined(GP_OS_linux) || defined(GP_OS_android)
  tick_context_t context;
  sample.PopulateContext(&context);
#elif defined(GP_OS_darwin)
  sample.PopulateContext(nullptr);
#else
# error "unknown platform"
#endif
#endif

  Tick(lock, buffer, &sample);

  return UniqueProfilerBacktrace(
    new ProfilerBacktrace("SyncProfile", tid, buffer));
=======
  TimeStamp now = TimeStamp::Now();

  Registers regs;
#if defined(HAVE_NATIVE_UNWIND)
  regs.SyncPopulate();
#else
  regs.Clear();
#endif

  // 1000 should be plenty for a single backtrace.
  auto buffer = MakeUnique<ProfileBuffer>(1000);

  DoSyncSample(lock, *info, now, regs, *buffer.get());

  return UniqueProfilerBacktrace(
    new ProfilerBacktrace("SyncProfile", tid, Move(buffer)));
>>>>>>> a17af05f
}

void
ProfilerBacktraceDestructor::operator()(ProfilerBacktrace* aBacktrace)
{
  delete aBacktrace;
}

// Fill the output buffer with the following pattern:
// "Label 1" "\0" "Label 2" "\0" ... "Label N" "\0" "\0"
// TODO: use the unwinder instead of pseudo stack.
void
profiler_get_backtrace_noalloc(char *output, size_t outputSize)
{
<<<<<<< HEAD
  MOZ_RELEASE_ASSERT(NS_IsMainThread());
  MOZ_RELEASE_ASSERT(gPS);
=======
  MOZ_RELEASE_ASSERT(CorePS::Exists());
>>>>>>> a17af05f

  MOZ_ASSERT(outputSize >= 2);
  char *bound = output + outputSize - 2;
  output[0] = output[1] = '\0';

<<<<<<< HEAD
  PseudoStack *pseudoStack = tlsPseudoStack.get();
=======
  PSAutoLock lock(gPSMutex);

  if (!ActivePS::Exists(lock)) {
    return;
  }

  PseudoStack* pseudoStack = TLSInfo::Stack();
>>>>>>> a17af05f
  if (!pseudoStack) {
    return;
  }

<<<<<<< HEAD
  bool includeDynamicString = true;
  {
    PS::AutoLock lock(gPSMutex);
    includeDynamicString = !gPS->FeaturePrivacy(lock);
  }

  volatile js::ProfileEntry *pseudoFrames = pseudoStack->mStack;
  uint32_t pseudoCount = pseudoStack->stackSize();

  for (uint32_t i = 0; i < pseudoCount; i++) {
    const char* label = pseudoFrames[i].label();
    const char* dynamicString =
      includeDynamicString ? pseudoFrames[i].getDynamicString() : nullptr;
    size_t labelLength = strlen(label);
    if (dynamicString) {
      // Put the label, a space, and the dynamic string into output.
      size_t dynamicStringLength = strlen(dynamicString);
      if (output + labelLength + 1 + dynamicStringLength >= bound) {
=======
  bool includeDynamicString = !ActivePS::FeaturePrivacy(lock);

  js::ProfileEntry* pseudoEntries = pseudoStack->entries;
  uint32_t pseudoCount = pseudoStack->stackSize();

  for (uint32_t i = 0; i < pseudoCount; i++) {
    const char* label = pseudoEntries[i].label();
    const char* dynamicString =
      includeDynamicString ? pseudoEntries[i].dynamicString() : nullptr;
    size_t labelLength = strlen(label);
    if (dynamicString) {
      // Put the label, maybe a space, and the dynamic string into output.
      size_t spaceLength = label[0] == '\0' ? 0 : 1;
      size_t dynamicStringLength = strlen(dynamicString);
      if (output + labelLength + spaceLength + dynamicStringLength >= bound) {
>>>>>>> a17af05f
        break;
      }
      strcpy(output, label);
      output += labelLength;
<<<<<<< HEAD
      *output++ = ' ';
=======
      if (spaceLength != 0) {
        *output++ = ' ';
      }
>>>>>>> a17af05f
      strcpy(output, dynamicString);
      output += dynamicStringLength;
    } else {
      // Only put the label into output.
      if (output + labelLength >= bound) {
        break;
      }
      strcpy(output, label);
      output += labelLength;
    }
    *output++ = '\0';
    *output = '\0';
  }
}

static void
<<<<<<< HEAD
locked_profiler_add_marker(PS::LockRef aLock, const char* aMarker,
                           ProfilerMarkerPayload* aPayload)
{
  // This function runs both on and off the main thread.

  MOZ_RELEASE_ASSERT(gPS);
  MOZ_RELEASE_ASSERT(gPS->IsActive(aLock) && !gPS->FeaturePrivacy(aLock));

  // aPayload must be freed if we return early.
  mozilla::UniquePtr<ProfilerMarkerPayload> payload(aPayload);

  PseudoStack *stack = tlsPseudoStack.get();
  if (!stack) {
    return;
  }

  mozilla::TimeStamp origin = (payload && !payload->GetStartTime().IsNull())
                            ? payload->GetStartTime()
                            : mozilla::TimeStamp::Now();
  mozilla::TimeDuration delta = origin - gPS->StartTime(aLock);
  stack->addMarker(aMarker, payload.release(), delta.ToMilliseconds());
}

void
profiler_add_marker(const char* aMarker, ProfilerMarkerPayload* aPayload)
{
  // This function runs both on and off the main thread.

  MOZ_RELEASE_ASSERT(gPS);

  PS::AutoLock lock(gPSMutex);

  // aPayload must be freed if we return early.
  mozilla::UniquePtr<ProfilerMarkerPayload> payload(aPayload);

  if (!gPS->IsActive(lock) || gPS->FeaturePrivacy(lock)) {
    return;
  }

  locked_profiler_add_marker(lock, aMarker, payload.release());
}

void
profiler_tracing(const char* aCategory, const char* aInfo,
                 TracingKind aKind)
{
  // This function runs both on and off the main thread.

  MOZ_RELEASE_ASSERT(gPS);

  PS::AutoLock lock(gPSMutex);

  if (!gPS->IsActive(lock) || gPS->FeaturePrivacy(lock)) {
    return;
  }

  auto marker = new ProfilerMarkerTracing(aCategory, aKind);
  locked_profiler_add_marker(lock, aInfo, marker);
}

void
profiler_tracing(const char* aCategory, const char* aInfo,
                 UniqueProfilerBacktrace aCause, TracingKind aKind)
{
  // This function runs both on and off the main thread.

  MOZ_RELEASE_ASSERT(gPS);

  PS::AutoLock lock(gPSMutex);

  if (!gPS->IsActive(lock) || gPS->FeaturePrivacy(lock)) {
    return;
  }

  auto marker =
    new ProfilerMarkerTracing(aCategory, aKind, mozilla::Move(aCause));
  locked_profiler_add_marker(lock, aInfo, marker);
}

void
profiler_log(const char* aStr)
{
  // This function runs both on and off the main thread.

  profiler_tracing("log", aStr);
}

void
profiler_set_js_context(JSContext* aCx)
{
  // This function runs both on and off the main thread.

  MOZ_ASSERT(aCx);

  PseudoStack* stack = tlsPseudoStack.get();
  if (!stack) {
    return;
  }

  stack->setJSContext(aCx);
}

void
profiler_clear_js_context()
{
  // This function runs both on and off the main thread.

  MOZ_RELEASE_ASSERT(gPS);

  PseudoStack* stack = tlsPseudoStack.get();
  if (!stack) {
    return;
  }

  if (!stack->mContext) {
    return;
  }

  // On JS shut down, flush the current buffer as stringifying JIT samples
  // requires a live JSContext.

  PS::AutoLock lock(gPSMutex);

  if (gPS->IsActive(lock)) {
    gPS->SetIsPaused(lock, true);

    // Flush this thread's ThreadInfo, if it is being profiled.
    ThreadInfo* info = FindLiveThreadInfo(lock);
    MOZ_RELEASE_ASSERT(info);
    if (info->HasProfile()) {
      info->FlushSamplesAndMarkers(gPS->Buffer(lock), gPS->StartTime(lock));
    }

    gPS->SetIsPaused(lock, false);
  }

  // We don't call stack->stopJSSampling() here; there's no point doing
  // that for a JS thread that is in the process of disappearing.

  stack->mContext = nullptr;
=======
racy_profiler_add_marker(const char* aMarkerName,
                         UniquePtr<ProfilerMarkerPayload> aPayload)
{
  MOZ_RELEASE_ASSERT(CorePS::Exists());

  // We don't assert that RacyFeatures::IsActiveWithoutPrivacy() is true here,
  // because it's possible that the result has changed since we tested it in
  // the caller.
  //
  // Because of this imprecision it's possible to miss a marker or record one
  // we shouldn't. Either way is not a big deal.

  RacyThreadInfo* racyInfo = TLSInfo::RacyInfo();
  if (!racyInfo) {
    return;
  }

  TimeStamp origin = (aPayload && !aPayload->GetStartTime().IsNull())
                   ? aPayload->GetStartTime()
                   : TimeStamp::Now();
  TimeDuration delta = origin - CorePS::ProcessStartTime();
  racyInfo->AddPendingMarker(aMarkerName, Move(aPayload),
                             delta.ToMilliseconds());
}

void
profiler_add_marker(const char* aMarkerName,
                    UniquePtr<ProfilerMarkerPayload> aPayload)
{
  MOZ_RELEASE_ASSERT(CorePS::Exists());

  // This function is hot enough that we use RacyFeatures, not ActivePS.
  if (!RacyFeatures::IsActiveWithoutPrivacy()) {
    return;
  }

  racy_profiler_add_marker(aMarkerName, Move(aPayload));
}

void
profiler_add_marker(const char* aMarkerName)
{
  profiler_add_marker(aMarkerName, nullptr);
}

void
profiler_tracing(const char* aCategory, const char* aMarkerName,
                 TracingKind aKind)
{
  MOZ_RELEASE_ASSERT(CorePS::Exists());

  // This function is hot enough that we use RacyFeatures, notActivePS.
  if (!RacyFeatures::IsActiveWithoutPrivacy()) {
    return;
  }

  auto payload = MakeUnique<TracingMarkerPayload>(aCategory, aKind);
  racy_profiler_add_marker(aMarkerName, Move(payload));
}

void
profiler_tracing(const char* aCategory, const char* aMarkerName,
                 UniqueProfilerBacktrace aCause, TracingKind aKind)
{
  MOZ_RELEASE_ASSERT(CorePS::Exists());

  // This function is hot enough that we use RacyFeatures, notActivePS.
  if (!RacyFeatures::IsActiveWithoutPrivacy()) {
    return;
  }

  auto payload =
    MakeUnique<TracingMarkerPayload>(aCategory, aKind, Move(aCause));
  racy_profiler_add_marker(aMarkerName, Move(payload));
}

PseudoStack*
profiler_get_pseudo_stack()
{
  return TLSInfo::Stack();
}

void
profiler_set_js_context(JSContext* aCx)
{
  MOZ_ASSERT(aCx);

  PSAutoLock lock(gPSMutex);

  ThreadInfo* info = TLSInfo::Info(lock);
  if (!info) {
    return;
  }

  info->SetJSContext(aCx);
}

void
profiler_clear_js_context()
{
  MOZ_RELEASE_ASSERT(CorePS::Exists());

  PSAutoLock lock(gPSMutex);

  ThreadInfo* info = TLSInfo::Info(lock);
  if (!info || !info->mContext) {
    return;
  }

  // On JS shut down, flush the current buffer as stringifying JIT samples
  // requires a live JSContext.

  if (ActivePS::Exists(lock)) {
    // Flush this thread's ThreadInfo, if it is being profiled.
    if (info->IsBeingProfiled()) {
      info->FlushSamplesAndMarkers(CorePS::ProcessStartTime(),
                                   ActivePS::Buffer(lock));
    }
  }

  // We don't call info->StopJSSampling() here; there's no point doing that for
  // a JS thread that is in the process of disappearing.

  info->mContext = nullptr;
}

int
profiler_current_thread_id()
{
  return Thread::GetCurrentId();
}

// NOTE: aCollector's methods will be called while the target thread is paused.
// Doing things in those methods like allocating -- which may try to claim
// locks -- is a surefire way to deadlock.
void
profiler_suspend_and_sample_thread(int aThreadId,
                                   uint32_t aFeatures,
                                   ProfilerStackCollector& aCollector,
                                   bool aSampleNative /* = true */)
{
  // Lock the profiler mutex
  PSAutoLock lock(gPSMutex);

  const CorePS::ThreadVector& liveThreads = CorePS::LiveThreads(lock);
  for (uint32_t i = 0; i < liveThreads.size(); i++) {
    ThreadInfo* info = liveThreads.at(i);

    if (info->ThreadId() == aThreadId) {
      if (info->IsMainThread()) {
        aCollector.SetIsMainThread();
      }

      // Allocate the space for the native stack
      NativeStack nativeStack;

      // Suspend, sample, and then resume the target thread.
      Sampler sampler(lock);
      sampler.SuspendAndSampleAndResumeThread(lock, *info,
                                              [&](const Registers& aRegs) {
        // The target thread is now suspended. Collect a native backtrace, and
        // call the callback.
        bool isSynchronous = false;
#if defined(HAVE_FASTINIT_NATIVE_UNWIND)
        if (aSampleNative) {
          // We can only use FramePointerStackWalk or MozStackWalk from
          // suspend_and_sample_thread as other stackwalking methods may not be
          // initialized.
# if defined(USE_FRAME_POINTER_STACK_WALK)
          DoFramePointerBacktrace(lock, *info, aRegs, nativeStack);
# elif defined(USE_MOZ_STACK_WALK)
          DoMozStackWalkBacktrace(lock, *info, aRegs, nativeStack);
# else
#  error "Invalid configuration"
# endif

          MergeStacks(aFeatures, isSynchronous, *info, aRegs, nativeStack,
                      aCollector);
        } else
#endif
        {
          MergeStacks(aFeatures, isSynchronous, *info, aRegs, nativeStack,
                      aCollector);

          if (ProfilerFeature::HasLeaf(aFeatures)) {
            aCollector.CollectNativeLeafAddr((void*)aRegs.mPC);
          }
        }
      });

      // NOTE: Make sure to disable the sampler before it is destroyed, in case
      // the profiler is running at the same time.
      sampler.Disable(lock);
      break;
    }
  }
>>>>>>> a17af05f
}

// END externally visible functions
////////////////////////////////////////////////////////////////////////<|MERGE_RESOLUTION|>--- conflicted
+++ resolved
@@ -4,8 +4,6 @@
  * License, v. 2.0. If a copy of the MPL was not distributed with this
  * file, You can obtain one at http://mozilla.org/MPL/2.0/. */
 
-<<<<<<< HEAD
-=======
 // There are three kinds of samples done by the profiler.
 //
 // - A "periodic" sample is the most complex kind. It is done in response to a
@@ -28,7 +26,6 @@
 //   ProfileBuffer. The sampling is done from off-thread, and so uses
 //   SuspendAndSampleAndResumeThread() to get the register values.
 
->>>>>>> a17af05f
 #include <algorithm>
 #include <ostream>
 #include <fstream>
@@ -42,80 +39,44 @@
 #include "mozilla/UniquePtr.h"
 #include "mozilla/Vector.h"
 #include "GeckoProfiler.h"
-<<<<<<< HEAD
-#include "ProfilerIOInterposeObserver.h"
-=======
 #include "GeckoProfilerReporter.h"
 #include "ProfilerIOInterposeObserver.h"
 #include "mozilla/AutoProfilerLabel.h"
 #include "mozilla/Scheduler.h"
->>>>>>> a17af05f
 #include "mozilla/StackWalk.h"
 #include "mozilla/StaticPtr.h"
 #include "mozilla/ThreadLocal.h"
 #include "mozilla/TimeStamp.h"
-<<<<<<< HEAD
-#include "mozilla/Sprintf.h"
-#include "mozilla/StaticPtr.h"
-#include "PseudoStack.h"
-#include "ThreadInfo.h"
-#include "nsIHttpProtocolHandler.h"
-#include "nsIObserverService.h"
-#include "nsIProfileSaveEvent.h"
-=======
 #include "mozilla/StaticPtr.h"
 #include "ThreadInfo.h"
 #include "nsIHttpProtocolHandler.h"
 #include "nsIObserverService.h"
->>>>>>> a17af05f
 #include "nsIXULAppInfo.h"
 #include "nsIXULRuntime.h"
 #include "nsDirectoryServiceUtils.h"
 #include "nsDirectoryServiceDefs.h"
-<<<<<<< HEAD
-#include "nsMemoryReporterManager.h"
-=======
 #include "nsJSPrincipals.h"
 #include "nsMemoryReporterManager.h"
 #include "nsScriptSecurityManager.h"
->>>>>>> a17af05f
 #include "nsXULAppAPI.h"
 #include "nsProfilerStartParams.h"
 #include "ProfilerParent.h"
 #include "mozilla/Services.h"
 #include "nsThreadUtils.h"
-<<<<<<< HEAD
-#include "ProfilerMarkers.h"
-#include "shared-libraries.h"
-=======
 #include "ProfilerMarkerPayload.h"
 #include "shared-libraries.h"
 #include "prdtoa.h"
->>>>>>> a17af05f
 #include "prtime.h"
 
 #ifdef MOZ_TASK_TRACER
 #include "GeckoTaskTracer.h"
 #endif
 
-<<<<<<< HEAD
-#if defined(PROFILE_JAVA)
-=======
 #if defined(GP_OS_android)
->>>>>>> a17af05f
 # include "FennecJNINatives.h"
 # include "FennecJNIWrappers.h"
 #endif
 
-<<<<<<< HEAD
-#if defined(MOZ_PROFILING) && \
-    (defined(GP_OS_windows) || defined(GP_OS_darwin))
-# define HAVE_NATIVE_UNWIND
-# define USE_NS_STACKWALK
-#endif
-
-// This should also work on ARM Linux, but not tested there yet.
-=======
 // Win32 builds always have frame pointers, so FramePointerStackWalk() always
 // works.
 #if defined(GP_PLAT_x86_windows)
@@ -139,17 +100,13 @@
 #endif
 
 // Android builds use the ARM Exception Handling ABI to unwind.
->>>>>>> a17af05f
 #if defined(GP_PLAT_arm_android)
 # define HAVE_NATIVE_UNWIND
 # define USE_EHABI_STACKWALK
 # include "EHABIStackWalk.h"
 #endif
 
-<<<<<<< HEAD
-=======
 // Linux builds use LUL, which uses DWARF info to unwind stacks.
->>>>>>> a17af05f
 #if defined(GP_PLAT_amd64_linux) || defined(GP_PLAT_x86_linux)
 # define HAVE_NATIVE_UNWIND
 # define USE_LUL_STACKWALK
@@ -184,33 +141,16 @@
 # define VALGRIND_MAKE_MEM_DEFINED(_addr,_len)   ((void)0)
 #endif
 
-<<<<<<< HEAD
-#if defined(GP_OS_windows)
-typedef CONTEXT tick_context_t;
-#elif defined(GP_OS_darwin)
-typedef void tick_context_t;   // this type isn't used meaningfully on Mac
-#elif defined(GP_OS_linux) || defined(GP_OS_android)
-#include <ucontext.h>
-typedef ucontext_t tick_context_t;
-=======
 #if defined(GP_OS_linux) || defined(GP_OS_android)
 #include <ucontext.h>
->>>>>>> a17af05f
 #endif
 
 using namespace mozilla;
 
-<<<<<<< HEAD
-mozilla::LazyLogModule gProfilerLog("prof");
-
-#if defined(PROFILE_JAVA)
-class GeckoJavaSampler : public mozilla::java::GeckoJavaSampler::Natives<GeckoJavaSampler>
-=======
 LazyLogModule gProfilerLog("prof");
 
 #if defined(GP_OS_android)
 class GeckoJavaSampler : public java::GeckoJavaSampler::Natives<GeckoJavaSampler>
->>>>>>> a17af05f
 {
 private:
   GeckoJavaSampler();
@@ -225,342 +165,6 @@
 };
 #endif
 
-<<<<<<< HEAD
-class SamplerThread;
-
-// Per-thread state.
-MOZ_THREAD_LOCAL(PseudoStack *) tlsPseudoStack;
-
-// This class contains most of the profiler's global state. gPS is the single
-// instance. Most profile operations can't do anything useful when gPS is not
-// instantiated, so we release-assert its non-nullness in all such operations.
-//
-// Accesses to gPS are guarded by gPSMutex. Every getter and setter takes a
-// PS::AutoLock reference as an argument as proof that the gPSMutex is
-// currently locked. This makes it clear when gPSMutex is locked and helps
-// avoid accidental unlocked accesses to global state. There are ways to
-// circumvent this mechanism, but please don't do so without *very* good reason
-// and a detailed explanation.
-//
-// Other from the lock protection, this class is essentially a thin wrapper and
-// contains very little "smarts" itself.
-//
-class ProfilerState
-{
-public:
-  // Shorter names for local use.
-  class Mutex : public mozilla::StaticMutex {};
-
-  typedef mozilla::BaseAutoLock<Mutex> AutoLock;
-
-  // Only functions that take a LockRef arg can modify this class's fields.
-  typedef const AutoLock& LockRef;
-
-  typedef std::vector<ThreadInfo*> ThreadVector;
-
-  ProfilerState()
-    : mEntries(0)
-    , mInterval(0)
-    , mFeatureDisplayListDump(false)
-    , mFeatureGPU(false)
-    , mFeatureJava(false)
-    , mFeatureJS(false)
-    , mFeatureLayersDump(false)
-    , mFeatureLeaf(false)
-    , mFeatureMemory(false)
-    , mFeaturePrivacy(false)
-    , mFeatureRestyle(false)
-    , mFeatureStackWalk(false)
-    , mFeatureTaskTracer(false)
-    , mFeatureThreads(false)
-    , mBuffer(nullptr)
-    , mIsPaused(false)
-#if defined(GP_OS_linux) || defined(GP_OS_android)
-    , mWasPaused(false)
-#endif
-    , mSamplerThread(nullptr)
-#ifdef USE_LUL_STACKWALK
-    , mLUL(nullptr)
-#endif
-    , mInterposeObserver(nullptr)
-    , mFrameNumber(0)
-    , mLatestRecordedFrameNumber(0)
-  {}
-
-  #define GET_AND_SET(type_, name_) \
-    type_ name_(LockRef) const { return m##name_; } \
-    void Set##name_(LockRef, type_ a##name_) { m##name_ = a##name_; }
-
-  GET_AND_SET(TimeStamp, StartTime)
-
-  GET_AND_SET(int, Entries)
-
-  GET_AND_SET(double, Interval)
-
-  Vector<std::string>& Features(LockRef) { return mFeatures; }
-
-  Vector<std::string>& ThreadNameFilters(LockRef) { return mThreadNameFilters; }
-
-  GET_AND_SET(bool, FeatureDisplayListDump)
-  GET_AND_SET(bool, FeatureGPU)
-  GET_AND_SET(bool, FeatureJava)
-  GET_AND_SET(bool, FeatureJS)
-  GET_AND_SET(bool, FeatureLayersDump)
-  GET_AND_SET(bool, FeatureLeaf)
-  GET_AND_SET(bool, FeatureMemory)
-  GET_AND_SET(bool, FeaturePrivacy)
-  GET_AND_SET(bool, FeatureRestyle)
-  GET_AND_SET(bool, FeatureStackWalk)
-  GET_AND_SET(bool, FeatureTaskTracer)
-  GET_AND_SET(bool, FeatureThreads)
-
-  GET_AND_SET(ProfileBuffer*, Buffer)
-
-  ThreadVector& LiveThreads(LockRef) { return mLiveThreads; }
-  ThreadVector& DeadThreads(LockRef) { return mDeadThreads; }
-
-  static bool IsActive(LockRef) { return sActivityGeneration > 0; }
-  static uint32_t ActivityGeneration(LockRef) { return sActivityGeneration; }
-  static void SetInactive(LockRef) { sActivityGeneration = 0; }
-  static void SetActive(LockRef)
-  {
-    sActivityGeneration = sNextActivityGeneration;
-    // On overflow, reset to 1 instead of 0, because 0 means inactive.
-    sNextActivityGeneration = (sNextActivityGeneration == 0xffffffff)
-                            ? 1
-                            : sNextActivityGeneration + 1;
-  }
-
-  GET_AND_SET(bool, IsPaused)
-
-#if defined(GP_OS_linux) || defined(GP_OS_android)
-  GET_AND_SET(bool, WasPaused)
-#endif
-
-  GET_AND_SET(class SamplerThread*, SamplerThread)
-
-#ifdef USE_LUL_STACKWALK
-  GET_AND_SET(lul::LUL*, LUL)
-#endif
-
-  GET_AND_SET(mozilla::ProfilerIOInterposeObserver*, InterposeObserver)
-
-  GET_AND_SET(int, FrameNumber)
-  GET_AND_SET(int, LatestRecordedFrameNumber)
-
-  #undef GET_AND_SET
-
-private:
-  // When profiler_init() or profiler_start() was most recently called.
-  mozilla::TimeStamp mStartTime;
-
-  // The number of entries in mBuffer. Zeroed when the profiler is inactive.
-  int mEntries;
-
-  // The interval between samples, measured in milliseconds. Zeroed when the
-  // profiler is inactive.
-  double mInterval;
-
-  // The profile features that are enabled. Cleared when the profiler is
-  // inactive.
-  Vector<std::string> mFeatures;
-
-  // Substrings of names of threads we want to profile. Cleared when the
-  // profiler is inactive
-  Vector<std::string> mThreadNameFilters;
-
-  // Configuration flags derived from mFeatures. Cleared when the profiler is
-  // inactive.
-  bool mFeatureDisplayListDump;
-  bool mFeatureGPU;
-  bool mFeatureJava;
-  bool mFeatureJS;
-  bool mFeatureLayersDump;
-  bool mFeatureLeaf;
-  bool mFeatureMemory;
-  bool mFeaturePrivacy;
-  bool mFeatureRestyle;
-  bool mFeatureStackWalk;
-  bool mFeatureTaskTracer;
-  bool mFeatureThreads;
-
-  // The buffer into which all samples are recorded. Always used in conjunction
-  // with mLiveThreads and mDeadThreads. Null when the profiler is inactive.
-  ProfileBuffer* mBuffer;
-
-  // Info on all the registered threads, both live and dead. ThreadIds in
-  // mLiveThreads are unique. ThreadIds in mDeadThreads may not be, because
-  // ThreadIds can be reused. HasProfile() is true for all ThreadInfos in
-  // mDeadThreads because we don't hold onto ThreadInfos for non-profiled dead
-  // threads.
-  ThreadVector mLiveThreads;
-  ThreadVector mDeadThreads;
-
-  // Is the profiler active? The obvious way to track this is with a bool,
-  // sIsActive, but then we could have the following scenario.
-  //
-  // - profiler_stop() locks gPSMutex, zeroes sIsActive, unlocks gPSMutex,
-  //   deletes the SamplerThread (which does a join).
-  //
-  // - profiler_start() runs on a different thread, locks gPSMutex, sets
-  //   sIsActive, unlocks gPSMutex -- all before the join completes.
-  //
-  // - SamplerThread::Run() locks gPSMutex, sees that sIsActive is set, and
-  //   continues as if the start/stop pair didn't occur. Also profiler_stop()
-  //   is stuck, unable to finish.
-  //
-  // Instead, we use an integer, sActivityGeneration; zero means inactive,
-  // non-zero means active. Furthermore, each time the profiler is activated
-  // the value increases by 1 (as tracked by sNextActivityGeneration). This
-  // allows SamplerThread::Run() to distinguish the current activation from any
-  // subsequent activations.
-  //
-  // These variables are static because they can be referred to by
-  // SamplerThread::Run() even after gPS has been destroyed by
-  // profiler_shutdown().
-  static uint32_t sActivityGeneration;
-  static uint32_t sNextActivityGeneration;
-
-  // Is the profiler paused? False when the profiler is inactive.
-  bool mIsPaused;
-
-#if defined(GP_OS_linux) || defined(GP_OS_android)
-  // Used to record whether the profiler was paused just before forking. False
-  // at all times except just before/after forking.
-  bool mWasPaused;
-#endif
-
-  // The current sampler thread. Null when the profiler is inactive.
-  class SamplerThread* mSamplerThread;
-
-#ifdef USE_LUL_STACKWALK
-  // LUL's state. Null prior to the first activation, non-null thereafter.
-  lul::LUL* mLUL;
-#endif
-
-  // The interposer that records main thread I/O. Null when the profiler is
-  // inactive.
-  mozilla::ProfilerIOInterposeObserver* mInterposeObserver;
-
-  // The current frame number and the most recent frame number recorded in a
-  // sample.
-  int mFrameNumber;
-  int mLatestRecordedFrameNumber;
-};
-
-// A shorter name for use within this compilation unit.
-typedef ProfilerState PS;
-
-uint32_t PS::sActivityGeneration = 0;
-uint32_t PS::sNextActivityGeneration = 1;
-
-// The profiler state. Set by profiler_init(), cleared by profiler_shutdown().
-PS* gPS = nullptr;
-
-// The mutex that guards accesses to gPS.
-static PS::Mutex gPSMutex;
-
-// The name of the main thread.
-static const char* const kMainThreadName = "GeckoMain";
-
-static bool
-CanNotifyObservers()
-{
-  MOZ_RELEASE_ASSERT(NS_IsMainThread());
-
-#if defined(GP_OS_android)
-  // Android ANR reporter uses the profiler off the main thread.
-  return NS_IsMainThread();
-#else
-  return true;
-#endif
-}
-
-////////////////////////////////////////////////////////////////////////
-// BEGIN tick/unwinding code
-
-// TickSample contains all the information needed by Tick(). Some of it is
-// pointers to long-lived things, and some of it is sampled just before the
-// call to Tick().
-class TickSample {
-public:
-  // This constructor is for periodic samples, i.e. those performed in response
-  // to a timer firing. Periodic samples are performed off-thread, i.e. the
-  // SamplerThread samples the thread in question.
-  TickSample(ThreadInfo* aThreadInfo, int64_t aRSSMemory, int64_t aUSSMemory)
-    : mIsSynchronous(false)
-    , mTimeStamp(mozilla::TimeStamp::Now())
-    , mThreadId(aThreadInfo->ThreadId())
-    , mPseudoStack(aThreadInfo->Stack())
-    , mStackTop(aThreadInfo->StackTop())
-    , mLastSample(&aThreadInfo->LastSample())
-    , mPlatformData(aThreadInfo->GetPlatformData())
-    , mResponsiveness(aThreadInfo->GetThreadResponsiveness())
-    , mRSSMemory(aRSSMemory)    // may be zero
-    , mUSSMemory(aUSSMemory)    // may be zero
-#if !defined(GP_OS_darwin)
-    , mContext(nullptr)
-#endif
-    , mPC(nullptr)
-    , mSP(nullptr)
-    , mFP(nullptr)
-    , mLR(nullptr)
-  {}
-
-  // This constructor is for synchronous samples, i.e. those performed in
-  // response to an explicit sampling request via the API. Synchronous samples
-  // are performed on-thread, i.e. the thread samples itself.
-  TickSample(NotNull<PseudoStack*> aPseudoStack, PlatformData* aPlatformData)
-    : mIsSynchronous(true)
-    , mTimeStamp(mozilla::TimeStamp::Now())
-    , mThreadId(Thread::GetCurrentId())
-    , mPseudoStack(aPseudoStack)
-    , mStackTop(nullptr)
-    , mLastSample(nullptr)
-    , mPlatformData(aPlatformData)
-    , mResponsiveness(nullptr)
-    , mRSSMemory(0)
-    , mUSSMemory(0)
-#if !defined(GP_OS_darwin)
-    , mContext(nullptr)
-#endif
-    , mPC(nullptr)
-    , mSP(nullptr)
-    , mFP(nullptr)
-    , mLR(nullptr)
-  {}
-
-  // Fills in mContext, mPC, mSP, mFP, and mLR for a synchronous sample.
-  void PopulateContext(tick_context_t* aContext);
-
-  // False for periodic samples, true for synchronous samples.
-  const bool mIsSynchronous;
-
-  const mozilla::TimeStamp mTimeStamp;
-
-  const int mThreadId;
-
-  const NotNull<PseudoStack*> mPseudoStack;
-
-  void* const mStackTop;
-
-  ProfileBuffer::LastSample* const mLastSample;   // may be null
-
-  PlatformData* const mPlatformData;
-
-  ThreadResponsiveness* const mResponsiveness;    // may be null
-
-  const int64_t mRSSMemory;                       // may be zero
-  const int64_t mUSSMemory;                       // may be zero
-
-  // The remaining fields are filled in, after construction, by
-  // SamplerThread::SuspendAndSampleAndResume() for periodic samples, and
-  // PopulateContext() for synchronous samples. They are filled in separately
-  // from the other fields in this class because the code that fills them in is
-  // platform-specific.
-#if !defined(GP_OS_darwin)
-  void* mContext; // The context from the signal handler.
-=======
 class PSMutex : public StaticMutex {};
 
 typedef BaseAutoLock<PSMutex> PSAutoLock;
@@ -905,237 +509,8 @@
 
 #if defined(GP_OS_linux)
   PS_GET_AND_SET(bool, WasPaused)
->>>>>>> a17af05f
-#endif
-  Address mPC;    // Instruction pointer.
-  Address mSP;    // Stack pointer.
-  Address mFP;    // Frame pointer.
-  Address mLR;    // ARM link register.
-};
-
-<<<<<<< HEAD
-static void
-AddDynamicCodeLocationTag(ProfileBuffer* aBuffer, const char* aStr)
-{
-  aBuffer->addTag(ProfileBufferEntry::CodeLocation(""));
-
-  size_t strLen = strlen(aStr) + 1;   // +1 for the null terminator
-  for (size_t j = 0; j < strLen; ) {
-    // Store as many characters in the void* as the platform allows.
-    char text[sizeof(void*)];
-    size_t len = sizeof(void*) / sizeof(char);
-    if (j+len >= strLen) {
-      len = strLen - j;
-    }
-    memcpy(text, &aStr[j], len);
-    j += sizeof(void*) / sizeof(char);
-
-    // Cast to *((void**) to pass the text data to a void*.
-    aBuffer->addTag(ProfileBufferEntry::EmbeddedString(*((void**)(&text[0]))));
-  }
-}
-
-static const int SAMPLER_MAX_STRING_LENGTH = 128;
-
-static void
-AddPseudoEntry(PS::LockRef aLock, ProfileBuffer* aBuffer,
-               volatile js::ProfileEntry& entry, PseudoStack* stack,
-               void* lastpc)
-{
-  // Pseudo-frames with the BEGIN_PSEUDO_JS flag are just annotations and
-  // should not be recorded in the profile.
-  if (entry.hasFlag(js::ProfileEntry::BEGIN_PSEUDO_JS)) {
-    return;
-  }
-
-  int lineno = -1;
-
-  // First entry has kind CodeLocation. Check for magic pointer bit 1 to
-  // indicate copy.
-  const char* sampleLabel = entry.label();
-  bool includeDynamicString = !gPS->FeaturePrivacy(aLock);
-  const char* dynamicString =
-    includeDynamicString ? entry.getDynamicString() : nullptr;
-  char combinedStringBuffer[SAMPLER_MAX_STRING_LENGTH];
-
-  if (entry.isCopyLabel() || dynamicString) {
-    if (dynamicString) {
-      int bytesWritten =
-        SprintfLiteral(combinedStringBuffer, "%s %s", sampleLabel, dynamicString);
-      if (bytesWritten > 0) {
-        sampleLabel = combinedStringBuffer;
-      }
-    }
-    // Store the string using 1 or more EmbeddedString tags.
-    // That will happen to the preceding tag.
-    AddDynamicCodeLocationTag(aBuffer, sampleLabel);
-    if (entry.isJs()) {
-      JSScript* script = entry.script();
-      if (script) {
-        if (!entry.pc()) {
-          // The JIT only allows the top-most entry to have a nullptr pc.
-          MOZ_ASSERT(&entry == &stack->mStack[stack->stackSize() - 1]);
-
-          // If stack-walking was disabled, then that's just unfortunate.
-          if (lastpc) {
-            jsbytecode* jspc = js::ProfilingGetPC(stack->mContext, script,
-                                                  lastpc);
-            if (jspc) {
-              lineno = JS_PCToLineNumber(script, jspc);
-            }
-          }
-        } else {
-          lineno = JS_PCToLineNumber(script, entry.pc());
-        }
-      }
-    } else {
-      lineno = entry.line();
-    }
-  } else {
-    aBuffer->addTag(ProfileBufferEntry::CodeLocation(sampleLabel));
-
-    // XXX: Bug 1010578. Don't assume a CPP entry and try to get the line for
-    // js entries as well.
-    if (entry.isCpp()) {
-      lineno = entry.line();
-    }
-  }
-
-  if (lineno != -1) {
-    aBuffer->addTag(ProfileBufferEntry::LineNumber(lineno));
-  }
-
-  uint32_t category = entry.category();
-  MOZ_ASSERT(!(category & js::ProfileEntry::IS_CPP_ENTRY));
-  MOZ_ASSERT(!(category & js::ProfileEntry::FRAME_LABEL_COPY));
-
-  if (category) {
-    aBuffer->addTag(ProfileBufferEntry::Category((int)category));
-  }
-}
-
-struct NativeStack
-{
-  void** pc_array;
-  void** sp_array;
-  size_t size;
-  size_t count;
-};
-
-mozilla::Atomic<bool> WALKING_JS_STACK(false);
-
-struct AutoWalkJSStack
-{
-  bool walkAllowed;
-
-  AutoWalkJSStack() : walkAllowed(false) {
-    walkAllowed = WALKING_JS_STACK.compareExchange(false, true);
-  }
-
-  ~AutoWalkJSStack() {
-    if (walkAllowed) {
-      WALKING_JS_STACK = false;
-    }
-  }
-};
-
-static void
-MergeStacksIntoProfile(PS::LockRef aLock, ProfileBuffer* aBuffer,
-                       TickSample* aSample, NativeStack& aNativeStack)
-{
-  NotNull<PseudoStack*> pseudoStack = aSample->mPseudoStack;
-  volatile js::ProfileEntry* pseudoFrames = pseudoStack->mStack;
-  uint32_t pseudoCount = pseudoStack->stackSize();
-
-  // Make a copy of the JS stack into a JSFrame array. This is necessary since,
-  // like the native stack, the JS stack is iterated youngest-to-oldest and we
-  // need to iterate oldest-to-youngest when adding entries to aInfo.
-
-  // Synchronous sampling reports an invalid buffer generation to
-  // ProfilingFrameIterator to avoid incorrectly resetting the generation of
-  // sampled JIT entries inside the JS engine. See note below concerning 'J'
-  // entries.
-  uint32_t startBufferGen;
-  startBufferGen = aSample->mIsSynchronous
-                 ? UINT32_MAX
-                 : aBuffer->mGeneration;
-  uint32_t jsCount = 0;
-  JS::ProfilingFrameIterator::Frame jsFrames[1000];
-
-  // Only walk jit stack if profiling frame iterator is turned on.
-  if (pseudoStack->mContext &&
-      JS::IsProfilingEnabledForContext(pseudoStack->mContext)) {
-    AutoWalkJSStack autoWalkJSStack;
-    const uint32_t maxFrames = mozilla::ArrayLength(jsFrames);
-
-    if (aSample && autoWalkJSStack.walkAllowed) {
-      JS::ProfilingFrameIterator::RegisterState registerState;
-      registerState.pc = aSample->mPC;
-      registerState.sp = aSample->mSP;
-      registerState.lr = aSample->mLR;
-      registerState.fp = aSample->mFP;
-
-      JS::ProfilingFrameIterator jsIter(pseudoStack->mContext,
-                                        registerState,
-                                        startBufferGen);
-      for (; jsCount < maxFrames && !jsIter.done(); ++jsIter) {
-        // See note below regarding 'J' entries.
-        if (aSample->mIsSynchronous || jsIter.isWasm()) {
-          uint32_t extracted =
-            jsIter.extractStack(jsFrames, jsCount, maxFrames);
-          jsCount += extracted;
-          if (jsCount == maxFrames) {
-            break;
-          }
-        } else {
-          mozilla::Maybe<JS::ProfilingFrameIterator::Frame> frame =
-            jsIter.getPhysicalFrameWithoutLabel();
-          if (frame.isSome()) {
-            jsFrames[jsCount++] = frame.value();
-          }
-        }
-      }
-    }
-  }
-
-  // Start the sample with a root entry.
-  aBuffer->addTag(ProfileBufferEntry::Sample("(root)"));
-
-  // While the pseudo-stack array is ordered oldest-to-youngest, the JS and
-  // native arrays are ordered youngest-to-oldest. We must add frames to aInfo
-  // oldest-to-youngest. Thus, iterate over the pseudo-stack forwards and JS
-  // and native arrays backwards. Note: this means the terminating condition
-  // jsIndex and nativeIndex is being < 0.
-  uint32_t pseudoIndex = 0;
-  int32_t jsIndex = jsCount - 1;
-  int32_t nativeIndex = aNativeStack.count - 1;
-
-  uint8_t* lastPseudoCppStackAddr = nullptr;
-
-  // Iterate as long as there is at least one frame remaining.
-  while (pseudoIndex != pseudoCount || jsIndex >= 0 || nativeIndex >= 0) {
-    // There are 1 to 3 frames available. Find and add the oldest.
-    uint8_t* pseudoStackAddr = nullptr;
-    uint8_t* jsStackAddr = nullptr;
-    uint8_t* nativeStackAddr = nullptr;
-
-    if (pseudoIndex != pseudoCount) {
-      volatile js::ProfileEntry& pseudoFrame = pseudoFrames[pseudoIndex];
-
-      if (pseudoFrame.isCpp()) {
-        lastPseudoCppStackAddr = (uint8_t*) pseudoFrame.stackAddress();
-      }
-
-      // Skip any pseudo-stack JS frames which are marked isOSR. Pseudostack
-      // frames are marked isOSR when the JS interpreter enters a jit frame on
-      // a loop edge (via on-stack-replacement, or OSR). To avoid both the
-      // pseudoframe and jit frame being recorded (and showing up twice), the
-      // interpreter marks the interpreter pseudostack entry with the OSR flag
-      // to ensure that it doesn't get counted.
-      if (pseudoFrame.isJs() && pseudoFrame.isOSR()) {
-          pseudoIndex++;
-          continue;
-=======
+#endif
+
 private:
   // The singleton instance.
   static ActivePS* sInstance;
@@ -1439,83 +814,10 @@
             jsFrames[jsCount++] = frame.value();
           }
         }
->>>>>>> a17af05f
       }
-
-      MOZ_ASSERT(lastPseudoCppStackAddr);
-      pseudoStackAddr = lastPseudoCppStackAddr;
-    }
-
-<<<<<<< HEAD
-    if (jsIndex >= 0) {
-      jsStackAddr = (uint8_t*) jsFrames[jsIndex].stackAddress;
-    }
-
-    if (nativeIndex >= 0) {
-      nativeStackAddr = (uint8_t*) aNativeStack.sp_array[nativeIndex];
-    }
-
-    // If there's a native stack entry which has the same SP as a pseudo stack
-    // entry, pretend we didn't see the native stack entry.  Ditto for a native
-    // stack entry which has the same SP as a JS stack entry.  In effect this
-    // means pseudo or JS entries trump conflicting native entries.
-    if (nativeStackAddr && (pseudoStackAddr == nativeStackAddr ||
-                            jsStackAddr == nativeStackAddr)) {
-      nativeStackAddr = nullptr;
-      nativeIndex--;
-      MOZ_ASSERT(pseudoStackAddr || jsStackAddr);
-    }
-
-    // Sanity checks.
-    MOZ_ASSERT_IF(pseudoStackAddr, pseudoStackAddr != jsStackAddr &&
-                                   pseudoStackAddr != nativeStackAddr);
-    MOZ_ASSERT_IF(jsStackAddr, jsStackAddr != pseudoStackAddr &&
-                               jsStackAddr != nativeStackAddr);
-    MOZ_ASSERT_IF(nativeStackAddr, nativeStackAddr != pseudoStackAddr &&
-                                   nativeStackAddr != jsStackAddr);
-
-    // Check to see if pseudoStack frame is top-most.
-    if (pseudoStackAddr > jsStackAddr && pseudoStackAddr > nativeStackAddr) {
-      MOZ_ASSERT(pseudoIndex < pseudoCount);
-      volatile js::ProfileEntry& pseudoFrame = pseudoFrames[pseudoIndex];
-      AddPseudoEntry(aLock, aBuffer, pseudoFrame, pseudoStack, nullptr);
-      pseudoIndex++;
-      continue;
-    }
-
-    // Check to see if JS jit stack frame is top-most
-    if (jsStackAddr > nativeStackAddr) {
-      MOZ_ASSERT(jsIndex >= 0);
-      const JS::ProfilingFrameIterator::Frame& jsFrame = jsFrames[jsIndex];
-
-      // Stringifying non-wasm JIT frames is delayed until streaming time. To
-      // re-lookup the entry in the JitcodeGlobalTable, we need to store the
-      // JIT code address (OptInfoAddr) in the circular buffer.
-      //
-      // Note that we cannot do this when we are sychronously sampling the
-      // current thread; that is, when called from profiler_get_backtrace. The
-      // captured backtrace is usually externally stored for an indeterminate
-      // amount of time, such as in nsRefreshDriver. Problematically, the
-      // stored backtrace may be alive across a GC during which the profiler
-      // itself is disabled. In that case, the JS engine is free to discard its
-      // JIT code. This means that if we inserted such OptInfoAddr entries into
-      // the buffer, nsRefreshDriver would now be holding on to a backtrace
-      // with stale JIT code return addresses.
-      if (aSample->mIsSynchronous ||
-          jsFrame.kind == JS::ProfilingFrameIterator::Frame_Wasm) {
-        AddDynamicCodeLocationTag(aBuffer, jsFrame.label);
-      } else {
-        MOZ_ASSERT(jsFrame.kind == JS::ProfilingFrameIterator::Frame_Ion ||
-                   jsFrame.kind == JS::ProfilingFrameIterator::Frame_Baseline);
-        aBuffer->addTag(
-          ProfileBufferEntry::JitReturnAddr(jsFrames[jsIndex].returnAddress));
-      }
-
-      jsIndex--;
-      continue;
-    }
-
-=======
+    }
+  }
+
   // While the pseudo-stack array is ordered oldest-to-youngest, the JS and
   // native arrays are ordered youngest-to-oldest. We must add frames to aInfo
   // oldest-to-youngest. Thus, iterate over the pseudo-stack forwards and JS
@@ -1630,18 +932,12 @@
       continue;
     }
 
->>>>>>> a17af05f
     // If we reach here, there must be a native stack entry and it must be the
     // greatest entry.
     if (nativeStackAddr) {
       MOZ_ASSERT(nativeIndex >= 0);
-<<<<<<< HEAD
-      void* addr = (void*)aNativeStack.pc_array[nativeIndex];
-      aBuffer->addTag(ProfileBufferEntry::NativeLeafAddr(addr));
-=======
       void* addr = (void*)aNativeStack.mPCs[nativeIndex];
       aCollector.CollectNativeLeafAddr(addr);
->>>>>>> a17af05f
     }
     if (nativeIndex >= 0) {
       nativeIndex--;
@@ -1651,84 +947,32 @@
   // Update the JS context with the current profile sample buffer generation.
   //
   // Do not do this for synchronous samples, which use their own
-<<<<<<< HEAD
-  // ProfileBuffers instead of the global one in ProfilerState.
-  if (!aSample->mIsSynchronous && pseudoStack->mContext) {
-    MOZ_ASSERT(aBuffer->mGeneration >= startBufferGen);
-    uint32_t lapCount = aBuffer->mGeneration - startBufferGen;
-    JS::UpdateJSContextProfilerSampleBufferGen(pseudoStack->mContext,
-                                               aBuffer->mGeneration,
-=======
   // ProfileBuffers instead of the global one in CorePS.
   if (!aIsSynchronous && context && aCollector.Generation().isSome()) {
     MOZ_ASSERT(*aCollector.Generation() >= startBufferGen);
     uint32_t lapCount = *aCollector.Generation() - startBufferGen;
     JS::UpdateJSContextProfilerSampleBufferGen(context,
                                                *aCollector.Generation(),
->>>>>>> a17af05f
                                                lapCount);
   }
 }
 
 #if defined(GP_OS_windows)
-<<<<<<< HEAD
-static uintptr_t GetThreadHandle(PlatformData* aData);
-#endif
-
-#ifdef USE_NS_STACKWALK
-=======
 static HANDLE GetThreadHandle(PlatformData* aData);
 #endif
 
 #if defined(USE_FRAME_POINTER_STACK_WALK) || defined(USE_MOZ_STACK_WALK)
->>>>>>> a17af05f
 static void
 StackWalkCallback(uint32_t aFrameNumber, void* aPC, void* aSP, void* aClosure)
 {
   NativeStack* nativeStack = static_cast<NativeStack*>(aClosure);
-<<<<<<< HEAD
-  MOZ_ASSERT(nativeStack->count < nativeStack->size);
-  nativeStack->sp_array[nativeStack->count] = aSP;
-  nativeStack->pc_array[nativeStack->count] = aPC;
-  nativeStack->count++;
-=======
   MOZ_ASSERT(nativeStack->mCount < MAX_NATIVE_FRAMES);
   nativeStack->mSPs[nativeStack->mCount] = aSP;
   nativeStack->mPCs[nativeStack->mCount] = aPC;
   nativeStack->mCount++;
->>>>>>> a17af05f
-}
-#endif
-
-<<<<<<< HEAD
-static void
-DoNativeBacktrace(PS::LockRef aLock, ProfileBuffer* aBuffer,
-                  TickSample* aSample)
-{
-  void* pc_array[1000];
-  void* sp_array[1000];
-  NativeStack nativeStack = {
-    pc_array,
-    sp_array,
-    mozilla::ArrayLength(pc_array),
-    0
-  };
-
-  // Start with the current function. We use 0 as the frame number here because
-  // the FramePointerStackWalk() and MozStackWalk() calls below will use 1..N.
-  // This is a bit weird but it doesn't matter because StackWalkCallback()
-  // doesn't use the frame number argument.
-  StackWalkCallback(/* frameNum */ 0, aSample->mPC, aSample->mSP, &nativeStack);
-
-  uint32_t maxFrames = uint32_t(nativeStack.size - nativeStack.count);
-
-#if defined(GP_OS_darwin) || (defined(GP_PLAT_x86_windows))
-  void* stackEnd = aSample->mStackTop;
-  if (aSample->mFP >= aSample->mSP && aSample->mFP <= stackEnd) {
-    FramePointerStackWalk(StackWalkCallback, /* skipFrames */ 0, maxFrames,
-                          &nativeStack, reinterpret_cast<void**>(aSample->mFP),
-                          stackEnd);
-=======
+}
+#endif
+
 #if defined(USE_FRAME_POINTER_STACK_WALK)
 static void
 DoFramePointerBacktrace(PSLockRef aLock, const ThreadInfo& aThreadInfo,
@@ -1829,79 +1073,8 @@
       savedContext.arm_pc  = savedContext.arm_lr;
       mcontext = &savedContext;
     }
->>>>>>> a17af05f
-  }
-#else
-  // Win64 always omits frame pointers so for it we use the slower
-  // MozStackWalk().
-  uintptr_t thread = GetThreadHandle(aSample->mPlatformData);
-  MOZ_ASSERT(thread);
-  MozStackWalk(StackWalkCallback, /* skipFrames */ 0, maxFrames, &nativeStack,
-               thread, /* platformData */ nullptr);
-#endif
-
-<<<<<<< HEAD
-  MergeStacksIntoProfile(aLock, aBuffer, aSample, nativeStack);
-}
-#endif
-
-#ifdef USE_EHABI_STACKWALK
-static void
-DoNativeBacktrace(PS::LockRef aLock, ProfileBuffer* aBuffer,
-                  TickSample* aSample)
-{
-  void* pc_array[1000];
-  void* sp_array[1000];
-  NativeStack nativeStack = {
-    pc_array,
-    sp_array,
-    mozilla::ArrayLength(pc_array),
-    0
-  };
-
-  const mcontext_t* mcontext =
-    &reinterpret_cast<ucontext_t*>(aSample->mContext)->uc_mcontext;
-  mcontext_t savedContext;
-  NotNull<PseudoStack*> pseudoStack = aSample->mPseudoStack;
-
-  // The pseudostack contains an "EnterJIT" frame whenever we enter
-  // JIT code with profiling enabled; the stack pointer value points
-  // the saved registers.  We use this to unwind resume unwinding
-  // after encounting JIT code.
-  for (uint32_t i = pseudoStack->stackSize(); i > 0; --i) {
-    // The pseudostack grows towards higher indices, so we iterate
-    // backwards (from callee to caller).
-    volatile js::ProfileEntry& entry = pseudoStack->mStack[i - 1];
-    if (!entry.isJs() && strcmp(entry.label(), "EnterJIT") == 0) {
-      // Found JIT entry frame.  Unwind up to that point (i.e., force
-      // the stack walk to stop before the block of saved registers;
-      // note that it yields nondecreasing stack pointers), then restore
-      // the saved state.
-      uint32_t* vSP = reinterpret_cast<uint32_t*>(entry.stackAddress());
-
-      nativeStack.count += EHABIStackWalk(*mcontext,
-                                          /* stackBase = */ vSP,
-                                          sp_array + nativeStack.count,
-                                          pc_array + nativeStack.count,
-                                          nativeStack.size - nativeStack.count);
-
-      memset(&savedContext, 0, sizeof(savedContext));
-
-      // See also: struct EnterJITStack in js/src/jit/arm/Trampoline-arm.cpp
-      savedContext.arm_r4  = *vSP++;
-      savedContext.arm_r5  = *vSP++;
-      savedContext.arm_r6  = *vSP++;
-      savedContext.arm_r7  = *vSP++;
-      savedContext.arm_r8  = *vSP++;
-      savedContext.arm_r9  = *vSP++;
-      savedContext.arm_r10 = *vSP++;
-      savedContext.arm_fp  = *vSP++;
-      savedContext.arm_lr  = *vSP++;
-      savedContext.arm_sp  = reinterpret_cast<uint32_t>(vSP);
-      savedContext.arm_pc  = savedContext.arm_lr;
-      mcontext = &savedContext;
-    }
-=======
+  }
+
   // Now unwind whatever's left (starting from either the last EnterJIT frame
   // or, if no EnterJIT was found, the original registers).
   aNativeStack.mCount +=
@@ -1928,41 +1101,10 @@
 
   for (size_t i = 0; i < aLen; i++) {
     dst[i] = src[i];
->>>>>>> a17af05f
-  }
-}
-#endif
-
-<<<<<<< HEAD
-  // Now unwind whatever's left (starting from either the last EnterJIT frame
-  // or, if no EnterJIT was found, the original registers).
-  nativeStack.count += EHABIStackWalk(*mcontext,
-                                      aSample->mStackTop,
-                                      sp_array + nativeStack.count,
-                                      pc_array + nativeStack.count,
-                                      nativeStack.size - nativeStack.count);
-
-  MergeStacksIntoProfile(aLock, aBuffer, aSample, nativeStack);
-}
-#endif
-
-#ifdef USE_LUL_STACKWALK
-
-// See the comment at the callsite for why this function is necessary.
-#if defined(MOZ_HAVE_ASAN_BLACKLIST)
-MOZ_ASAN_BLACKLIST static void
-ASAN_memcpy(void* aDst, const void* aSrc, size_t aLen)
-{
-  // The obvious thing to do here is call memcpy(). However, although
-  // ASAN_memcpy() is not instrumented by ASAN, memcpy() still is, and the
-  // false positive still manifests! So we must implement memcpy() ourselves
-  // within this function.
-  char* dst = static_cast<char*>(aDst);
-  const char* src = static_cast<const char*>(aSrc);
-
-  for (size_t i = 0; i < aLen; i++) {
-    dst[i] = src[i];
-=======
+  }
+}
+#endif
+
 static void
 DoLULBacktrace(PSLockRef aLock, const ThreadInfo& aThreadInfo,
                const Registers& aRegs, NativeStack& aNativeStack)
@@ -2071,7 +1213,6 @@
 #endif
       (void)VALGRIND_MAKE_MEM_DEFINED(&stackImg.mContents[0], nToCopy);
     }
->>>>>>> a17af05f
   }
 
   size_t framePointerFramesAcquired = 0;
@@ -2087,1520 +1228,7 @@
   lul->mStats.mCFI     += aNativeStack.mCount - 1 - framePointerFramesAcquired;
   lul->mStats.mFP      += framePointerFramesAcquired;
 }
-#endif
-
-<<<<<<< HEAD
-static void
-DoNativeBacktrace(PS::LockRef aLock, ProfileBuffer* aBuffer,
-                  TickSample* aSample)
-{
-  const mcontext_t* mc =
-    &reinterpret_cast<ucontext_t*>(aSample->mContext)->uc_mcontext;
-
-  lul::UnwindRegs startRegs;
-  memset(&startRegs, 0, sizeof(startRegs));
-
-#if defined(GP_PLAT_amd64_linux)
-  startRegs.xip = lul::TaggedUWord(mc->gregs[REG_RIP]);
-  startRegs.xsp = lul::TaggedUWord(mc->gregs[REG_RSP]);
-  startRegs.xbp = lul::TaggedUWord(mc->gregs[REG_RBP]);
-#elif defined(GP_PLAT_arm_android)
-  startRegs.r15 = lul::TaggedUWord(mc->arm_pc);
-  startRegs.r14 = lul::TaggedUWord(mc->arm_lr);
-  startRegs.r13 = lul::TaggedUWord(mc->arm_sp);
-  startRegs.r12 = lul::TaggedUWord(mc->arm_ip);
-  startRegs.r11 = lul::TaggedUWord(mc->arm_fp);
-  startRegs.r7  = lul::TaggedUWord(mc->arm_r7);
-#elif defined(GP_PLAT_x86_linux) || defined(GP_PLAT_x86_android)
-  startRegs.xip = lul::TaggedUWord(mc->gregs[REG_EIP]);
-  startRegs.xsp = lul::TaggedUWord(mc->gregs[REG_ESP]);
-  startRegs.xbp = lul::TaggedUWord(mc->gregs[REG_EBP]);
-#else
-# error "Unknown plat"
-#endif
-
-  // Copy up to N_STACK_BYTES from rsp-REDZONE upwards, but not going past the
-  // stack's registered top point.  Do some basic sanity checks too.  This
-  // assumes that the TaggedUWord holding the stack pointer value is valid, but
-  // it should be, since it was constructed that way in the code just above.
-
-  lul::StackImage stackImg;
-
-  {
-#if defined(GP_PLAT_amd64_linux)
-    uintptr_t rEDZONE_SIZE = 128;
-    uintptr_t start = startRegs.xsp.Value() - rEDZONE_SIZE;
-#elif defined(GP_PLAT_arm_android)
-    uintptr_t rEDZONE_SIZE = 0;
-    uintptr_t start = startRegs.r13.Value() - rEDZONE_SIZE;
-#elif defined(GP_PLAT_x86_linux) || defined(GP_PLAT_x86_android)
-    uintptr_t rEDZONE_SIZE = 0;
-    uintptr_t start = startRegs.xsp.Value() - rEDZONE_SIZE;
-#else
-#   error "Unknown plat"
-#endif
-    uintptr_t end = reinterpret_cast<uintptr_t>(aSample->mStackTop);
-    uintptr_t ws  = sizeof(void*);
-    start &= ~(ws-1);
-    end   &= ~(ws-1);
-    uintptr_t nToCopy = 0;
-    if (start < end) {
-      nToCopy = end - start;
-      if (nToCopy > lul::N_STACK_BYTES)
-        nToCopy = lul::N_STACK_BYTES;
-    }
-    MOZ_ASSERT(nToCopy <= lul::N_STACK_BYTES);
-    stackImg.mLen       = nToCopy;
-    stackImg.mStartAvma = start;
-    if (nToCopy > 0) {
-      // If this is a vanilla memcpy(), ASAN makes the following complaint:
-      //
-      //   ERROR: AddressSanitizer: stack-buffer-underflow ...
-      //   ...
-      //   HINT: this may be a false positive if your program uses some custom
-      //   stack unwind mechanism or swapcontext
-      //
-      // This code is very much a custom stack unwind mechanism! So we use an
-      // alternative memcpy() implementation that is ignored by ASAN.
-#if defined(MOZ_HAVE_ASAN_BLACKLIST)
-      ASAN_memcpy(&stackImg.mContents[0], (void*)start, nToCopy);
-#else
-      memcpy(&stackImg.mContents[0], (void*)start, nToCopy);
-#endif
-      (void)VALGRIND_MAKE_MEM_DEFINED(&stackImg.mContents[0], nToCopy);
-    }
-  }
-
-  // The maximum number of frames that LUL will produce.  Setting it
-  // too high gives a risk of it wasting a lot of time looping on
-  // corrupted stacks.
-  const int MAX_NATIVE_FRAMES = 256;
-
-  size_t scannedFramesAllowed = 0;
-
-  uintptr_t framePCs[MAX_NATIVE_FRAMES];
-  uintptr_t frameSPs[MAX_NATIVE_FRAMES];
-  size_t framesAvail = mozilla::ArrayLength(framePCs);
-  size_t framesUsed  = 0;
-  size_t scannedFramesAcquired = 0;
-  lul::LUL* lul = gPS->LUL(aLock);
-  lul->Unwind(&framePCs[0], &frameSPs[0],
-              &framesUsed, &scannedFramesAcquired,
-              framesAvail, scannedFramesAllowed,
-              &startRegs, &stackImg);
-
-  NativeStack nativeStack = {
-    reinterpret_cast<void**>(framePCs),
-    reinterpret_cast<void**>(frameSPs),
-    mozilla::ArrayLength(framePCs),
-    0
-  };
-
-  nativeStack.count = framesUsed;
-
-  MergeStacksIntoProfile(aLock, aBuffer, aSample, nativeStack);
-
-  // Update stats in the LUL stats object.  Unfortunately this requires
-  // three global memory operations.
-  lul->mStats.mContext += 1;
-  lul->mStats.mCFI     += framesUsed - 1 - scannedFramesAcquired;
-  lul->mStats.mScanned += scannedFramesAcquired;
-}
-
-#endif
-
-static void
-DoSampleStackTrace(PS::LockRef aLock, ProfileBuffer* aBuffer,
-                   TickSample* aSample)
-{
-  NativeStack nativeStack = { nullptr, nullptr, 0, 0 };
-  MergeStacksIntoProfile(aLock, aBuffer, aSample, nativeStack);
-
-  if (gPS->FeatureLeaf(aLock)) {
-    aBuffer->addTag(ProfileBufferEntry::NativeLeafAddr((void*)aSample->mPC));
-  }
-}
-
-// This function is called for each sampling period with the current program
-// counter. It is called within a signal and so must be re-entrant.
-static void
-Tick(PS::LockRef aLock, ProfileBuffer* aBuffer, TickSample* aSample)
-{
-  aBuffer->addTagThreadId(aSample->mThreadId, aSample->mLastSample);
-
-  mozilla::TimeDuration delta = aSample->mTimeStamp - gPS->StartTime(aLock);
-  aBuffer->addTag(ProfileBufferEntry::Time(delta.ToMilliseconds()));
-
-  NotNull<PseudoStack*> pseudoStack = aSample->mPseudoStack;
-
-#if defined(HAVE_NATIVE_UNWIND)
-  if (gPS->FeatureStackWalk(aLock)) {
-    DoNativeBacktrace(aLock, aBuffer, aSample);
-  } else
-#endif
-  {
-    DoSampleStackTrace(aLock, aBuffer, aSample);
-  }
-
-  // Don't process the PseudoStack's markers if we're synchronously sampling
-  // the current thread.
-  if (!aSample->mIsSynchronous) {
-    ProfilerMarkerLinkedList* pendingMarkersList =
-      pseudoStack->getPendingMarkers();
-    while (pendingMarkersList && pendingMarkersList->peek()) {
-      ProfilerMarker* marker = pendingMarkersList->popHead();
-      aBuffer->addStoredMarker(marker);
-      aBuffer->addTag(ProfileBufferEntry::Marker(marker));
-    }
-  }
-
-  if (aSample->mResponsiveness && aSample->mResponsiveness->HasData()) {
-    mozilla::TimeDuration delta =
-      aSample->mResponsiveness->GetUnresponsiveDuration(aSample->mTimeStamp);
-    aBuffer->addTag(ProfileBufferEntry::Responsiveness(delta.ToMilliseconds()));
-  }
-
-  // rssMemory is equal to 0 when we are not recording.
-  if (aSample->mRSSMemory != 0) {
-    double rssMemory = static_cast<double>(aSample->mRSSMemory);
-    aBuffer->addTag(ProfileBufferEntry::ResidentMemory(rssMemory));
-  }
-
-  // ussMemory is equal to 0 when we are not recording.
-  if (aSample->mUSSMemory != 0) {
-    double ussMemory = static_cast<double>(aSample->mUSSMemory);
-    aBuffer->addTag(ProfileBufferEntry::UnsharedMemory(ussMemory));
-  }
-
-  int frameNumber = gPS->FrameNumber(aLock);
-  if (frameNumber != gPS->LatestRecordedFrameNumber(aLock)) {
-    aBuffer->addTag(ProfileBufferEntry::FrameNumber(frameNumber));
-    gPS->SetLatestRecordedFrameNumber(aLock, frameNumber);
-  }
-}
-
-// END tick/unwinding code
-////////////////////////////////////////////////////////////////////////
-
-////////////////////////////////////////////////////////////////////////
-// BEGIN saving/streaming code
-
-class ProfileSaveEvent final : public nsIProfileSaveEvent
-{
-public:
-  typedef void (*AddSubProfileFunc)(const char* aProfile, void* aClosure);
-  NS_DECL_ISUPPORTS
-
-  ProfileSaveEvent(AddSubProfileFunc aFunc, void* aClosure)
-    : mFunc(aFunc)
-    , mClosure(aClosure)
-  {}
-
-  NS_IMETHOD AddSubProfile(const char* aProfile) override {
-    mFunc(aProfile, mClosure);
-    return NS_OK;
-  }
-
-private:
-  ~ProfileSaveEvent() {}
-
-  AddSubProfileFunc mFunc;
-  void* mClosure;
-};
-
-NS_IMPL_ISUPPORTS(ProfileSaveEvent, nsIProfileSaveEvent)
-
-const static uint64_t kJS_MAX_SAFE_UINTEGER = +9007199254740991ULL;
-
-static int64_t
-SafeJSInteger(uint64_t aValue) {
-  return aValue <= kJS_MAX_SAFE_UINTEGER ? int64_t(aValue) : -1;
-}
-
-static void
-AddSharedLibraryInfoToStream(JSONWriter& aWriter, const SharedLibrary& aLib)
-{
-  aWriter.StartObjectElement();
-  aWriter.IntProperty("start", SafeJSInteger(aLib.GetStart()));
-  aWriter.IntProperty("end", SafeJSInteger(aLib.GetEnd()));
-  aWriter.IntProperty("offset", SafeJSInteger(aLib.GetOffset()));
-  aWriter.StringProperty("name", NS_ConvertUTF16toUTF8(aLib.GetModuleName()).get());
-  aWriter.StringProperty("path", NS_ConvertUTF16toUTF8(aLib.GetModulePath()).get());
-  aWriter.StringProperty("debugName", NS_ConvertUTF16toUTF8(aLib.GetDebugName()).get());
-  aWriter.StringProperty("debugPath", NS_ConvertUTF16toUTF8(aLib.GetDebugPath()).get());
-  aWriter.StringProperty("breakpadId", aLib.GetBreakpadId().c_str());
-  aWriter.StringProperty("arch", aLib.GetArch().c_str());
-  aWriter.EndObject();
-}
-
-void
-AppendSharedLibraries(JSONWriter& aWriter)
-{
-  SharedLibraryInfo info = SharedLibraryInfo::GetInfoForSelf();
-  info.SortByAddress();
-  for (size_t i = 0; i < info.GetSize(); i++) {
-    AddSharedLibraryInfoToStream(aWriter, info.GetEntry(i));
-  }
-}
-
-#ifdef MOZ_TASK_TRACER
-static void
-StreamNameAndThreadId(const char* aName, int aThreadId)
-{
-  aWriter.StartObjectElement();
-  {
-    if (XRE_GetProcessType() == GeckoProcessType_Plugin) {
-      // TODO Add the proper plugin name
-      aWriter.StringProperty("name", "Plugin");
-    } else {
-      aWriter.StringProperty("name", aName);
-    }
-    aWriter.IntProperty("tid", aThreadId);
-  }
-  aWriter.EndObject();
-}
-#endif
-
-static void
-StreamTaskTracer(PS::LockRef aLock, SpliceableJSONWriter& aWriter)
-{
-#ifdef MOZ_TASK_TRACER
-  aWriter.StartArrayProperty("data");
-  {
-    UniquePtr<nsTArray<nsCString>> data =
-      mozilla::tasktracer::GetLoggedData(gPS->StartTime(aLock));
-    for (uint32_t i = 0; i < data->Length(); ++i) {
-      aWriter.StringElement((data->ElementAt(i)).get());
-    }
-  }
-  aWriter.EndArray();
-
-  aWriter.StartArrayProperty("threads");
-  {
-    const PS::ThreadVector& liveThreads = gPS->LiveThreads(aLock);
-    for (size_t i = 0; i < liveThreads.size(); i++) {
-      ThreadInfo* info = liveThreads.at(i);
-      StreamNameAndThreadId(info->Name(), info->ThreadId());
-    }
-
-    const PS::ThreadVector& deadThreads = gPS->DeadThreads(aLock);
-    for (size_t i = 0; i < deadThreads.size(); i++) {
-      ThreadInfo* info = deadThreads.at(i);
-      StreamNameAndThreadId(info->Name(), info->ThreadId());
-    }
-  }
-  aWriter.EndArray();
-
-  aWriter.DoubleProperty(
-    "start", static_cast<double>(mozilla::tasktracer::GetStartTime()));
-#endif
-}
-
-static void
-StreamMetaJSCustomObject(PS::LockRef aLock, SpliceableJSONWriter& aWriter)
-{
-  MOZ_RELEASE_ASSERT(NS_IsMainThread());
-
-  aWriter.IntProperty("version", 4);
-  aWriter.DoubleProperty("interval", gPS->Interval(aLock));
-  aWriter.IntProperty("stackwalk", gPS->FeatureStackWalk(aLock));
-
-#ifdef DEBUG
-  aWriter.IntProperty("debug", 1);
-#else
-  aWriter.IntProperty("debug", 0);
-#endif
-
-  aWriter.IntProperty("gcpoison", JS::IsGCPoisoning() ? 1 : 0);
-
-  bool asyncStacks = Preferences::GetBool("javascript.options.asyncstack");
-  aWriter.IntProperty("asyncstack", asyncStacks);
-
-  // The "startTime" field holds the number of milliseconds since midnight
-  // January 1, 1970 GMT. This grotty code computes (Now - (Now - StartTime))
-  // to convert gPS->StartTime() into that form.
-  mozilla::TimeDuration delta =
-    mozilla::TimeStamp::Now() - gPS->StartTime(aLock);
-  aWriter.DoubleProperty(
-    "startTime", static_cast<double>(PR_Now()/1000.0 - delta.ToMilliseconds()));
-
-  aWriter.IntProperty("processType", XRE_GetProcessType());
-
-  nsresult res;
-  nsCOMPtr<nsIHttpProtocolHandler> http =
-    do_GetService(NS_NETWORK_PROTOCOL_CONTRACTID_PREFIX "http", &res);
-
-  if (!NS_FAILED(res)) {
-    nsAutoCString string;
-
-    res = http->GetPlatform(string);
-    if (!NS_FAILED(res)) {
-      aWriter.StringProperty("platform", string.Data());
-    }
-
-    res = http->GetOscpu(string);
-    if (!NS_FAILED(res)) {
-      aWriter.StringProperty("oscpu", string.Data());
-    }
-
-    res = http->GetMisc(string);
-    if (!NS_FAILED(res)) {
-      aWriter.StringProperty("misc", string.Data());
-    }
-  }
-
-  nsCOMPtr<nsIXULRuntime> runtime = do_GetService("@mozilla.org/xre/runtime;1");
-  if (runtime) {
-    nsAutoCString string;
-
-    res = runtime->GetXPCOMABI(string);
-    if (!NS_FAILED(res))
-      aWriter.StringProperty("abi", string.Data());
-
-    res = runtime->GetWidgetToolkit(string);
-    if (!NS_FAILED(res))
-      aWriter.StringProperty("toolkit", string.Data());
-  }
-
-  nsCOMPtr<nsIXULAppInfo> appInfo =
-    do_GetService("@mozilla.org/xre/app-info;1");
-
-  if (appInfo) {
-    nsAutoCString string;
-    res = appInfo->GetName(string);
-    if (!NS_FAILED(res))
-      aWriter.StringProperty("product", string.Data());
-  }
-}
-
-struct SubprocessClosure
-{
-  explicit SubprocessClosure(SpliceableJSONWriter* aWriter)
-    : mWriter(aWriter)
-  {}
-
-  SpliceableJSONWriter* mWriter;
-};
-
-static void
-SubProcessCallback(const char* aProfile, void* aClosure)
-{
-  // Called by the observer to get their profile data included as a sub profile.
-  SubprocessClosure* closure = (SubprocessClosure*)aClosure;
-
-  // Add the string profile into the profile.
-  closure->mWriter->StringElement(aProfile);
-}
-
-#if defined(PROFILE_JAVA)
-static void
-BuildJavaThreadJSObject(SpliceableJSONWriter& aWriter)
-{
-  aWriter.StringProperty("name", "Java Main Thread");
-
-  aWriter.StartArrayProperty("samples");
-  {
-    for (int sampleId = 0; true; sampleId++) {
-      bool firstRun = true;
-      for (int frameId = 0; true; frameId++) {
-        jni::String::LocalRef frameName =
-            java::GeckoJavaSampler::GetFrameName(0, sampleId, frameId);
-
-        // When we run out of frames, we stop looping.
-        if (!frameName) {
-          // If we found at least one frame, we have objects to close.
-          if (!firstRun) {
-            aWriter.EndArray();
-            aWriter.EndObject();
-          }
-          break;
-        }
-        // The first time around, open the sample object and frames array.
-        if (firstRun) {
-          firstRun = false;
-
-          double sampleTime =
-              java::GeckoJavaSampler::GetSampleTime(0, sampleId);
-
-          aWriter.StartObjectElement();
-            aWriter.DoubleProperty("time", sampleTime);
-
-            aWriter.StartArrayProperty("frames");
-        }
-
-        // Add a frame to the sample.
-        aWriter.StartObjectElement();
-        {
-          aWriter.StringProperty("location",
-                                 frameName->ToCString().BeginReading());
-        }
-        aWriter.EndObject();
-      }
-
-      // If we found no frames for this sample, we are done.
-      if (firstRun) {
-        break;
-      }
-    }
-  }
-  aWriter.EndArray();
-}
-#endif
-
-static void
-StreamJSON(PS::LockRef aLock, SpliceableJSONWriter& aWriter, double aSinceTime)
-{
-  LOG("StreamJSON");
-
-  MOZ_RELEASE_ASSERT(NS_IsMainThread());
-  MOZ_RELEASE_ASSERT(gPS && gPS->IsActive(aLock));
-
-  aWriter.Start(SpliceableJSONWriter::SingleLineStyle);
-  {
-    // Put shared library info
-    aWriter.StartArrayProperty("libs");
-    AppendSharedLibraries(aWriter);
-    aWriter.EndArray();
-
-    // Put meta data
-    aWriter.StartObjectProperty("meta");
-    {
-      StreamMetaJSCustomObject(aLock, aWriter);
-    }
-    aWriter.EndObject();
-
-    // Data of TaskTracer doesn't belong in the circular buffer.
-    if (gPS->FeatureTaskTracer(aLock)) {
-      aWriter.StartObjectProperty("tasktracer");
-      StreamTaskTracer(aLock, aWriter);
-      aWriter.EndObject();
-    }
-
-    // Lists the samples for each thread profile
-    aWriter.StartArrayProperty("threads");
-    {
-      gPS->SetIsPaused(aLock, true);
-
-      const PS::ThreadVector& liveThreads = gPS->LiveThreads(aLock);
-      for (size_t i = 0; i < liveThreads.size(); i++) {
-        ThreadInfo* info = liveThreads.at(i);
-        if (!info->HasProfile()) {
-          continue;
-        }
-        info->StreamJSON(gPS->Buffer(aLock), aWriter, gPS->StartTime(aLock),
-                         aSinceTime);
-      }
-
-      const PS::ThreadVector& deadThreads = gPS->DeadThreads(aLock);
-      for (size_t i = 0; i < deadThreads.size(); i++) {
-        ThreadInfo* info = deadThreads.at(i);
-        MOZ_ASSERT(info->HasProfile());
-        info->StreamJSON(gPS->Buffer(aLock), aWriter, gPS->StartTime(aLock),
-                         aSinceTime);
-      }
-
-      // When notifying observers in other places in this file we are careful
-      // to do it when gPSMutex is unlocked, to avoid deadlocks. But that's not
-      // necessary here, because "profiler-subprocess" observers just call back
-      // into SubprocessCallback, which is simple and doesn't lock gPSMutex.
-      if (CanNotifyObservers()) {
-        // Send a event asking any subprocesses (plugins) to
-        // give us their information
-        SubprocessClosure closure(&aWriter);
-        nsCOMPtr<nsIObserverService> os =
-          mozilla::services::GetObserverService();
-        if (os) {
-          RefPtr<ProfileSaveEvent> pse =
-            new ProfileSaveEvent(SubProcessCallback, &closure);
-          os->NotifyObservers(pse, "profiler-subprocess", nullptr);
-        }
-      }
-
-#if defined(PROFILE_JAVA)
-      if (gPS->FeatureJava(aLock)) {
-        java::GeckoJavaSampler::Pause();
-
-        aWriter.Start();
-        {
-          BuildJavaThreadJSObject(aWriter);
-        }
-        aWriter.End();
-
-        java::GeckoJavaSampler::Unpause();
-      }
-#endif
-
-      gPS->SetIsPaused(aLock, false);
-    }
-    aWriter.EndArray();
-  }
-  aWriter.End();
-}
-
-// END saving/streaming code
-////////////////////////////////////////////////////////////////////////
-
-ProfilerMarker::ProfilerMarker(const char* aMarkerName,
-                               ProfilerMarkerPayload* aPayload,
-                               double aTime)
-  : mMarkerName(strdup(aMarkerName))
-  , mPayload(aPayload)
-  , mTime(aTime)
-{
-}
-
-ProfilerMarker::~ProfilerMarker() {
-  free(mMarkerName);
-  delete mPayload;
-}
-
-void
-ProfilerMarker::SetGeneration(uint32_t aGenID) {
-  mGenID = aGenID;
-}
-
-double
-ProfilerMarker::GetTime() const {
-  return mTime;
-}
-
-void ProfilerMarker::StreamJSON(SpliceableJSONWriter& aWriter,
-                                const TimeStamp& aStartTime,
-                                UniqueStacks& aUniqueStacks) const
-{
-  // Schema:
-  //   [name, time, data]
-
-  aWriter.StartArrayElement();
-  {
-    aUniqueStacks.mUniqueStrings.WriteElement(aWriter, GetMarkerName());
-    aWriter.DoubleElement(mTime);
-    // TODO: Store the callsite for this marker if available:
-    // if have location data
-    //   b.NameValue(marker, "location", ...);
-    if (mPayload) {
-      aWriter.StartObjectElement();
-      {
-          mPayload->StreamPayload(aWriter, aStartTime, aUniqueStacks);
-      }
-      aWriter.EndObject();
-    }
-  }
-  aWriter.EndArray();
-}
-
-static void
-PrintUsageThenExit(int aExitCode)
-{
-  MOZ_RELEASE_ASSERT(NS_IsMainThread());
-
-  printf(
-    "\n"
-    "Profiler environment variable usage:\n"
-    "\n"
-    "  MOZ_PROFILER_HELP\n"
-    "  If set to any value, prints this message.\n"
-    "\n"
-    "  MOZ_LOG\n"
-    "  Enables logging. The levels of logging available are\n"
-    "  'prof:3' (least verbose), 'prof:4', 'prof:5' (most verbose).\n"
-    "\n"
-    "  MOZ_PROFILER_STARTUP\n"
-    "  If set to any value, starts the profiler immediately on start-up.\n"
-    "  Useful if you want profile code that runs very early.\n"
-    "\n"
-    "  MOZ_PROFILER_STARTUP_ENTRIES=<1..>\n"
-    "  If MOZ_PROFILER_STARTUP is set, specifies the number of entries in\n"
-    "  the profiler's circular buffer when the profiler is first started.\n"
-    "  If unset, the platform default is used.\n"
-    "\n"
-    "  MOZ_PROFILER_STARTUP_INTERVAL=<1..1000>\n"
-    "  If MOZ_PROFILER_STARTUP is set, specifies the sample interval,\n"
-    "  measured in milliseconds, when the profiler is first started.\n"
-    "  If unset, the platform default is used.\n"
-    "\n"
-    "  MOZ_PROFILER_SHUTDOWN\n"
-    "  If set, the profiler saves a profile to the named file on shutdown.\n"
-    "\n"
-    "  MOZ_PROFILER_LUL_TEST\n"
-    "  If set to any value, runs LUL unit tests at startup.\n"
-    "\n"
-    "  This platform %s native unwinding.\n"
-    "\n",
-#if defined(HAVE_NATIVE_UNWIND)
-    "supports"
-#else
-    "does not support"
-#endif
-  );
-
-  exit(aExitCode);
-}
-
-////////////////////////////////////////////////////////////////////////
-// BEGIN SamplerThread
-
-// This suspends the calling thread for the given number of microseconds.
-// Best effort timing.
-static void SleepMicro(int aMicroseconds);
-
-#if defined(GP_OS_linux) || defined(GP_OS_android)
-struct SigHandlerCoordinator;
-#endif
-
-// The sampler thread controls sampling and runs whenever the profiler is
-// active. It periodically runs through all registered threads, finds those
-// that should be sampled, then pauses and samples them.
-
-class SamplerThread
-{
-public:
-  // Creates a sampler thread, but doesn't start it.
-  SamplerThread(PS::LockRef aLock, uint32_t aActivityGeneration,
-                double aIntervalMilliseconds);
-  ~SamplerThread();
-
-  // This runs on the sampler thread.  It suspends and resumes the samplee
-  // threads.
-  void SuspendAndSampleAndResumeThread(PS::LockRef aLock, TickSample* aSample);
-
-  // This runs on (is!) the sampler thread.
-  void Run();
-
-  // This runs on the main thread.
-  void Stop(PS::LockRef aLock);
-
-private:
-  // The activity generation, for detecting when the sampler thread must stop.
-  const uint32_t mActivityGeneration;
-
-  // The interval between samples, measured in microseconds.
-  const int mIntervalMicroseconds;
-
-  // The OS-specific handle for the sampler thread.
-#if defined(GP_OS_windows)
-  HANDLE mThread;
-#elif defined(GP_OS_darwin) || defined(GP_OS_linux) || defined(GP_OS_android)
-  pthread_t mThread;
-#endif
-
-#if defined(GP_OS_linux) || defined(GP_OS_android)
-  // Used to restore the SIGPROF handler when ours is removed.
-  struct sigaction mOldSigprofHandler;
-
-  // This process' ID.  Needed as an argument for tgkill in
-  // SuspendAndSampleAndResumeThread.
-  int mMyPid;
-
-public:
-  // The sampler thread's ID.  Used to assert that it is not sampling itself,
-  // which would lead to deadlock.
-  int mSamplerTid;
-
-  // This is the one-and-only variable used to communicate between the sampler
-  // thread and the samplee thread's signal handler. It's static because the
-  // samplee thread's signal handler is static.
-  static struct SigHandlerCoordinator* sSigHandlerCoordinator;
-#endif
-
-private:
-  SamplerThread(const SamplerThread&) = delete;
-  void operator=(const SamplerThread&) = delete;
-};
-
-
-// This function is the sampler thread.  This implementation is used for all
-// targets.
-void
-SamplerThread::Run()
-{
-  // This will be positive if we are running behind schedule (sampling less
-  // frequently than desired) and negative if we are ahead of schedule.
-  TimeDuration lastSleepOvershoot = 0;
-  TimeStamp sampleStart = TimeStamp::Now();
-
-  while (true) {
-    // This scope is for |lock|. It ends before we sleep below.
-    {
-      PS::AutoLock lock(gPSMutex);
-
-      // At this point profiler_stop() might have been called, and
-      // profiler_start() might have been called on another thread.
-      // Alternatively, profiler_shutdown() might have been called and gPS
-      // may be null. In all these cases, PS::sActivityGeneration will no
-      // longer equal mActivityGeneration, so we must exit immediately, but
-      // without touching gPS. (This is why PS::sActivityGeneration must be
-      // static.)
-      if (PS::ActivityGeneration(lock) != mActivityGeneration) {
-        return;
-      }
-
-      gPS->Buffer(lock)->deleteExpiredStoredMarkers();
-
-      if (!gPS->IsPaused(lock)) {
-        const PS::ThreadVector& liveThreads = gPS->LiveThreads(lock);
-        for (uint32_t i = 0; i < liveThreads.size(); i++) {
-          ThreadInfo* info = liveThreads[i];
-
-          if (!info->HasProfile()) {
-            // We are not interested in profiling this thread.
-            continue;
-          }
-
-          // If the thread is asleep and has been sampled before in the same
-          // sleep episode, find and copy the previous sample, as that's
-          // cheaper than taking a new sample.
-          if (info->Stack()->CanDuplicateLastSampleDueToSleep()) {
-            bool dup_ok =
-              gPS->Buffer(lock)->DuplicateLastSample(info->ThreadId(),
-                                                     gPS->StartTime(lock),
-                                                     info->LastSample());
-            if (dup_ok) {
-              continue;
-            }
-          }
-
-          // We only track responsiveness for the main thread.
-          if (info->IsMainThread()) {
-            info->GetThreadResponsiveness()->Update();
-          }
-
-          // We only get the memory measurements once for all live threads.
-          int64_t rssMemory = 0;
-          int64_t ussMemory = 0;
-          if (i == 0 && gPS->FeatureMemory(lock)) {
-            rssMemory = nsMemoryReporterManager::ResidentFast();
-#if defined(GP_OS_linux) || defined(GP_OS_android)
-            ussMemory = nsMemoryReporterManager::ResidentUnique();
-#endif
-          }
-
-          TickSample sample(info, rssMemory, ussMemory);
-
-          SuspendAndSampleAndResumeThread(lock, &sample);
-        }
-
-#if defined(USE_LUL_STACKWALK)
-        // The LUL unwind object accumulates frame statistics. Periodically we
-        // should poke it to give it a chance to print those statistics.  This
-        // involves doing I/O (fprintf, __android_log_print, etc.) and so
-        // can't safely be done from the critical section inside
-        // SuspendAndSampleAndResumeThread, which is why it is done here.
-        gPS->LUL(lock)->MaybeShowStats();
-#endif
-      }
-    }
-    // gPSMutex is not held after this point.
-
-    // Calculate how long a sleep to request.  After the sleep, measure how
-    // long we actually slept and take the difference into account when
-    // calculating the sleep interval for the next iteration.  This is an
-    // attempt to keep "to schedule" in the presence of inaccuracy of the
-    // actual sleep intervals.
-    TimeStamp targetSleepEndTime =
-      sampleStart + TimeDuration::FromMicroseconds(mIntervalMicroseconds);
-    TimeStamp beforeSleep = TimeStamp::Now();
-    TimeDuration targetSleepDuration = targetSleepEndTime - beforeSleep;
-    double sleepTime = std::max(0.0, (targetSleepDuration -
-                                      lastSleepOvershoot).ToMicroseconds());
-    SleepMicro(static_cast<int>(sleepTime));
-    sampleStart = TimeStamp::Now();
-    lastSleepOvershoot =
-      sampleStart - (beforeSleep + TimeDuration::FromMicroseconds(sleepTime));
-  }
-}
-
-// We #include these files directly because it means those files can use
-// declarations from this file trivially.  These provide target-specific
-// implementations of all SamplerThread methods except Run().
-#if defined(GP_OS_windows)
-# include "platform-win32.cpp"
-#elif defined(GP_OS_darwin)
-# include "platform-macos.cpp"
-#elif defined(GP_OS_linux) || defined(GP_OS_android)
-# include "platform-linux-android.cpp"
-#else
-# error "bad platform"
-#endif
-
-UniquePlatformData
-AllocPlatformData(int aThreadId)
-{
-  return UniquePlatformData(new PlatformData(aThreadId));
-}
-
-void
-PlatformDataDestructor::operator()(PlatformData* aData)
-{
-  delete aData;
-}
-
-// END SamplerThread
-////////////////////////////////////////////////////////////////////////
-
-////////////////////////////////////////////////////////////////////////
-// BEGIN externally visible functions
-
-MOZ_DEFINE_MALLOC_SIZE_OF(GeckoProfilerMallocSizeOf)
-
-NS_IMETHODIMP
-GeckoProfilerReporter::CollectReports(nsIHandleReportCallback* aHandleReport,
-                                      nsISupports* aData, bool aAnonymize)
-{
-  MOZ_RELEASE_ASSERT(NS_IsMainThread());
-
-  size_t profSize = 0;
-#if defined(USE_LUL_STACKWALK)
-  size_t lulSize = 0;
-#endif
-
-  {
-    PS::AutoLock lock(gPSMutex);
-
-    if (gPS) {
-      profSize = GeckoProfilerMallocSizeOf(gPS);
-
-      const PS::ThreadVector& liveThreads = gPS->LiveThreads(lock);
-      for (uint32_t i = 0; i < liveThreads.size(); i++) {
-        ThreadInfo* info = liveThreads.at(i);
-        profSize += info->SizeOfIncludingThis(GeckoProfilerMallocSizeOf);
-      }
-
-      const PS::ThreadVector& deadThreads = gPS->DeadThreads(lock);
-      for (uint32_t i = 0; i < deadThreads.size(); i++) {
-        ThreadInfo* info = deadThreads.at(i);
-        profSize += info->SizeOfIncludingThis(GeckoProfilerMallocSizeOf);
-      }
-
-      if (gPS->IsActive(lock)) {
-        profSize +=
-          gPS->Buffer(lock)->SizeOfIncludingThis(GeckoProfilerMallocSizeOf);
-      }
-
-      // Measurement of the following things may be added later if DMD finds it
-      // is worthwhile:
-      // - gPS->mFeatures
-      // - gPS->mThreadNameFilters
-      // - gPS->mLiveThreads itself (its elements' children are measured above)
-      // - gPS->mDeadThreads itself (ditto)
-      // - gPS->mInterposeObserver
-
-#if defined(USE_LUL_STACKWALK)
-      lul::LUL* lul = gPS->LUL(lock);
-      lulSize = lul ? lul->SizeOfIncludingThis(GeckoProfilerMallocSizeOf) : 0;
-#endif
-    }
-  }
-
-  MOZ_COLLECT_REPORT(
-    "explicit/profiler/profiler-state", KIND_HEAP, UNITS_BYTES, profSize,
-    "Memory used by the Gecko Profiler's ProfilerState object (excluding "
-    "memory used by LUL).");
-
-#if defined(USE_LUL_STACKWALK)
-  MOZ_COLLECT_REPORT(
-    "explicit/profiler/lul", KIND_HEAP, UNITS_BYTES, lulSize,
-    "Memory used by LUL, a stack unwinder used by the Gecko Profiler.");
-#endif
-
-  return NS_OK;
-}
-
-NS_IMPL_ISUPPORTS(GeckoProfilerReporter, nsIMemoryReporter)
-
-static bool
-ThreadSelected(PS::LockRef aLock, const char* aThreadName)
-{
-  // This function runs both on and off the main thread.
-
-  MOZ_RELEASE_ASSERT(gPS);
-
-  const Vector<std::string>& threadNameFilters = gPS->ThreadNameFilters(aLock);
-
-  if (threadNameFilters.empty()) {
-    return true;
-  }
-
-  std::string name = aThreadName;
-  std::transform(name.begin(), name.end(), name.begin(), ::tolower);
-
-  for (uint32_t i = 0; i < threadNameFilters.length(); ++i) {
-    std::string filter = threadNameFilters[i];
-    std::transform(filter.begin(), filter.end(), filter.begin(), ::tolower);
-
-    // Crude, non UTF-8 compatible, case insensitive substring search
-    if (name.find(filter) != std::string::npos) {
-      return true;
-    }
-  }
-
-  return false;
-}
-
-static bool
-ShouldProfileThread(PS::LockRef aLock, ThreadInfo* aInfo)
-{
-  // This function runs both on and off the main thread.
-
-  MOZ_RELEASE_ASSERT(gPS);
-
-  return ((aInfo->IsMainThread() || gPS->FeatureThreads(aLock)) &&
-          ThreadSelected(aLock, aInfo->Name()));
-}
-
-// Find the ThreadInfo for the current thread. On success, *aIndexOut is set to
-// the index if it is non-null.
-static ThreadInfo*
-FindLiveThreadInfo(PS::LockRef aLock, int* aIndexOut = nullptr)
-{
-  // This function runs both on and off the main thread.
-
-  Thread::tid_t id = Thread::GetCurrentId();
-  const PS::ThreadVector& liveThreads = gPS->LiveThreads(aLock);
-  for (uint32_t i = 0; i < liveThreads.size(); i++) {
-    ThreadInfo* info = liveThreads.at(i);
-    if (info->ThreadId() == id) {
-      if (aIndexOut) {
-        *aIndexOut = i;
-      }
-      return info;
-    }
-  }
-  return nullptr;
-}
-
-static void
-locked_register_thread(PS::LockRef aLock, const char* aName, void* stackTop)
-{
-  // This function runs both on and off the main thread.
-
-  MOZ_RELEASE_ASSERT(gPS);
-
-  MOZ_RELEASE_ASSERT(!FindLiveThreadInfo(aLock));
-
-  if (!tlsPseudoStack.init()) {
-    return;
-  }
-
-  ThreadInfo* info = new ThreadInfo(aName, Thread::GetCurrentId(),
-                                    NS_IsMainThread(), stackTop);
-  NotNull<PseudoStack*> pseudoStack = info->Stack();
-
-  tlsPseudoStack.set(pseudoStack.get());
-
-  if (ShouldProfileThread(aLock, info)) {
-    info->SetHasProfile();
-
-    if (gPS->IsActive(aLock) && gPS->FeatureJS(aLock)) {
-      // This startJSSampling() call is on-thread, so we can poll manually to
-      // start JS sampling immediately.
-      pseudoStack->startJSSampling();
-      pseudoStack->pollJSSampling();
-    }
-  }
-
-  gPS->LiveThreads(aLock).push_back(info);
-}
-
-static void
-NotifyProfilerStarted(const int aEntries, double aInterval,
-                      const char** aFeatures, uint32_t aFeatureCount,
-                      const char** aThreadNameFilters, uint32_t aFilterCount)
-{
-  if (!CanNotifyObservers()) {
-    return;
-  }
-
-  nsCOMPtr<nsIObserverService> os = mozilla::services::GetObserverService();
-  if (!os) {
-    return;
-  }
-
-  nsTArray<nsCString> featuresArray;
-  for (size_t i = 0; i < aFeatureCount; ++i) {
-    featuresArray.AppendElement(aFeatures[i]);
-  }
-
-  nsTArray<nsCString> threadNameFiltersArray;
-  for (size_t i = 0; i < aFilterCount; ++i) {
-    threadNameFiltersArray.AppendElement(aThreadNameFilters[i]);
-  }
-
-  nsCOMPtr<nsIProfilerStartParams> params =
-    new nsProfilerStartParams(aEntries, aInterval, featuresArray,
-                              threadNameFiltersArray);
-
-  os->NotifyObservers(params, "profiler-started", nullptr);
-}
-
-static void
-NotifyObservers(const char* aTopic)
-{
-  if (!CanNotifyObservers()) {
-    return;
-  }
-
-  nsCOMPtr<nsIObserverService> os = mozilla::services::GetObserverService();
-  if (!os) {
-    return;
-  }
-
-  os->NotifyObservers(nullptr, aTopic, nullptr);
-}
-
-static void
-locked_profiler_start(PS::LockRef aLock, const int aEntries, double aInterval,
-                      const char** aFeatures, uint32_t aFeatureCount,
-                      const char** aThreadNameFilters, uint32_t aFilterCount);
-
-void
-profiler_init(void* aStackTop)
-{
-  LOG("profiler_init");
-
-  MOZ_RELEASE_ASSERT(NS_IsMainThread());
-  MOZ_RELEASE_ASSERT(!gPS);
-
-  const char* features[] = { "js"
-#if defined(PROFILE_JAVA)
-                           , "java"
-#endif
-                           , "leaf"
-#if defined(HAVE_NATIVE_UNWIND)
-                           , "stackwalk"
-#endif
-                           , "threads"
-                           };
-
-  const char* threadFilters[] = { "GeckoMain", "Compositor" };
-
-  if (getenv("MOZ_PROFILER_HELP")) {
-    PrintUsageThenExit(0); // terminates execution
-  }
-
-  {
-    PS::AutoLock lock(gPSMutex);
-
-    // We've passed the possible failure point. Instantiate gPS, which
-    // indicates that the profiler has initialized successfully.
-    gPS = new PS();
-
-    bool ignore;
-    gPS->SetStartTime(lock, mozilla::TimeStamp::ProcessCreation(ignore));
-
-    locked_register_thread(lock, kMainThreadName, aStackTop);
-
-    // Platform-specific initialization.
-    PlatformInit(lock);
-
-#ifdef MOZ_TASK_TRACER
-    mozilla::tasktracer::InitTaskTracer();
-#endif
-
-#if defined(PROFILE_JAVA)
-    if (mozilla::jni::IsFennec()) {
-      GeckoJavaSampler::Init();
-    }
-#endif
-
-    // (Linux-only) We could create gPS->mLUL and read unwind info into it at
-    // this point. That would match the lifetime implied by destruction of it
-    // in profiler_shutdown() just below. However, that gives a big delay on
-    // startup, even if no profiling is actually to be done. So, instead, it is
-    // created on demand at the first call to PlatformStart().
-
-    if (!getenv("MOZ_PROFILER_STARTUP")) {
-      return;
-    }
-
-    LOG("- MOZ_PROFILER_STARTUP is set");
-
-    int entries = PROFILE_DEFAULT_ENTRIES;
-    const char* startupEntries = getenv("MOZ_PROFILER_STARTUP_ENTRIES");
-    if (startupEntries) {
-      errno = 0;
-      entries = strtol(startupEntries, nullptr, 10);
-      if (errno == 0 && entries > 0) {
-        LOG("- MOZ_PROFILER_STARTUP_ENTRIES = %d", entries);
-      } else {
-        PrintUsageThenExit(1);
-      }
-    }
-
-    int interval = PROFILE_DEFAULT_INTERVAL;
-    const char* startupInterval = getenv("MOZ_PROFILER_STARTUP_INTERVAL");
-    if (startupInterval) {
-      errno = 0;
-      interval = strtol(startupInterval, nullptr, 10);
-      if (errno == 0 && 1 <= interval && interval <= 1000) {
-        LOG("- MOZ_PROFILER_STARTUP_INTERVAL = %d", interval);
-      } else {
-        PrintUsageThenExit(1);
-      }
-    }
-
-    locked_profiler_start(lock, entries, interval,
-                          features, MOZ_ARRAY_LENGTH(features),
-                          threadFilters, MOZ_ARRAY_LENGTH(threadFilters));
-  }
-
-  // We do this with gPSMutex unlocked. The comment in profiler_stop() explains
-  // why.
-  NotifyProfilerStarted(PROFILE_DEFAULT_ENTRIES, PROFILE_DEFAULT_INTERVAL,
-                        features, MOZ_ARRAY_LENGTH(features),
-                        threadFilters, MOZ_ARRAY_LENGTH(threadFilters));
-}
-
-static void
-locked_profiler_save_profile_to_file(PS::LockRef aLock, const char* aFilename);
-
-static SamplerThread*
-locked_profiler_stop(PS::LockRef aLock);
-
-void
-profiler_shutdown()
-{
-  LOG("profiler_shutdown");
-
-  MOZ_RELEASE_ASSERT(NS_IsMainThread());
-  MOZ_RELEASE_ASSERT(gPS);
-
-  // If the profiler is active we must get a handle to the SamplerThread before
-  // gPS is destroyed, in order to delete it.
-  SamplerThread* samplerThread = nullptr;
-  {
-    PS::AutoLock lock(gPSMutex);
-
-    // Save the profile on shutdown if requested.
-    if (gPS->IsActive(lock)) {
-      const char* filename = getenv("MOZ_PROFILER_SHUTDOWN");
-      if (filename) {
-        locked_profiler_save_profile_to_file(lock, filename);
-      }
-
-      samplerThread = locked_profiler_stop(lock);
-    }
-
-    PS::ThreadVector& liveThreads = gPS->LiveThreads(lock);
-    while (liveThreads.size() > 0) {
-      delete liveThreads.back();
-      liveThreads.pop_back();
-    }
-
-    PS::ThreadVector& deadThreads = gPS->DeadThreads(lock);
-    while (deadThreads.size() > 0) {
-      delete deadThreads.back();
-      deadThreads.pop_back();
-    }
-
-#if defined(USE_LUL_STACKWALK)
-    // Delete the LUL object if it actually got created.
-    lul::LUL* lul = gPS->LUL(lock);
-    if (lul) {
-      delete lul;
-      gPS->SetLUL(lock, nullptr);
-    }
-#endif
-
-    delete gPS;
-    gPS = nullptr;
-
-    // We just destroyed gPS and the ThreadInfos (and PseudoStacks) it
-    // contains, so we can clear this thread's tlsPseudoStack.
-    tlsPseudoStack.set(nullptr);
-
-#ifdef MOZ_TASK_TRACER
-    mozilla::tasktracer::ShutdownTaskTracer();
-#endif
-  }
-
-  // We do these operations with gPSMutex unlocked. The comments in
-  // profiler_stop() explain why.
-  if (samplerThread) {
-    NotifyObservers("profiler-stopped");
-    delete samplerThread;
-  }
-}
-
-UniquePtr<char[]>
-profiler_get_profile(double aSinceTime)
-{
-  LOG("profiler_get_profile");
-
-  MOZ_RELEASE_ASSERT(NS_IsMainThread());
-  MOZ_RELEASE_ASSERT(gPS);
-
-  PS::AutoLock lock(gPSMutex);
-
-  if (!gPS->IsActive(lock)) {
-    return nullptr;
-  }
-
-  SpliceableChunkedJSONWriter b;
-  StreamJSON(lock, b, aSinceTime);
-  return b.WriteFunc()->CopyData();
-}
-
-void
-profiler_get_start_params(int* aEntries, double* aInterval,
-                          mozilla::Vector<const char*>* aFeatures,
-                          mozilla::Vector<const char*>* aFilters)
-{
-  MOZ_RELEASE_ASSERT(NS_IsMainThread());
-  MOZ_RELEASE_ASSERT(gPS);
-
-  if (NS_WARN_IF(!aEntries) || NS_WARN_IF(!aInterval) ||
-      NS_WARN_IF(!aFeatures) || NS_WARN_IF(!aFilters)) {
-    return;
-  }
-
-  PS::AutoLock lock(gPSMutex);
-
-  *aEntries = gPS->Entries(lock);
-  *aInterval = gPS->Interval(lock);
-
-  const Vector<std::string>& features = gPS->Features(lock);
-  MOZ_ALWAYS_TRUE(aFeatures->resize(features.length()));
-  for (size_t i = 0; i < features.length(); ++i) {
-    (*aFeatures)[i] = features[i].c_str();
-  }
-
-  const Vector<std::string>& threadNameFilters = gPS->ThreadNameFilters(lock);
-  MOZ_ALWAYS_TRUE(aFilters->resize(threadNameFilters.length()));
-  for (uint32_t i = 0; i < threadNameFilters.length(); ++i) {
-    (*aFilters)[i] = threadNameFilters[i].c_str();
-  }
-}
-
-static void
-locked_profiler_save_profile_to_file(PS::LockRef aLock, const char* aFilename)
-{
-  LOG("locked_profiler_save_profile_to_file(%s)", aFilename);
-
-  MOZ_RELEASE_ASSERT(NS_IsMainThread());
-  MOZ_RELEASE_ASSERT(gPS && gPS->IsActive(aLock));
-
-  std::ofstream stream;
-  stream.open(aFilename);
-  if (stream.is_open()) {
-    SpliceableJSONWriter w(mozilla::MakeUnique<OStreamJSONWriteFunc>(stream));
-    StreamJSON(aLock, w, /* sinceTime */ 0);
-    stream.close();
-  }
-}
-
-void
-profiler_save_profile_to_file(const char* aFilename)
-{
-  LOG("profiler_save_profile_to_file(%s)", aFilename);
-
-  MOZ_RELEASE_ASSERT(NS_IsMainThread());
-  MOZ_RELEASE_ASSERT(gPS);
-
-  PS::AutoLock lock(gPSMutex);
-
-  if (!gPS->IsActive(lock)) {
-    return;
-  }
-
-  locked_profiler_save_profile_to_file(lock, aFilename);
-}
-
-const char**
-profiler_get_features()
-{
-  MOZ_RELEASE_ASSERT(NS_IsMainThread());
-  MOZ_RELEASE_ASSERT(gPS);
-
-  static const char* features[] = {
-#if defined(HAVE_NATIVE_UNWIND)
-    // Walk the C++ stack.
-    "stackwalk",
-#endif
-    // Include the C++ leaf node if not stackwalking. DevTools
-    // profiler doesn't want the native addresses.
-    "leaf",
-    // Profile Java code (Android only).
-    "java",
-    // Tell the JS engine to emit pseudostack entries in the prologue/epilogue.
-    "js",
-    // GPU Profiling (may not be supported by the GL)
-    "gpu",
-    // Profile the registered secondary threads.
-    "threads",
-    // Do not include user-identifiable information
-    "privacy",
-    // Dump the layer tree with the textures.
-    "layersdump",
-    // Dump the display list with the textures.
-    "displaylistdump",
-    // Add main thread I/O to the profile
-    "mainthreadio",
-    // Add RSS collection
-    "memory",
-    // Restyle profiling.
-    "restyle",
-#ifdef MOZ_TASK_TRACER
-    // Start profiling with feature TaskTracer.
-    "tasktracer",
-#endif
-    nullptr
-  };
-
-  return features;
-}
-
-void
-profiler_get_buffer_info_helper(uint32_t* aCurrentPosition,
-                                uint32_t* aEntries,
-                                uint32_t* aGeneration)
-{
-  // This function is called by profiler_get_buffer_info(), which has already
-  // zeroed the outparams.
-
-  MOZ_RELEASE_ASSERT(NS_IsMainThread());
-  MOZ_RELEASE_ASSERT(gPS);
-
-  PS::AutoLock lock(gPSMutex);
-
-  if (!gPS->IsActive(lock)) {
-    return;
-  }
-
-  *aCurrentPosition = gPS->Buffer(lock)->mWritePos;
-  *aEntries = gPS->Entries(lock);
-  *aGeneration = gPS->Buffer(lock)->mGeneration;
-}
-
-static bool
-hasFeature(const char** aFeatures, uint32_t aFeatureCount, const char* aFeature)
-{
-  for (size_t i = 0; i < aFeatureCount; i++) {
-    if (strcmp(aFeatures[i], aFeature) == 0) {
-      return true;
-    }
-  }
-  return false;
-}
-
-static void
-locked_profiler_start(PS::LockRef aLock, int aEntries, double aInterval,
-                      const char** aFeatures, uint32_t aFeatureCount,
-                      const char** aThreadNameFilters, uint32_t aFilterCount)
-{
-  if (LOG_TEST) {
-    LOG("locked_profiler_start");
-    LOG("- entries  = %d", aEntries);
-    LOG("- interval = %.2f", aInterval);
-    for (uint32_t i = 0; i < aFeatureCount; i++) {
-      LOG("- feature  = %s", aFeatures[i]);
-    }
-    for (uint32_t i = 0; i < aFilterCount; i++) {
-      LOG("- threads  = %s", aThreadNameFilters[i]);
-    }
-  }
-
-  MOZ_RELEASE_ASSERT(NS_IsMainThread());
-  MOZ_RELEASE_ASSERT(gPS && !gPS->IsActive(aLock));
-
-  bool ignore;
-  gPS->SetStartTime(aLock, mozilla::TimeStamp::ProcessCreation(ignore));
-
-  // Fall back to the default value if the passed-in value is unreasonable.
-  int entries = aEntries > 0 ? aEntries : PROFILE_DEFAULT_ENTRIES;
-  gPS->SetEntries(aLock, entries);
-
-  // Ditto.
-  double interval = aInterval > 0 ? aInterval : PROFILE_DEFAULT_INTERVAL;
-  gPS->SetInterval(aLock, interval);
-
-  // Deep copy aFeatures. Must precede the ShouldProfileThread() call below.
-  Vector<std::string>& features = gPS->Features(aLock);
-  MOZ_ALWAYS_TRUE(features.resize(aFeatureCount));
-  for (uint32_t i = 0; i < aFeatureCount; ++i) {
-    features[i] = aFeatures[i];
-  }
-
-  // Deep copy aThreadNameFilters. Must precede the ShouldProfileThread() call
-  // below.
-  Vector<std::string>& threadNameFilters = gPS->ThreadNameFilters(aLock);
-  MOZ_ALWAYS_TRUE(threadNameFilters.resize(aFilterCount));
-  for (uint32_t i = 0; i < aFilterCount; ++i) {
-    threadNameFilters[i] = aThreadNameFilters[i];
-  }
-
-#define HAS_FEATURE(feature) hasFeature(aFeatures, aFeatureCount, feature)
-
-  gPS->SetFeatureDisplayListDump(aLock, HAS_FEATURE("displaylistdump"));
-  gPS->SetFeatureGPU(aLock, HAS_FEATURE("gpu"));
-#if defined(PROFILE_JAVA)
-  gPS->SetFeatureJava(aLock, mozilla::jni::IsFennec() && HAS_FEATURE("java"));
-#endif
-  bool featureJS = HAS_FEATURE("js");
-  gPS->SetFeatureJS(aLock, featureJS);
-  gPS->SetFeatureLayersDump(aLock, HAS_FEATURE("layersdump"));
-  gPS->SetFeatureLeaf(aLock, HAS_FEATURE("leaf"));
-  bool featureMainThreadIO = HAS_FEATURE("mainthreadio");
-  gPS->SetFeatureMemory(aLock, HAS_FEATURE("memory"));
-  gPS->SetFeaturePrivacy(aLock, HAS_FEATURE("privacy"));
-  gPS->SetFeatureRestyle(aLock, HAS_FEATURE("restyle"));
-  gPS->SetFeatureStackWalk(aLock, HAS_FEATURE("stackwalk"));
-#ifdef MOZ_TASK_TRACER
-  bool featureTaskTracer = HAS_FEATURE("tasktracer");
-  gPS->SetFeatureTaskTracer(aLock, featureTaskTracer);
-#endif
-  // Profile non-main threads if we have a filter, because users sometimes ask
-  // to filter by a list of threads but forget to explicitly request.
-  // Must precede the ShouldProfileThread() call below.
-  gPS->SetFeatureThreads(aLock, HAS_FEATURE("threads") || aFilterCount > 0);
-
-#undef HAS_FEATURE
-
-  gPS->SetBuffer(aLock, new ProfileBuffer(entries));
-
-  // Set up profiling for each registered thread, if appropriate.
-  const PS::ThreadVector& liveThreads = gPS->LiveThreads(aLock);
-  for (uint32_t i = 0; i < liveThreads.size(); i++) {
-    ThreadInfo* info = liveThreads.at(i);
-
-    if (ShouldProfileThread(aLock, info)) {
-      info->SetHasProfile();
-      info->Stack()->reinitializeOnResume();
-      if (featureJS) {
-        info->Stack()->startJSSampling();
-      }
-    }
-  }
-
-  // Dead ThreadInfos are deleted in profiler_stop(), and dead ThreadInfos
-  // aren't saved when the profiler is inactive. Therefore mDeadThreads should
-  // be empty here.
-  MOZ_RELEASE_ASSERT(gPS->DeadThreads(aLock).empty());
-
-  if (featureJS) {
-    // We just called startJSSampling() on all relevant threads. We can also
-    // manually poll the current thread so it starts sampling immediately.
-    if (PseudoStack* pseudoStack = tlsPseudoStack.get()) {
-      pseudoStack->pollJSSampling();
-    }
-  }
-
-#ifdef MOZ_TASK_TRACER
-  if (featureTaskTracer) {
-    mozilla::tasktracer::StartLogging();
-  }
-#endif
-
-#if defined(PROFILE_JAVA)
-  if (gPS->FeatureJava(aLock)) {
-    int javaInterval = interval;
-    // Java sampling doesn't accuratly keep up with 1ms sampling
-    if (javaInterval < 10) {
-      javaInterval = 10;
-    }
-    mozilla::java::GeckoJavaSampler::Start(javaInterval, 1000);
-  }
-=======
+
 #endif
 
 #ifdef HAVE_NATIVE_UNWIND
@@ -4998,220 +2626,12 @@
 #endif
 #if !defined(MOZ_TASK_TRACER)
   ProfilerFeature::ClearTaskTracer(features);
->>>>>>> a17af05f
-#endif
-
-  // Must precede the PS::ActivityGeneration() call below.
-  PS::SetActive(aLock);
-
-  gPS->SetIsPaused(aLock, false);
-
-  // This creates the sampler thread. It doesn't start sampling immediately
-  // because the main loop within Run() is blocked until this function's caller
-  // unlocks gPSMutex.
-  gPS->SetSamplerThread(aLock, new SamplerThread(aLock,
-                                                 PS::ActivityGeneration(aLock),
-                                                 interval));
-
-  if (featureMainThreadIO) {
-    auto interposeObserver = new mozilla::ProfilerIOInterposeObserver();
-    gPS->SetInterposeObserver(aLock, interposeObserver);
-    mozilla::IOInterposer::Register(mozilla::IOInterposeObserver::OpAll,
-                                    interposeObserver);
-  }
+#endif
+
+  return features;
 }
 
 void
-<<<<<<< HEAD
-profiler_start(int aEntries, double aInterval,
-               const char** aFeatures, uint32_t aFeatureCount,
-               const char** aThreadNameFilters, uint32_t aFilterCount)
-{
-  LOG("profiler_start");
-
-  MOZ_RELEASE_ASSERT(NS_IsMainThread());
-
-  SamplerThread* samplerThread = nullptr;
-  {
-    PS::AutoLock lock(gPSMutex);
-
-    // Initialize if necessary.
-    if (!gPS) {
-      profiler_init(nullptr);
-    }
-
-    // Reset the current state if the profiler is running.
-    if (gPS->IsActive(lock)) {
-      samplerThread = locked_profiler_stop(lock);
-    }
-
-    locked_profiler_start(lock, aEntries, aInterval, aFeatures, aFeatureCount,
-                          aThreadNameFilters, aFilterCount);
-  }
-
-  // We do these operations with gPSMutex unlocked. The comments in
-  // profiler_stop() explain why.
-  if (samplerThread) {
-    NotifyObservers("profiler-stopped");
-    delete samplerThread;
-  }
-  NotifyProfilerStarted(aEntries, aInterval, aFeatures, aFeatureCount,
-                        aThreadNameFilters, aFilterCount);
-}
-
-static MOZ_MUST_USE SamplerThread*
-locked_profiler_stop(PS::LockRef aLock)
-{
-  LOG("locked_profiler_stop");
-
-  MOZ_RELEASE_ASSERT(NS_IsMainThread());
-  MOZ_RELEASE_ASSERT(gPS && gPS->IsActive(aLock));
-
-  // We clear things in roughly reverse order to their setting in
-  // locked_profiler_start().
-
-  mozilla::IOInterposer::Unregister(mozilla::IOInterposeObserver::OpAll,
-                                    gPS->InterposeObserver(aLock));
-  gPS->SetInterposeObserver(aLock, nullptr);
-
-  // The Stop() call doesn't actually stop Run(); that happens in this
-  // function's caller when the sampler thread is destroyed. Stop() just gives
-  // the SamplerThread a chance to do some cleanup with gPSMutex locked.
-  SamplerThread* samplerThread = gPS->SamplerThread(aLock);
-  samplerThread->Stop(aLock);
-  gPS->SetSamplerThread(aLock, nullptr);
-
-  gPS->SetIsPaused(aLock, false);
-
-  gPS->SetInactive(aLock);
-
-#ifdef MOZ_TASK_TRACER
-  if (gPS->FeatureTaskTracer(aLock)) {
-    mozilla::tasktracer::StopLogging();
-  }
-#endif
-
-  // Stop JS sampling live threads.
-  if (gPS->FeatureJS(aLock)) {
-    PS::ThreadVector& liveThreads = gPS->LiveThreads(aLock);
-    for (uint32_t i = 0; i < liveThreads.size(); i++) {
-      ThreadInfo* info = liveThreads.at(i);
-      if (info->HasProfile()) {
-        info->Stack()->stopJSSampling();
-      }
-    }
-  }
-
-  // This is where we destroy the ThreadInfos for all dead threads.
-  PS::ThreadVector& deadThreads = gPS->DeadThreads(aLock);
-  while (deadThreads.size() > 0) {
-    delete deadThreads.back();
-    deadThreads.pop_back();
-  }
-
-  if (gPS->FeatureJS(aLock)) {
-    // We just called stopJSSampling() on all relevant threads. We can also
-    // manually poll the current thread so it stops profiling immediately.
-    if (PseudoStack* stack = tlsPseudoStack.get()) {
-      stack->pollJSSampling();
-    }
-  }
-
-  delete gPS->Buffer(aLock);
-  gPS->SetBuffer(aLock, nullptr);
-
-  gPS->SetFeatureDisplayListDump(aLock, false);
-  gPS->SetFeatureGPU(aLock, false);
-  gPS->SetFeatureJava(aLock, false);
-  gPS->SetFeatureJS(aLock, false);
-  gPS->SetFeatureLayersDump(aLock, false);
-  gPS->SetFeatureLeaf(aLock, false);
-  gPS->SetFeatureMemory(aLock, false);
-  gPS->SetFeaturePrivacy(aLock, false);
-  gPS->SetFeatureRestyle(aLock, false);
-  gPS->SetFeatureStackWalk(aLock, false);
-  gPS->SetFeatureTaskTracer(aLock, false);
-  gPS->SetFeatureThreads(aLock, false);
-
-  gPS->ThreadNameFilters(aLock).clear();
-
-  gPS->Features(aLock).clear();
-
-  gPS->SetInterval(aLock, 0.0);
-
-  gPS->SetEntries(aLock, 0);
-
-  return samplerThread;
-}
-
-void
-profiler_stop()
-{
-  LOG("profiler_stop");
-
-  MOZ_RELEASE_ASSERT(NS_IsMainThread());
-  MOZ_RELEASE_ASSERT(gPS);
-
-  SamplerThread* samplerThread;
-  {
-    PS::AutoLock lock(gPSMutex);
-
-    if (!gPS->IsActive(lock)) {
-      return;
-    }
-
-    samplerThread = locked_profiler_stop(lock);
-  }
-
-  // We notify observers with gPSMutex unlocked. Otherwise we might get a
-  // deadlock, if code run by the observer calls a profiler function that locks
-  // gPSMutex. (This has been seen in practise in bug 1346356.)
-  NotifyObservers("profiler-stopped");
-
-  // We delete with gPSMutex unlocked. Otherwise we would get a deadlock: we
-  // would be waiting here with gPSMutex locked for SamplerThread::Run() to
-  // return so the join operation within the destructor can complete, but Run()
-  // needs to lock gPSMutex to return.
-  //
-  // Because this call occurs with gPSMutex unlocked, it -- including the final
-  // iteration of Run()'s loop -- must be able detect deactivation and return
-  // in a way that's safe with respect to other gPSMutex-locking operations
-  // that may have occurred in the meantime.
-  delete samplerThread;
-}
-
-bool
-profiler_is_paused()
-{
-  MOZ_RELEASE_ASSERT(NS_IsMainThread());
-  MOZ_RELEASE_ASSERT(gPS);
-
-  PS::AutoLock lock(gPSMutex);
-
-  if (!gPS->IsActive(lock)) {
-    return false;
-  }
-
-  return gPS->IsPaused(lock);
-}
-
-void
-profiler_pause()
-{
-  LOG("profiler_pause");
-
-  MOZ_RELEASE_ASSERT(NS_IsMainThread());
-  MOZ_RELEASE_ASSERT(gPS);
-
-  {
-    PS::AutoLock lock(gPSMutex);
-
-    if (!gPS->IsActive(lock)) {
-      return;
-    }
-
-    gPS->SetIsPaused(lock, true);
-=======
 profiler_get_buffer_info_helper(uint32_t* aCurrentPosition,
                                 uint32_t* aEntries,
                                 uint32_t* aGeneration)
@@ -5438,65 +2858,9 @@
   if (startedProfiler) {
     NotifyProfilerStarted(aEntries, aInterval, aFeatures,
                           aFilters, aFilterCount);
->>>>>>> a17af05f
-  }
-
-  // gPSMutex must be unlocked when we notify, to avoid potential deadlocks.
-  NotifyObservers("profiler-paused");
-}
-
-<<<<<<< HEAD
-void
-profiler_resume()
-{
-  LOG("profiler_resume");
-
-  MOZ_RELEASE_ASSERT(NS_IsMainThread());
-  MOZ_RELEASE_ASSERT(gPS);
-
-  PS::AutoLock lock(gPSMutex);
-
-  {
-    if (!gPS->IsActive(lock)) {
-      return;
-    }
-
-    gPS->SetIsPaused(lock, false);
-  }
-
-  // gPSMutex must be unlocked when we notify, to avoid potential deadlocks.
-  NotifyObservers("profiler-resumed");
-}
-
-bool
-profiler_feature_active(const char* aName)
-{
-  // This function runs both on and off the main thread.
-
-  MOZ_RELEASE_ASSERT(gPS);
-
-  PS::AutoLock lock(gPSMutex);
-
-  if (!gPS->IsActive(lock)) {
-    return false;
-  }
-
-  if (strcmp(aName, "displaylistdump") == 0) {
-    return gPS->FeatureDisplayListDump(lock);
-  }
-
-  if (strcmp(aName, "gpu") == 0) {
-    return gPS->FeatureGPU(lock);
-  }
-
-  if (strcmp(aName, "layersdump") == 0) {
-    return gPS->FeatureLayersDump(lock);
-  }
-
-  if (strcmp(aName, "restyle") == 0) {
-    return gPS->FeatureRestyle(lock);
-  }
-=======
+  }
+}
+
 static MOZ_MUST_USE SamplerThread*
 locked_profiler_stop(PSLockRef aLock)
 {
@@ -5551,7 +2915,6 @@
 profiler_stop()
 {
   LOG("profiler_stop");
->>>>>>> a17af05f
 
   MOZ_RELEASE_ASSERT(CorePS::Exists());
 
@@ -5587,28 +2950,6 @@
 }
 
 bool
-<<<<<<< HEAD
-profiler_is_active()
-{
-  // This function runs both on and off the main thread.
-
-  MOZ_RELEASE_ASSERT(gPS);
-
-  PS::AutoLock lock(gPSMutex);
-
-  return gPS->IsActive(lock);
-}
-
-void
-profiler_set_frame_number(int aFrameNumber)
-{
-  MOZ_RELEASE_ASSERT(NS_IsMainThread());
-  MOZ_RELEASE_ASSERT(gPS);
-
-  PS::AutoLock lock(gPSMutex);
-
-  gPS->SetFrameNumber(lock, aFrameNumber);
-=======
 profiler_is_paused()
 {
   MOZ_RELEASE_ASSERT(CorePS::Exists());
@@ -5688,7 +3029,6 @@
 
   // This function is hot enough that we use RacyFeatures, notActivePS.
   return RacyFeatures::IsActive();
->>>>>>> a17af05f
 }
 
 void
@@ -5696,17 +3036,10 @@
 {
   DEBUG_LOG("profiler_register_thread(%s)", aName);
 
-<<<<<<< HEAD
-  MOZ_RELEASE_ASSERT(!NS_IsMainThread());
-  MOZ_RELEASE_ASSERT(gPS);
-
-  PS::AutoLock lock(gPSMutex);
-=======
   MOZ_ASSERT_IF(NS_IsMainThread(), Scheduler::IsCooperativeThread());
   MOZ_RELEASE_ASSERT(CorePS::Exists());
 
   PSAutoLock lock(gPSMutex);
->>>>>>> a17af05f
 
   void* stackTop = GetStackTop(aGuessStackTop);
   locked_register_thread(lock, aName, stackTop);
@@ -5715,45 +3048,16 @@
 void
 profiler_unregister_thread()
 {
-<<<<<<< HEAD
-  MOZ_RELEASE_ASSERT(!NS_IsMainThread());
-  MOZ_RELEASE_ASSERT(gPS);
-
-  PS::AutoLock lock(gPSMutex);
-
-  // We don't call PseudoStack::stopJSSampling() here; there's no point doing
-=======
   MOZ_ASSERT_IF(NS_IsMainThread(), Scheduler::IsCooperativeThread());
   MOZ_RELEASE_ASSERT(CorePS::Exists());
 
   PSAutoLock lock(gPSMutex);
 
   // We don't call ThreadInfo::StopJSSampling() here; there's no point doing
->>>>>>> a17af05f
   // that for a JS thread that is in the process of disappearing.
 
   int i;
   ThreadInfo* info = FindLiveThreadInfo(lock, &i);
-<<<<<<< HEAD
-  if (info) {
-    DEBUG_LOG("profiler_unregister_thread: %s", info->Name());
-    if (gPS->IsActive(lock) && info->HasProfile()) {
-      gPS->DeadThreads(lock).push_back(info);
-    } else {
-      delete info;
-    }
-    PS::ThreadVector& liveThreads = gPS->LiveThreads(lock);
-    liveThreads.erase(liveThreads.begin() + i);
-
-    // Whether or not we just destroyed the PseudoStack (via its owning
-    // ThreadInfo), we no longer need to access it via TLS.
-    tlsPseudoStack.set(nullptr);
-
-  } else {
-    // There are two ways FindLiveThreadInfo() can fail.
-    //
-    // - tlsPseudoStack.init() failed in locked_register_thread().
-=======
   MOZ_RELEASE_ASSERT(info == TLSInfo::Info(lock));
   if (info) {
     DEBUG_LOG("profiler_unregister_thread: %s", info->Name());
@@ -5774,18 +3078,12 @@
     // There are two ways FindLiveThreadInfo() might have failed.
     //
     // - TLSInfo::Init() failed in locked_register_thread().
->>>>>>> a17af05f
     //
     // - We've already called profiler_unregister_thread() for this thread.
     //   (Whether or not it should, this does happen in practice.)
     //
-<<<<<<< HEAD
-    // Either way, tlsPseudoStack should be empty.
-    MOZ_RELEASE_ASSERT(!tlsPseudoStack.get());
-=======
     // Either way, TLSInfo should be empty.
     MOZ_RELEASE_ASSERT(!TLSInfo::Info(lock));
->>>>>>> a17af05f
   }
 }
 
@@ -5793,11 +3091,6 @@
 profiler_thread_sleep()
 {
   // This function runs both on and off the main thread.
-<<<<<<< HEAD
-
-  MOZ_RELEASE_ASSERT(gPS);
-=======
->>>>>>> a17af05f
 
   MOZ_RELEASE_ASSERT(CorePS::Exists());
 
@@ -5805,28 +3098,14 @@
   if (!racyInfo) {
     return;
   }
-<<<<<<< HEAD
-  stack->setSleeping();
-=======
 
   racyInfo->SetSleeping();
->>>>>>> a17af05f
 }
 
 void
 profiler_thread_wake()
 {
   // This function runs both on and off the main thread.
-<<<<<<< HEAD
-
-  MOZ_RELEASE_ASSERT(gPS);
-
-  PseudoStack *stack = tlsPseudoStack.get();
-  if (!stack) {
-    return;
-  }
-  stack->setAwake();
-=======
 
   MOZ_RELEASE_ASSERT(CorePS::Exists());
 
@@ -5836,24 +3115,16 @@
   }
 
   racyInfo->SetAwake();
->>>>>>> a17af05f
 }
 
 bool
 profiler_thread_is_sleeping()
 {
   MOZ_RELEASE_ASSERT(NS_IsMainThread());
-<<<<<<< HEAD
-  MOZ_RELEASE_ASSERT(gPS);
-
-  PseudoStack *stack = tlsPseudoStack.get();
-  if (!stack) {
-=======
   MOZ_RELEASE_ASSERT(CorePS::Exists());
 
   RacyThreadInfo* racyInfo = TLSInfo::RacyInfo();
   if (!racyInfo) {
->>>>>>> a17af05f
     return false;
   }
   return racyInfo->IsSleeping();
@@ -5862,61 +3133,22 @@
 void
 profiler_js_interrupt_callback()
 {
-<<<<<<< HEAD
-  // This function runs both on and off the main thread, on JS threads being
-  // sampled.
-
-  MOZ_RELEASE_ASSERT(gPS);
-
-  PseudoStack *stack = tlsPseudoStack.get();
-  if (!stack) {
-    return;
-  }
-
-  stack->pollJSSampling();
-=======
   // This function runs on JS threads being sampled.
   PollJSSamplingForCurrentThread();
->>>>>>> a17af05f
 }
 
 double
 profiler_time()
 {
-<<<<<<< HEAD
-  // This function runs both on and off the main thread.
-
-  MOZ_RELEASE_ASSERT(gPS);
-
-  PS::AutoLock lock(gPSMutex);
-
-  mozilla::TimeDuration delta =
-    mozilla::TimeStamp::Now() - gPS->StartTime(lock);
-=======
   MOZ_RELEASE_ASSERT(CorePS::Exists());
 
   TimeDuration delta = TimeStamp::Now() - CorePS::ProcessStartTime();
->>>>>>> a17af05f
   return delta.ToMilliseconds();
 }
 
 UniqueProfilerBacktrace
 profiler_get_backtrace()
 {
-<<<<<<< HEAD
-  MOZ_RELEASE_ASSERT(NS_IsMainThread());
-  MOZ_RELEASE_ASSERT(gPS);
-
-  PS::AutoLock lock(gPSMutex);
-
-  if (!gPS->IsActive(lock) || gPS->FeaturePrivacy(lock)) {
-    return nullptr;
-  }
-
-  PseudoStack* stack = tlsPseudoStack.get();
-  if (!stack) {
-    MOZ_ASSERT(stack);
-=======
   MOZ_RELEASE_ASSERT(CorePS::Exists());
 
   PSAutoLock lock(gPSMutex);
@@ -5928,35 +3160,11 @@
   ThreadInfo* info = TLSInfo::Info(lock);
   if (!info) {
     MOZ_ASSERT(info);
->>>>>>> a17af05f
     return nullptr;
   }
 
   Thread::tid_t tid = Thread::GetCurrentId();
 
-<<<<<<< HEAD
-  ProfileBuffer* buffer = new ProfileBuffer(GET_BACKTRACE_DEFAULT_ENTRIES);
-
-  UniquePlatformData platformData = AllocPlatformData(tid);
-
-  TickSample sample(WrapNotNull(stack), platformData.get());
-
-#if defined(HAVE_NATIVE_UNWIND)
-#if defined(GP_OS_windows) || defined(GP_OS_linux) || defined(GP_OS_android)
-  tick_context_t context;
-  sample.PopulateContext(&context);
-#elif defined(GP_OS_darwin)
-  sample.PopulateContext(nullptr);
-#else
-# error "unknown platform"
-#endif
-#endif
-
-  Tick(lock, buffer, &sample);
-
-  return UniqueProfilerBacktrace(
-    new ProfilerBacktrace("SyncProfile", tid, buffer));
-=======
   TimeStamp now = TimeStamp::Now();
 
   Registers regs;
@@ -5973,7 +3181,6 @@
 
   return UniqueProfilerBacktrace(
     new ProfilerBacktrace("SyncProfile", tid, Move(buffer)));
->>>>>>> a17af05f
 }
 
 void
@@ -5988,20 +3195,12 @@
 void
 profiler_get_backtrace_noalloc(char *output, size_t outputSize)
 {
-<<<<<<< HEAD
-  MOZ_RELEASE_ASSERT(NS_IsMainThread());
-  MOZ_RELEASE_ASSERT(gPS);
-=======
   MOZ_RELEASE_ASSERT(CorePS::Exists());
->>>>>>> a17af05f
 
   MOZ_ASSERT(outputSize >= 2);
   char *bound = output + outputSize - 2;
   output[0] = output[1] = '\0';
 
-<<<<<<< HEAD
-  PseudoStack *pseudoStack = tlsPseudoStack.get();
-=======
   PSAutoLock lock(gPSMutex);
 
   if (!ActivePS::Exists(lock)) {
@@ -6009,31 +3208,10 @@
   }
 
   PseudoStack* pseudoStack = TLSInfo::Stack();
->>>>>>> a17af05f
   if (!pseudoStack) {
     return;
   }
 
-<<<<<<< HEAD
-  bool includeDynamicString = true;
-  {
-    PS::AutoLock lock(gPSMutex);
-    includeDynamicString = !gPS->FeaturePrivacy(lock);
-  }
-
-  volatile js::ProfileEntry *pseudoFrames = pseudoStack->mStack;
-  uint32_t pseudoCount = pseudoStack->stackSize();
-
-  for (uint32_t i = 0; i < pseudoCount; i++) {
-    const char* label = pseudoFrames[i].label();
-    const char* dynamicString =
-      includeDynamicString ? pseudoFrames[i].getDynamicString() : nullptr;
-    size_t labelLength = strlen(label);
-    if (dynamicString) {
-      // Put the label, a space, and the dynamic string into output.
-      size_t dynamicStringLength = strlen(dynamicString);
-      if (output + labelLength + 1 + dynamicStringLength >= bound) {
-=======
   bool includeDynamicString = !ActivePS::FeaturePrivacy(lock);
 
   js::ProfileEntry* pseudoEntries = pseudoStack->entries;
@@ -6049,18 +3227,13 @@
       size_t spaceLength = label[0] == '\0' ? 0 : 1;
       size_t dynamicStringLength = strlen(dynamicString);
       if (output + labelLength + spaceLength + dynamicStringLength >= bound) {
->>>>>>> a17af05f
         break;
       }
       strcpy(output, label);
       output += labelLength;
-<<<<<<< HEAD
-      *output++ = ' ';
-=======
       if (spaceLength != 0) {
         *output++ = ' ';
       }
->>>>>>> a17af05f
       strcpy(output, dynamicString);
       output += dynamicStringLength;
     } else {
@@ -6077,148 +3250,6 @@
 }
 
 static void
-<<<<<<< HEAD
-locked_profiler_add_marker(PS::LockRef aLock, const char* aMarker,
-                           ProfilerMarkerPayload* aPayload)
-{
-  // This function runs both on and off the main thread.
-
-  MOZ_RELEASE_ASSERT(gPS);
-  MOZ_RELEASE_ASSERT(gPS->IsActive(aLock) && !gPS->FeaturePrivacy(aLock));
-
-  // aPayload must be freed if we return early.
-  mozilla::UniquePtr<ProfilerMarkerPayload> payload(aPayload);
-
-  PseudoStack *stack = tlsPseudoStack.get();
-  if (!stack) {
-    return;
-  }
-
-  mozilla::TimeStamp origin = (payload && !payload->GetStartTime().IsNull())
-                            ? payload->GetStartTime()
-                            : mozilla::TimeStamp::Now();
-  mozilla::TimeDuration delta = origin - gPS->StartTime(aLock);
-  stack->addMarker(aMarker, payload.release(), delta.ToMilliseconds());
-}
-
-void
-profiler_add_marker(const char* aMarker, ProfilerMarkerPayload* aPayload)
-{
-  // This function runs both on and off the main thread.
-
-  MOZ_RELEASE_ASSERT(gPS);
-
-  PS::AutoLock lock(gPSMutex);
-
-  // aPayload must be freed if we return early.
-  mozilla::UniquePtr<ProfilerMarkerPayload> payload(aPayload);
-
-  if (!gPS->IsActive(lock) || gPS->FeaturePrivacy(lock)) {
-    return;
-  }
-
-  locked_profiler_add_marker(lock, aMarker, payload.release());
-}
-
-void
-profiler_tracing(const char* aCategory, const char* aInfo,
-                 TracingKind aKind)
-{
-  // This function runs both on and off the main thread.
-
-  MOZ_RELEASE_ASSERT(gPS);
-
-  PS::AutoLock lock(gPSMutex);
-
-  if (!gPS->IsActive(lock) || gPS->FeaturePrivacy(lock)) {
-    return;
-  }
-
-  auto marker = new ProfilerMarkerTracing(aCategory, aKind);
-  locked_profiler_add_marker(lock, aInfo, marker);
-}
-
-void
-profiler_tracing(const char* aCategory, const char* aInfo,
-                 UniqueProfilerBacktrace aCause, TracingKind aKind)
-{
-  // This function runs both on and off the main thread.
-
-  MOZ_RELEASE_ASSERT(gPS);
-
-  PS::AutoLock lock(gPSMutex);
-
-  if (!gPS->IsActive(lock) || gPS->FeaturePrivacy(lock)) {
-    return;
-  }
-
-  auto marker =
-    new ProfilerMarkerTracing(aCategory, aKind, mozilla::Move(aCause));
-  locked_profiler_add_marker(lock, aInfo, marker);
-}
-
-void
-profiler_log(const char* aStr)
-{
-  // This function runs both on and off the main thread.
-
-  profiler_tracing("log", aStr);
-}
-
-void
-profiler_set_js_context(JSContext* aCx)
-{
-  // This function runs both on and off the main thread.
-
-  MOZ_ASSERT(aCx);
-
-  PseudoStack* stack = tlsPseudoStack.get();
-  if (!stack) {
-    return;
-  }
-
-  stack->setJSContext(aCx);
-}
-
-void
-profiler_clear_js_context()
-{
-  // This function runs both on and off the main thread.
-
-  MOZ_RELEASE_ASSERT(gPS);
-
-  PseudoStack* stack = tlsPseudoStack.get();
-  if (!stack) {
-    return;
-  }
-
-  if (!stack->mContext) {
-    return;
-  }
-
-  // On JS shut down, flush the current buffer as stringifying JIT samples
-  // requires a live JSContext.
-
-  PS::AutoLock lock(gPSMutex);
-
-  if (gPS->IsActive(lock)) {
-    gPS->SetIsPaused(lock, true);
-
-    // Flush this thread's ThreadInfo, if it is being profiled.
-    ThreadInfo* info = FindLiveThreadInfo(lock);
-    MOZ_RELEASE_ASSERT(info);
-    if (info->HasProfile()) {
-      info->FlushSamplesAndMarkers(gPS->Buffer(lock), gPS->StartTime(lock));
-    }
-
-    gPS->SetIsPaused(lock, false);
-  }
-
-  // We don't call stack->stopJSSampling() here; there's no point doing
-  // that for a JS thread that is in the process of disappearing.
-
-  stack->mContext = nullptr;
-=======
 racy_profiler_add_marker(const char* aMarkerName,
                          UniquePtr<ProfilerMarkerPayload> aPayload)
 {
@@ -6415,7 +3446,6 @@
       break;
     }
   }
->>>>>>> a17af05f
 }
 
 // END externally visible functions
