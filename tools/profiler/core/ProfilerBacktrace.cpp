/* -*- Mode: C++; tab-width: 8; indent-tabs-mode: nil; c-basic-offset: 2 -*- */
/* vim: set ts=8 sts=2 et sw=2 tw=80: */
/* This Source Code Form is subject to the terms of the Mozilla Public
 * License, v. 2.0. If a copy of the MPL was not distributed with this
 * file, You can obtain one at http://mozilla.org/MPL/2.0/. */

#include "ProfilerBacktrace.h"

#include "ProfileJSONWriter.h"
#include "ThreadInfo.h"

ProfilerBacktrace::ProfilerBacktrace(const char* aName, int aThreadId,
<<<<<<< HEAD
                                     ProfileBuffer* aBuffer)
  : mName(strdup(aName))
  , mThreadId(aThreadId)
  , mBuffer(aBuffer)
=======
                                     UniquePtr<ProfileBuffer> aBuffer)
  : mName(strdup(aName))
  , mThreadId(aThreadId)
  , mBuffer(Move(aBuffer))
>>>>>>> a17af05f
{
  MOZ_COUNT_CTOR(ProfilerBacktrace);
}

ProfilerBacktrace::~ProfilerBacktrace()
{
  MOZ_COUNT_DTOR(ProfilerBacktrace);
<<<<<<< HEAD
  delete mBuffer;
=======
>>>>>>> a17af05f
}

void
ProfilerBacktrace::StreamJSON(SpliceableJSONWriter& aWriter,
<<<<<<< HEAD
                              const TimeStamp& aStartTime,
=======
                              const TimeStamp& aProcessStartTime,
>>>>>>> a17af05f
                              UniqueStacks& aUniqueStacks)
{
  // This call to StreamSamplesAndMarkers() can safely pass in a non-null
  // JSContext. That's because StreamSamplesAndMarkers() only accesses the
  // JSContext when streaming JitReturnAddress entries, and such entries
  // never appear in synchronous samples.
<<<<<<< HEAD
  StreamSamplesAndMarkers(mName.get(), mThreadId,
                          mBuffer, aWriter, aStartTime,
                          /* aSinceTime */ 0, /* aContext */ nullptr,
                          /* aSavedStreamedSamples */ nullptr,
=======
  double firstSampleTimeIgnored;
  StreamSamplesAndMarkers(mName.get(), mThreadId,
                          *mBuffer.get(), aWriter, aProcessStartTime,
                          /* aRegisterTime */ TimeStamp(),
                          /* aUnregisterTime */ TimeStamp(),
                          /* aSinceTime */ 0, &firstSampleTimeIgnored,
                          /* aContext */ nullptr,
                          /* aSavedStreamedSamples */ nullptr,
                          /* aFirstSavedStreamedSampleTime */ 0.0,
>>>>>>> a17af05f
                          /* aSavedStreamedMarkers */ nullptr,
                          aUniqueStacks);
}<|MERGE_RESOLUTION|>--- conflicted
+++ resolved
@@ -10,17 +10,10 @@
 #include "ThreadInfo.h"
 
 ProfilerBacktrace::ProfilerBacktrace(const char* aName, int aThreadId,
-<<<<<<< HEAD
-                                     ProfileBuffer* aBuffer)
-  : mName(strdup(aName))
-  , mThreadId(aThreadId)
-  , mBuffer(aBuffer)
-=======
                                      UniquePtr<ProfileBuffer> aBuffer)
   : mName(strdup(aName))
   , mThreadId(aThreadId)
   , mBuffer(Move(aBuffer))
->>>>>>> a17af05f
 {
   MOZ_COUNT_CTOR(ProfilerBacktrace);
 }
@@ -28,31 +21,17 @@
 ProfilerBacktrace::~ProfilerBacktrace()
 {
   MOZ_COUNT_DTOR(ProfilerBacktrace);
-<<<<<<< HEAD
-  delete mBuffer;
-=======
->>>>>>> a17af05f
 }
 
 void
 ProfilerBacktrace::StreamJSON(SpliceableJSONWriter& aWriter,
-<<<<<<< HEAD
-                              const TimeStamp& aStartTime,
-=======
                               const TimeStamp& aProcessStartTime,
->>>>>>> a17af05f
                               UniqueStacks& aUniqueStacks)
 {
   // This call to StreamSamplesAndMarkers() can safely pass in a non-null
   // JSContext. That's because StreamSamplesAndMarkers() only accesses the
   // JSContext when streaming JitReturnAddress entries, and such entries
   // never appear in synchronous samples.
-<<<<<<< HEAD
-  StreamSamplesAndMarkers(mName.get(), mThreadId,
-                          mBuffer, aWriter, aStartTime,
-                          /* aSinceTime */ 0, /* aContext */ nullptr,
-                          /* aSavedStreamedSamples */ nullptr,
-=======
   double firstSampleTimeIgnored;
   StreamSamplesAndMarkers(mName.get(), mThreadId,
                           *mBuffer.get(), aWriter, aProcessStartTime,
@@ -62,7 +41,6 @@
                           /* aContext */ nullptr,
                           /* aSavedStreamedSamples */ nullptr,
                           /* aFirstSavedStreamedSampleTime */ 0.0,
->>>>>>> a17af05f
                           /* aSavedStreamedMarkers */ nullptr,
                           aUniqueStacks);
 }