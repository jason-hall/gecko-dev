--- conflicted
+++ resolved
@@ -7,8 +7,6 @@
 with Files("**"):
     BUG_COMPONENT = ("Core", "General")
 
-<<<<<<< HEAD
-=======
 with Files("code-coverage/**"):
     BUG_COMPONENT = ("Testing", "Code Coverage")
 
@@ -18,7 +16,6 @@
 with Files("compare-locales/mach_commands.py"):
     BUG_COMPONENT = ("Localization Infrastructure and Tools", "compare-locales")
 
->>>>>>> a17af05f
 with Files("coverity/**"):
     BUG_COMPONENT = ("Core", "Rewriting and Analysis")
 
@@ -28,12 +25,6 @@
 with Files("lint/**"):
     BUG_COMPONENT = ("Testing", "Lint")
 
-<<<<<<< HEAD
-with Files("memory-profiler/**"):
-    BUG_COMPONENT = ("Core", "Gecko Profiler")
-
-=======
->>>>>>> a17af05f
 with Files("mercurial/**"):
     BUG_COMPONENT = ("Core", "Build Config")
 
@@ -49,12 +40,6 @@
 with Files("rewriting/**"):
     BUG_COMPONENT = ("Core", "Rewriting and Analysis")
 
-<<<<<<< HEAD
-with Files("update-packaging/**"):
-    BUG_COMPONENT = ("Release Engineering", "Other")
-
-SPHINX_TREES['lint'] = 'lint/docs'
-=======
 with Files("tryselect/**"):
     BUG_COMPONENT = ("Testing", "General")
 
@@ -66,5 +51,4 @@
 
 CRAMTEST_MANIFESTS += [
     'tryselect/test/cram.ini',
-]
->>>>>>> a17af05f
+]