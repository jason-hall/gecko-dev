# This software may be used and distributed according to the terms of the
# GNU General Public License version 2 or any later version.

import os
import sys
sys.path.append(os.path.join(os.path.dirname(__file__), "..", "lint", "eslint"))
from hook_helper import is_lintable, runESLint

<<<<<<< HEAD
lintable = re.compile(r'.+\.(?:js|jsm|jsx|xml|html)$')
ignored = 'File ignored because of a matching ignore pattern. Use "--no-ignore" to override.'

def is_lintable(filename):
    return lintable.match(filename)

def display(ui, output):
    results = json.loads(output)
    for file in results:
        path = os.path.relpath(file["filePath"])
        for message in file["messages"]:
            if message["message"] == ignored:
                continue

            if "line" in message:
                ui.warn("%s:%d:%d %s\n" % (path, message["line"], message["column"], message["message"]))
            else:
                ui.warn("%s: %s\n" % (path, message["message"]))
=======
>>>>>>> a17af05f

def eslinthook(ui, repo, node=None, **opts):
    ctx = repo[node]
    if len(ctx.parents()) > 1:
        return 0

    deleted = repo.status(ctx.p1().node(), ctx.node()).deleted
    files = [f for f in ctx.files() if f not in deleted and is_lintable(f)]

    if len(files) == 0:
        return

    if not runESLint(ui.warn, files):
        ui.warn("Note: ESLint failed, but the commit will still happen. "
                "Please fix before pushing.\n")


def reposetup(ui, repo):
    ui.setconfig('hooks', 'commit.eslint', eslinthook)<|MERGE_RESOLUTION|>--- conflicted
+++ resolved
@@ -6,27 +6,6 @@
 sys.path.append(os.path.join(os.path.dirname(__file__), "..", "lint", "eslint"))
 from hook_helper import is_lintable, runESLint
 
-<<<<<<< HEAD
-lintable = re.compile(r'.+\.(?:js|jsm|jsx|xml|html)$')
-ignored = 'File ignored because of a matching ignore pattern. Use "--no-ignore" to override.'
-
-def is_lintable(filename):
-    return lintable.match(filename)
-
-def display(ui, output):
-    results = json.loads(output)
-    for file in results:
-        path = os.path.relpath(file["filePath"])
-        for message in file["messages"]:
-            if message["message"] == ignored:
-                continue
-
-            if "line" in message:
-                ui.warn("%s:%d:%d %s\n" % (path, message["line"], message["column"], message["message"]))
-            else:
-                ui.warn("%s: %s\n" % (path, message["message"]))
-=======
->>>>>>> a17af05f
 
 def eslinthook(ui, repo, node=None, **opts):
     ctx = repo[node]
