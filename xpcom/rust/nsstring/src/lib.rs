//! This module provides rust bindings for the XPCOM string types.
//!
//! # TL;DR (what types should I use)
//!
//! Use `&{mut,} nsA[C]String` for functions in rust which wish to take or
//! mutate XPCOM strings. The other string types `Deref` to this type.
//!
//! Use `ns[C]String<'a>` (`ns[C]String` in C++) for string struct members, and
//! as an intermediate between rust string data structures (such as `String`,
//! `Vec<u16>`, `&str`, and `&[u16]`) and `&{mut,} nsA[C]String` (using
//! `ns[C]String::from(value)`). These conversions, when possible, will not
//! perform any allocations. When using this type in structs shared with C++,
//! the correct lifetime argument is usually `'static`.
//!
//! Use `nsFixed[C]String` or `ns_auto_[c]string!` for dynamic stack allocated
//! strings which are expected to hold short string values.
//!
//! Use `*{const,mut} nsA[C]String` (`{const,} nsA[C]String*` in C++) for
//! function arguments passed across the rust/C++ language boundary.
//!
//! # String Types
//!
//! ## `nsA[C]String`
//!
//! The core types in this module are `nsAString` and `nsACString`. These types
//! are zero-sized as far as rust is concerned, and are safe to pass around
//! behind both references (in rust code), and pointers (in C++ code). They
//! represent a handle to a XPCOM string which holds either `u16` or `u8`
//! characters respectively. The backing character buffer is guaranteed to live
//! as long as the reference to the `nsAString` or `nsACString`.
//!
//! These types in rust are simply used as dummy types. References to them
//! represent a pointer to the beginning of a variable-sized `#[repr(C)]` struct
//! which is common between both C++ and Rust implementations. In C++, their
//! corresponding types are also named `nsAString` or `nsACString`, and they are
//! defined within the `nsTSubstring.{cpp,h}` file.
//!
//! ### Valid Operations
//!
//! An `&nsA[C]String` acts like rust's `&str`, in that it is a borrowed
//! reference to the backing data. When used as an argument to other functions
//! on `&mut nsA[C]String`, optimizations can be performed to avoid copying
//! buffers, as information about the backing storage is preserved.
//!
//! An `&mut nsA[C]String` acts like rust's `&mut Cow<str>`, in that it is a
//! mutable reference to a potentially borrowed string, which when modified will
//! ensure that it owns its own backing storage. This type can be appended to
//! with the methods `.append`, `.append_utf{8,16}`, and with the `write!`
//! macro, and can be assigned to with `.assign`.
//!
//! ## `ns[C]String<'a>`
//!
//! This type is an maybe-owned string type. It acts similarially to a
//! `Cow<[{u8,u16}]>`. This type provides `Deref` and `DerefMut` implementations
//! to `nsA[C]String`, which provides the methods for manipulating this type.
//! This type's lifetime parameter, `'a`, represents the lifetime of the backing
//! storage. When modified this type may re-allocate in order to ensure that it
//! does not mutate its backing storage.
//!
//! `ns[C]String`s can be constructed either with `ns[C]String::new()`, which
//! creates an empty `ns[C]String<'static>`, or through one of the provided
//! `From` implementations. Both string types may be constructed `From<&'a
//! str>`, with `nsCString` having a `'a` lifetime, as the storage is shared
//! with the `str`, while `nsString` has a `'static` lifetime, as its storage
//! has to be transcoded.
//!
//! When passing this type by reference, prefer passing a `&nsA[C]String` or
//! `&mut nsA[C]String`. to passing this type.
//!
//! When passing this type across the language boundary, pass it as `*const
//! nsA[C]String` for an immutable reference, or `*mut nsA[C]String` for a
//! mutable reference. This struct may also be included in `#[repr(C)]`
//! structs shared with C++.
//!
//! ## `nsFixed[C]String<'a>`
//!
//! This type is a string type with fixed backing storage. It is created with
//! `nsFixed[C]String::new(buffer)`, passing a mutable reference to a buffer as
//! the argument. This buffer will be used as backing storage whenever the
//! resulting string will fit within it, falling back to heap allocations only
//! when the string size exceeds that of the backing buffer.
//!
//! Like `ns[C]String`, this type dereferences to `nsA[C]String` which provides
//! the methods for manipulating the type, and is not `#[repr(C)]`.
//!
//! When passing this type by reference, prefer passing a `&nsA[C]String` or
//! `&mut nsA[C]String`. to passing this type.
//!
//! When passing this type across the language boundary, pass it as `*const
//! nsA[C]String` for an immutable reference, or `*mut nsA[C]String` for a
//! mutable reference. This struct may also be included in `#[repr(C)]`
//! structs shared with C++, although `nsFixed[C]String` objects are uncommon
//! as struct members.
//!
//! ## `ns_auto_[c]string!($name)`
//!
//! This is a helper macro which defines a fixed size, (currently 64 character),
//! backing array on the stack, and defines a local variable with name `$name`
//! which is a `nsFixed[C]String` using this buffer as its backing storage.
//!
//! Usage of this macro is similar to the C++ type `nsAuto[C]String`, but could
//! not be implemented as a basic type due to the differences between rust and
//! C++'s move semantics.
//!
//! ## `ns[C]StringRepr`
//!
//! This crate also provides the type `ns[C]StringRepr` which acts conceptually
//! similar to an `ns[C]String<'static>`, however, it does not have a `Drop`
//! implementation.
//!
//! If this type is dropped in rust, it will not free its backing storage. This
//! can be useful when implementing FFI types which contain `ns[C]String` members
//! which invoke their member's destructors through C++ code.

#![allow(non_camel_case_types)]
#![deny(warnings)]
<<<<<<< HEAD
=======

#[macro_use]
extern crate bitflags;
>>>>>>> a17af05f

use std::ops::{Deref, DerefMut};
use std::marker::PhantomData;
use std::borrow;
use std::slice;
use std::ptr;
use std::mem;
use std::fmt;
use std::cmp;
use std::str;
use std::u32;
use std::os::raw::c_void;

//////////////////////////////////
// Internal Implemenation Flags //
//////////////////////////////////

mod data_flags {
    bitflags! {
        // While this has the same layout as u16, it cannot be passed
        // over FFI safely as a u16.
        #[repr(C)]
        pub flags DataFlags : u16 {
            const TERMINATED = 1 << 0, // IsTerminated returns true
            const VOIDED = 1 << 1, // IsVoid returns true
            const SHARED = 1 << 2, // mData points to a heap-allocated, shared buffer
            const OWNED = 1 << 3, // mData points to a heap-allocated, raw buffer
            const FIXED = 1 << 4, // mData points to a fixed-size writable, dependent buffer
            const LITERAL = 1 << 5, // mData points to a string literal; TERMINATED will also be set
        }
    }
}

mod class_flags {
    bitflags! {
        // While this has the same layout as u16, it cannot be passed
        // over FFI safely as a u16.
        #[repr(C)]
        pub flags ClassFlags : u16 {
            const FIXED = 1 << 0, // |this| is of type nsTFixedString
            const NULL_TERMINATED = 1 << 1, // |this| requires its buffer is null-terminated
        }
    }
}

<<<<<<< HEAD
=======
use data_flags::DataFlags;
use class_flags::ClassFlags;

>>>>>>> a17af05f
////////////////////////////////////
// Generic String Bindings Macros //
////////////////////////////////////

macro_rules! define_string_types {
    {
        char_t = $char_t: ty;

        AString = $AString: ident;
        String = $String: ident;
        FixedString = $FixedString: ident;

        StringLike = $StringLike: ident;
        StringAdapter = $StringAdapter: ident;

        StringRepr = $StringRepr: ident;

        drop = $drop: ident;
        assign = $assign: ident, $fallible_assign: ident;
        append = $append: ident, $fallible_append: ident;
        set_length = $set_length: ident, $fallible_set_length: ident;
<<<<<<< HEAD
=======
        begin_writing = $begin_writing: ident, $fallible_begin_writing: ident;
>>>>>>> a17af05f
    } => {
        /// The representation of a ns[C]String type in C++. This type is
        /// used internally by our definition of ns[C]String to ensure layout
        /// compatibility with the C++ ns[C]String type.
        ///
        /// This type may also be used in place of a C++ ns[C]String inside of
        /// struct definitions which are shared with C++, as it has identical
        /// layout to our ns[C]String type.
        ///
        /// This struct will leak its data if dropped from rust. See the module
        /// documentation for more information on this type.
        #[repr(C)]
        #[derive(Debug)]
        pub struct $StringRepr {
            data: *const $char_t,
            length: u32,
            dataflags: DataFlags,
            classflags: ClassFlags,
        }

        impl Deref for $StringRepr {
            type Target = $AString;
            fn deref(&self) -> &$AString {
                unsafe {
                    mem::transmute(self)
                }
            }
        }

        impl DerefMut for $StringRepr {
            fn deref_mut(&mut self) -> &mut $AString {
                unsafe {
                    mem::transmute(self)
                }
            }
        }

        /// This type is the abstract type which is used for interacting with
        /// strings in rust. Each string type can derefence to an instance of
        /// this type, which provides the useful operations on strings.
        ///
        /// NOTE: Rust thinks this type has a size of 0, because the data
        /// associated with it is not necessarially safe to move. It is not safe
        /// to construct a nsAString yourself, unless it is received by
        /// dereferencing one of these types.
        ///
        /// NOTE: The `[u8; 0]` member is zero sized, and only exists to prevent
        /// the construction by code outside of this module. It is used instead
        /// of a private `()` member because the `improper_ctypes` lint complains
        /// about some ZST members in `extern "C"` function declarations.
        #[repr(C)]
        pub struct $AString {
            _prohibit_constructor: [u8; 0],
        }

        impl $AString {
            /// Assign the value of `other` into self, overwriting any value
            /// currently stored. Performs an optimized assignment when possible
            /// if `other` is a `nsA[C]String`.
            pub fn assign<T: $StringLike + ?Sized>(&mut self, other: &T) {
                unsafe { $assign(self, other.adapt().as_ptr()) };
            }

            /// Assign the value of `other` into self, overwriting any value
            /// currently stored. Performs an optimized assignment when possible
            /// if `other` is a `nsA[C]String`.
            ///
            /// Returns Ok(()) on success, and Err(()) if the allocation failed.
            pub fn fallible_assign<T: $StringLike + ?Sized>(&mut self, other: &T) -> Result<(), ()> {
                if unsafe { $fallible_assign(self, other.adapt().as_ptr()) } {
                    Ok(())
                } else {
                    Err(())
                }
            }

            /// Append the value of `other` into self.
            pub fn append<T: $StringLike + ?Sized>(&mut self, other: &T) {
                unsafe { $append(self, other.adapt().as_ptr()) };
            }

            /// Append the value of `other` into self.
            ///
            /// Returns Ok(()) on success, and Err(()) if the allocation failed.
            pub fn fallible_append<T: $StringLike + ?Sized>(&mut self, other: &T) -> Result<(), ()> {
                if unsafe { $fallible_append(self, other.adapt().as_ptr()) } {
                    Ok(())
                } else {
                    Err(())
                }
            }

            /// Set the length of the string to the passed-in length, and expand
            /// the backing capacity to match. This method is unsafe as it can
            /// expose uninitialized memory when len is greater than the current
            /// length of the string.
            pub unsafe fn set_length(&mut self, len: u32) {
                $set_length(self, len);
            }

            /// Set the length of the string to the passed-in length, and expand
            /// the backing capacity to match. This method is unsafe as it can
            /// expose uninitialized memory when len is greater than the current
            /// length of the string.
            ///
            /// Returns Ok(()) on success, and Err(()) if the allocation failed.
            pub unsafe fn fallible_set_length(&mut self, len: u32) -> Result<(), ()> {
                if $fallible_set_length(self, len) {
                    Ok(())
                } else {
                    Err(())
                }
            }

            pub fn truncate(&mut self) {
                unsafe {
                    self.set_length(0);
                }
            }
<<<<<<< HEAD
=======

            /// Get a `&mut` reference to the backing data for this string.
            /// This method will allocate and copy if the current backing buffer
            /// is immutable or shared.
            pub fn to_mut(&mut self) -> &mut [$char_t] {
                unsafe {
                    let len = self.len();
                    if len == 0 {
                        // Use an arbitrary non-null value as the pointer
                        slice::from_raw_parts_mut(0x1 as *mut $char_t, 0)
                    } else {
                        slice::from_raw_parts_mut($begin_writing(self), len)
                    }
                }
            }

            /// Get a `&mut` reference to the backing data for this string.
            /// This method will allocate and copy if the current backing buffer
            /// is immutable or shared.
            ///
            /// Returns `Ok(&mut [T])` on success, and `Err(())` if the
            /// allocation failed.
            pub fn fallible_to_mut(&mut self) -> Result<&mut [$char_t], ()> {
                unsafe {
                    let len = self.len();
                    if len == 0 {
                        // Use an arbitrary non-null value as the pointer
                        Ok(slice::from_raw_parts_mut(0x1 as *mut $char_t, 0))
                    } else {
                        let ptr = $fallible_begin_writing(self);
                        if ptr.is_null() {
                            Err(())
                        } else {
                            Ok(slice::from_raw_parts_mut(ptr, len))
                        }
                    }
                }
            }

>>>>>>> a17af05f
        }

        impl Deref for $AString {
            type Target = [$char_t];
            fn deref(&self) -> &[$char_t] {
                unsafe {
                    // All $AString values point to a struct prefix which is
                    // identical to $StringRepr, this we can transmute `self`
                    // into $StringRepr to get the reference to the underlying
                    // data.
                    let this: &$StringRepr = mem::transmute(self);
                    if this.data.is_null() {
                        debug_assert!(this.length == 0);
                        // Use an arbitrary non-null value as the pointer
                        slice::from_raw_parts(0x1 as *const $char_t, 0)
                    } else {
                        slice::from_raw_parts(this.data, this.length as usize)
                    }
                }
            }
        }

        impl AsRef<[$char_t]> for $AString {
            fn as_ref(&self) -> &[$char_t] {
                self
            }
        }

        impl cmp::PartialEq for $AString {
            fn eq(&self, other: &$AString) -> bool {
                &self[..] == &other[..]
            }
        }

        impl cmp::PartialEq<[$char_t]> for $AString {
            fn eq(&self, other: &[$char_t]) -> bool {
                &self[..] == other
            }
        }

        impl<'a> cmp::PartialEq<$String<'a>> for $AString {
            fn eq(&self, other: &$String<'a>) -> bool {
                self.eq(&**other)
            }
        }

        impl<'a> cmp::PartialEq<$FixedString<'a>> for $AString {
            fn eq(&self, other: &$FixedString<'a>) -> bool {
                self.eq(&**other)
            }
        }

        #[repr(C)]
        pub struct $String<'a> {
            hdr: $StringRepr,
            _marker: PhantomData<&'a [$char_t]>,
        }

        impl $String<'static> {
            pub fn new() -> $String<'static> {
                $String {
                    hdr: $StringRepr {
                        data: ptr::null(),
                        length: 0,
                        dataflags: DataFlags::empty(),
                        classflags: class_flags::NULL_TERMINATED,
                    },
                    _marker: PhantomData,
                }
            }
        }

        impl<'a> Drop for $String<'a> {
            fn drop(&mut self) {
                unsafe {
                    $drop(&mut **self);
                }
            }
        }

        impl<'a> Deref for $String<'a> {
            type Target = $AString;
            fn deref(&self) -> &$AString {
                &self.hdr
            }
        }

        impl<'a> DerefMut for $String<'a> {
            fn deref_mut(&mut self) -> &mut $AString {
                &mut self.hdr
            }
        }

        impl<'a> AsRef<[$char_t]> for $String<'a> {
            fn as_ref(&self) -> &[$char_t] {
                &self
            }
        }

        impl<'a> From<&'a String> for $String<'a> {
            fn from(s: &'a String) -> $String<'a> {
                $String::from(&s[..])
            }
        }

        impl<'a> From<&'a Vec<$char_t>> for $String<'a> {
            fn from(s: &'a Vec<$char_t>) -> $String<'a> {
                $String::from(&s[..])
            }
        }

        impl<'a> From<&'a [$char_t]> for $String<'a> {
            fn from(s: &'a [$char_t]) -> $String<'a> {
                assert!(s.len() < (u32::MAX as usize));
                $String {
                    hdr: $StringRepr {
                        data: if s.is_empty() { ptr::null() } else { s.as_ptr() },
                        length: s.len() as u32,
                        dataflags: DataFlags::empty(),
                        classflags: class_flags::NULL_TERMINATED,
                    },
                    _marker: PhantomData,
                }
            }
        }

        impl From<Box<[$char_t]>> for $String<'static> {
            fn from(s: Box<[$char_t]>) -> $String<'static> {
                assert!(s.len() < (u32::MAX as usize));
                if s.is_empty() {
                    return $String::new();
                }

<<<<<<< HEAD
                // SAFETY NOTE: This method produces an F_OWNED ns[C]String from
                // a Box<[$char_t]>. this is only safe because in the Gecko
                // tree, we use the same allocator for Rust code as for C++
                // code, meaning that our box can be legally freed with
                // libc::free().
=======
                // SAFETY NOTE: This method produces an data_flags::OWNED
                // ns[C]String from a Box<[$char_t]>. this is only safe
                // because in the Gecko tree, we use the same allocator for
                // Rust code as for C++ code, meaning that our box can be
                // legally freed with libc::free().
>>>>>>> a17af05f
                let length = s.len() as u32;
                let ptr = s.as_ptr();
                mem::forget(s);
                unsafe {
                    Gecko_IncrementStringAdoptCount(ptr as *mut _);
                }
                $String {
                    hdr: $StringRepr {
                        data: ptr,
                        length: length,
                        dataflags: data_flags::OWNED,
                        classflags: class_flags::NULL_TERMINATED,
                    },
                    _marker: PhantomData,
                }
            }
        }

        impl From<Vec<$char_t>> for $String<'static> {
            fn from(s: Vec<$char_t>) -> $String<'static> {
                s.into_boxed_slice().into()
            }
        }

        impl<'a> From<&'a $AString> for $String<'static> {
            fn from(s: &'a $AString) -> $String<'static> {
                let mut string = $String::new();
                string.assign(s);
                string
            }
        }

        impl<'a> fmt::Write for $String<'a> {
            fn write_str(&mut self, s: &str) -> Result<(), fmt::Error> {
                $AString::write_str(self, s)
            }
        }

        impl<'a> fmt::Display for $String<'a> {
            fn fmt(&self, f: &mut fmt::Formatter) -> Result<(), fmt::Error> {
                <$AString as fmt::Display>::fmt(self, f)
            }
        }

        impl<'a> fmt::Debug for $String<'a> {
            fn fmt(&self, f: &mut fmt::Formatter) -> Result<(), fmt::Error> {
                <$AString as fmt::Debug>::fmt(self, f)
            }
        }

        impl<'a> cmp::PartialEq for $String<'a> {
            fn eq(&self, other: &$String<'a>) -> bool {
                $AString::eq(self, other)
            }
        }

        impl<'a> cmp::PartialEq<[$char_t]> for $String<'a> {
            fn eq(&self, other: &[$char_t]) -> bool {
                $AString::eq(self, other)
            }
        }

        impl<'a, 'b> cmp::PartialEq<&'b [$char_t]> for $String<'a> {
            fn eq(&self, other: &&'b [$char_t]) -> bool {
                $AString::eq(self, *other)
            }
        }

        impl<'a> cmp::PartialEq<str> for $String<'a> {
            fn eq(&self, other: &str) -> bool {
                $AString::eq(self, other)
            }
        }

        impl<'a, 'b> cmp::PartialEq<&'b str> for $String<'a> {
            fn eq(&self, other: &&'b str) -> bool {
                $AString::eq(self, *other)
            }
        }

        /// A nsFixed[C]String is a string which uses a fixed size mutable
        /// backing buffer for storing strings which will fit within that
        /// buffer, rather than using heap allocations.
        #[repr(C)]
        pub struct $FixedString<'a> {
            base: $String<'a>,
            capacity: u32,
            buffer: *mut $char_t,
            _marker: PhantomData<&'a mut [$char_t]>,
        }

        impl<'a> $FixedString<'a> {
            pub fn new(buf: &'a mut [$char_t]) -> $FixedString<'a> {
                let len = buf.len();
                assert!(len < (u32::MAX as usize));
                let buf_ptr = buf.as_mut_ptr();
                $FixedString {
                    base: $String {
                        hdr: $StringRepr {
                            data: ptr::null(),
                            length: 0,
                            dataflags: DataFlags::empty(),
                            classflags: class_flags::FIXED | class_flags::NULL_TERMINATED,
                        },
                        _marker: PhantomData,
                    },
                    capacity: len as u32,
                    buffer: buf_ptr,
                    _marker: PhantomData,
                }
            }
        }

        impl<'a> Deref for $FixedString<'a> {
            type Target = $AString;
            fn deref(&self) -> &$AString {
                &self.base
            }
        }

        impl<'a> DerefMut for $FixedString<'a> {
            fn deref_mut(&mut self) -> &mut $AString {
                &mut self.base
            }
        }

        impl<'a> AsRef<[$char_t]> for $FixedString<'a> {
            fn as_ref(&self) -> &[$char_t] {
                &self
            }
        }

        impl<'a> fmt::Write for $FixedString<'a> {
            fn write_str(&mut self, s: &str) -> Result<(), fmt::Error> {
                $AString::write_str(self, s)
            }
        }

        impl<'a> fmt::Display for $FixedString<'a> {
            fn fmt(&self, f: &mut fmt::Formatter) -> Result<(), fmt::Error> {
                <$AString as fmt::Display>::fmt(self, f)
            }
        }

        impl<'a> fmt::Debug for $FixedString<'a> {
            fn fmt(&self, f: &mut fmt::Formatter) -> Result<(), fmt::Error> {
                <$AString as fmt::Debug>::fmt(self, f)
            }
        }

        impl<'a> cmp::PartialEq for $FixedString<'a> {
            fn eq(&self, other: &$FixedString<'a>) -> bool {
                $AString::eq(self, other)
            }
        }

        impl<'a> cmp::PartialEq<[$char_t]> for $FixedString<'a> {
            fn eq(&self, other: &[$char_t]) -> bool {
                $AString::eq(self, other)
            }
        }

        impl<'a, 'b> cmp::PartialEq<&'b [$char_t]> for $FixedString<'a> {
            fn eq(&self, other: &&'b [$char_t]) -> bool {
                $AString::eq(self, *other)
            }
        }

        impl<'a> cmp::PartialEq<str> for $FixedString<'a> {
            fn eq(&self, other: &str) -> bool {
                $AString::eq(self, other)
            }
        }

        impl<'a, 'b> cmp::PartialEq<&'b str> for $FixedString<'a> {
            fn eq(&self, other: &&'b str) -> bool {
                $AString::eq(self, *other)
            }
        }

        /// An adapter type to allow for passing both types which coerce to
        /// &[$char_type], and &$AString to a function, while still performing
        /// optimized operations when passed the $AString.
        pub enum $StringAdapter<'a> {
            Borrowed($String<'a>),
            Abstract(&'a $AString),
        }

        impl<'a> $StringAdapter<'a> {
            fn as_ptr(&self) -> *const $AString {
                &**self
            }
        }

        impl<'a> Deref for $StringAdapter<'a> {
            type Target = $AString;

            fn deref(&self) -> &$AString {
                match *self {
                    $StringAdapter::Borrowed(ref s) => s,
                    $StringAdapter::Abstract(ref s) => s,
                }
            }
        }

        /// This trait is implemented on types which are `ns[C]String`-like, in
        /// that they can at very low cost be converted to a borrowed
        /// `&nsA[C]String`. Unfortunately, the intermediate type
        /// `ns[C]StringAdapter` is required as well due to types like `&[u8]`
        /// needing to be (cheaply) wrapped in a `nsCString` on the stack to
        /// create the `&nsACString`.
        ///
        /// This trait is used to DWIM when calling the methods on
        /// `nsA[C]String`.
        pub trait $StringLike {
            fn adapt(&self) -> $StringAdapter;
        }

        impl<'a, T: $StringLike + ?Sized> $StringLike for &'a T {
            fn adapt(&self) -> $StringAdapter {
                <T as $StringLike>::adapt(*self)
            }
        }

        impl<'a, T> $StringLike for borrow::Cow<'a, T>
            where T: $StringLike + borrow::ToOwned + ?Sized {
            fn adapt(&self) -> $StringAdapter {
                <T as $StringLike>::adapt(self.as_ref())
            }
        }

        impl $StringLike for $AString {
            fn adapt(&self) -> $StringAdapter {
                $StringAdapter::Abstract(self)
            }
        }

        impl<'a> $StringLike for $String<'a> {
            fn adapt(&self) -> $StringAdapter {
                $StringAdapter::Abstract(self)
            }
        }

        impl<'a> $StringLike for $FixedString<'a> {
            fn adapt(&self) -> $StringAdapter {
                $StringAdapter::Abstract(self)
            }
        }

        impl $StringLike for [$char_t] {
            fn adapt(&self) -> $StringAdapter {
                $StringAdapter::Borrowed($String::from(self))
            }
        }

        impl $StringLike for Vec<$char_t> {
            fn adapt(&self) -> $StringAdapter {
                $StringAdapter::Borrowed($String::from(&self[..]))
            }
        }

        impl $StringLike for Box<[$char_t]> {
            fn adapt(&self) -> $StringAdapter {
                $StringAdapter::Borrowed($String::from(&self[..]))
            }
        }
    }
}

///////////////////////////////////////////
// Bindings for nsCString (u8 char type) //
///////////////////////////////////////////

define_string_types! {
    char_t = u8;

    AString = nsACString;
    String = nsCString;
    FixedString = nsFixedCString;

    StringLike = nsCStringLike;
    StringAdapter = nsCStringAdapter;

    StringRepr = nsCStringRepr;

    drop = Gecko_FinalizeCString;
    assign = Gecko_AssignCString, Gecko_FallibleAssignCString;
    append = Gecko_AppendCString, Gecko_FallibleAppendCString;
    set_length = Gecko_SetLengthCString, Gecko_FallibleSetLengthCString;
<<<<<<< HEAD
=======
    begin_writing = Gecko_BeginWritingCString, Gecko_FallibleBeginWritingCString;
>>>>>>> a17af05f
}

impl nsACString {
    pub fn assign_utf16<T: nsStringLike + ?Sized>(&mut self, other: &T) {
        self.truncate();
        self.append_utf16(other);
    }

    pub fn fallible_assign_utf16<T: nsStringLike + ?Sized>(&mut self, other: &T) -> Result<(), ()> {
        self.truncate();
        self.fallible_append_utf16(other)
    }

    pub fn append_utf16<T: nsStringLike + ?Sized>(&mut self, other: &T) {
        unsafe {
            Gecko_AppendUTF16toCString(self, other.adapt().as_ptr());
        }
    }

    pub fn fallible_append_utf16<T: nsStringLike + ?Sized>(&mut self, other: &T) -> Result<(), ()> {
        if unsafe { Gecko_FallibleAppendUTF16toCString(self, other.adapt().as_ptr()) } {
            Ok(())
        } else {
            Err(())
        }
    }

    pub unsafe fn as_str_unchecked(&self) -> &str {
        str::from_utf8_unchecked(self)
    }
}

impl<'a> From<&'a str> for nsCString<'a> {
    fn from(s: &'a str) -> nsCString<'a> {
        s.as_bytes().into()
    }
}

impl From<Box<str>> for nsCString<'static> {
    fn from(s: Box<str>) -> nsCString<'static> {
        s.into_string().into()
    }
}

impl From<String> for nsCString<'static> {
    fn from(s: String) -> nsCString<'static> {
        s.into_bytes().into()
    }
}

// Support for the write!() macro for appending to nsACStrings
impl fmt::Write for nsACString {
    fn write_str(&mut self, s: &str) -> Result<(), fmt::Error> {
        self.append(&nsCString::from(s));
        Ok(())
    }
}

impl fmt::Display for nsACString {
    fn fmt(&self, f: &mut fmt::Formatter) -> Result<(), fmt::Error> {
        fmt::Display::fmt(&String::from_utf8_lossy(&self[..]), f)
    }
}

impl fmt::Debug for nsACString {
    fn fmt(&self, f: &mut fmt::Formatter) -> Result<(), fmt::Error> {
        fmt::Debug::fmt(&String::from_utf8_lossy(&self[..]), f)
    }
}

impl cmp::PartialEq<str> for nsACString {
    fn eq(&self, other: &str) -> bool {
        &self[..] == other.as_bytes()
    }
}

impl nsCStringLike for str {
    fn adapt(&self) -> nsCStringAdapter {
        nsCStringAdapter::Borrowed(nsCString::from(self))
    }
}

impl nsCStringLike for String {
    fn adapt(&self) -> nsCStringAdapter {
        nsCStringAdapter::Borrowed(nsCString::from(&self[..]))
    }
}

impl nsCStringLike for Box<str> {
    fn adapt(&self) -> nsCStringAdapter {
        nsCStringAdapter::Borrowed(nsCString::from(&self[..]))
    }
}

#[macro_export]
macro_rules! ns_auto_cstring {
    ($name:ident) => {
        let mut buf: [u8; 64] = [0; 64];
        let mut $name = $crate::nsFixedCString::new(&mut buf);
    }
}

///////////////////////////////////////////
// Bindings for nsString (u16 char type) //
///////////////////////////////////////////

define_string_types! {
    char_t = u16;

    AString = nsAString;
    String = nsString;
    FixedString = nsFixedString;

    StringLike = nsStringLike;
    StringAdapter = nsStringAdapter;

    StringRepr = nsStringRepr;

    drop = Gecko_FinalizeString;
    assign = Gecko_AssignString, Gecko_FallibleAssignString;
    append = Gecko_AppendString, Gecko_FallibleAppendString;
    set_length = Gecko_SetLengthString, Gecko_FallibleSetLengthString;
<<<<<<< HEAD
=======
    begin_writing = Gecko_BeginWritingString, Gecko_FallibleBeginWritingString;
>>>>>>> a17af05f
}

impl nsAString {
    pub fn assign_utf8<T: nsCStringLike + ?Sized>(&mut self, other: &T) {
        self.truncate();
        self.append_utf8(other);
    }

    pub fn fallible_assign_utf8<T: nsCStringLike + ?Sized>(&mut self, other: &T) -> Result<(), ()> {
        self.truncate();
        self.fallible_append_utf8(other)
    }

    pub fn append_utf8<T: nsCStringLike + ?Sized>(&mut self, other: &T) {
        unsafe {
            Gecko_AppendUTF8toString(self, other.adapt().as_ptr());
        }
    }

    pub fn fallible_append_utf8<T: nsCStringLike + ?Sized>(&mut self, other: &T) -> Result<(), ()> {
        if unsafe { Gecko_FallibleAppendUTF8toString(self, other.adapt().as_ptr()) } {
            Ok(())
        } else {
            Err(())
        }
    }
}

// NOTE: The From impl for a string slice for nsString produces a <'static>
// lifetime, as it allocates.
impl<'a> From<&'a str> for nsString<'static> {
    fn from(s: &'a str) -> nsString<'static> {
        s.encode_utf16().collect::<Vec<u16>>().into()
    }
}

// Support for the write!() macro for writing to nsStrings
impl fmt::Write for nsAString {
    fn write_str(&mut self, s: &str) -> Result<(), fmt::Error> {
        // Directly invoke gecko's routines for appending utf8 strings to
        // nsAString values, to avoid as much overhead as possible
        self.append_utf8(&nsCString::from(s));
        Ok(())
    }
}

impl fmt::Display for nsAString {
    fn fmt(&self, f: &mut fmt::Formatter) -> Result<(), fmt::Error> {
        fmt::Display::fmt(&String::from_utf16_lossy(&self[..]), f)
    }
}

impl fmt::Debug for nsAString {
    fn fmt(&self, f: &mut fmt::Formatter) -> Result<(), fmt::Error> {
        fmt::Debug::fmt(&String::from_utf16_lossy(&self[..]), f)
    }
}

impl cmp::PartialEq<str> for nsAString {
    fn eq(&self, other: &str) -> bool {
        other.encode_utf16().eq(self.iter().cloned())
    }
}

#[macro_export]
macro_rules! ns_auto_string {
    ($name:ident) => {
        let mut buf: [u16; 64] = [0; 64];
        let mut $name = $crate::nsFixedString::new(&mut buf);
    }
}

#[cfg(not(debug_assertions))]
#[allow(non_snake_case)]
unsafe fn Gecko_IncrementStringAdoptCount(_: *mut c_void) {}

extern "C" {
    #[cfg(debug_assertions)]
    fn Gecko_IncrementStringAdoptCount(data: *mut c_void);

    // Gecko implementation in nsSubstring.cpp
    fn Gecko_FinalizeCString(this: *mut nsACString);

    fn Gecko_AssignCString(this: *mut nsACString, other: *const nsACString);
    fn Gecko_AppendCString(this: *mut nsACString, other: *const nsACString);
    fn Gecko_SetLengthCString(this: *mut nsACString, length: u32);
<<<<<<< HEAD
    fn Gecko_FallibleAssignCString(this: *mut nsACString, other: *const nsACString) -> bool;
    fn Gecko_FallibleAppendCString(this: *mut nsACString, other: *const nsACString) -> bool;
    fn Gecko_FallibleSetLengthCString(this: *mut nsACString, length: u32) -> bool;
=======
    fn Gecko_BeginWritingCString(this: *mut nsACString) -> *mut u8;
    fn Gecko_FallibleAssignCString(this: *mut nsACString, other: *const nsACString) -> bool;
    fn Gecko_FallibleAppendCString(this: *mut nsACString, other: *const nsACString) -> bool;
    fn Gecko_FallibleSetLengthCString(this: *mut nsACString, length: u32) -> bool;
    fn Gecko_FallibleBeginWritingCString(this: *mut nsACString) -> *mut u8;
>>>>>>> a17af05f

    fn Gecko_FinalizeString(this: *mut nsAString);

    fn Gecko_AssignString(this: *mut nsAString, other: *const nsAString);
    fn Gecko_AppendString(this: *mut nsAString, other: *const nsAString);
    fn Gecko_SetLengthString(this: *mut nsAString, length: u32);
<<<<<<< HEAD
    fn Gecko_FallibleAssignString(this: *mut nsAString, other: *const nsAString) -> bool;
    fn Gecko_FallibleAppendString(this: *mut nsAString, other: *const nsAString) -> bool;
    fn Gecko_FallibleSetLengthString(this: *mut nsAString, length: u32) -> bool;
=======
    fn Gecko_BeginWritingString(this: *mut nsAString) -> *mut u16;
    fn Gecko_FallibleAssignString(this: *mut nsAString, other: *const nsAString) -> bool;
    fn Gecko_FallibleAppendString(this: *mut nsAString, other: *const nsAString) -> bool;
    fn Gecko_FallibleSetLengthString(this: *mut nsAString, length: u32) -> bool;
    fn Gecko_FallibleBeginWritingString(this: *mut nsAString) -> *mut u16;
>>>>>>> a17af05f

    // Gecko implementation in nsReadableUtils.cpp
    fn Gecko_AppendUTF16toCString(this: *mut nsACString, other: *const nsAString);
    fn Gecko_AppendUTF8toString(this: *mut nsAString, other: *const nsACString);
    fn Gecko_FallibleAppendUTF16toCString(this: *mut nsACString, other: *const nsAString) -> bool;
    fn Gecko_FallibleAppendUTF8toString(this: *mut nsAString, other: *const nsACString) -> bool;
}

//////////////////////////////////////
// Repr Validation Helper Functions //
//////////////////////////////////////

pub mod test_helpers {
    //! This module only exists to help with ensuring that the layout of the
    //! structs inside of rust and C++ are identical.
    //!
    //! It is public to ensure that these testing functions are avaliable to
    //! gtest code.

    use super::{
        nsFixedCString,
        nsFixedString,
        nsCString,
        nsString,
        nsCStringRepr,
        nsStringRepr,
        data_flags,
        class_flags,
    };
    use std::mem;

    /// Generates an #[no_mangle] extern "C" function which returns the size and
    /// alignment of the given type with the given name.
    macro_rules! size_align_check {
        ($T:ty, $fname:ident) => {
            #[no_mangle]
            #[allow(non_snake_case)]
            pub extern fn $fname(size: *mut usize, align: *mut usize) {
                unsafe {
                    *size = mem::size_of::<$T>();
                    *align = mem::align_of::<$T>();
                }
            }
        };
        ($T:ty, $U:ty, $fname:ident) => {
            #[no_mangle]
            #[allow(non_snake_case)]
            pub extern fn $fname(size: *mut usize, align: *mut usize) {
                unsafe {
                    *size = mem::size_of::<$T>();
                    *align = mem::align_of::<$T>();

                    assert_eq!(*size, mem::size_of::<$U>());
                    assert_eq!(*align, mem::align_of::<$U>());
                }
            }
        }
    }

    size_align_check!(nsStringRepr, nsString<'static>, Rust_Test_ReprSizeAlign_nsString);
    size_align_check!(nsCStringRepr, nsCString<'static>, Rust_Test_ReprSizeAlign_nsCString);
    size_align_check!(nsFixedString<'static>, Rust_Test_ReprSizeAlign_nsFixedString);
    size_align_check!(nsFixedCString<'static>, Rust_Test_ReprSizeAlign_nsFixedCString);

    /// Generates a $[no_mangle] extern "C" function which returns the size,
    /// alignment and offset in the parent struct of a given member, with the
    /// given name.
    ///
    /// This method can trigger Undefined Behavior if the accessing the member
    /// $member on a given type would use that type's `Deref` implementation.
    macro_rules! member_check {
        ($T:ty, $member:ident, $method:ident) => {
            #[no_mangle]
            #[allow(non_snake_case)]
            pub extern fn $method(size: *mut usize,
                                  align: *mut usize,
                                  offset: *mut usize) {
                unsafe {
                    // Create a temporary value of type T to get offsets, sizes
                    // and aligns off of
                    let tmp: $T = mem::zeroed();
                    *size = mem::size_of_val(&tmp.$member);
                    *align = mem::align_of_val(&tmp.$member);
                    *offset =
                        (&tmp.$member as *const _ as usize) -
                        (&tmp as *const _ as usize);
                    mem::forget(tmp);
                }
            }
        };
        ($T:ty, $U:ty, $member:ident, $method:ident) => {
            #[no_mangle]
            #[allow(non_snake_case)]
            pub extern fn $method(size: *mut usize,
                                  align: *mut usize,
                                  offset: *mut usize) {
                unsafe {
                    // Create a temporary value of type T to get offsets, sizes
                    // and alignments from.
                    let tmp: $T = mem::zeroed();
                    *size = mem::size_of_val(&tmp.$member);
                    *align = mem::align_of_val(&tmp.$member);
                    *offset =
                        (&tmp.$member as *const _ as usize) -
                        (&tmp as *const _ as usize);
                    mem::forget(tmp);

                    let tmp: $U = mem::zeroed();
                    assert_eq!(*size, mem::size_of_val(&tmp.hdr.$member));
                    assert_eq!(*align, mem::align_of_val(&tmp.hdr.$member));
                    assert_eq!(*offset,
                               (&tmp.hdr.$member as *const _ as usize) -
                               (&tmp as *const _ as usize));
                    mem::forget(tmp);
                }
            }
        }
    }

    member_check!(nsStringRepr, nsString<'static>, data, Rust_Test_Member_nsString_mData);
    member_check!(nsStringRepr, nsString<'static>, length, Rust_Test_Member_nsString_mLength);
<<<<<<< HEAD
    member_check!(nsStringRepr, nsString<'static>, flags, Rust_Test_Member_nsString_mFlags);
    member_check!(nsCStringRepr, nsCString<'static>, data, Rust_Test_Member_nsCString_mData);
    member_check!(nsCStringRepr, nsCString<'static>, length, Rust_Test_Member_nsCString_mLength);
    member_check!(nsCStringRepr, nsCString<'static>, flags, Rust_Test_Member_nsCString_mFlags);
=======
    member_check!(nsStringRepr, nsString<'static>, dataflags, Rust_Test_Member_nsString_mDataFlags);
    member_check!(nsStringRepr, nsString<'static>, classflags, Rust_Test_Member_nsString_mClassFlags);
    member_check!(nsCStringRepr, nsCString<'static>, data, Rust_Test_Member_nsCString_mData);
    member_check!(nsCStringRepr, nsCString<'static>, length, Rust_Test_Member_nsCString_mLength);
    member_check!(nsCStringRepr, nsCString<'static>, dataflags, Rust_Test_Member_nsCString_mDataFlags);
    member_check!(nsCStringRepr, nsCString<'static>, classflags, Rust_Test_Member_nsCString_mClassFlags);
>>>>>>> a17af05f
    member_check!(nsFixedString<'static>, capacity, Rust_Test_Member_nsFixedString_mFixedCapacity);
    member_check!(nsFixedString<'static>, buffer, Rust_Test_Member_nsFixedString_mFixedBuf);
    member_check!(nsFixedCString<'static>, capacity, Rust_Test_Member_nsFixedCString_mFixedCapacity);
    member_check!(nsFixedCString<'static>, buffer, Rust_Test_Member_nsFixedCString_mFixedBuf);

    #[no_mangle]
    #[allow(non_snake_case)]
    pub extern fn Rust_Test_NsStringFlags(f_terminated: *mut u16,
                                          f_voided: *mut u16,
                                          f_shared: *mut u16,
                                          f_owned: *mut u16,
                                          f_fixed: *mut u16,
                                          f_literal: *mut u16,
                                          f_class_fixed: *mut u16,
                                          f_class_null_terminated: *mut u16) {
        unsafe {
            *f_terminated = data_flags::TERMINATED.bits();
            *f_voided = data_flags::VOIDED.bits();
            *f_shared = data_flags::SHARED.bits();
            *f_owned = data_flags::OWNED.bits();
            *f_fixed = data_flags::FIXED.bits();
            *f_literal = data_flags::LITERAL.bits();
            *f_class_fixed = class_flags::FIXED.bits();
            *f_class_null_terminated = class_flags::NULL_TERMINATED.bits();
        }
    }
}<|MERGE_RESOLUTION|>--- conflicted
+++ resolved
@@ -114,12 +114,9 @@
 
 #![allow(non_camel_case_types)]
 #![deny(warnings)]
-<<<<<<< HEAD
-=======
 
 #[macro_use]
 extern crate bitflags;
->>>>>>> a17af05f
 
 use std::ops::{Deref, DerefMut};
 use std::marker::PhantomData;
@@ -165,12 +162,9 @@
     }
 }
 
-<<<<<<< HEAD
-=======
 use data_flags::DataFlags;
 use class_flags::ClassFlags;
 
->>>>>>> a17af05f
 ////////////////////////////////////
 // Generic String Bindings Macros //
 ////////////////////////////////////
@@ -192,10 +186,7 @@
         assign = $assign: ident, $fallible_assign: ident;
         append = $append: ident, $fallible_append: ident;
         set_length = $set_length: ident, $fallible_set_length: ident;
-<<<<<<< HEAD
-=======
         begin_writing = $begin_writing: ident, $fallible_begin_writing: ident;
->>>>>>> a17af05f
     } => {
         /// The representation of a ns[C]String type in C++. This type is
         /// used internally by our definition of ns[C]String to ensure layout
@@ -315,8 +306,6 @@
                     self.set_length(0);
                 }
             }
-<<<<<<< HEAD
-=======
 
             /// Get a `&mut` reference to the backing data for this string.
             /// This method will allocate and copy if the current backing buffer
@@ -356,7 +345,6 @@
                 }
             }
 
->>>>>>> a17af05f
         }
 
         impl Deref for $AString {
@@ -490,19 +478,11 @@
                     return $String::new();
                 }
 
-<<<<<<< HEAD
-                // SAFETY NOTE: This method produces an F_OWNED ns[C]String from
-                // a Box<[$char_t]>. this is only safe because in the Gecko
-                // tree, we use the same allocator for Rust code as for C++
-                // code, meaning that our box can be legally freed with
-                // libc::free().
-=======
                 // SAFETY NOTE: This method produces an data_flags::OWNED
                 // ns[C]String from a Box<[$char_t]>. this is only safe
                 // because in the Gecko tree, we use the same allocator for
                 // Rust code as for C++ code, meaning that our box can be
                 // legally freed with libc::free().
->>>>>>> a17af05f
                 let length = s.len() as u32;
                 let ptr = s.as_ptr();
                 mem::forget(s);
@@ -792,10 +772,7 @@
     assign = Gecko_AssignCString, Gecko_FallibleAssignCString;
     append = Gecko_AppendCString, Gecko_FallibleAppendCString;
     set_length = Gecko_SetLengthCString, Gecko_FallibleSetLengthCString;
-<<<<<<< HEAD
-=======
     begin_writing = Gecko_BeginWritingCString, Gecko_FallibleBeginWritingCString;
->>>>>>> a17af05f
 }
 
 impl nsACString {
@@ -918,10 +895,7 @@
     assign = Gecko_AssignString, Gecko_FallibleAssignString;
     append = Gecko_AppendString, Gecko_FallibleAppendString;
     set_length = Gecko_SetLengthString, Gecko_FallibleSetLengthString;
-<<<<<<< HEAD
-=======
     begin_writing = Gecko_BeginWritingString, Gecko_FallibleBeginWritingString;
->>>>>>> a17af05f
 }
 
 impl nsAString {
@@ -1008,34 +982,22 @@
     fn Gecko_AssignCString(this: *mut nsACString, other: *const nsACString);
     fn Gecko_AppendCString(this: *mut nsACString, other: *const nsACString);
     fn Gecko_SetLengthCString(this: *mut nsACString, length: u32);
-<<<<<<< HEAD
-    fn Gecko_FallibleAssignCString(this: *mut nsACString, other: *const nsACString) -> bool;
-    fn Gecko_FallibleAppendCString(this: *mut nsACString, other: *const nsACString) -> bool;
-    fn Gecko_FallibleSetLengthCString(this: *mut nsACString, length: u32) -> bool;
-=======
     fn Gecko_BeginWritingCString(this: *mut nsACString) -> *mut u8;
     fn Gecko_FallibleAssignCString(this: *mut nsACString, other: *const nsACString) -> bool;
     fn Gecko_FallibleAppendCString(this: *mut nsACString, other: *const nsACString) -> bool;
     fn Gecko_FallibleSetLengthCString(this: *mut nsACString, length: u32) -> bool;
     fn Gecko_FallibleBeginWritingCString(this: *mut nsACString) -> *mut u8;
->>>>>>> a17af05f
 
     fn Gecko_FinalizeString(this: *mut nsAString);
 
     fn Gecko_AssignString(this: *mut nsAString, other: *const nsAString);
     fn Gecko_AppendString(this: *mut nsAString, other: *const nsAString);
     fn Gecko_SetLengthString(this: *mut nsAString, length: u32);
-<<<<<<< HEAD
-    fn Gecko_FallibleAssignString(this: *mut nsAString, other: *const nsAString) -> bool;
-    fn Gecko_FallibleAppendString(this: *mut nsAString, other: *const nsAString) -> bool;
-    fn Gecko_FallibleSetLengthString(this: *mut nsAString, length: u32) -> bool;
-=======
     fn Gecko_BeginWritingString(this: *mut nsAString) -> *mut u16;
     fn Gecko_FallibleAssignString(this: *mut nsAString, other: *const nsAString) -> bool;
     fn Gecko_FallibleAppendString(this: *mut nsAString, other: *const nsAString) -> bool;
     fn Gecko_FallibleSetLengthString(this: *mut nsAString, length: u32) -> bool;
     fn Gecko_FallibleBeginWritingString(this: *mut nsAString) -> *mut u16;
->>>>>>> a17af05f
 
     // Gecko implementation in nsReadableUtils.cpp
     fn Gecko_AppendUTF16toCString(this: *mut nsACString, other: *const nsAString);
@@ -1157,19 +1119,12 @@
 
     member_check!(nsStringRepr, nsString<'static>, data, Rust_Test_Member_nsString_mData);
     member_check!(nsStringRepr, nsString<'static>, length, Rust_Test_Member_nsString_mLength);
-<<<<<<< HEAD
-    member_check!(nsStringRepr, nsString<'static>, flags, Rust_Test_Member_nsString_mFlags);
-    member_check!(nsCStringRepr, nsCString<'static>, data, Rust_Test_Member_nsCString_mData);
-    member_check!(nsCStringRepr, nsCString<'static>, length, Rust_Test_Member_nsCString_mLength);
-    member_check!(nsCStringRepr, nsCString<'static>, flags, Rust_Test_Member_nsCString_mFlags);
-=======
     member_check!(nsStringRepr, nsString<'static>, dataflags, Rust_Test_Member_nsString_mDataFlags);
     member_check!(nsStringRepr, nsString<'static>, classflags, Rust_Test_Member_nsString_mClassFlags);
     member_check!(nsCStringRepr, nsCString<'static>, data, Rust_Test_Member_nsCString_mData);
     member_check!(nsCStringRepr, nsCString<'static>, length, Rust_Test_Member_nsCString_mLength);
     member_check!(nsCStringRepr, nsCString<'static>, dataflags, Rust_Test_Member_nsCString_mDataFlags);
     member_check!(nsCStringRepr, nsCString<'static>, classflags, Rust_Test_Member_nsCString_mClassFlags);
->>>>>>> a17af05f
     member_check!(nsFixedString<'static>, capacity, Rust_Test_Member_nsFixedString_mFixedCapacity);
     member_check!(nsFixedString<'static>, buffer, Rust_Test_Member_nsFixedString_mFixedBuf);
     member_check!(nsFixedCString<'static>, capacity, Rust_Test_Member_nsFixedCString_mFixedCapacity);
