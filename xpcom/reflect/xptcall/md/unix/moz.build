--- conflicted
+++ resolved
@@ -55,11 +55,7 @@
     if CONFIG['OS_TEST'] == 'x86_64':
         if CONFIG['GNU_CC']:
             SOURCES += [
-<<<<<<< HEAD
-            'xptcinvoke_asm_x86_64_unix.S',
-=======
                 'xptcinvoke_asm_x86_64_unix.S',
->>>>>>> a17af05f
                 'xptcinvoke_x86_64_unix.cpp',
                 'xptcstubs_x86_64_linux.cpp'
             ]
