/* -*- Mode: C++; tab-width: 8; indent-tabs-mode: nil; c-basic-offset: 4 -*- */
/* ***** BEGIN LICENSE BLOCK *****
 * Version: MPL 1.1/GPL 2.0/LGPL 2.1
 *
 * The contents of this file are subject to the Mozilla Public License Version
 * 1.1 (the "License"); you may not use this file except in compliance with
 * the License. You may obtain a copy of the License at
 * http://www.mozilla.org/MPL/
 *
 * Software distributed under the License is distributed on an "AS IS" basis,
 * WITHOUT WARRANTY OF ANY KIND, either express or implied. See the License
 * for the specific language governing rights and limitations under the
 * License.
 *
 * The Original Code is mozilla.org code.
 *
 * The Initial Developer of the Original Code is
 * Netscape Communications Corporation.
 * Portions created by the Initial Developer are Copyright (C) 1998
 * the Initial Developer. All Rights Reserved.
 *
 * Contributor(s):
 *
 * Alternatively, the contents of this file may be used under the terms of
 * either of the GNU General Public License Version 2 or later (the "GPL"),
 * or the GNU Lesser General Public License Version 2.1 or later (the "LGPL"),
 * in which case the provisions of the GPL or the LGPL are applicable instead
 * of those above. If you wish to allow use of your version of this file only
 * under the terms of either the GPL or the LGPL, and not to allow others to
 * use your version of this file under the terms of the MPL, indicate your
 * decision by deleting the provisions above and replace them with the notice
 * and other provisions required by the GPL or the LGPL. If you do not delete
 * the provisions above, a recipient may use your version of this file under
 * the terms of any one of the MPL, the GPL or the LGPL.
 *
 * ***** END LICENSE BLOCK ***** */

#ifndef nsComponentManager_h__
#define nsComponentManager_h__

#include "nsXPCOM.h"

#include "xpcom-private.h"
#include "nsIComponentManager.h"
#include "nsIComponentRegistrar.h"
#include "nsIServiceManager.h"
#include "nsILocalFile.h"
#include "mozilla/Module.h"
#include "mozilla/ModuleLoader.h"
#include "nsXULAppAPI.h"
#include "nsNativeComponentLoader.h"
#include "nsIFactory.h"
#include "nsIInterfaceRequestor.h"
#include "nsIInterfaceRequestorUtils.h"
#include "pldhash.h"
#include "prtime.h"
#include "prmon.h"
#include "nsCOMPtr.h"
#include "nsAutoPtr.h"
#include "nsWeakReference.h"
#include "nsIFile.h"
#include "plarena.h"
#include "nsCOMArray.h"
#include "nsDataHashtable.h"
#include "nsInterfaceHashtable.h"
#include "nsClassHashtable.h"
#include "nsTArray.h"

struct nsFactoryEntry;
class nsIServiceManager;
struct PRThread;

#define NS_COMPONENTMANAGER_CID                      \
{ /* 91775d60-d5dc-11d2-92fb-00e09805570f */         \
    0x91775d60,                                      \
    0xd5dc,                                          \
    0x11d2,                                          \
    {0x92, 0xfb, 0x00, 0xe0, 0x98, 0x05, 0x57, 0x0f} \
}

/* keys for registry use */
extern const char xpcomKeyName[];
extern const char xpcomComponentsKeyName[];
extern const char lastModValueName[];
extern const char fileSizeValueName[];
extern const char nativeComponentType[];
extern const char staticComponentType[];

typedef int LoaderType;

// Predefined loader types.
#define NS_LOADER_TYPE_NATIVE  -1
#define NS_LOADER_TYPE_STATIC  -2
#define NS_LOADER_TYPE_JAR     -3
#define NS_LOADER_TYPE_INVALID -4

#ifdef DEBUG
#define XPCOM_CHECK_PENDING_CIDS
#endif
////////////////////////////////////////////////////////////////////////////////

extern const mozilla::Module kXPCOMModule;

// Array of Loaders and their type strings
struct nsLoaderdata {
    nsCOMPtr<mozilla::ModuleLoader> loader;
    nsCString                 type;
};

class nsComponentManagerImpl
    : public nsIComponentManager,
      public nsIServiceManager,
      public nsSupportsWeakReference,
      public nsIComponentRegistrar,
      public nsIInterfaceRequestor
{
public:
    NS_DECL_ISUPPORTS
    NS_DECL_NSIINTERFACEREQUESTOR
    NS_DECL_NSICOMPONENTMANAGER
    NS_DECL_NSICOMPONENTREGISTRAR

    static nsresult Create(nsISupports* aOuter, REFNSIID aIID, void** aResult);

    nsresult RegistryLocationForFile(nsIFile* aFile,
                                     nsCString& aResult);
    nsresult FileForRegistryLocation(const nsCString &aLocation,
                                     nsILocalFile **aSpec);

    NS_DECL_NSISERVICEMANAGER

    // nsComponentManagerImpl methods:
    nsComponentManagerImpl();

    static nsComponentManagerImpl* gComponentManager;
    nsresult Init();

    nsresult Shutdown(void);

    nsresult FreeServices();

    already_AddRefed<mozilla::ModuleLoader> LoaderForExtension(const nsACString& aExt);
    nsInterfaceHashtable<nsCStringHashKey, mozilla::ModuleLoader> mLoaderMap;

    already_AddRefed<nsIFactory> FindFactory(const nsCID& aClass);
    already_AddRefed<nsIFactory> FindFactory(const char *contractID,
                                             PRUint32 aContractIDLen);

    already_AddRefed<nsIFactory> LoadFactory(nsFactoryEntry *aEntry);

    nsFactoryEntry *GetFactoryEntry(const char *aContractID,
                                    PRUint32 aContractIDLen);
    nsFactoryEntry *GetFactoryEntry(const nsCID &aClass);

<<<<<<< HEAD
    nsDataHashtable<nsIDHashKey, nsFactoryEntry*> mFactories;
    nsDataHashtable<nsCStringHashKey, nsFactoryEntry*> mContractIDs;

=======
    nsresult SyncComponentsInDir(PRInt32 when, nsIFile *dirSpec);

    // NOTE: HashContractID operates on the hash table with ContractIDs,
    // for thread-safety it should only be invoked from inside mMon.
    nsresult HashContractID(const char *acontractID, PRUint32 aContractIDLen,
                            nsFactoryEntry *fe_ptr);

    void DeleteContractIDEntriesByCID(const nsCID* aClass, nsIFactory* factory);
    nsresult AutoRegisterImpl(nsIFile*                  inDirSpec,
                              nsCOMArray<nsILocalFile> &aLeftovers,
                              nsTArray<DeferredModule> &aDeferred);
    nsresult AutoRegisterDirectory(nsIFile*                  aComponentFile,
                                   nsCOMArray<nsILocalFile> &aLeftovers,
                                   nsTArray<DeferredModule> &aDeferred);
    nsresult AutoRegisterComponentsList(nsIFile* inDir,
                                        PRFileDesc* fd,
                                        nsCOMArray<nsILocalFile>& aLeftovers,
                                        nsTArray<DeferredModule>& aDeferred);
    nsresult AutoRegisterComponent(nsILocalFile*             aComponentFile,
                                   nsTArray<DeferredModule> &aDeferred,
                                   LoaderType                minLoader = NS_LOADER_TYPE_NATIVE);
    void LoadLeftoverComponents(nsCOMArray<nsILocalFile> &aLeftovers,
                                nsTArray<DeferredModule> &aDeferred,
                                LoaderType                minLoader);

    void LoadDeferredModules(nsTArray<DeferredModule> &aDeferred);
#ifdef MOZ_OMNIJAR
    void AutoRegisterJar();
#endif

    PLDHashTable        mFactories;
    PLDHashTable        mContractIDs;
>>>>>>> add75339
    PRMonitor*          mMon;

    static void InitializeStaticModules();
    static void InitializeModuleLocations();

    struct ComponentLocation
    {
        NSLocationType type;
        nsCOMPtr<nsILocalFile> location;
    };

    static nsTArray<const mozilla::Module*>* sStaticModules;
    static nsTArray<ComponentLocation>* sModuleLocations;

    nsNativeModuleLoader mNativeModuleLoader;

    class KnownModule
    {
    public:
        /**
         * Static or binary module.
         */
        KnownModule(const mozilla::Module* aModule, nsILocalFile* aFile)
            : mModule(aModule)
            , mFile(aFile)
            , mLoaded(false)
            , mFailed(false)
        { }

        KnownModule(nsILocalFile* aFile)
            : mModule(NULL)
            , mFile(aFile)
            , mLoader(NULL)
            , mLoaded(false)
            , mFailed(false)
        { }

        ~KnownModule()
        {
            if (mLoaded && mModule->unloaded)
                mModule->unloaded();
        }

        bool EnsureLoader();
        bool Load();

        const mozilla::Module* Module() const
        {
            return mModule;
        }

    private:
        const mozilla::Module* mModule;
        nsCOMPtr<nsILocalFile> mFile;
        nsCOMPtr<mozilla::ModuleLoader> mLoader;
        bool mLoaded;
        bool mFailed;
    };

    // The KnownModule is kept alive by these members, it is referenced by pointer
    // from the factory entries.
    nsTArray< nsAutoPtr<KnownModule> > mKnownStaticModules;
    nsClassHashtable<nsHashableHashKey, KnownModule> mKnownFileModules;

    void RegisterModule(const mozilla::Module* aModule,
                        nsILocalFile* aFile);
    void RegisterCIDEntry(const mozilla::Module::CIDEntry* aEntry,
                          KnownModule* aModule);
    void RegisterContractID(const mozilla::Module::ContractIDEntry* aEntry);

    void RegisterLocation(NSLocationType aType, nsILocalFile* aLocation);

    // Register XPT/XPTJAR files, and fills aManifests with .manifest
    // files, which must be registered after all DLLs so that networking is
    // registered.
    void RegisterDirectory(NSLocationType aType, nsILocalFile* aDirectory,
                           nsCOMArray<nsILocalFile>& aManifests);
    void RegisterFile(NSLocationType aType, nsILocalFile* aFile,
                      nsCOMArray<nsILocalFile>& aManifests);

    void RegisterManifestFile(NSLocationType aType, nsILocalFile* aFile);

    struct ManifestProcessingContext
    {
        ManifestProcessingContext(NSLocationType aType, nsILocalFile* aFile)
            : mType(aType)
            , mFile(aFile)
        { }
        ~ManifestProcessingContext() { }

        NSLocationType mType;
        nsCOMPtr<nsILocalFile> mFile;
    };

    void ManifestBinaryComponent(ManifestProcessingContext& cx, int lineno, char *const * argv);
    void ManifestComponent(ManifestProcessingContext& cx, int lineno, char *const * argv);
    void ManifestContract(ManifestProcessingContext& cx, int lineno, char* const * argv);
    void ManifestCategory(ManifestProcessingContext& cx, int lineno, char* const * argv);

    void RereadChromeManifests();

    // Shutdown
    enum {
        NOT_INITIALIZED,
        NORMAL,
        SHUTDOWN_IN_PROGRESS,
        SHUTDOWN_COMPLETE
    } mStatus;

    nsTArray<nsLoaderdata> mLoaderData;

    PLArenaPool   mArena;

    struct PendingServiceInfo {
      const nsCID* cid;
      PRThread* thread;
    };

    inline PendingServiceInfo* AddPendingService(const nsCID& aServiceCID,
                                                 PRThread* aThread);
    inline void RemovePendingService(const nsCID& aServiceCID);
    inline PRThread* GetPendingServiceThread(const nsCID& aServiceCID) const;

    nsTArray<PendingServiceInfo> mPendingServices;

private:
    ~nsComponentManagerImpl();
};


#define NS_MAX_FILENAME_LEN	1024

#define NS_ERROR_IS_DIR NS_ERROR_GENERATE_FAILURE(NS_ERROR_MODULE_XPCOM, 24)

struct nsFactoryEntry
{
    nsFactoryEntry(const mozilla::Module::CIDEntry* entry,
                   nsComponentManagerImpl::KnownModule* module);

    // nsIComponentRegistrar.registerFactory support
    nsFactoryEntry(nsIFactory* factory);

    already_AddRefed<nsIFactory> GetFactory();

    const mozilla::Module::CIDEntry* mCIDEntry;
    nsComponentManagerImpl::KnownModule* mModule;

    nsCOMPtr<nsIFactory>   mFactory;
    nsCOMPtr<nsISupports>  mServiceObject;
};

#endif // nsComponentManager_h__
<|MERGE_RESOLUTION|>--- conflicted
+++ resolved
@@ -152,44 +152,9 @@
                                     PRUint32 aContractIDLen);
     nsFactoryEntry *GetFactoryEntry(const nsCID &aClass);
 
-<<<<<<< HEAD
     nsDataHashtable<nsIDHashKey, nsFactoryEntry*> mFactories;
     nsDataHashtable<nsCStringHashKey, nsFactoryEntry*> mContractIDs;
 
-=======
-    nsresult SyncComponentsInDir(PRInt32 when, nsIFile *dirSpec);
-
-    // NOTE: HashContractID operates on the hash table with ContractIDs,
-    // for thread-safety it should only be invoked from inside mMon.
-    nsresult HashContractID(const char *acontractID, PRUint32 aContractIDLen,
-                            nsFactoryEntry *fe_ptr);
-
-    void DeleteContractIDEntriesByCID(const nsCID* aClass, nsIFactory* factory);
-    nsresult AutoRegisterImpl(nsIFile*                  inDirSpec,
-                              nsCOMArray<nsILocalFile> &aLeftovers,
-                              nsTArray<DeferredModule> &aDeferred);
-    nsresult AutoRegisterDirectory(nsIFile*                  aComponentFile,
-                                   nsCOMArray<nsILocalFile> &aLeftovers,
-                                   nsTArray<DeferredModule> &aDeferred);
-    nsresult AutoRegisterComponentsList(nsIFile* inDir,
-                                        PRFileDesc* fd,
-                                        nsCOMArray<nsILocalFile>& aLeftovers,
-                                        nsTArray<DeferredModule>& aDeferred);
-    nsresult AutoRegisterComponent(nsILocalFile*             aComponentFile,
-                                   nsTArray<DeferredModule> &aDeferred,
-                                   LoaderType                minLoader = NS_LOADER_TYPE_NATIVE);
-    void LoadLeftoverComponents(nsCOMArray<nsILocalFile> &aLeftovers,
-                                nsTArray<DeferredModule> &aDeferred,
-                                LoaderType                minLoader);
-
-    void LoadDeferredModules(nsTArray<DeferredModule> &aDeferred);
-#ifdef MOZ_OMNIJAR
-    void AutoRegisterJar();
-#endif
-
-    PLDHashTable        mFactories;
-    PLDHashTable        mContractIDs;
->>>>>>> add75339
     PRMonitor*          mMon;
 
     static void InitializeStaticModules();
