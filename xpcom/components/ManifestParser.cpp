/* -*- Mode: C++; tab-width: 8; indent-tabs-mode: nil; c-basic-offset: 2 -*- */
/* vim: set ts=8 sts=2 et sw=2 tw=80: */
/* This Source Code Form is subject to the terms of the Mozilla Public
 * License, v. 2.0. If a copy of the MPL was not distributed with this
 * file, You can obtain one at http://mozilla.org/MPL/2.0/. */

#include "mozilla/ArrayUtils.h"
#include "mozilla/Printf.h"
#include "mozilla/UniquePtr.h"

#include "ManifestParser.h"

#include <string.h>

#include "prio.h"
#if defined(XP_WIN)
#include <windows.h>
#elif defined(MOZ_WIDGET_COCOA)
#include <CoreServices/CoreServices.h>
#include "nsCocoaFeatures.h"
#elif defined(MOZ_WIDGET_GTK)
#include <gtk/gtk.h>
#endif

#ifdef MOZ_WIDGET_ANDROID
#include "AndroidBridge.h"
#endif

#include "mozilla/Services.h"

#include "nsCRT.h"
#include "nsConsoleMessage.h"
#include "nsTextFormatter.h"
#include "nsVersionComparator.h"
#include "nsXPCOMCIDInternal.h"

#include "nsIConsoleService.h"
#include "nsIScriptError.h"
#include "nsIXULAppInfo.h"
#include "nsIXULRuntime.h"

using namespace mozilla;

struct ManifestDirective
{
  const char* directive;
  int argc;

  // Binary components are only allowed for APP locations.
  bool apponly;

  // Some directives should only be delivered for APP or EXTENSION locations.
  bool componentonly;

  bool ischrome;

  bool allowbootstrap;

  // The contentaccessible flags only apply to content/resource directives.
  bool contentflags;

  // Function to handle this directive. This isn't a union because C++ still
  // hasn't learned how to initialize unions in a sane way.
  void (nsComponentManagerImpl::*mgrfunc)(
    nsComponentManagerImpl::ManifestProcessingContext& aCx,
    int aLineNo, char* const* aArgv);
  void (nsChromeRegistry::*regfunc)(
    nsChromeRegistry::ManifestProcessingContext& aCx,
    int aLineNo, char* const* aArgv, int aFlags);
  void* xptonlyfunc;

  bool isContract;
};
static const ManifestDirective kParsingTable[] = {
  {
    "manifest",         1, false, false, true, true, false,
    &nsComponentManagerImpl::ManifestManifest, nullptr, nullptr
  },
  {
    "binary-component", 1, true, true, false, false, false,
    &nsComponentManagerImpl::ManifestBinaryComponent, nullptr, nullptr
  },
  {
    "interfaces",       1, false, true, false, false, false,
    &nsComponentManagerImpl::ManifestXPT, nullptr, nullptr
  },
  {
    "component",        2, false, true, false, false, false,
    &nsComponentManagerImpl::ManifestComponent, nullptr, nullptr
  },
  {
    "contract",         2, false, true, false, false, false,
    &nsComponentManagerImpl::ManifestContract, nullptr, nullptr, true
  },
  {
    "category",         3, false, true, false, false, false,
    &nsComponentManagerImpl::ManifestCategory, nullptr, nullptr
  },
  {
    "content",          2, false, true, true, true,  true,
    nullptr, &nsChromeRegistry::ManifestContent, nullptr
  },
  {
    "locale",           3, false, true, true, true, false,
    nullptr, &nsChromeRegistry::ManifestLocale, nullptr
  },
  {
    "skin",             3, false, false, true, true, false,
    nullptr, &nsChromeRegistry::ManifestSkin, nullptr
  },
  {
    "overlay",          2, false, true, true, false, false,
    nullptr, &nsChromeRegistry::ManifestOverlay, nullptr
  },
  {
    "style",            2, false, false, true, false, false,
    nullptr, &nsChromeRegistry::ManifestStyle, nullptr
  },
  {
    // NB: note that while skin manifests can use this, they are only allowed
    // to use it for chrome://../skin/ URLs
    "override",         2, false, false, true, true, false,
    nullptr, &nsChromeRegistry::ManifestOverride, nullptr
  },
  {
    "resource",         2, false, true, true, true, true,
    nullptr, &nsChromeRegistry::ManifestResource, nullptr
  }
};

static const char kWhitespace[] = "\t ";

static bool
IsNewline(char aChar)
{
  return aChar == '\n' || aChar == '\r';
}

<<<<<<< HEAD
namespace {
struct SmprintfFreePolicy
{
  void operator()(char* ptr) {
    mozilla::SmprintfFree(ptr);
  }
};

typedef mozilla::UniquePtr<char, SmprintfFreePolicy> SmprintfPointer;

} // namespace

=======
>>>>>>> a17af05f
/**
 * If we are pre-loading XPTs, this method may do nothing because the
 * console service is not initialized.
 */
void
LogMessage(const char* aMsg, ...)
{
  if (!nsComponentManagerImpl::gComponentManager) {
    return;
  }

  nsCOMPtr<nsIConsoleService> console =
    do_GetService(NS_CONSOLESERVICE_CONTRACTID);
  if (!console) {
    return;
  }

  va_list args;
  va_start(args, aMsg);
  SmprintfPointer formatted(mozilla::Vsmprintf(aMsg, args));
  va_end(args);

  nsCOMPtr<nsIConsoleMessage> error =
    new nsConsoleMessage(NS_ConvertUTF8toUTF16(formatted.get()).get());
  console->LogMessage(error);
}

/**
 * If we are pre-loading XPTs, this method may do nothing because the
 * console service is not initialized.
 */
void
LogMessageWithContext(FileLocation& aFile,
                      uint32_t aLineNumber, const char* aMsg, ...)
{
  va_list args;
  va_start(args, aMsg);
  SmprintfPointer formatted(mozilla::Vsmprintf(aMsg, args));
  va_end(args);
  if (!formatted) {
    return;
  }

  if (!nsComponentManagerImpl::gComponentManager) {
    return;
  }

  nsCString file;
  aFile.GetURIString(file);

  nsCOMPtr<nsIScriptError> error =
    do_CreateInstance(NS_SCRIPTERROR_CONTRACTID);
  if (!error) {
    // This can happen early in component registration. Fall back to a
    // generic console message.
    LogMessage("Warning: in '%s', line %i: %s", file.get(),
               aLineNumber, formatted.get());
    return;
  }

  nsCOMPtr<nsIConsoleService> console =
    do_GetService(NS_CONSOLESERVICE_CONTRACTID);
  if (!console) {
    return;
  }

  nsresult rv = error->Init(NS_ConvertUTF8toUTF16(formatted.get()),
                            NS_ConvertUTF8toUTF16(file), EmptyString(),
                            aLineNumber, 0, nsIScriptError::warningFlag,
                            "chrome registration");
  if (NS_FAILED(rv)) {
    return;
  }

  console->LogMessage(error);
}

/**
 * Check for a modifier flag of the following forms:
 *   "flag"   (same as "true")
 *   "flag=yes|true|1"
 *   "flag="no|false|0"
 * @param aFlag The flag to compare.
 * @param aData The tokenized data to check; this is lowercased
 *              before being passed in.
 * @param aResult If the flag is found, the value is assigned here.
 * @return Whether the flag was handled.
 */
static bool
CheckFlag(const nsAString& aFlag, const nsAString& aData, bool& aResult)
{
  if (!StringBeginsWith(aData, aFlag)) {
    return false;
  }

  if (aFlag.Length() == aData.Length()) {
    // the data is simply "flag", which is the same as "flag=yes"
    aResult = true;
    return true;
  }

  if (aData.CharAt(aFlag.Length()) != '=') {
    // the data is "flag2=", which is not anything we care about
    return false;
  }

  if (aData.Length() == aFlag.Length() + 1) {
    aResult = false;
    return true;
  }

  switch (aData.CharAt(aFlag.Length() + 1)) {
    case '1':
    case 't': //true
    case 'y': //yes
      aResult = true;
      return true;

    case '0':
    case 'f': //false
    case 'n': //no
      aResult = false;
      return true;
  }

  return false;
}

enum TriState
{
  eUnspecified,
  eBad,
  eOK
};

/**
 * Check for a modifier flag of the following form:
 *   "flag=string"
 *   "flag!=string"
 * @param aFlag The flag to compare.
 * @param aData The tokenized data to check; this is lowercased
 *              before being passed in.
 * @param aValue The value that is expected.
 * @param aResult If this is "ok" when passed in, this is left alone.
 *                Otherwise if the flag is found it is set to eBad or eOK.
 * @return Whether the flag was handled.
 */
static bool
CheckStringFlag(const nsAString& aFlag, const nsAString& aData,
                const nsAString& aValue, TriState& aResult)
{
  if (aData.Length() < aFlag.Length() + 1) {
    return false;
  }

  if (!StringBeginsWith(aData, aFlag)) {
    return false;
  }

  bool comparison = true;
  if (aData[aFlag.Length()] != '=') {
    if (aData[aFlag.Length()] == '!' &&
        aData.Length() >= aFlag.Length() + 2 &&
        aData[aFlag.Length() + 1] == '=') {
      comparison = false;
    } else {
      return false;
    }
  }

  if (aResult != eOK) {
    nsDependentSubstring testdata =
      Substring(aData, aFlag.Length() + (comparison ? 1 : 2));
    if (testdata.Equals(aValue)) {
      aResult = comparison ? eOK : eBad;
    } else {
      aResult = comparison ? eBad : eOK;
    }
  }

  return true;
}

static bool
CheckOsFlag(const nsAString& aFlag, const nsAString& aData,
            const nsAString& aValue, TriState& aResult)
{
  bool result = CheckStringFlag(aFlag, aData, aValue, aResult);
#if defined(XP_UNIX) && !defined(XP_DARWIN) && !defined(ANDROID)
  if (result && aResult == eBad) {
    result = CheckStringFlag(aFlag, aData, NS_LITERAL_STRING("likeunix"), aResult);
  }
#endif
  return result;
}

/**
 * Check for a modifier flag of the following form:
 *   "flag=version"
 *   "flag<=version"
 *   "flag<version"
 *   "flag>=version"
 *   "flag>version"
 * @param aFlag The flag to compare.
 * @param aData The tokenized data to check; this is lowercased
 *              before being passed in.
 * @param aValue The value that is expected. If this is empty then no
 *               comparison will match.
 * @param aResult If this is eOK when passed in, this is left alone.
 *                Otherwise if the flag is found it is set to eBad or eOK.
 * @return Whether the flag was handled.
 */

#define COMPARE_EQ    1 << 0
#define COMPARE_LT    1 << 1
#define COMPARE_GT    1 << 2

static bool
CheckVersionFlag(const nsString& aFlag, const nsString& aData,
                 const nsString& aValue, TriState& aResult)
{
  if (aData.Length() < aFlag.Length() + 2) {
    return false;
  }

  if (!StringBeginsWith(aData, aFlag)) {
    return false;
  }

  if (aValue.Length() == 0) {
    if (aResult != eOK) {
      aResult = eBad;
    }
    return true;
  }

  uint32_t comparison;
  nsAutoString testdata;

  switch (aData[aFlag.Length()]) {
    case '=':
      comparison = COMPARE_EQ;
      testdata = Substring(aData, aFlag.Length() + 1);
      break;

    case '<':
      if (aData[aFlag.Length() + 1] == '=') {
        comparison = COMPARE_EQ | COMPARE_LT;
        testdata = Substring(aData, aFlag.Length() + 2);
      } else {
        comparison = COMPARE_LT;
        testdata = Substring(aData, aFlag.Length() + 1);
      }
      break;

    case '>':
      if (aData[aFlag.Length() + 1] == '=') {
        comparison = COMPARE_EQ | COMPARE_GT;
        testdata = Substring(aData, aFlag.Length() + 2);
      } else {
        comparison = COMPARE_GT;
        testdata = Substring(aData, aFlag.Length() + 1);
      }
      break;

    default:
      return false;
  }

  if (testdata.Length() == 0) {
    return false;
  }

  if (aResult != eOK) {
    int32_t c = mozilla::CompareVersions(NS_ConvertUTF16toUTF8(aValue).get(),
                                         NS_ConvertUTF16toUTF8(testdata).get());
    if ((c == 0 && comparison & COMPARE_EQ) ||
        (c < 0 && comparison & COMPARE_LT) ||
        (c > 0 && comparison & COMPARE_GT)) {
      aResult = eOK;
    } else {
      aResult = eBad;
    }
  }

  return true;
}

// In-place conversion of ascii characters to lower case
static void
ToLowerCase(char* aToken)
{
  for (; *aToken; ++aToken) {
    *aToken = NS_ToLower(*aToken);
  }
}

namespace {

struct CachedDirective
{
  int lineno;
  char* argv[4];
};

} // namespace


/**
 * For XPT-Only mode, the parser handles only directives of "manifest"
 * and "interfaces", and always call the function given by |xptonlyfunc|
 * variable of struct |ManifestDirective|.
 *
 * This function is safe to be called before the component manager is
 * ready if aXPTOnly is true for it don't invoke any component during
 * parsing.
 */
void
ParseManifest(NSLocationType aType, FileLocation& aFile, char* aBuf,
              bool aChromeOnly, bool aXPTOnly)
{
  nsComponentManagerImpl::ManifestProcessingContext mgrcx(aType, aFile,
                                                          aChromeOnly);
  nsChromeRegistry::ManifestProcessingContext chromecx(aType, aFile);
  nsresult rv;

  NS_NAMED_LITERAL_STRING(kContentAccessible, "contentaccessible");
  NS_NAMED_LITERAL_STRING(kRemoteEnabled, "remoteenabled");
  NS_NAMED_LITERAL_STRING(kRemoteRequired, "remoterequired");
  NS_NAMED_LITERAL_STRING(kApplication, "application");
  NS_NAMED_LITERAL_STRING(kAppVersion, "appversion");
  NS_NAMED_LITERAL_STRING(kGeckoVersion, "platformversion");
  NS_NAMED_LITERAL_STRING(kOs, "os");
  NS_NAMED_LITERAL_STRING(kOsVersion, "osversion");
  NS_NAMED_LITERAL_STRING(kABI, "abi");
  NS_NAMED_LITERAL_STRING(kProcess, "process");
#if defined(MOZ_WIDGET_ANDROID)
  NS_NAMED_LITERAL_STRING(kTablet, "tablet");
#endif

  NS_NAMED_LITERAL_STRING(kMain, "main");
  NS_NAMED_LITERAL_STRING(kContent, "content");

  // Obsolete
  NS_NAMED_LITERAL_STRING(kXPCNativeWrappers, "xpcnativewrappers");

  nsAutoString appID;
  nsAutoString appVersion;
  nsAutoString geckoVersion;
  nsAutoString osTarget;
  nsAutoString abi;
  nsAutoString process;

  nsCOMPtr<nsIXULAppInfo> xapp;
  if (!aXPTOnly) {
    // Avoid to create any component for XPT only mode.
    // No xapp means no ID, version, ..., modifiers checking.
    xapp = do_GetService(XULAPPINFO_SERVICE_CONTRACTID);
  }
  if (xapp) {
    nsAutoCString s;
    rv = xapp->GetID(s);
    if (NS_SUCCEEDED(rv)) {
      CopyUTF8toUTF16(s, appID);
    }

    rv = xapp->GetVersion(s);
    if (NS_SUCCEEDED(rv)) {
      CopyUTF8toUTF16(s, appVersion);
    }

    rv = xapp->GetPlatformVersion(s);
    if (NS_SUCCEEDED(rv)) {
      CopyUTF8toUTF16(s, geckoVersion);
    }

    nsCOMPtr<nsIXULRuntime> xruntime(do_QueryInterface(xapp));
    if (xruntime) {
      rv = xruntime->GetOS(s);
      if (NS_SUCCEEDED(rv)) {
        ToLowerCase(s);
        CopyUTF8toUTF16(s, osTarget);
      }

      rv = xruntime->GetXPCOMABI(s);
      if (NS_SUCCEEDED(rv) && osTarget.Length()) {
        ToLowerCase(s);
        CopyUTF8toUTF16(s, abi);
        abi.Insert(char16_t('_'), 0);
        abi.Insert(osTarget, 0);
      }
    }
  }

  nsAutoString osVersion;
#if defined(XP_WIN)
#pragma warning(push)
#pragma warning(disable:4996) // VC12+ deprecates GetVersionEx
  OSVERSIONINFO info = { sizeof(OSVERSIONINFO) };
  if (GetVersionEx(&info)) {
    nsTextFormatter::ssprintf(osVersion, u"%ld.%ld",
                              info.dwMajorVersion,
                              info.dwMinorVersion);
  }
#pragma warning(pop)
#elif defined(MOZ_WIDGET_COCOA)
  SInt32 majorVersion = nsCocoaFeatures::OSXVersionMajor();
  SInt32 minorVersion = nsCocoaFeatures::OSXVersionMinor();
  nsTextFormatter::ssprintf(osVersion, u"%ld.%ld",
                            majorVersion,
                            minorVersion);
#elif defined(MOZ_WIDGET_GTK)
  nsTextFormatter::ssprintf(osVersion, u"%ld.%ld",
                            gtk_major_version,
                            gtk_minor_version);
#elif defined(MOZ_WIDGET_ANDROID)
  bool isTablet = false;
  if (mozilla::AndroidBridge::Bridge()) {
    mozilla::AndroidBridge::Bridge()->GetStaticStringField("android/os/Build$VERSION",
                                                           "RELEASE",
                                                           osVersion);
    isTablet = java::GeckoAppShell::IsTablet();
  }
#endif

  if (XRE_IsContentProcess()) {
    process = kContent;
  } else {
    process = kMain;
  }

  // Because contracts must be registered after CIDs, we save and process them
  // at the end.
  nsTArray<CachedDirective> contracts;

  char* token;
  char* newline = aBuf;
  uint32_t line = 0;

  // outer loop tokenizes by newline
  while (*newline) {
    while (*newline && IsNewline(*newline)) {
      ++newline;
      ++line;
    }
    if (!*newline) {
      break;
    }

    token = newline;
    while (*newline && !IsNewline(*newline)) {
      ++newline;
    }

    if (*newline) {
      *newline = '\0';
      ++newline;
    }
    ++line;

    if (*token == '#') { // ignore lines that begin with # as comments
      continue;
    }

    char* whitespace = token;
    token = nsCRT::strtok(whitespace, kWhitespace, &whitespace);
    if (!token) {
      continue;
    }

    const ManifestDirective* directive = nullptr;
    for (const ManifestDirective* d = kParsingTable;
         d < ArrayEnd(kParsingTable);
         ++d) {
      if (!strcmp(d->directive, token) &&
          (!aXPTOnly || d->xptonlyfunc)) {
        directive = d;
        break;
      }
    }

    if (!directive) {
      LogMessageWithContext(aFile, line,
                            "Ignoring unrecognized chrome manifest directive '%s'.",
                            token);
      continue;
    }

    if (!directive->allowbootstrap && NS_BOOTSTRAPPED_LOCATION == aType) {
      LogMessageWithContext(aFile, line,
                            "Bootstrapped manifest not allowed to use '%s' directive.",
                            token);
      continue;
    }

#ifndef MOZ_BINARY_EXTENSIONS
    if (directive->apponly && NS_APP_LOCATION != aType) {
      LogMessageWithContext(aFile, line,
                            "Only application manifests may use the '%s' directive.", token);
      continue;
    }
#endif

    if (directive->componentonly && NS_SKIN_LOCATION == aType) {
      LogMessageWithContext(aFile, line,
                            "Skin manifest not allowed to use '%s' directive.",
                            token);
      continue;
    }

    NS_ASSERTION(directive->argc < 4, "Need to reset argv array length");
    char* argv[4];
    for (int i = 0; i < directive->argc; ++i) {
      argv[i] = nsCRT::strtok(whitespace, kWhitespace, &whitespace);
    }

    if (!argv[directive->argc - 1]) {
      LogMessageWithContext(aFile, line,
                            "Not enough arguments for chrome manifest directive '%s', expected %i.",
                            token, directive->argc);
      continue;
    }

    bool ok = true;
    TriState stAppVersion = eUnspecified;
    TriState stGeckoVersion = eUnspecified;
    TriState stApp = eUnspecified;
    TriState stOsVersion = eUnspecified;
    TriState stOs = eUnspecified;
    TriState stABI = eUnspecified;
    TriState stProcess = eUnspecified;
#if defined(MOZ_WIDGET_ANDROID)
    TriState stTablet = eUnspecified;
#endif
    int flags = 0;

    while ((token = nsCRT::strtok(whitespace, kWhitespace, &whitespace)) &&
           ok) {
      ToLowerCase(token);
      NS_ConvertASCIItoUTF16 wtoken(token);

      if (CheckStringFlag(kApplication, wtoken, appID, stApp) ||
          CheckOsFlag(kOs, wtoken, osTarget, stOs) ||
          CheckStringFlag(kABI, wtoken, abi, stABI) ||
          CheckStringFlag(kProcess, wtoken, process, stProcess) ||
          CheckVersionFlag(kOsVersion, wtoken, osVersion, stOsVersion) ||
          CheckVersionFlag(kAppVersion, wtoken, appVersion, stAppVersion) ||
          CheckVersionFlag(kGeckoVersion, wtoken, geckoVersion, stGeckoVersion)) {
        continue;
      }

#if defined(MOZ_WIDGET_ANDROID)
      bool tablet = false;
      if (CheckFlag(kTablet, wtoken, tablet)) {
        stTablet = (tablet == isTablet) ? eOK : eBad;
        continue;
      }
#endif

      if (directive->contentflags) {
        bool flag;
        if (CheckFlag(kContentAccessible, wtoken, flag)) {
          if (flag)
            flags |= nsChromeRegistry::CONTENT_ACCESSIBLE;
          continue;
        }
        if (CheckFlag(kRemoteEnabled, wtoken, flag)) {
          if (flag)
            flags |= nsChromeRegistry::REMOTE_ALLOWED;
          continue;
        }
        if (CheckFlag(kRemoteRequired, wtoken, flag)) {
          if (flag)
            flags |= nsChromeRegistry::REMOTE_REQUIRED;
          continue;
        }
      }

      bool xpcNativeWrappers = true; // Dummy for CheckFlag.
      if (CheckFlag(kXPCNativeWrappers, wtoken, xpcNativeWrappers)) {
        LogMessageWithContext(aFile, line,
                              "Ignoring obsolete chrome registration modifier '%s'.",
                              token);
        continue;
      }

      LogMessageWithContext(aFile, line,
                            "Unrecognized chrome manifest modifier '%s'.",
                            token);
      ok = false;
    }

    if (!ok ||
        stApp == eBad ||
        stAppVersion == eBad ||
        stGeckoVersion == eBad ||
        stOs == eBad ||
        stOsVersion == eBad ||
#ifdef MOZ_WIDGET_ANDROID
        stTablet == eBad ||
#endif
        stABI == eBad ||
        stProcess == eBad) {
      continue;
    }

    if (directive->regfunc) {
      if (GeckoProcessType_Default != XRE_GetProcessType()) {
        continue;
      }

      if (!nsChromeRegistry::gChromeRegistry) {
        nsCOMPtr<nsIChromeRegistry> cr =
          mozilla::services::GetChromeRegistryService();
        if (!nsChromeRegistry::gChromeRegistry) {
          LogMessageWithContext(aFile, line,
                                "Chrome registry isn't available yet.");
          continue;
        }
      }

      (nsChromeRegistry::gChromeRegistry->*(directive->regfunc))(
        chromecx, line, argv, flags);
    } else if (directive->ischrome || !aChromeOnly) {
      if (directive->isContract) {
        CachedDirective* cd = contracts.AppendElement();
        cd->lineno = line;
        cd->argv[0] = argv[0];
        cd->argv[1] = argv[1];
      } else {
        (nsComponentManagerImpl::gComponentManager->*(directive->mgrfunc))(
          mgrcx, line, argv);
      }
    }
  }

  for (uint32_t i = 0; i < contracts.Length(); ++i) {
    CachedDirective& d = contracts[i];
    nsComponentManagerImpl::gComponentManager->ManifestContract(mgrcx,
                                                                d.lineno,
                                                                d.argv);
  }
}<|MERGE_RESOLUTION|>--- conflicted
+++ resolved
@@ -136,21 +136,6 @@
   return aChar == '\n' || aChar == '\r';
 }
 
-<<<<<<< HEAD
-namespace {
-struct SmprintfFreePolicy
-{
-  void operator()(char* ptr) {
-    mozilla::SmprintfFree(ptr);
-  }
-};
-
-typedef mozilla::UniquePtr<char, SmprintfFreePolicy> SmprintfPointer;
-
-} // namespace
-
-=======
->>>>>>> a17af05f
 /**
  * If we are pre-loading XPTs, this method may do nothing because the
  * console service is not initialized.
