--- conflicted
+++ resolved
@@ -151,22 +151,13 @@
 }
 
 nsTimerImpl::nsTimerImpl(nsITimer* aTimer) :
-<<<<<<< HEAD
-  mGeneration(0),
-  mDelay(0),
-=======
   mHolder(nullptr),
   mGeneration(0),
->>>>>>> a17af05f
   mITimer(aTimer),
   mMutex("nsTimerImpl::mMutex")
 {
   // XXXbsmedberg: shouldn't this be in Init()?
-<<<<<<< HEAD
-  mEventTarget = static_cast<nsIEventTarget*>(NS_GetCurrentThread());
-=======
   mEventTarget = mozilla::GetCurrentThreadEventTarget();
->>>>>>> a17af05f
 }
 
 //static
@@ -223,10 +214,6 @@
                         Callback&& newCallback)
 {
   mMutex.AssertCurrentThreadOwns();
-<<<<<<< HEAD
-  nsresult rv;
-=======
->>>>>>> a17af05f
 
   if (NS_WARN_IF(!gThread)) {
     return NS_ERROR_NOT_INITIALIZED;
@@ -238,19 +225,12 @@
   }
 
   gThread->RemoveTimer(this);
-<<<<<<< HEAD
-=======
   mCallback.swap(newCallback);
->>>>>>> a17af05f
   ++mGeneration;
 
   mType = (uint8_t)aType;
   mDelay = aDelay;
-<<<<<<< HEAD
-  mTimeout = TimeStamp::Now() + TimeDuration::FromMilliseconds(mDelay);
-=======
   mTimeout = TimeStamp::Now() + mDelay;
->>>>>>> a17af05f
 
   return gThread->AddTimer(this);
 }
@@ -271,31 +251,12 @@
   cb.mCallback.c = aFunc;
   cb.mClosure = aClosure;
   cb.mName = aName;
-<<<<<<< HEAD
-
-  MutexAutoLock lock(mMutex);
-  cb.swap(mCallback);
-=======
->>>>>>> a17af05f
 
   MutexAutoLock lock(mMutex);
   return InitCommon(aDelay, aType, mozilla::Move(cb));
 }
 
 nsresult
-<<<<<<< HEAD
-nsTimerImpl::InitWithFuncCallback(nsTimerCallbackFunc aFunc,
-                                  void* aClosure,
-                                  uint32_t aDelay,
-                                  uint32_t aType)
-{
-  Callback::Name name(Callback::Nothing);
-  return InitWithFuncCallbackCommon(aFunc, aClosure, aDelay, aType, name);
-}
-
-nsresult
-=======
->>>>>>> a17af05f
 nsTimerImpl::InitWithNamedFuncCallback(nsTimerCallbackFunc aFunc,
                                        void* aClosure,
                                        uint32_t aDelay,
@@ -340,12 +301,6 @@
   cb.mType = Callback::Type::Interface;
   cb.mCallback.i = aCallback;
   NS_ADDREF(cb.mCallback.i);
-<<<<<<< HEAD
-
-  MutexAutoLock lock(mMutex);
-  cb.swap(mCallback);
-=======
->>>>>>> a17af05f
 
   MutexAutoLock lock(mMutex);
   return InitCommon(aDelay, aType, mozilla::Move(cb));
@@ -362,12 +317,6 @@
   cb.mType = Callback::Type::Observer;
   cb.mCallback.o = aObserver;
   NS_ADDREF(cb.mCallback.o);
-<<<<<<< HEAD
-
-  MutexAutoLock lock(mMutex);
-  cb.swap(mCallback);
-=======
->>>>>>> a17af05f
 
   MutexAutoLock lock(mMutex);
   return InitCommon(aDelay, aType, mozilla::Move(cb));
@@ -417,13 +366,8 @@
     reAdd = NS_SUCCEEDED(gThread->RemoveTimer(this));
   }
 
-<<<<<<< HEAD
-  mDelay = aDelay;
-  mTimeout = TimeStamp::Now() + TimeDuration::FromMilliseconds(mDelay);
-=======
   mDelay = TimeDuration::FromMilliseconds(aDelay);
   mTimeout = TimeStamp::Now() + mDelay;
->>>>>>> a17af05f
 
   if (reAdd) {
     gThread->AddTimer(this);
@@ -436,11 +380,7 @@
 nsTimerImpl::GetDelay(uint32_t* aDelay)
 {
   MutexAutoLock lock(mMutex);
-<<<<<<< HEAD
-  *aDelay = mDelay;
-=======
   *aDelay = mDelay.ToMilliseconds();
->>>>>>> a17af05f
   return NS_OK;
 }
 
@@ -537,11 +477,7 @@
 
     mCallbackDuringFire.swap(mCallback);
     oldType = mType;
-<<<<<<< HEAD
-    oldDelay = mDelay;
-=======
     oldDelay = mDelay.ToMilliseconds();
->>>>>>> a17af05f
     oldTimeout = mTimeout;
     // Ensure that the nsITimer does not unhook from the nsTimerImpl during
     // Fire; this will cause null pointer crashes if the user of the timer drops
@@ -593,18 +529,10 @@
   if (aGeneration == mGeneration && IsRepeating()) {
     // Repeating timer has not been re-init or canceled; reschedule
     mCallbackDuringFire.swap(mCallback);
-<<<<<<< HEAD
-    TimeDuration delay = TimeDuration::FromMilliseconds(mDelay);
-    if (mType == nsITimer::TYPE_REPEATING_SLACK) {
-      mTimeout = TimeStamp::Now() + delay;
-    } else {
-      mTimeout = mTimeout + delay;
-=======
     if (IsSlack()) {
       mTimeout = TimeStamp::Now() + mDelay;
     } else {
       mTimeout = mTimeout + mDelay;
->>>>>>> a17af05f
     }
     if (gThread) {
       gThread->AddTimer(this);
@@ -633,15 +561,10 @@
 {
   const char* typeStr;
   switch (aType) {
-<<<<<<< HEAD
-    case nsITimer::TYPE_ONE_SHOT:                   typeStr = "ONE_SHOT"; break;
-    case nsITimer::TYPE_REPEATING_SLACK:            typeStr = "SLACK   "; break;
-=======
     case nsITimer::TYPE_ONE_SHOT:                     typeStr = "ONE_SHOT  "; break;
     case nsITimer::TYPE_ONE_SHOT_LOW_PRIORITY:        typeStr = "ONE_LOW   "; break;
     case nsITimer::TYPE_REPEATING_SLACK:              typeStr = "SLACK     "; break;
     case nsITimer::TYPE_REPEATING_SLACK_LOW_PRIORITY: typeStr = "SLACK_LOW "; break;
->>>>>>> a17af05f
     case nsITimer::TYPE_REPEATING_PRECISE:          /* fall through */
     case nsITimer::TYPE_REPEATING_PRECISE_CAN_SKIP:   typeStr = "PRECISE   "; break;
     default:                              MOZ_CRASH("bad type");
