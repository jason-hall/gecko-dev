/* -*- Mode: C++; tab-width: 8; indent-tabs-mode: nil; c-basic-offset: 2 -*- */
/* vim: set ts=8 sts=2 et sw=2 tw=80: */
/* This Source Code Form is subject to the terms of the Mozilla Public
 * License, v. 2.0. If a copy of the MPL was not distributed with this
 * file, You can obtain one at http://mozilla.org/MPL/2.0/. */

#include "nsIClassInfoImpl.h"
#include "nsThreadPool.h"
#include "nsThreadManager.h"
#include "nsThread.h"
#include "nsMemory.h"
#include "nsAutoPtr.h"
#include "prinrval.h"
#include "mozilla/Logging.h"
#include "nsThreadSyncDispatch.h"

using namespace mozilla;

static LazyLogModule sThreadPoolLog("nsThreadPool");
#ifdef LOG
#undef LOG
#endif
#define LOG(args) MOZ_LOG(sThreadPoolLog, mozilla::LogLevel::Debug, args)

// DESIGN:
//  o  Allocate anonymous threads.
//  o  Use nsThreadPool::Run as the main routine for each thread.
//  o  Each thread waits on the event queue's monitor, checking for
//     pending events and rescheduling itself as an idle thread.

#define DEFAULT_THREAD_LIMIT 4
#define DEFAULT_IDLE_THREAD_LIMIT 1
#define DEFAULT_IDLE_THREAD_TIMEOUT PR_SecondsToInterval(60)

NS_IMPL_ADDREF(nsThreadPool)
NS_IMPL_RELEASE(nsThreadPool)
NS_IMPL_CLASSINFO(nsThreadPool, nullptr, nsIClassInfo::THREADSAFE,
                  NS_THREADPOOL_CID)
NS_IMPL_QUERY_INTERFACE_CI(nsThreadPool, nsIThreadPool, nsIEventTarget,
                           nsIRunnable)
NS_IMPL_CI_INTERFACE_GETTER(nsThreadPool, nsIThreadPool, nsIEventTarget)

nsThreadPool::nsThreadPool()
  : mMutex("[nsThreadPool.mMutex]")
  , mEventsAvailable(mMutex, "[nsThreadPool.mEventsAvailable]")
<<<<<<< HEAD
  , mEvents(mEventsAvailable, nsEventQueue::eNormalQueue)
=======
>>>>>>> a17af05f
  , mThreadLimit(DEFAULT_THREAD_LIMIT)
  , mIdleThreadLimit(DEFAULT_IDLE_THREAD_LIMIT)
  , mIdleThreadTimeout(DEFAULT_IDLE_THREAD_TIMEOUT)
  , mIdleCount(0)
  , mStackSize(nsIThreadManager::DEFAULT_STACK_SIZE)
  , mShutdown(false)
{
  LOG(("THRD-P(%p) constructor!!!\n", this));
}

nsThreadPool::~nsThreadPool()
{
  // Threads keep a reference to the nsThreadPool until they return from Run()
  // after removing themselves from mThreads.
  MOZ_ASSERT(mThreads.IsEmpty());
}

nsresult
nsThreadPool::PutEvent(nsIRunnable* aEvent)
{
  nsCOMPtr<nsIRunnable> event(aEvent);
  return PutEvent(event.forget(), 0);
}

nsresult
nsThreadPool::PutEvent(already_AddRefed<nsIRunnable> aEvent, uint32_t aFlags)
{
  // Avoid spawning a new thread while holding the event queue lock...

  bool spawnThread = false;
  uint32_t stackSize = 0;
  {
    MutexAutoLock lock(mMutex);

    if (NS_WARN_IF(mShutdown)) {
      return NS_ERROR_NOT_AVAILABLE;
    }
    LOG(("THRD-P(%p) put [%d %d %d]\n", this, mIdleCount, mThreads.Count(),
         mThreadLimit));
    MOZ_ASSERT(mIdleCount <= (uint32_t)mThreads.Count(), "oops");

    // Make sure we have a thread to service this event.
    if (mThreads.Count() < (int32_t)mThreadLimit &&
        !(aFlags & NS_DISPATCH_AT_END) &&
        // Spawn a new thread if we don't have enough idle threads to serve
        // pending events immediately.
        mEvents.Count(lock) >= mIdleCount) {
      spawnThread = true;
    }

    mEvents.PutEvent(Move(aEvent), EventPriority::Normal, lock);
    mEventsAvailable.Notify();
    stackSize = mStackSize;
  }

  LOG(("THRD-P(%p) put [spawn=%d]\n", this, spawnThread));
  if (!spawnThread) {
    return NS_OK;
  }

  nsCOMPtr<nsIThread> thread;
  nsresult rv = NS_NewNamedThread(mThreadNaming.GetNextThreadName(mName),
                                  getter_AddRefs(thread), nullptr, stackSize);
  if (NS_WARN_IF(NS_FAILED(rv))) {
    return NS_ERROR_UNEXPECTED;
  }

  bool killThread = false;
  {
    MutexAutoLock lock(mMutex);
    if (mThreads.Count() < (int32_t)mThreadLimit) {
      mThreads.AppendObject(thread);
    } else {
      killThread = true;  // okay, we don't need this thread anymore
    }
  }
  LOG(("THRD-P(%p) put [%p kill=%d]\n", this, thread.get(), killThread));
  if (killThread) {
    // We never dispatched any events to the thread, so we can shut it down
    // asynchronously without worrying about anything.
    ShutdownThread(thread);
  } else {
    thread->Dispatch(this, NS_DISPATCH_NORMAL);
  }

  return NS_OK;
}

void
nsThreadPool::ShutdownThread(nsIThread* aThread)
{
  LOG(("THRD-P(%p) shutdown async [%p]\n", this, aThread));

  // This is either called by a threadpool thread that is out of work, or
  // a thread that attempted to create a threadpool thread and raced in
  // such a way that the newly created thread is no longer necessary.
  // In the first case, we must go to another thread to shut aThread down
  // (because it is the current thread).  In the second case, we cannot
  // synchronously shut down the current thread (because then Dispatch() would
  // spin the event loop, and that could blow up the world), and asynchronous
  // shutdown requires this thread have an event loop (and it may not, see bug
  // 10204784).  The simplest way to cover all cases is to asynchronously
  // shutdown aThread from the main thread.
<<<<<<< HEAD
  NS_DispatchToMainThread(NewRunnableMethod("nsIThread::AsyncShutdown", aThread,
                                            &nsIThread::AsyncShutdown));
=======
  SystemGroup::Dispatch(TaskCategory::Other, NewRunnableMethod(
        "nsIThread::AsyncShutdown", aThread, &nsIThread::AsyncShutdown));
>>>>>>> a17af05f
}

NS_IMETHODIMP
nsThreadPool::Run()
{
  LOG(("THRD-P(%p) enter %s\n", this, mName.BeginReading()));

  nsCOMPtr<nsIThread> current;
  nsThreadManager::get().GetCurrentThread(getter_AddRefs(current));

  bool shutdownThreadOnExit = false;
  bool exitThread = false;
  bool wasIdle = false;
  PRIntervalTime idleSince;

  nsCOMPtr<nsIThreadPoolListener> listener;
  {
    MutexAutoLock lock(mMutex);
    listener = mListener;
  }

  if (listener) {
    listener->OnThreadCreated();
  }

  do {
    nsCOMPtr<nsIRunnable> event;
    {
      MutexAutoLock lock(mMutex);

      event = mEvents.GetEvent(nullptr, lock);
      if (!event) {
        PRIntervalTime now     = PR_IntervalNow();
        PRIntervalTime timeout = PR_MillisecondsToInterval(mIdleThreadTimeout);

        // If we are shutting down, then don't keep any idle threads
        if (mShutdown) {
          exitThread = true;
        } else {
          if (wasIdle) {
            // if too many idle threads or idle for too long, then bail.
            if (mIdleCount > mIdleThreadLimit ||
                (mIdleThreadTimeout != UINT32_MAX && (now - idleSince) >= timeout)) {
              exitThread = true;
            }
          } else {
            // if would be too many idle threads...
            if (mIdleCount == mIdleThreadLimit) {
              exitThread = true;
            } else {
              ++mIdleCount;
              idleSince = now;
              wasIdle = true;
            }
          }
        }

        if (exitThread) {
          if (wasIdle) {
            --mIdleCount;
          }
          shutdownThreadOnExit = mThreads.RemoveObject(current);
        } else {
          PRIntervalTime delta = timeout - (now - idleSince);
          LOG(("THRD-P(%p) %s waiting [%d]\n", this, mName.BeginReading(), delta));
          mEventsAvailable.Wait(delta);
          LOG(("THRD-P(%p) done waiting\n", this));
        }
      } else if (wasIdle) {
        wasIdle = false;
        --mIdleCount;
      }
    }
    if (event) {
      LOG(("THRD-P(%p) %s running [%p]\n", this, mName.BeginReading(), event.get()));
      event->Run();
    }
  } while (!exitThread);

  if (listener) {
    listener->OnThreadShuttingDown();
  }

  if (shutdownThreadOnExit) {
    ShutdownThread(current);
  }

  LOG(("THRD-P(%p) leave\n", this));
  return NS_OK;
}

NS_IMETHODIMP
nsThreadPool::DispatchFromScript(nsIRunnable* aEvent, uint32_t aFlags)
{
  nsCOMPtr<nsIRunnable> event(aEvent);
  return Dispatch(event.forget(), aFlags);
}

NS_IMETHODIMP
nsThreadPool::Dispatch(already_AddRefed<nsIRunnable> aEvent, uint32_t aFlags)
{
  LOG(("THRD-P(%p) dispatch [%p %x]\n", this, /* XXX aEvent*/ nullptr, aFlags));

  if (NS_WARN_IF(mShutdown)) {
    return NS_ERROR_NOT_AVAILABLE;
  }

  if (aFlags & DISPATCH_SYNC) {
    nsCOMPtr<nsIThread> thread;
    nsThreadManager::get().GetCurrentThread(getter_AddRefs(thread));
    if (NS_WARN_IF(!thread)) {
      return NS_ERROR_NOT_AVAILABLE;
    }

    RefPtr<nsThreadSyncDispatch> wrapper =
      new nsThreadSyncDispatch(thread.forget(), Move(aEvent));
    PutEvent(wrapper);

    SpinEventLoopUntil([&, wrapper]() -> bool {
        return !wrapper->IsPending();
      });
  } else {
    NS_ASSERTION(aFlags == NS_DISPATCH_NORMAL ||
                 aFlags == NS_DISPATCH_AT_END, "unexpected dispatch flags");
    PutEvent(Move(aEvent), aFlags);
  }
  return NS_OK;
}

NS_IMETHODIMP
nsThreadPool::DelayedDispatch(already_AddRefed<nsIRunnable>, uint32_t)
{
  return NS_ERROR_NOT_IMPLEMENTED;
}

NS_IMETHODIMP_(bool)
nsThreadPool::IsOnCurrentThreadInfallible()
{
  MutexAutoLock lock(mMutex);

  nsIThread* thread = NS_GetCurrentThread();
  for (uint32_t i = 0; i < static_cast<uint32_t>(mThreads.Count()); ++i) {
    if (mThreads[i] == thread) {
      return true;
    }
  }
  return false;
}

NS_IMETHODIMP
nsThreadPool::IsOnCurrentThread(bool* aResult)
{
  MutexAutoLock lock(mMutex);
  if (NS_WARN_IF(mShutdown)) {
    return NS_ERROR_NOT_AVAILABLE;
  }

  nsIThread* thread = NS_GetCurrentThread();
  for (uint32_t i = 0; i < static_cast<uint32_t>(mThreads.Count()); ++i) {
    if (mThreads[i] == thread) {
      *aResult = true;
      return NS_OK;
    }
  }
  *aResult = false;
  return NS_OK;
}

NS_IMETHODIMP
nsThreadPool::Shutdown()
{
  nsCOMArray<nsIThread> threads;
  nsCOMPtr<nsIThreadPoolListener> listener;
  {
    MutexAutoLock lock(mMutex);
    mShutdown = true;
    mEventsAvailable.NotifyAll();

    threads.AppendObjects(mThreads);
    mThreads.Clear();

    // Swap in a null listener so that we release the listener at the end of
    // this method. The listener will be kept alive as long as the other threads
    // that were created when it was set.
    mListener.swap(listener);
  }

  // It's important that we shutdown the threads while outside the event queue
  // monitor.  Otherwise, we could end up dead-locking.

  for (int32_t i = 0; i < threads.Count(); ++i) {
    threads[i]->Shutdown();
  }

  return NS_OK;
}

NS_IMETHODIMP
nsThreadPool::GetThreadLimit(uint32_t* aValue)
{
  *aValue = mThreadLimit;
  return NS_OK;
}

NS_IMETHODIMP
nsThreadPool::SetThreadLimit(uint32_t aValue)
{
  MutexAutoLock lock(mMutex);
  LOG(("THRD-P(%p) thread limit [%u]\n", this, aValue));
  mThreadLimit = aValue;
  if (mIdleThreadLimit > mThreadLimit) {
    mIdleThreadLimit = mThreadLimit;
  }

  if (static_cast<uint32_t>(mThreads.Count()) > mThreadLimit) {
    mEventsAvailable.NotifyAll();  // wake up threads so they observe this change
  }
  return NS_OK;
}

NS_IMETHODIMP
nsThreadPool::GetIdleThreadLimit(uint32_t* aValue)
{
  *aValue = mIdleThreadLimit;
  return NS_OK;
}

NS_IMETHODIMP
nsThreadPool::SetIdleThreadLimit(uint32_t aValue)
{
  MutexAutoLock lock(mMutex);
  LOG(("THRD-P(%p) idle thread limit [%u]\n", this, aValue));
  mIdleThreadLimit = aValue;
  if (mIdleThreadLimit > mThreadLimit) {
    mIdleThreadLimit = mThreadLimit;
  }

  // Do we need to kill some idle threads?
  if (mIdleCount > mIdleThreadLimit) {
    mEventsAvailable.NotifyAll();  // wake up threads so they observe this change
  }
  return NS_OK;
}

NS_IMETHODIMP
nsThreadPool::GetIdleThreadTimeout(uint32_t* aValue)
{
  *aValue = mIdleThreadTimeout;
  return NS_OK;
}

NS_IMETHODIMP
nsThreadPool::SetIdleThreadTimeout(uint32_t aValue)
{
  MutexAutoLock lock(mMutex);
  uint32_t oldTimeout = mIdleThreadTimeout;
  mIdleThreadTimeout = aValue;

  // Do we need to notify any idle threads that their sleep time has shortened?
  if (mIdleThreadTimeout < oldTimeout && mIdleCount > 0) {
    mEventsAvailable.NotifyAll();  // wake up threads so they observe this change
  }
  return NS_OK;
}

NS_IMETHODIMP
nsThreadPool::GetThreadStackSize(uint32_t* aValue)
{
  MutexAutoLock lock(mMutex);
  *aValue = mStackSize;
  return NS_OK;
}

NS_IMETHODIMP
nsThreadPool::SetThreadStackSize(uint32_t aValue)
{
  MutexAutoLock lock(mMutex);
  mStackSize = aValue;
  return NS_OK;
}

NS_IMETHODIMP
nsThreadPool::GetListener(nsIThreadPoolListener** aListener)
{
  MutexAutoLock lock(mMutex);
  NS_IF_ADDREF(*aListener = mListener);
  return NS_OK;
}

NS_IMETHODIMP
nsThreadPool::SetListener(nsIThreadPoolListener* aListener)
{
  nsCOMPtr<nsIThreadPoolListener> swappedListener(aListener);
  {
    MutexAutoLock lock(mMutex);
    mListener.swap(swappedListener);
  }
  return NS_OK;
}

NS_IMETHODIMP
nsThreadPool::SetName(const nsACString& aName)
{
  {
    MutexAutoLock lock(mMutex);
    if (mThreads.Count()) {
      return NS_ERROR_NOT_AVAILABLE;
    }
  }

  mName = aName;
  return NS_OK;
}<|MERGE_RESOLUTION|>--- conflicted
+++ resolved
@@ -43,10 +43,6 @@
 nsThreadPool::nsThreadPool()
   : mMutex("[nsThreadPool.mMutex]")
   , mEventsAvailable(mMutex, "[nsThreadPool.mEventsAvailable]")
-<<<<<<< HEAD
-  , mEvents(mEventsAvailable, nsEventQueue::eNormalQueue)
-=======
->>>>>>> a17af05f
   , mThreadLimit(DEFAULT_THREAD_LIMIT)
   , mIdleThreadLimit(DEFAULT_IDLE_THREAD_LIMIT)
   , mIdleThreadTimeout(DEFAULT_IDLE_THREAD_TIMEOUT)
@@ -150,13 +146,8 @@
   // shutdown requires this thread have an event loop (and it may not, see bug
   // 10204784).  The simplest way to cover all cases is to asynchronously
   // shutdown aThread from the main thread.
-<<<<<<< HEAD
-  NS_DispatchToMainThread(NewRunnableMethod("nsIThread::AsyncShutdown", aThread,
-                                            &nsIThread::AsyncShutdown));
-=======
   SystemGroup::Dispatch(TaskCategory::Other, NewRunnableMethod(
         "nsIThread::AsyncShutdown", aThread, &nsIThread::AsyncShutdown));
->>>>>>> a17af05f
 }
 
 NS_IMETHODIMP
