/* -*- Mode: C++; tab-width: 8; indent-tabs-mode: nil; c-basic-offset: 2 -*- */
/* vim: set ts=8 sts=2 et sw=2 tw=80: */
/* This Source Code Form is subject to the terms of the Mozilla Public
 * License, v. 2.0. If a copy of the MPL was not distributed with this
 * file, You can obtain one at http://mozilla.org/MPL/2.0/. */

#include "mozilla/TaskQueue.h"

#include "nsISerialEventTarget.h"
#include "nsThreadUtils.h"

namespace mozilla {

class TaskQueue::EventTargetWrapper final : public nsISerialEventTarget
{
  RefPtr<TaskQueue> mTaskQueue;

  ~EventTargetWrapper()
  {
  }

public:
  explicit EventTargetWrapper(TaskQueue* aTaskQueue)
    : mTaskQueue(aTaskQueue)
  {
    MOZ_ASSERT(mTaskQueue);
  }

  NS_IMETHOD
  DispatchFromScript(nsIRunnable* aEvent, uint32_t aFlags) override
  {
    nsCOMPtr<nsIRunnable> ref = aEvent;
    return Dispatch(ref.forget(), aFlags);
  }

  NS_IMETHOD
  Dispatch(already_AddRefed<nsIRunnable> aEvent, uint32_t aFlags) override
  {
    nsCOMPtr<nsIRunnable> runnable = aEvent;
    MonitorAutoLock mon(mTaskQueue->mQueueMonitor);
    return mTaskQueue->DispatchLocked(/* passed by ref */runnable,
                                      DontAssertDispatchSuccess,
                                      NormalDispatch);
  }

  NS_IMETHOD
  DelayedDispatch(already_AddRefed<nsIRunnable>, uint32_t aFlags) override
  {
    return NS_ERROR_NOT_IMPLEMENTED;
  }

  NS_IMETHOD
  IsOnCurrentThread(bool* aResult) override
  {
    *aResult = mTaskQueue->IsCurrentThreadIn();
    return NS_OK;
  }

  NS_IMETHOD_(bool)
  IsOnCurrentThreadInfallible() override
  {
    return mTaskQueue->mTarget->IsOnCurrentThread();
  }

  NS_DECL_THREADSAFE_ISUPPORTS
};

NS_IMPL_ISUPPORTS(TaskQueue::EventTargetWrapper,
                  nsIEventTarget,
                  nsISerialEventTarget)

TaskQueue::TaskQueue(already_AddRefed<nsIEventTarget> aTarget,
                     const char* aName,
                     bool aRequireTailDispatch)
  : AbstractThread(aRequireTailDispatch)
  , mTarget(aTarget)
  , mQueueMonitor("TaskQueue::Queue")
  , mTailDispatcher(nullptr)
  , mIsRunning(false)
  , mIsShutdown(false)
<<<<<<< HEAD
=======
  , mName(aName)
{
}

TaskQueue::TaskQueue(already_AddRefed<nsIEventTarget> aTarget,
                     bool aSupportsTailDispatch)
  : TaskQueue(Move(aTarget), "Unnamed", aSupportsTailDispatch)
>>>>>>> a17af05f
{
}

TaskQueue::~TaskQueue()
{
  MonitorAutoLock mon(mQueueMonitor);
  MOZ_ASSERT(mIsShutdown);
}

TaskDispatcher&
TaskQueue::TailDispatcher()
{
  MOZ_ASSERT(IsCurrentThreadIn());
  MOZ_ASSERT(mTailDispatcher);
  return *mTailDispatcher;
}

// Note aRunnable is passed by ref to support conditional ownership transfer.
// See Dispatch() in TaskQueue.h for more details.
nsresult
TaskQueue::DispatchLocked(nsCOMPtr<nsIRunnable>& aRunnable,
                          DispatchFailureHandling aFailureHandling,
                          DispatchReason aReason)
{
  mQueueMonitor.AssertCurrentThreadOwns();
  if (mIsShutdown) {
    return NS_ERROR_FAILURE;
  }

  AbstractThread* currentThread;
  if (aReason != TailDispatch && (currentThread = GetCurrent()) && RequiresTailDispatch(currentThread)) {
    currentThread->TailDispatcher().AddTask(this, aRunnable.forget(), aFailureHandling);
    return NS_OK;
  }

  mTasks.push(aRunnable.forget());
  if (mIsRunning) {
    return NS_OK;
  }
  RefPtr<nsIRunnable> runner(new Runner(this));
  nsresult rv = mTarget->Dispatch(runner.forget(), NS_DISPATCH_NORMAL);
  if (NS_FAILED(rv)) {
    NS_WARNING("Failed to dispatch runnable to run TaskQueue");
    return rv;
  }
  mIsRunning = true;

  return NS_OK;
}

void
TaskQueue::AwaitIdle()
{
  MonitorAutoLock mon(mQueueMonitor);
  AwaitIdleLocked();
}

void
TaskQueue::AwaitIdleLocked()
{
  // Make sure there are no tasks for this queue waiting in the caller's tail
  // dispatcher.
  MOZ_ASSERT_IF(AbstractThread::GetCurrent(),
                !AbstractThread::GetCurrent()->HasTailTasksFor(this));

  mQueueMonitor.AssertCurrentThreadOwns();
  MOZ_ASSERT(mIsRunning || mTasks.empty());
  while (mIsRunning) {
    mQueueMonitor.Wait();
  }
}

void
TaskQueue::AwaitShutdownAndIdle()
{
  MOZ_ASSERT(!IsCurrentThreadIn());
  // Make sure there are no tasks for this queue waiting in the caller's tail
  // dispatcher.
  MOZ_ASSERT_IF(AbstractThread::GetCurrent(),
                !AbstractThread::GetCurrent()->HasTailTasksFor(this));

  MonitorAutoLock mon(mQueueMonitor);
  while (!mIsShutdown) {
    mQueueMonitor.Wait();
  }
  AwaitIdleLocked();
}

RefPtr<ShutdownPromise>
TaskQueue::BeginShutdown()
{
  // Dispatch any tasks for this queue waiting in the caller's tail dispatcher,
  // since this is the last opportunity to do so.
  if (AbstractThread* currentThread = AbstractThread::GetCurrent()) {
    currentThread->TailDispatchTasksFor(this);
  }

  MonitorAutoLock mon(mQueueMonitor);
  mIsShutdown = true;
  RefPtr<ShutdownPromise> p = mShutdownPromise.Ensure(__func__);
  MaybeResolveShutdown();
  mon.NotifyAll();
  return p;
}

bool
TaskQueue::IsEmpty()
{
  MonitorAutoLock mon(mQueueMonitor);
  return mTasks.empty();
}

uint32_t
TaskQueue::ImpreciseLengthForHeuristics()
{
  MonitorAutoLock mon(mQueueMonitor);
  return mTasks.size();
}

bool
TaskQueue::IsCurrentThreadIn()
{
  bool in = mRunningThread == GetCurrentPhysicalThread();
  return in;
}

already_AddRefed<nsISerialEventTarget>
TaskQueue::WrapAsEventTarget()
{
  nsCOMPtr<nsISerialEventTarget> ref = new EventTargetWrapper(this);
  return ref.forget();
}

nsresult
TaskQueue::Runner::Run()
{
  RefPtr<nsIRunnable> event;
  {
    MonitorAutoLock mon(mQueue->mQueueMonitor);
    MOZ_ASSERT(mQueue->mIsRunning);
    if (mQueue->mTasks.empty()) {
      mQueue->mIsRunning = false;
      mQueue->MaybeResolveShutdown();
      mon.NotifyAll();
      return NS_OK;
    }
    event = mQueue->mTasks.front().forget();
    mQueue->mTasks.pop();
  }
  MOZ_ASSERT(event);

  // Note that dropping the queue monitor before running the task, and
  // taking the monitor again after the task has run ensures we have memory
  // fences enforced. This means that if the object we're calling wasn't
  // designed to be threadsafe, it will be, provided we're only calling it
  // in this task queue.
  {
    AutoTaskGuard g(mQueue);
    event->Run();
  }

  // Drop the reference to event. The event will hold a reference to the
  // object it's calling, and we don't want to keep it alive, it may be
  // making assumptions what holds references to it. This is especially
  // the case if the object is waiting for us to shutdown, so that it
  // can shutdown (like in the MediaDecoderStateMachine's SHUTDOWN case).
  event = nullptr;

  {
    MonitorAutoLock mon(mQueue->mQueueMonitor);
    if (mQueue->mTasks.empty()) {
      // No more events to run. Exit the task runner.
      mQueue->mIsRunning = false;
      mQueue->MaybeResolveShutdown();
      mon.NotifyAll();
      return NS_OK;
    }
  }

  // There's at least one more event that we can run. Dispatch this Runner
  // to the target again to ensure it runs again. Note that we don't just
  // run in a loop here so that we don't hog the target. This means we may
  // run on another thread next time, but we rely on the memory fences from
  // mQueueMonitor for thread safety of non-threadsafe tasks.
  nsresult rv = mQueue->mTarget->Dispatch(this, NS_DISPATCH_AT_END);
  if (NS_FAILED(rv)) {
    // Failed to dispatch, shutdown!
    MonitorAutoLock mon(mQueue->mQueueMonitor);
    mQueue->mIsRunning = false;
    mQueue->mIsShutdown = true;
    mQueue->MaybeResolveShutdown();
    mon.NotifyAll();
  }

  return NS_OK;
}

} // namespace mozilla<|MERGE_RESOLUTION|>--- conflicted
+++ resolved
@@ -78,8 +78,6 @@
   , mTailDispatcher(nullptr)
   , mIsRunning(false)
   , mIsShutdown(false)
-<<<<<<< HEAD
-=======
   , mName(aName)
 {
 }
@@ -87,7 +85,6 @@
 TaskQueue::TaskQueue(already_AddRefed<nsIEventTarget> aTarget,
                      bool aSupportsTailDispatch)
   : TaskQueue(Move(aTarget), "Unnamed", aSupportsTailDispatch)
->>>>>>> a17af05f
 {
 }
 
