/* -*- Mode: C++; tab-width: 8; indent-tabs-mode: nil; c-basic-offset: 2 -*- */
/* vim: set ts=8 sts=2 et sw=2 tw=80: */
/* This Source Code Form is subject to the terms of the Mozilla Public
 * License, v. 2.0. If a copy of the MPL was not distributed with this
 * file, You can obtain one at http://mozilla.org/MPL/2.0/. */

#ifndef TaskQueue_h_
#define TaskQueue_h_

#include "mozilla/Monitor.h"
#include "mozilla/MozPromise.h"
#include "mozilla/RefPtr.h"
#include "mozilla/TaskDispatcher.h"
#include "mozilla/Unused.h"

#include <queue>

#include "nsThreadUtils.h"

class nsIEventTarget;
class nsIRunnable;

namespace mozilla {

typedef MozPromise<bool, bool, false> ShutdownPromise;

// Abstracts executing runnables in order on an arbitrary event target. The
// runnables dispatched to the TaskQueue will be executed in the order in which
// they're received, and are guaranteed to not be executed concurrently.
// They may be executed on different threads, and a memory barrier is used
// to make this threadsafe for objects that aren't already threadsafe.
//
// Note, since a TaskQueue can also be converted to an nsIEventTarget using
// WrapAsEventTarget() its possible to construct a hierarchy of TaskQueues.
// Consider these three TaskQueues:
//
//  TQ1 dispatches to the main thread
//  TQ2 dispatches to TQ1
//  TQ3 dispatches to TQ1
//
// This ensures there is only ever a single runnable from the entire chain on
// the main thread.  It also ensures that TQ2 and TQ3 only have a single runnable
// in TQ1 at any time.
//
// This arrangement lets you prioritize work by dispatching runnables directly
// to TQ1.  You can issue many runnables for important work.  Meanwhile the TQ2
// and TQ3 work will always execute at most one runnable and then yield.
class TaskQueue : public AbstractThread
{
  class EventTargetWrapper;

public:
  explicit TaskQueue(already_AddRefed<nsIEventTarget> aTarget,
                     bool aSupportsTailDispatch = false);

  TaskQueue(already_AddRefed<nsIEventTarget> aTarget,
            const char* aName,
            bool aSupportsTailDispatch = false);

  TaskDispatcher& TailDispatcher() override;

  TaskQueue* AsTaskQueue() override { return this; }

  void Dispatch(already_AddRefed<nsIRunnable> aRunnable,
                DispatchFailureHandling aFailureHandling = AssertDispatchSuccess,
                DispatchReason aReason = NormalDispatch) override
  {
    nsCOMPtr<nsIRunnable> r = aRunnable;
    {
      MonitorAutoLock mon(mQueueMonitor);
      nsresult rv = DispatchLocked(/* passed by ref */r, aFailureHandling, aReason);
<<<<<<< HEAD
      MOZ_DIAGNOSTIC_ASSERT(aFailureHandling == DontAssertDispatchSuccess || NS_SUCCEEDED(rv));
=======
#if defined(DEBUG) || !defined(RELEASE_OR_BETA) || defined(EARLY_BETA_OR_EARLIER)
      if (NS_FAILED(rv) && aFailureHandling == AssertDispatchSuccess) {
        MOZ_CRASH_UNSAFE_PRINTF("%s: Dispatch failed. rv=%x", mName, uint32_t(rv));
      }
#endif
>>>>>>> a17af05f
      Unused << rv;
    }
    // If the ownership of |r| is not transferred in DispatchLocked() due to
    // dispatch failure, it will be deleted here outside the lock. We do so
    // since the destructor of the runnable might access TaskQueue and result
    // in deadlocks.
  }

  // Prevent a GCC warning about the other overload of Dispatch being hidden.
  using AbstractThread::Dispatch;

  // Puts the queue in a shutdown state and returns immediately. The queue will
  // remain alive at least until all the events are drained, because the Runners
  // hold a strong reference to the task queue, and one of them is always held
  // by the target event queue when the task queue is non-empty.
  //
  // The returned promise is resolved when the queue goes empty.
  RefPtr<ShutdownPromise> BeginShutdown();

  // Blocks until all task finish executing.
  void AwaitIdle();

  // Blocks until the queue is flagged for shutdown and all tasks have finished
  // executing.
  void AwaitShutdownAndIdle();

  bool IsEmpty();
  uint32_t ImpreciseLengthForHeuristics();

  // Returns true if the current thread is currently running a Runnable in
  // the task queue.
  bool IsCurrentThreadIn() override;

  // Create a new nsIEventTarget wrapper object that dispatches to this
  // TaskQueue.
  already_AddRefed<nsISerialEventTarget> WrapAsEventTarget();

protected:
  virtual ~TaskQueue();


  // Blocks until all task finish executing. Called internally by methods
  // that need to wait until the task queue is idle.
  // mQueueMonitor must be held.
  void AwaitIdleLocked();

  nsresult DispatchLocked(nsCOMPtr<nsIRunnable>& aRunnable,
                          DispatchFailureHandling aFailureHandling,
                          DispatchReason aReason = NormalDispatch);

  void MaybeResolveShutdown()
  {
    mQueueMonitor.AssertCurrentThreadOwns();
    if (mIsShutdown && !mIsRunning) {
      mShutdownPromise.ResolveIfExists(true, __func__);
      mTarget = nullptr;
    }
  }

  nsCOMPtr<nsIEventTarget> mTarget;

  // Monitor that protects the queue and mIsRunning;
  Monitor mQueueMonitor;

  // Queue of tasks to run.
  std::queue<nsCOMPtr<nsIRunnable>> mTasks;

  // The thread currently running the task queue. We store a reference
  // to this so that IsCurrentThreadIn() can tell if the current thread
  // is the thread currently running in the task queue.
  //
  // This may be read on any thread, but may only be written on mRunningThread.
  // The thread can't die while we're running in it, and we only use it for
  // pointer-comparison with the current thread anyway - so we make it atomic
  // and don't refcount it.
  Atomic<PRThread*> mRunningThread;

  // RAII class that gets instantiated for each dispatched task.
  class AutoTaskGuard : public AutoTaskDispatcher
  {
  public:
    explicit AutoTaskGuard(TaskQueue* aQueue)
      : AutoTaskDispatcher(/* aIsTailDispatcher = */ true), mQueue(aQueue)
      , mLastCurrentThread(nullptr)
    {
      // NB: We don't hold the lock to aQueue here. Don't do anything that
      // might require it.
      MOZ_ASSERT(!mQueue->mTailDispatcher);
      mQueue->mTailDispatcher = this;

      mLastCurrentThread = sCurrentThreadTLS.get();
      sCurrentThreadTLS.set(aQueue);

      MOZ_ASSERT(mQueue->mRunningThread == nullptr);
      mQueue->mRunningThread = GetCurrentPhysicalThread();
    }

    ~AutoTaskGuard()
    {
      DrainDirectTasks();

      MOZ_ASSERT(mQueue->mRunningThread == GetCurrentPhysicalThread());
      mQueue->mRunningThread = nullptr;

      sCurrentThreadTLS.set(mLastCurrentThread);
      mQueue->mTailDispatcher = nullptr;
    }

  private:
  TaskQueue* mQueue;
  AbstractThread* mLastCurrentThread;
  };

  TaskDispatcher* mTailDispatcher;

  // True if we've dispatched an event to the target to execute events from
  // the queue.
  bool mIsRunning;

  // True if we've started our shutdown process.
  bool mIsShutdown;
  MozPromiseHolder<ShutdownPromise> mShutdownPromise;

<<<<<<< HEAD
=======
  // The name of this TaskQueue. Useful when debugging dispatch failures.
  const char* const mName;

>>>>>>> a17af05f
  class Runner : public Runnable {
  public:
    explicit Runner(TaskQueue* aQueue)
      : Runnable("TaskQueue::Runner")
      , mQueue(aQueue)
    {
    }
    NS_IMETHOD Run() override;
  private:
    RefPtr<TaskQueue> mQueue;
  };
};

} // namespace mozilla

#endif // TaskQueue_h_<|MERGE_RESOLUTION|>--- conflicted
+++ resolved
@@ -69,15 +69,11 @@
     {
       MonitorAutoLock mon(mQueueMonitor);
       nsresult rv = DispatchLocked(/* passed by ref */r, aFailureHandling, aReason);
-<<<<<<< HEAD
-      MOZ_DIAGNOSTIC_ASSERT(aFailureHandling == DontAssertDispatchSuccess || NS_SUCCEEDED(rv));
-=======
 #if defined(DEBUG) || !defined(RELEASE_OR_BETA) || defined(EARLY_BETA_OR_EARLIER)
       if (NS_FAILED(rv) && aFailureHandling == AssertDispatchSuccess) {
         MOZ_CRASH_UNSAFE_PRINTF("%s: Dispatch failed. rv=%x", mName, uint32_t(rv));
       }
 #endif
->>>>>>> a17af05f
       Unused << rv;
     }
     // If the ownership of |r| is not transferred in DispatchLocked() due to
@@ -201,12 +197,9 @@
   bool mIsShutdown;
   MozPromiseHolder<ShutdownPromise> mShutdownPromise;
 
-<<<<<<< HEAD
-=======
   // The name of this TaskQueue. Useful when debugging dispatch failures.
   const char* const mName;
 
->>>>>>> a17af05f
   class Runner : public Runnable {
   public:
     explicit Runner(TaskQueue* aQueue)
