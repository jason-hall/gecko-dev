/* -*- Mode: C++; tab-width: 8; indent-tabs-mode: nil; c-basic-offset: 2 -*- */
/* vim: set ts=8 sts=2 et sw=2 tw=80: */
/* This Source Code Form is subject to the terms of the Mozilla Public
 * License, v. 2.0. If a copy of the MPL was not distributed with this
 * file, You can obtain one at http://mozilla.org/MPL/2.0/. */

#include "nsThread.h"

#include "base/message_loop.h"

// Chromium's logging can sometimes leak through...
#ifdef LOG
#undef LOG
#endif

#include "mozilla/ReentrantMonitor.h"
#include "nsMemoryPressure.h"
#include "nsThreadManager.h"
#include "nsIClassInfoImpl.h"
#include "nsAutoPtr.h"
#include "nsCOMPtr.h"
#include "nsQueryObject.h"
#include "pratom.h"
#include "mozilla/CycleCollectedJSContext.h"
#include "mozilla/Logging.h"
#include "nsIObserverService.h"
#include "mozilla/HangMonitor.h"
#include "mozilla/IOInterposer.h"
#include "mozilla/ipc/MessageChannel.h"
#include "mozilla/ipc/BackgroundChild.h"
<<<<<<< HEAD
=======
#include "mozilla/Scheduler.h"
>>>>>>> a17af05f
#include "mozilla/SchedulerGroup.h"
#include "mozilla/Services.h"
#include "mozilla/SystemGroup.h"
#include "nsXPCOMPrivate.h"
#include "mozilla/ChaosMode.h"
#include "mozilla/Telemetry.h"
#include "mozilla/TimeStamp.h"
#include "mozilla/Unused.h"
#include "mozilla/dom/ScriptSettings.h"
#include "nsIIdlePeriod.h"
#include "nsIIncrementalRunnable.h"
#include "nsThreadSyncDispatch.h"
<<<<<<< HEAD
#include "LeakRefPtr.h"
#include "GeckoProfiler.h"
=======
#include "GeckoProfiler.h"
#include "InputEventStatistics.h"
#include "ThreadEventTarget.h"
>>>>>>> a17af05f

#ifdef MOZ_CRASHREPORTER
#include "nsServiceManagerUtils.h"
#include "nsICrashReporter.h"
#include "mozilla/dom/ContentChild.h"
#endif

#ifdef XP_LINUX
#include <sys/time.h>
#include <sys/resource.h>
#include <sched.h>
#endif

#define HAVE_UALARM _BSD_SOURCE || (_XOPEN_SOURCE >= 500 ||                 \
                      _XOPEN_SOURCE && _XOPEN_SOURCE_EXTENDED) &&           \
                      !(_POSIX_C_SOURCE >= 200809L || _XOPEN_SOURCE >= 700)

#if defined(XP_LINUX) && !defined(ANDROID) && defined(_GNU_SOURCE)
#define HAVE_SCHED_SETAFFINITY
#endif

#ifdef XP_MACOSX
#include <mach/mach.h>
#include <mach/thread_policy.h>
#endif

#ifdef MOZ_CANARY
# include <unistd.h>
# include <execinfo.h>
# include <signal.h>
# include <fcntl.h>
# include "nsXULAppAPI.h"
#endif

#if defined(NS_FUNCTION_TIMER) && defined(_MSC_VER)
#include "nsTimerImpl.h"
#include "mozilla/StackWalk.h"
#endif
#ifdef NS_FUNCTION_TIMER
#include "nsCRT.h"
#endif

#ifdef MOZ_TASK_TRACER
#include "GeckoTaskTracer.h"
#include "TracedTaskCommon.h"
using namespace mozilla::tasktracer;
#endif

using namespace mozilla;

static LazyLogModule sThreadLog("nsThread");
#ifdef LOG
#undef LOG
#endif
#define LOG(args) MOZ_LOG(sThreadLog, mozilla::LogLevel::Debug, args)

NS_DECL_CI_INTERFACE_GETTER(nsThread)

Array<char, nsThread::kRunnableNameBufSize> nsThread::sMainThreadRunnableName;

//-----------------------------------------------------------------------------
// Because we do not have our own nsIFactory, we have to implement nsIClassInfo
// somewhat manually.

class nsThreadClassInfo : public nsIClassInfo
{
public:
  NS_DECL_ISUPPORTS_INHERITED  // no mRefCnt
  NS_DECL_NSICLASSINFO

  nsThreadClassInfo()
  {
  }
};

NS_IMETHODIMP_(MozExternalRefCountType)
nsThreadClassInfo::AddRef()
{
  return 2;
}
NS_IMETHODIMP_(MozExternalRefCountType)
nsThreadClassInfo::Release()
{
  return 1;
}
NS_IMPL_QUERY_INTERFACE(nsThreadClassInfo, nsIClassInfo)

NS_IMETHODIMP
nsThreadClassInfo::GetInterfaces(uint32_t* aCount, nsIID*** aArray)
{
  return NS_CI_INTERFACE_GETTER_NAME(nsThread)(aCount, aArray);
}

NS_IMETHODIMP
nsThreadClassInfo::GetScriptableHelper(nsIXPCScriptable** aResult)
{
  *aResult = nullptr;
  return NS_OK;
}

NS_IMETHODIMP
nsThreadClassInfo::GetContractID(char** aResult)
{
  *aResult = nullptr;
  return NS_OK;
}

NS_IMETHODIMP
nsThreadClassInfo::GetClassDescription(char** aResult)
{
  *aResult = nullptr;
  return NS_OK;
}

NS_IMETHODIMP
nsThreadClassInfo::GetClassID(nsCID** aResult)
{
  *aResult = nullptr;
  return NS_OK;
}

NS_IMETHODIMP
nsThreadClassInfo::GetFlags(uint32_t* aResult)
{
  *aResult = THREADSAFE;
  return NS_OK;
}

NS_IMETHODIMP
nsThreadClassInfo::GetClassIDNoAlloc(nsCID* aResult)
{
  return NS_ERROR_NOT_AVAILABLE;
}

//-----------------------------------------------------------------------------

NS_IMPL_ADDREF(nsThread)
NS_IMPL_RELEASE(nsThread)
NS_INTERFACE_MAP_BEGIN(nsThread)
  NS_INTERFACE_MAP_ENTRY(nsIThread)
  NS_INTERFACE_MAP_ENTRY(nsIThreadInternal)
  NS_INTERFACE_MAP_ENTRY(nsIEventTarget)
  NS_INTERFACE_MAP_ENTRY(nsISerialEventTarget)
  NS_INTERFACE_MAP_ENTRY(nsISupportsPriority)
  NS_INTERFACE_MAP_ENTRY_AMBIGUOUS(nsISupports, nsIThread)
  if (aIID.Equals(NS_GET_IID(nsIClassInfo))) {
    static nsThreadClassInfo sThreadClassInfo;
    foundInterface = static_cast<nsIClassInfo*>(&sThreadClassInfo);
  } else
NS_INTERFACE_MAP_END
NS_IMPL_CI_INTERFACE_GETTER(nsThread, nsIThread, nsIThreadInternal,
                            nsIEventTarget, nsISupportsPriority)

//-----------------------------------------------------------------------------

class nsThreadStartupEvent : public Runnable
{
public:
  nsThreadStartupEvent()
    : Runnable("nsThreadStartupEvent")
    , mMon("nsThreadStartupEvent.mMon")
    , mInitialized(false)
  {
  }

  // This method does not return until the thread startup object is in the
  // completion state.
  void Wait()
  {
    ReentrantMonitorAutoEnter mon(mMon);
    while (!mInitialized) {
      mon.Wait();
    }
  }

  // This method needs to be public to support older compilers (xlC_r on AIX).
  // It should be called directly as this class type is reference counted.
  virtual ~nsThreadStartupEvent() {}

private:
  NS_IMETHOD Run() override
  {
    ReentrantMonitorAutoEnter mon(mMon);
    mInitialized = true;
    mon.Notify();
    return NS_OK;
  }

  ReentrantMonitor mMon;
  bool mInitialized;
};
//-----------------------------------------------------------------------------

struct nsThreadShutdownContext
{
  nsThreadShutdownContext(NotNull<nsThread*> aTerminatingThread,
                          NotNull<nsThread*> aJoiningThread,
                          bool      aAwaitingShutdownAck)
    : mTerminatingThread(aTerminatingThread)
    , mJoiningThread(aJoiningThread)
    , mAwaitingShutdownAck(aAwaitingShutdownAck)
    , mIsMainThreadJoining(NS_IsMainThread())
  {
    MOZ_COUNT_CTOR(nsThreadShutdownContext);
  }
  ~nsThreadShutdownContext()
  {
    MOZ_COUNT_DTOR(nsThreadShutdownContext);
  }

  // NB: This will be the last reference.
  NotNull<RefPtr<nsThread>> mTerminatingThread;
  NotNull<nsThread*> MOZ_UNSAFE_REF("Thread manager is holding reference to joining thread")
    mJoiningThread;
  bool mAwaitingShutdownAck;
  bool mIsMainThreadJoining;
};

// This event is responsible for notifying nsThread::Shutdown that it is time
// to call PR_JoinThread. It implements nsICancelableRunnable so that it can
// run on a DOM Worker thread (where all events must implement
// nsICancelableRunnable.)
class nsThreadShutdownAckEvent : public CancelableRunnable
{
public:
  explicit nsThreadShutdownAckEvent(NotNull<nsThreadShutdownContext*> aCtx)
    : CancelableRunnable("nsThreadShutdownAckEvent")
    , mShutdownContext(aCtx)
  {
  }
  NS_IMETHOD Run() override
  {
    mShutdownContext->mTerminatingThread->ShutdownComplete(mShutdownContext);
    return NS_OK;
  }
  nsresult Cancel() override
  {
    return Run();
  }
private:
  virtual ~nsThreadShutdownAckEvent() { }

  NotNull<nsThreadShutdownContext*> mShutdownContext;
};

// This event is responsible for setting mShutdownContext
class nsThreadShutdownEvent : public Runnable
{
public:
  nsThreadShutdownEvent(NotNull<nsThread*> aThr,
                        NotNull<nsThreadShutdownContext*> aCtx)
    : Runnable("nsThreadShutdownEvent")
    , mThread(aThr)
    , mShutdownContext(aCtx)
  {
  }
  NS_IMETHOD Run() override
  {
    mThread->mShutdownContext = mShutdownContext;
    MessageLoop::current()->Quit();
    return NS_OK;
  }
private:
  NotNull<RefPtr<nsThread>> mThread;
  NotNull<nsThreadShutdownContext*> mShutdownContext;
};

//-----------------------------------------------------------------------------

static void
SetThreadAffinity(unsigned int cpu)
{
#ifdef HAVE_SCHED_SETAFFINITY
  cpu_set_t cpus;
  CPU_ZERO(&cpus);
  CPU_SET(cpu, &cpus);
  sched_setaffinity(0, sizeof(cpus), &cpus);
  // Don't assert sched_setaffinity's return value because it intermittently (?)
  // fails with EINVAL on Linux x64 try runs.
#elif defined(XP_MACOSX)
  // OS X does not provide APIs to pin threads to specific processors, but you
  // can tag threads as belonging to the same "affinity set" and the OS will try
  // to run them on the same processor. To run threads on different processors,
  // tag them as belonging to different affinity sets. Tag 0, the default, means
  // "no affinity" so let's pretend each CPU has its own tag `cpu+1`.
  thread_affinity_policy_data_t policy;
  policy.affinity_tag = cpu + 1;
  MOZ_ALWAYS_TRUE(thread_policy_set(mach_thread_self(), THREAD_AFFINITY_POLICY,
                                    &policy.affinity_tag, 1) == KERN_SUCCESS);
#elif defined(XP_WIN)
  MOZ_ALWAYS_TRUE(SetThreadIdealProcessor(GetCurrentThread(), cpu) != (DWORD)-1);
#endif
}

static void
SetupCurrentThreadForChaosMode()
{
  if (!ChaosMode::isActive(ChaosFeature::ThreadScheduling)) {
    return;
  }

#ifdef XP_LINUX
  // PR_SetThreadPriority doesn't really work since priorities >
  // PR_PRIORITY_NORMAL can't be set by non-root users. Instead we'll just use
  // setpriority(2) to set random 'nice values'. In regular Linux this is only
  // a dynamic adjustment so it still doesn't really do what we want, but tools
  // like 'rr' can be more aggressive about honoring these values.
  // Some of these calls may fail due to trying to lower the priority
  // (e.g. something may have already called setpriority() for this thread).
  // This makes it hard to have non-main threads with higher priority than the
  // main thread, but that's hard to fix. Tools like rr can choose to honor the
  // requested values anyway.
  // Use just 4 priorities so there's a reasonable chance of any two threads
  // having equal priority.
  setpriority(PRIO_PROCESS, 0, ChaosMode::randomUint32LessThan(4));
#else
  // We should set the affinity here but NSPR doesn't provide a way to expose it.
  uint32_t priority = ChaosMode::randomUint32LessThan(PR_PRIORITY_LAST + 1);
  PR_SetThreadPriority(PR_GetCurrentThread(), PRThreadPriority(priority));
#endif

  // Force half the threads to CPU 0 so they compete for CPU
  if (ChaosMode::randomUint32LessThan(2)) {
    SetThreadAffinity(0);
  }
}

namespace {

struct ThreadInitData {
  nsThread* thread;
  const nsACString& name;
};

}

/*static*/ void
nsThread::ThreadFunc(void* aArg)
{
  using mozilla::ipc::BackgroundChild;

  char stackTop;

  ThreadInitData* initData = static_cast<ThreadInitData*>(aArg);
  nsThread* self = initData->thread;  // strong reference

  self->mThread = PR_GetCurrentThread();
  self->mVirtualThread = GetCurrentVirtualThread();
  self->mEventTarget->SetCurrentThread();
  SetupCurrentThreadForChaosMode();

  if (!initData->name.IsEmpty()) {
<<<<<<< HEAD
    PR_SetCurrentThreadName(initData->name.BeginReading());
=======
    NS_SetCurrentThreadName(initData->name.BeginReading());
>>>>>>> a17af05f
  }

  // Inform the ThreadManager
  nsThreadManager::get().RegisterCurrentThread(*self);

  mozilla::IOInterposer::RegisterCurrentThread();

  // This must come after the call to nsThreadManager::RegisterCurrentThread(),
  // because that call is needed to properly set up this thread as an nsThread,
  // which profiler_register_thread() requires. See bug 1347007.
  if (!initData->name.IsEmpty()) {
    profiler_register_thread(initData->name.BeginReading(), &stackTop);
<<<<<<< HEAD
  }

  // Wait for and process startup event
  nsCOMPtr<nsIRunnable> event;
  {
    MutexAutoLock lock(self->mLock);
    if (!self->mEvents->GetEvent(true, getter_AddRefs(event), lock)) {
      NS_WARNING("failed waiting for thread startup event");
      return;
    }
  }

=======
  }

  // Wait for and process startup event
  nsCOMPtr<nsIRunnable> event = self->mEvents->GetEvent(true, nullptr);
  MOZ_ASSERT(event);

>>>>>>> a17af05f
  initData = nullptr; // clear before unblocking nsThread::Init

  event->Run();  // unblocks nsThread::Init
  event = nullptr;

  {
    // Scope for MessageLoop.
    nsAutoPtr<MessageLoop> loop(
      new MessageLoop(MessageLoop::TYPE_MOZILLA_NONMAINTHREAD, self));

    // Now, process incoming events...
    loop->Run();

    BackgroundChild::CloseForCurrentThread();

    // NB: The main thread does not shut down here!  It shuts down via
    // nsThreadManager::Shutdown.

    // Do NS_ProcessPendingEvents but with special handling to set
    // mEventsAreDoomed atomically with the removal of the last event. The key
    // invariant here is that we will never permit PutEvent to succeed if the
    // event would be left in the queue after our final call to
    // NS_ProcessPendingEvents. We also have to keep processing events as long
    // as we have outstanding mRequestedShutdownContexts.
    while (true) {
      // Check and see if we're waiting on any threads.
      self->WaitForAllAsynchronousShutdowns();

      if (self->mEvents->ShutdownIfNoPendingEvents()) {
        break;
      }
      NS_ProcessPendingEvents(self);
    }
  }

  mozilla::IOInterposer::UnregisterCurrentThread();

  // Inform the threadmanager that this thread is going away
  nsThreadManager::get().UnregisterCurrentThread(*self);

  profiler_unregister_thread();

  // Dispatch shutdown ACK
  NotNull<nsThreadShutdownContext*> context =
    WrapNotNull(self->mShutdownContext);
  MOZ_ASSERT(context->mTerminatingThread == self);
  event = do_QueryObject(new nsThreadShutdownAckEvent(context));
  if (context->mIsMainThreadJoining) {
    SystemGroup::Dispatch(TaskCategory::Other, event.forget());
  } else {
    context->mJoiningThread->Dispatch(event, NS_DISPATCH_NORMAL);
  }

  // Release any observer of the thread here.
  self->SetObserver(nullptr);

#ifdef MOZ_TASK_TRACER
  FreeTraceInfo();
#endif

  NS_RELEASE(self);
}

//-----------------------------------------------------------------------------

#ifdef MOZ_CRASHREPORTER
// Tell the crash reporter to save a memory report if our heuristics determine
// that an OOM failure is likely to occur soon.
// Memory usage will not be checked more than every 30 seconds or saved more
// than every 3 minutes
// If |aShouldSave == kForceReport|, a report will be saved regardless of
// whether the process is low on memory or not. However, it will still not be
// saved if a report was saved less than 3 minutes ago.
bool
nsThread::SaveMemoryReportNearOOM(ShouldSaveMemoryReport aShouldSave)
{
  // Keep an eye on memory usage (cheap, ~7ms) somewhat frequently,
  // but save memory reports (expensive, ~75ms) less frequently.
  const size_t kLowMemoryCheckSeconds = 30;
  const size_t kLowMemorySaveSeconds = 3 * 60;

  static TimeStamp nextCheck = TimeStamp::NowLoRes()
    + TimeDuration::FromSeconds(kLowMemoryCheckSeconds);
  static bool recentlySavedReport = false; // Keeps track of whether a report
                                           // was saved last time we checked

  // Are we checking again too soon?
  TimeStamp now = TimeStamp::NowLoRes();
  if ((aShouldSave == ShouldSaveMemoryReport::kMaybeReport ||
      recentlySavedReport) && now < nextCheck) {
    return false;
  }

  bool needMemoryReport = (aShouldSave == ShouldSaveMemoryReport::kForceReport);
#ifdef XP_WIN // XXX implement on other platforms as needed
  // If the report is forced there is no need to check whether it is necessary
  if (aShouldSave != ShouldSaveMemoryReport::kForceReport) {
    const size_t LOWMEM_THRESHOLD_VIRTUAL = 200 * 1024 * 1024;
    MEMORYSTATUSEX statex;
    statex.dwLength = sizeof(statex);
    if (GlobalMemoryStatusEx(&statex)) {
      if (statex.ullAvailVirtual < LOWMEM_THRESHOLD_VIRTUAL) {
        needMemoryReport = true;
      }
    }
  }
#endif

  if (needMemoryReport) {
    if (XRE_IsContentProcess()) {
      dom::ContentChild* cc = dom::ContentChild::GetSingleton();
      if (cc) {
        cc->SendNotifyLowMemory();
      }
    } else {
      nsCOMPtr<nsICrashReporter> cr =
        do_GetService("@mozilla.org/toolkit/crash-reporter;1");
      if (cr) {
        cr->SaveMemoryReport();
      }
    }
    recentlySavedReport = true;
    nextCheck = now + TimeDuration::FromSeconds(kLowMemorySaveSeconds);
  } else {
    recentlySavedReport = false;
    nextCheck = now + TimeDuration::FromSeconds(kLowMemoryCheckSeconds);
  }

  return recentlySavedReport;
}
#endif

#ifdef MOZ_CANARY
int sCanaryOutputFD = -1;
#endif

nsThread::nsThread(NotNull<SynchronizedEventQueue*> aQueue,
                   MainThreadFlag aMainThread,
                   uint32_t aStackSize)
  : mEvents(aQueue.get())
  , mEventTarget(new ThreadEventTarget(mEvents.get(), aMainThread == MAIN_THREAD))
  , mScriptObserver(nullptr)
<<<<<<< HEAD
  , mEvents(WrapNotNull(&mEventsRoot))
  , mEventsRoot(mLock)
  , mIdleEventsAvailable(mLock, "[nsThread.mEventsAvailable]")
  , mIdleEvents(mIdleEventsAvailable, nsEventQueue::eNormalQueue)
=======
>>>>>>> a17af05f
  , mPriority(PRIORITY_NORMAL)
  , mThread(nullptr)
  , mNestedEventLoopDepth(0)
  , mStackSize(aStackSize)
  , mShutdownContext(nullptr)
  , mShutdownRequired(false)
  , mIsMainThread(aMainThread)
  , mLastUnlabeledRunnable(TimeStamp::Now())
  , mCanInvokeJS(false)
{
}

nsThread::~nsThread()
{
  NS_ASSERTION(mRequestedShutdownContexts.IsEmpty(),
               "shouldn't be waiting on other threads to shutdown");
#ifdef DEBUG
  // We deliberately leak these so they can be tracked by the leak checker.
  // If you're having nsThreadShutdownContext leaks, you can set:
  //   XPCOM_MEM_LOG_CLASSES=nsThreadShutdownContext
  // during a test run and that will at least tell you what thread is
  // requesting shutdown on another, which can be helpful for diagnosing
  // the leak.
  for (size_t i = 0; i < mRequestedShutdownContexts.Length(); ++i) {
    Unused << mRequestedShutdownContexts[i].forget();
  }
#endif
}

nsresult
nsThread::Init(const nsACString& aName)
{
  // spawn thread and wait until it is fully setup
  RefPtr<nsThreadStartupEvent> startup = new nsThreadStartupEvent();

  NS_ADDREF_THIS();

  mIdlePeriod = new IdlePeriod();

  mShutdownRequired = true;

  ThreadInitData initData = { this, aName };

  // ThreadFunc is responsible for setting mThread
  if (!PR_CreateThread(PR_USER_THREAD, ThreadFunc, &initData,
                       PR_PRIORITY_NORMAL, PR_GLOBAL_THREAD,
                       PR_JOINABLE_THREAD, mStackSize)) {
    NS_RELEASE_THIS();
    return NS_ERROR_OUT_OF_MEMORY;
  }

  // ThreadFunc will wait for this event to be run before it tries to access
  // mThread.  By delaying insertion of this event into the queue, we ensure
  // that mThread is set properly.
  {
    mEvents->PutEvent(do_AddRef(startup), EventPriority::Normal); // retain a reference
  }

  // Wait for thread to call ThreadManager::SetupCurrentThread, which completes
  // initialization of ThreadFunc.
  startup->Wait();
  return NS_OK;
}

nsresult
nsThread::InitCurrentThread()
{
  mThread = PR_GetCurrentThread();
  mVirtualThread = GetCurrentVirtualThread();
  SetupCurrentThreadForChaosMode();

  mIdlePeriod = new IdlePeriod();

  nsThreadManager::get().RegisterCurrentThread(*this);
  return NS_OK;
}

<<<<<<< HEAD
nsresult
nsThread::PutEvent(nsIRunnable* aEvent, nsNestedEventTarget* aTarget)
{
  nsCOMPtr<nsIRunnable> event(aEvent);
  return PutEvent(event.forget(), aTarget);
}

nsresult
nsThread::PutEvent(already_AddRefed<nsIRunnable> aEvent, nsNestedEventTarget* aTarget)
{
  // We want to leak the reference when we fail to dispatch it, so that
  // we won't release the event in a wrong thread.
  LeakRefPtr<nsIRunnable> event(Move(aEvent));
  nsCOMPtr<nsIThreadObserver> obs;

  {
    MutexAutoLock lock(mLock);
    nsChainedEventQueue* queue = aTarget ? aTarget->mQueue : &mEventsRoot;
    if (!queue || (queue == &mEventsRoot && mEventsAreDoomed)) {
      NS_WARNING("An event was posted to a thread that will never run it (rejected)");
      return NS_ERROR_UNEXPECTED;
    }
    queue->PutEvent(event.take(), lock);

    // Make sure to grab the observer before dropping the lock, otherwise the
    // event that we just placed into the queue could run and eventually delete
    // this nsThread before the calling thread is scheduled again. We would then
    // crash while trying to access a dead nsThread.
    obs = mObserver;
  }

  if (obs) {
    obs->OnDispatchedEvent(this);
  }

  return NS_OK;
}

nsresult
nsThread::DispatchInternal(already_AddRefed<nsIRunnable> aEvent, uint32_t aFlags,
                           nsNestedEventTarget* aTarget)
{
  // We want to leak the reference when we fail to dispatch it, so that
  // we won't release the event in a wrong thread.
  LeakRefPtr<nsIRunnable> event(Move(aEvent));
  if (NS_WARN_IF(!event)) {
    return NS_ERROR_INVALID_ARG;
  }

  if (gXPCOMThreadsShutDown && MAIN_THREAD != mIsMainThread && !aTarget) {
    NS_ASSERTION(false, "Failed Dispatch after xpcom-shutdown-threads");
    return NS_ERROR_ILLEGAL_DURING_SHUTDOWN;
  }

#ifdef MOZ_TASK_TRACER
  nsCOMPtr<nsIRunnable> tracedRunnable = CreateTracedRunnable(event.take());
  (static_cast<TracedRunnable*>(tracedRunnable.get()))->DispatchTask();
  // XXX tracedRunnable will always leaked when we fail to disptch.
  event = tracedRunnable.forget();
#endif

  if (aFlags & DISPATCH_SYNC) {
    nsThread* thread = nsThreadManager::get().GetCurrentThread();
    if (NS_WARN_IF(!thread)) {
      return NS_ERROR_NOT_AVAILABLE;
    }

    // XXX we should be able to do something better here... we should
    //     be able to monitor the slot occupied by this event and use
    //     that to tell us when the event has been processed.

    RefPtr<nsThreadSyncDispatch> wrapper =
      new nsThreadSyncDispatch(thread, event.take());
    nsresult rv = PutEvent(wrapper, aTarget); // hold a ref
    // Don't wait for the event to finish if we didn't dispatch it...
    if (NS_FAILED(rv)) {
      // PutEvent leaked the wrapper runnable object on failure, so we
      // explicitly release this object once for that. Note that this
      // object will be released again soon because it exits the scope.
      wrapper.get()->Release();
      return rv;
    }

    // Allows waiting; ensure no locks are held that would deadlock us!
    while (wrapper->IsPending()) {
      NS_ProcessNextEvent(thread, true);
    }
    return NS_OK;
  }

  NS_ASSERTION(aFlags == NS_DISPATCH_NORMAL ||
               aFlags == NS_DISPATCH_AT_END, "unexpected dispatch flags");
  return PutEvent(event.take(), aTarget);
}

bool
nsThread::nsChainedEventQueue::GetEvent(bool aMayWait, nsIRunnable** aEvent,
                                        mozilla::MutexAutoLock& aProofOfLock)
{
  bool retVal = false;
  do {
    if (mProcessSecondaryQueueRunnable) {
      MOZ_ASSERT(mSecondaryQueue->HasPendingEvent(aProofOfLock));
      retVal = mSecondaryQueue->GetEvent(aMayWait, aEvent, aProofOfLock);
      MOZ_ASSERT(*aEvent);
      mProcessSecondaryQueueRunnable = false;
      return retVal;
    }

    // We don't want to wait if mSecondaryQueue has some events.
    bool reallyMayWait =
      aMayWait && !mSecondaryQueue->HasPendingEvent(aProofOfLock);
    retVal =
      mNormalQueue->GetEvent(reallyMayWait, aEvent, aProofOfLock);

    // Let's see if we should next time process an event from the secondary
    // queue.
    mProcessSecondaryQueueRunnable =
      mSecondaryQueue->HasPendingEvent(aProofOfLock);

    if (*aEvent) {
      // We got an event, return early.
      return retVal;
    }
  } while(aMayWait || mProcessSecondaryQueueRunnable);

  return retVal;
}

=======
>>>>>>> a17af05f
//-----------------------------------------------------------------------------
// nsIEventTarget

NS_IMETHODIMP
nsThread::DispatchFromScript(nsIRunnable* aEvent, uint32_t aFlags)
{
  nsCOMPtr<nsIRunnable> event(aEvent);
  return mEventTarget->Dispatch(event.forget(), aFlags);
}

NS_IMETHODIMP
nsThread::Dispatch(already_AddRefed<nsIRunnable> aEvent, uint32_t aFlags)
{
  LOG(("THRD(%p) Dispatch [%p %x]\n", this, /* XXX aEvent */nullptr, aFlags));

  return mEventTarget->Dispatch(Move(aEvent), aFlags);
}

NS_IMETHODIMP
nsThread::DelayedDispatch(already_AddRefed<nsIRunnable> aEvent, uint32_t aDelayMs)
{
  return mEventTarget->DelayedDispatch(Move(aEvent), aDelayMs);
}

NS_IMETHODIMP
nsThread::IsOnCurrentThread(bool* aResult)
{
  return mEventTarget->IsOnCurrentThread(aResult);
}

NS_IMETHODIMP_(bool)
nsThread::IsOnCurrentThreadInfallible()
{
  // Rely on mVirtualThread being correct.
  MOZ_CRASH("IsOnCurrentThreadInfallible should never be called on nsIThread");
}

//-----------------------------------------------------------------------------
// nsIThread

NS_IMETHODIMP
nsThread::GetPRThread(PRThread** aResult)
{
  *aResult = mThread;
  return NS_OK;
}

NS_IMETHODIMP
nsThread::GetCanInvokeJS(bool* aResult)
{
  *aResult = mCanInvokeJS;
  return NS_OK;
}

NS_IMETHODIMP
nsThread::SetCanInvokeJS(bool aCanInvokeJS)
{
  mCanInvokeJS = aCanInvokeJS;
  return NS_OK;
}

NS_IMETHODIMP
nsThread::AsyncShutdown()
{
  LOG(("THRD(%p) async shutdown\n", this));

  // XXX If we make this warn, then we hit that warning at xpcom shutdown while
  //     shutting down a thread in a thread pool.  That happens b/c the thread
  //     in the thread pool is already shutdown by the thread manager.
  if (!mThread) {
    return NS_OK;
  }

  return !!ShutdownInternal(/* aSync = */ false) ? NS_OK : NS_ERROR_UNEXPECTED;
}

nsThreadShutdownContext*
nsThread::ShutdownInternal(bool aSync)
{
  MOZ_ASSERT(mThread);
  MOZ_ASSERT(mThread != PR_GetCurrentThread());
  if (NS_WARN_IF(mThread == PR_GetCurrentThread())) {
    return nullptr;
  }

  // Prevent multiple calls to this method
  if (!mShutdownRequired.compareExchange(true, false)) {
    return nullptr;
  }

  NotNull<nsThread*> currentThread =
    WrapNotNull(nsThreadManager::get().GetCurrentThread());

  nsAutoPtr<nsThreadShutdownContext>& context =
    *currentThread->mRequestedShutdownContexts.AppendElement();
  context = new nsThreadShutdownContext(WrapNotNull(this), currentThread, aSync);

  // Set mShutdownContext and wake up the thread in case it is waiting for
  // events to process.
  nsCOMPtr<nsIRunnable> event =
    new nsThreadShutdownEvent(WrapNotNull(this), WrapNotNull(context.get()));
  // XXXroc What if posting the event fails due to OOM?
  mEvents->PutEvent(event.forget(), EventPriority::Normal);

  // We could still end up with other events being added after the shutdown
  // task, but that's okay because we process pending events in ThreadFunc
  // after setting mShutdownContext just before exiting.
  return context;
}

void
nsThread::ShutdownComplete(NotNull<nsThreadShutdownContext*> aContext)
{
  MOZ_ASSERT(mThread);
  MOZ_ASSERT(aContext->mTerminatingThread == this);

  if (aContext->mAwaitingShutdownAck) {
    // We're in a synchronous shutdown, so tell whatever is up the stack that
    // we're done and unwind the stack so it can call us again.
    aContext->mAwaitingShutdownAck = false;
    return;
  }

  // Now, it should be safe to join without fear of dead-locking.

  PR_JoinThread(mThread);
  mThread = nullptr;

  // We hold strong references to our event observers, and once the thread is
  // shut down the observers can't easily unregister themselves. Do it here
  // to avoid leaking.
  ClearObservers();

#ifdef DEBUG
  nsCOMPtr<nsIThreadObserver> obs = mEvents->GetObserver();
  MOZ_ASSERT(!obs, "Should have been cleared at shutdown!");
#endif

  // Delete aContext.
  MOZ_ALWAYS_TRUE(
    aContext->mJoiningThread->mRequestedShutdownContexts.RemoveElement(aContext));
}

void
nsThread::WaitForAllAsynchronousShutdowns()
{
  // This is the motivating example for why SpinEventLoop has the template
  // parameter we are providing here.
  SpinEventLoopUntil<ProcessFailureBehavior::IgnoreAndContinue>([&]() {
      return mRequestedShutdownContexts.IsEmpty();
    }, this);
}

NS_IMETHODIMP
nsThread::Shutdown()
{
  LOG(("THRD(%p) sync shutdown\n", this));

  // XXX If we make this warn, then we hit that warning at xpcom shutdown while
  //     shutting down a thread in a thread pool.  That happens b/c the thread
  //     in the thread pool is already shutdown by the thread manager.
  if (!mThread) {
    return NS_OK;
  }

  nsThreadShutdownContext* maybeContext = ShutdownInternal(/* aSync = */ true);
  NS_ENSURE_TRUE(maybeContext, NS_ERROR_UNEXPECTED);
  NotNull<nsThreadShutdownContext*> context = WrapNotNull(maybeContext);

  // Process events on the current thread until we receive a shutdown ACK.
  // Allows waiting; ensure no locks are held that would deadlock us!
  SpinEventLoopUntil([&, context]() {
      return !context->mAwaitingShutdownAck;
    }, context->mJoiningThread);

  ShutdownComplete(context);

  return NS_OK;
}

NS_IMETHODIMP
nsThread::HasPendingEvents(bool* aResult)
{
  if (NS_WARN_IF(PR_GetCurrentThread() != mThread)) {
    return NS_ERROR_NOT_SAME_THREAD;
  }

  *aResult = mEvents->HasPendingEvent();
  return NS_OK;
}

NS_IMETHODIMP
nsThread::IdleDispatch(already_AddRefed<nsIRunnable> aEvent)
{
  nsCOMPtr<nsIRunnable> event = aEvent;

  if (NS_WARN_IF(!event)) {
    return NS_ERROR_INVALID_ARG;
  }

  if (!mEvents->PutEvent(event.forget(), EventPriority::Idle)) {
    NS_WARNING("An idle event was posted to a thread that will never run it (rejected)");
    return NS_ERROR_UNEXPECTED;
  }

  return NS_OK;
}

NS_IMETHODIMP
nsThread::RegisterIdlePeriod(already_AddRefed<nsIIdlePeriod> aIdlePeriod)
{
  if (NS_WARN_IF(PR_GetCurrentThread() != mThread)) {
    return NS_ERROR_NOT_SAME_THREAD;
  }

  MutexAutoLock lock(mLock);
  mIdlePeriod = aIdlePeriod;
  return NS_OK;
}

NS_IMETHODIMP
nsThread::IdleDispatch(already_AddRefed<nsIRunnable> aEvent)
{
  // Currently the only supported idle dispatch is from the same
  // thread. To support idle dispatch from another thread we need to
  // support waking threads that are waiting for an event queue that
  // isn't mIdleEvents.
  MOZ_ASSERT(PR_GetCurrentThread() == mThread);

  MutexAutoLock lock(mLock);
  LeakRefPtr<nsIRunnable> event(Move(aEvent));

  if (NS_WARN_IF(!event)) {
    return NS_ERROR_INVALID_ARG;
  }

  if (mEventsAreDoomed) {
    NS_WARNING("An idle event was posted to a thread that will never run it (rejected)");
    return NS_ERROR_UNEXPECTED;
  }

  mIdleEvents.PutEvent(event.take(), lock);
  return NS_OK;
}

#ifdef MOZ_CANARY
void canary_alarm_handler(int signum);

class Canary
{
  //XXX ToDo: support nested loops
public:
  Canary()
  {
    if (sCanaryOutputFD > 0 && EventLatencyIsImportant()) {
      signal(SIGALRM, canary_alarm_handler);
      ualarm(15000, 0);
    }
  }

  ~Canary()
  {
    if (sCanaryOutputFD != 0 && EventLatencyIsImportant()) {
      ualarm(0, 0);
    }
  }

  static bool EventLatencyIsImportant()
  {
    return NS_IsMainThread() && XRE_IsParentProcess();
  }
};

void canary_alarm_handler(int signum)
{
  void* array[30];
  const char msg[29] = "event took too long to run:\n";
  // use write to be safe in the signal handler
  write(sCanaryOutputFD, msg, sizeof(msg));
  backtrace_symbols_fd(array, backtrace(array, 30), sCanaryOutputFD);
}

#endif

<<<<<<< HEAD
#define NOTIFY_EVENT_OBSERVERS(func_, params_)                                 \
  do {                                                                         \
    if (!mEventObservers.IsEmpty()) {                                          \
      nsAutoTObserverArray<NotNull<nsCOMPtr<nsIThreadObserver>>, 2>::ForwardIterator \
        iter_(mEventObservers);                                                \
=======
#define NOTIFY_EVENT_OBSERVERS(observers_, func_, params_)                     \
  do {                                                                         \
    if (!observers_.IsEmpty()) {                                               \
      nsTObserverArray<nsCOMPtr<nsIThreadObserver>>::ForwardIterator           \
        iter_(observers_);                                                     \
>>>>>>> a17af05f
      nsCOMPtr<nsIThreadObserver> obs_;                                        \
      while (iter_.HasMore()) {                                                \
        obs_ = iter_.GetNext();                                                \
        obs_ -> func_ params_ ;                                                \
      }                                                                        \
    }                                                                          \
  } while(0)

<<<<<<< HEAD
void
nsThread::GetIdleEvent(nsIRunnable** aEvent, MutexAutoLock& aProofOfLock)
{
  MOZ_ASSERT(PR_GetCurrentThread() == mThread);
  MOZ_ASSERT(aEvent);

  TimeStamp idleDeadline;
  mIdlePeriod->GetIdlePeriodHint(&idleDeadline);

  if (!idleDeadline || idleDeadline < TimeStamp::Now()) {
    aEvent = nullptr;
    return;
  }

  mIdleEvents.GetEvent(false, aEvent, aProofOfLock);

  if (*aEvent) {
    nsCOMPtr<nsIIncrementalRunnable> incrementalEvent(do_QueryInterface(*aEvent));
    if (incrementalEvent) {
      incrementalEvent->SetDeadline(idleDeadline);
    }
  }
}

void
nsThread::GetEvent(bool aWait, nsIRunnable** aEvent, MutexAutoLock& aProofOfLock)
{
  MOZ_ASSERT(PR_GetCurrentThread() == mThread);
  MOZ_ASSERT(aEvent);

  // We'll try to get an event to execute in three stages.
  // [1] First we just try to get it from the regular queue without waiting.
  mEvents->GetEvent(false, aEvent, aProofOfLock);

  // [2] If we didn't get an event from the regular queue, try to
  // get one from the idle queue
  if (!*aEvent) {
    // Since events in mEvents have higher priority than idle
    // events, we will only consider idle events when there are no
    // pending events in mEvents. We will for the same reason never
    // wait for an idle event, since a higher priority event might
    // appear at any time.
    GetIdleEvent(aEvent, aProofOfLock);
  }

  // [3] If we neither got an event from the regular queue nor the
  // idle queue, then if we should wait for events we block on the
  // main queue until an event is available.
  // If we are shutting down, then do not wait for new events.
  if (!*aEvent && aWait) {
    mEvents->GetEvent(aWait, aEvent, aProofOfLock);
  }
}
=======
#ifndef RELEASE_OR_BETA
static bool
GetLabeledRunnableName(nsIRunnable* aEvent, nsACString& aName)
{
  bool labeled = false;
  if (RefPtr<SchedulerGroup::Runnable> groupRunnable = do_QueryObject(aEvent)) {
    labeled = true;
    MOZ_ALWAYS_TRUE(NS_SUCCEEDED(groupRunnable->GetName(aName)));
  } else if (nsCOMPtr<nsINamed> named = do_QueryInterface(aEvent)) {
    MOZ_ALWAYS_TRUE(NS_SUCCEEDED(named->GetName(aName)));
  } else {
    aName.AssignLiteral("non-nsINamed runnable");
  }
  if (aName.IsEmpty()) {
    aName.AssignLiteral("anonymous runnable");
  }

  return labeled;
}
#endif
>>>>>>> a17af05f

NS_IMETHODIMP
nsThread::ProcessNextEvent(bool aMayWait, bool* aResult)
{
  LOG(("THRD(%p) ProcessNextEvent [%u %u]\n", this, aMayWait,
       mNestedEventLoopDepth));

  if (NS_WARN_IF(PR_GetCurrentThread() != mThread)) {
    return NS_ERROR_NOT_SAME_THREAD;
  }

  // The toplevel event loop normally blocks waiting for the next event, but
  // if we're trying to shut this thread down, we must exit the event loop when
  // the event queue is empty.
  // This only applys to the toplevel event loop! Nested event loops (e.g.
  // during sync dispatch) are waiting for some state change and must be able
  // to block even if something has requested shutdown of the thread. Otherwise
  // we'll just busywait as we endlessly look for an event, fail to find one,
  // and repeat the nested event loop since its state change hasn't happened yet.
  bool reallyWait = aMayWait && (mNestedEventLoopDepth > 0 || !ShuttingDown());

<<<<<<< HEAD
  Maybe<SchedulerGroup::AutoProcessEvent> ape;
  if (mIsMainThread == MAIN_THREAD) {
    DoMainThreadSpecificProcessing(reallyWait);
    ape.emplace();
=======
  Maybe<Scheduler::EventLoopActivation> activation;
  if (mIsMainThread == MAIN_THREAD) {
    DoMainThreadSpecificProcessing(reallyWait);
    activation.emplace();
>>>>>>> a17af05f
  }

  ++mNestedEventLoopDepth;

  // We only want to create an AutoNoJSAPI on threads that actually do DOM stuff
  // (including workers).  Those are exactly the threads that have an
  // mScriptObserver.
  Maybe<dom::AutoNoJSAPI> noJSAPI;
  bool callScriptObserver = !!mScriptObserver;
  if (callScriptObserver) {
    noJSAPI.emplace();
    mScriptObserver->BeforeProcessTask(reallyWait);
  }

  nsCOMPtr<nsIThreadObserver> obs = mEvents->GetObserverOnThread();
  if (obs) {
    obs->OnProcessNextEvent(this, reallyWait);
  }

  NOTIFY_EVENT_OBSERVERS(EventQueue()->EventObservers(), OnProcessNextEvent, (this, reallyWait));

#ifdef MOZ_CANARY
  Canary canary;
#endif
  nsresult rv = NS_OK;

  {
    // Scope for |event| to make sure that its destructor fires while
    // mNestedEventLoopDepth has been incremented, since that destructor can
    // also do work.
<<<<<<< HEAD
    nsCOMPtr<nsIRunnable> event;
    {
      MutexAutoLock lock(mLock);
      GetEvent(reallyWait, getter_AddRefs(event), lock);
=======
    EventPriority priority;
    nsCOMPtr<nsIRunnable> event = mEvents->GetEvent(reallyWait, &priority);

    if (activation.isSome()) {
      activation.ref().SetEvent(event, priority);
>>>>>>> a17af05f
    }

    *aResult = (event.get() != nullptr);

    if (event) {
      LOG(("THRD(%p) running [%p]\n", this, event.get()));
<<<<<<< HEAD
#ifndef RELEASE_OR_BETA
      Maybe<Telemetry::AutoTimer<Telemetry::MAIN_THREAD_RUNNABLE_MS>> timer;
#endif
=======

>>>>>>> a17af05f
      if (MAIN_THREAD == mIsMainThread) {
        HangMonitor::NotifyActivity();

#ifndef RELEASE_OR_BETA
        nsCString name;
        if (nsCOMPtr<nsINamed> named = do_QueryInterface(event)) {
          if (NS_FAILED(named->GetName(name))) {
            name.AssignLiteral("GetName failed");
          } else if (name.IsEmpty()) {
            name.AssignLiteral("anonymous runnable");
          }
        } else {
          name.AssignLiteral("non-nsINamed runnable");
        }
        timer.emplace(name);
#endif
      }

#ifndef RELEASE_OR_BETA
      Maybe<Telemetry::AutoTimer<Telemetry::MAIN_THREAD_RUNNABLE_MS>> timer;
      Maybe<Telemetry::AutoTimer<Telemetry::IDLE_RUNNABLE_BUDGET_OVERUSE_MS>> idleTimer;

      nsAutoCString name;
      if ((MAIN_THREAD == mIsMainThread) || mNextIdleDeadline) {
        bool labeled = GetLabeledRunnableName(event, name);

        if (MAIN_THREAD == mIsMainThread) {
          timer.emplace(name);

          // High-priority runnables are ignored here since they'll run right away
          // even with the cooperative scheduler.
          if (!labeled && priority == EventPriority::Normal) {
            TimeStamp now = TimeStamp::Now();
            double diff = (now - mLastUnlabeledRunnable).ToMilliseconds();
            Telemetry::Accumulate(Telemetry::TIME_BETWEEN_UNLABELED_RUNNABLES_MS, diff);
            mLastUnlabeledRunnable = now;
          }
        }

        if (mNextIdleDeadline) {
          // If we construct the AutoTimer with the deadline, then we'll
          // compute TimeStamp::Now() - mNextIdleDeadline when
          // accumulating telemetry.  If that is positive we've
          // overdrawn our idle budget, if it's negative it will go in
          // the 0 bucket of the histogram.
          idleTimer.emplace(name, mNextIdleDeadline);
        }
      }

      // If we're on the main thread, we want to record our current runnable's
      // name in a static so that BHR can record it.
      Array<char, kRunnableNameBufSize> restoreRunnableName;
      restoreRunnableName[0] = '\0';
      auto clear = MakeScopeExit([&] {
        if (MAIN_THREAD == mIsMainThread) {
          MOZ_ASSERT(NS_IsMainThread());
          sMainThreadRunnableName = restoreRunnableName;
        }
      });
      if (MAIN_THREAD == mIsMainThread) {
        MOZ_ASSERT(NS_IsMainThread());
        restoreRunnableName = sMainThreadRunnableName;

        // Copy the name into sMainThreadRunnableName's buffer, and append a
        // terminating null.
        uint32_t length = std::min((uint32_t) kRunnableNameBufSize - 1,
                                   (uint32_t) name.Length());
        memcpy(sMainThreadRunnableName.begin(), name.BeginReading(), length);
        sMainThreadRunnableName[length] = '\0';
      }
#endif
      Maybe<AutoTimeDurationHelper> timeDurationHelper;
      if (priority == EventPriority::Input) {
        timeDurationHelper.emplace();
      }
      event->Run();
    } else if (aMayWait) {
      MOZ_ASSERT(ShuttingDown(),
                 "This should only happen when shutting down");
      rv = NS_ERROR_UNEXPECTED;
    }
  }

  NOTIFY_EVENT_OBSERVERS(EventQueue()->EventObservers(), AfterProcessNextEvent, (this, *aResult));

  if (obs) {
    obs->AfterProcessNextEvent(this, *aResult);
  }

  if (callScriptObserver) {
    if (mScriptObserver) {
      mScriptObserver->AfterProcessTask(mNestedEventLoopDepth);
    }
    noJSAPI.reset();
  }

  --mNestedEventLoopDepth;

  return rv;
}

//-----------------------------------------------------------------------------
// nsISupportsPriority

NS_IMETHODIMP
nsThread::GetPriority(int32_t* aPriority)
{
  *aPriority = mPriority;
  return NS_OK;
}

NS_IMETHODIMP
nsThread::SetPriority(int32_t aPriority)
{
  if (NS_WARN_IF(!mThread)) {
    return NS_ERROR_NOT_INITIALIZED;
  }

  // NSPR defines the following four thread priorities:
  //   PR_PRIORITY_LOW
  //   PR_PRIORITY_NORMAL
  //   PR_PRIORITY_HIGH
  //   PR_PRIORITY_URGENT
  // We map the priority values defined on nsISupportsPriority to these values.

  mPriority = aPriority;

  PRThreadPriority pri;
  if (mPriority <= PRIORITY_HIGHEST) {
    pri = PR_PRIORITY_URGENT;
  } else if (mPriority < PRIORITY_NORMAL) {
    pri = PR_PRIORITY_HIGH;
  } else if (mPriority > PRIORITY_NORMAL) {
    pri = PR_PRIORITY_LOW;
  } else {
    pri = PR_PRIORITY_NORMAL;
  }
  // If chaos mode is active, retain the randomly chosen priority
  if (!ChaosMode::isActive(ChaosFeature::ThreadScheduling)) {
    PR_SetThreadPriority(mThread, pri);
  }

  return NS_OK;
}

NS_IMETHODIMP
nsThread::AdjustPriority(int32_t aDelta)
{
  return SetPriority(mPriority + aDelta);
}

//-----------------------------------------------------------------------------
// nsIThreadInternal

NS_IMETHODIMP
nsThread::GetObserver(nsIThreadObserver** aObs)
{
  nsCOMPtr<nsIThreadObserver> obs = mEvents->GetObserver();
  obs.forget(aObs);
  return NS_OK;
}

NS_IMETHODIMP
nsThread::SetObserver(nsIThreadObserver* aObs)
{
  if (NS_WARN_IF(PR_GetCurrentThread() != mThread)) {
    return NS_ERROR_NOT_SAME_THREAD;
  }

  mEvents->SetObserver(aObs);
  return NS_OK;
}

uint32_t
nsThread::RecursionDepth() const
{
  MOZ_ASSERT(PR_GetCurrentThread() == mThread);
  return mNestedEventLoopDepth;
}

NS_IMETHODIMP
nsThread::AddObserver(nsIThreadObserver* aObserver)
{
  if (NS_WARN_IF(!aObserver)) {
    return NS_ERROR_INVALID_ARG;
  }
  if (NS_WARN_IF(PR_GetCurrentThread() != mThread)) {
    return NS_ERROR_NOT_SAME_THREAD;
  }

  EventQueue()->AddObserver(aObserver);

  return NS_OK;
}

NS_IMETHODIMP
nsThread::RemoveObserver(nsIThreadObserver* aObserver)
{
  if (NS_WARN_IF(PR_GetCurrentThread() != mThread)) {
    return NS_ERROR_NOT_SAME_THREAD;
  }

  EventQueue()->RemoveObserver(aObserver);

  return NS_OK;
}

void
nsThread::SetScriptObserver(mozilla::CycleCollectedJSContext* aScriptObserver)
{
  if (!aScriptObserver) {
    mScriptObserver = nullptr;
    return;
  }

  MOZ_ASSERT(!mScriptObserver);
  mScriptObserver = aScriptObserver;
}

void
nsThread::DoMainThreadSpecificProcessing(bool aReallyWait)
{
  MOZ_ASSERT(mIsMainThread == MAIN_THREAD);

  ipc::CancelCPOWs();

  if (aReallyWait) {
    HangMonitor::Suspend();
  }

  // Fire a memory pressure notification, if one is pending.
  if (!ShuttingDown()) {
    MemoryPressureState mpPending = NS_GetPendingMemoryPressure();
    if (mpPending != MemPressure_None) {
      nsCOMPtr<nsIObserverService> os = services::GetObserverService();

      if (os) {
        // Use no-forward to prevent the notifications from being transferred to
        // the children of this process.
        os->NotifyObservers(nullptr, "memory-pressure",
                            mpPending == MemPressure_New ? u"low-memory-no-forward" :
                            u"low-memory-ongoing-no-forward");
      } else {
        NS_WARNING("Can't get observer service!");
      }
    }
  }

#ifdef MOZ_CRASHREPORTER
  if (!ShuttingDown()) {
    SaveMemoryReportNearOOM(ShouldSaveMemoryReport::kMaybeReport);
  }
#endif
}

NS_IMETHODIMP
nsThread::GetEventTarget(nsIEventTarget** aEventTarget)
{
  nsCOMPtr<nsIEventTarget> target = this;
  target.forget(aEventTarget);
  return NS_OK;
}

nsIEventTarget*
nsThread::EventTarget()
{
  return this;
}

nsISerialEventTarget*
nsThread::SerialEventTarget()
{
  return this;
}<|MERGE_RESOLUTION|>--- conflicted
+++ resolved
@@ -28,10 +28,7 @@
 #include "mozilla/IOInterposer.h"
 #include "mozilla/ipc/MessageChannel.h"
 #include "mozilla/ipc/BackgroundChild.h"
-<<<<<<< HEAD
-=======
 #include "mozilla/Scheduler.h"
->>>>>>> a17af05f
 #include "mozilla/SchedulerGroup.h"
 #include "mozilla/Services.h"
 #include "mozilla/SystemGroup.h"
@@ -41,17 +38,10 @@
 #include "mozilla/TimeStamp.h"
 #include "mozilla/Unused.h"
 #include "mozilla/dom/ScriptSettings.h"
-#include "nsIIdlePeriod.h"
-#include "nsIIncrementalRunnable.h"
 #include "nsThreadSyncDispatch.h"
-<<<<<<< HEAD
-#include "LeakRefPtr.h"
-#include "GeckoProfiler.h"
-=======
 #include "GeckoProfiler.h"
 #include "InputEventStatistics.h"
 #include "ThreadEventTarget.h"
->>>>>>> a17af05f
 
 #ifdef MOZ_CRASHREPORTER
 #include "nsServiceManagerUtils.h"
@@ -404,11 +394,7 @@
   SetupCurrentThreadForChaosMode();
 
   if (!initData->name.IsEmpty()) {
-<<<<<<< HEAD
-    PR_SetCurrentThreadName(initData->name.BeginReading());
-=======
     NS_SetCurrentThreadName(initData->name.BeginReading());
->>>>>>> a17af05f
   }
 
   // Inform the ThreadManager
@@ -421,27 +407,12 @@
   // which profiler_register_thread() requires. See bug 1347007.
   if (!initData->name.IsEmpty()) {
     profiler_register_thread(initData->name.BeginReading(), &stackTop);
-<<<<<<< HEAD
-  }
-
-  // Wait for and process startup event
-  nsCOMPtr<nsIRunnable> event;
-  {
-    MutexAutoLock lock(self->mLock);
-    if (!self->mEvents->GetEvent(true, getter_AddRefs(event), lock)) {
-      NS_WARNING("failed waiting for thread startup event");
-      return;
-    }
-  }
-
-=======
   }
 
   // Wait for and process startup event
   nsCOMPtr<nsIRunnable> event = self->mEvents->GetEvent(true, nullptr);
   MOZ_ASSERT(event);
 
->>>>>>> a17af05f
   initData = nullptr; // clear before unblocking nsThread::Init
 
   event->Run();  // unblocks nsThread::Init
@@ -584,13 +555,6 @@
   : mEvents(aQueue.get())
   , mEventTarget(new ThreadEventTarget(mEvents.get(), aMainThread == MAIN_THREAD))
   , mScriptObserver(nullptr)
-<<<<<<< HEAD
-  , mEvents(WrapNotNull(&mEventsRoot))
-  , mEventsRoot(mLock)
-  , mIdleEventsAvailable(mLock, "[nsThread.mEventsAvailable]")
-  , mIdleEvents(mIdleEventsAvailable, nsEventQueue::eNormalQueue)
-=======
->>>>>>> a17af05f
   , mPriority(PRIORITY_NORMAL)
   , mThread(nullptr)
   , mNestedEventLoopDepth(0)
@@ -628,8 +592,6 @@
 
   NS_ADDREF_THIS();
 
-  mIdlePeriod = new IdlePeriod();
-
   mShutdownRequired = true;
 
   ThreadInitData initData = { this, aName };
@@ -662,144 +624,10 @@
   mVirtualThread = GetCurrentVirtualThread();
   SetupCurrentThreadForChaosMode();
 
-  mIdlePeriod = new IdlePeriod();
-
   nsThreadManager::get().RegisterCurrentThread(*this);
   return NS_OK;
 }
 
-<<<<<<< HEAD
-nsresult
-nsThread::PutEvent(nsIRunnable* aEvent, nsNestedEventTarget* aTarget)
-{
-  nsCOMPtr<nsIRunnable> event(aEvent);
-  return PutEvent(event.forget(), aTarget);
-}
-
-nsresult
-nsThread::PutEvent(already_AddRefed<nsIRunnable> aEvent, nsNestedEventTarget* aTarget)
-{
-  // We want to leak the reference when we fail to dispatch it, so that
-  // we won't release the event in a wrong thread.
-  LeakRefPtr<nsIRunnable> event(Move(aEvent));
-  nsCOMPtr<nsIThreadObserver> obs;
-
-  {
-    MutexAutoLock lock(mLock);
-    nsChainedEventQueue* queue = aTarget ? aTarget->mQueue : &mEventsRoot;
-    if (!queue || (queue == &mEventsRoot && mEventsAreDoomed)) {
-      NS_WARNING("An event was posted to a thread that will never run it (rejected)");
-      return NS_ERROR_UNEXPECTED;
-    }
-    queue->PutEvent(event.take(), lock);
-
-    // Make sure to grab the observer before dropping the lock, otherwise the
-    // event that we just placed into the queue could run and eventually delete
-    // this nsThread before the calling thread is scheduled again. We would then
-    // crash while trying to access a dead nsThread.
-    obs = mObserver;
-  }
-
-  if (obs) {
-    obs->OnDispatchedEvent(this);
-  }
-
-  return NS_OK;
-}
-
-nsresult
-nsThread::DispatchInternal(already_AddRefed<nsIRunnable> aEvent, uint32_t aFlags,
-                           nsNestedEventTarget* aTarget)
-{
-  // We want to leak the reference when we fail to dispatch it, so that
-  // we won't release the event in a wrong thread.
-  LeakRefPtr<nsIRunnable> event(Move(aEvent));
-  if (NS_WARN_IF(!event)) {
-    return NS_ERROR_INVALID_ARG;
-  }
-
-  if (gXPCOMThreadsShutDown && MAIN_THREAD != mIsMainThread && !aTarget) {
-    NS_ASSERTION(false, "Failed Dispatch after xpcom-shutdown-threads");
-    return NS_ERROR_ILLEGAL_DURING_SHUTDOWN;
-  }
-
-#ifdef MOZ_TASK_TRACER
-  nsCOMPtr<nsIRunnable> tracedRunnable = CreateTracedRunnable(event.take());
-  (static_cast<TracedRunnable*>(tracedRunnable.get()))->DispatchTask();
-  // XXX tracedRunnable will always leaked when we fail to disptch.
-  event = tracedRunnable.forget();
-#endif
-
-  if (aFlags & DISPATCH_SYNC) {
-    nsThread* thread = nsThreadManager::get().GetCurrentThread();
-    if (NS_WARN_IF(!thread)) {
-      return NS_ERROR_NOT_AVAILABLE;
-    }
-
-    // XXX we should be able to do something better here... we should
-    //     be able to monitor the slot occupied by this event and use
-    //     that to tell us when the event has been processed.
-
-    RefPtr<nsThreadSyncDispatch> wrapper =
-      new nsThreadSyncDispatch(thread, event.take());
-    nsresult rv = PutEvent(wrapper, aTarget); // hold a ref
-    // Don't wait for the event to finish if we didn't dispatch it...
-    if (NS_FAILED(rv)) {
-      // PutEvent leaked the wrapper runnable object on failure, so we
-      // explicitly release this object once for that. Note that this
-      // object will be released again soon because it exits the scope.
-      wrapper.get()->Release();
-      return rv;
-    }
-
-    // Allows waiting; ensure no locks are held that would deadlock us!
-    while (wrapper->IsPending()) {
-      NS_ProcessNextEvent(thread, true);
-    }
-    return NS_OK;
-  }
-
-  NS_ASSERTION(aFlags == NS_DISPATCH_NORMAL ||
-               aFlags == NS_DISPATCH_AT_END, "unexpected dispatch flags");
-  return PutEvent(event.take(), aTarget);
-}
-
-bool
-nsThread::nsChainedEventQueue::GetEvent(bool aMayWait, nsIRunnable** aEvent,
-                                        mozilla::MutexAutoLock& aProofOfLock)
-{
-  bool retVal = false;
-  do {
-    if (mProcessSecondaryQueueRunnable) {
-      MOZ_ASSERT(mSecondaryQueue->HasPendingEvent(aProofOfLock));
-      retVal = mSecondaryQueue->GetEvent(aMayWait, aEvent, aProofOfLock);
-      MOZ_ASSERT(*aEvent);
-      mProcessSecondaryQueueRunnable = false;
-      return retVal;
-    }
-
-    // We don't want to wait if mSecondaryQueue has some events.
-    bool reallyMayWait =
-      aMayWait && !mSecondaryQueue->HasPendingEvent(aProofOfLock);
-    retVal =
-      mNormalQueue->GetEvent(reallyMayWait, aEvent, aProofOfLock);
-
-    // Let's see if we should next time process an event from the secondary
-    // queue.
-    mProcessSecondaryQueueRunnable =
-      mSecondaryQueue->HasPendingEvent(aProofOfLock);
-
-    if (*aEvent) {
-      // We got an event, return early.
-      return retVal;
-    }
-  } while(aMayWait || mProcessSecondaryQueueRunnable);
-
-  return retVal;
-}
-
-=======
->>>>>>> a17af05f
 //-----------------------------------------------------------------------------
 // nsIEventTarget
 
@@ -1008,43 +836,6 @@
   return NS_OK;
 }
 
-NS_IMETHODIMP
-nsThread::RegisterIdlePeriod(already_AddRefed<nsIIdlePeriod> aIdlePeriod)
-{
-  if (NS_WARN_IF(PR_GetCurrentThread() != mThread)) {
-    return NS_ERROR_NOT_SAME_THREAD;
-  }
-
-  MutexAutoLock lock(mLock);
-  mIdlePeriod = aIdlePeriod;
-  return NS_OK;
-}
-
-NS_IMETHODIMP
-nsThread::IdleDispatch(already_AddRefed<nsIRunnable> aEvent)
-{
-  // Currently the only supported idle dispatch is from the same
-  // thread. To support idle dispatch from another thread we need to
-  // support waking threads that are waiting for an event queue that
-  // isn't mIdleEvents.
-  MOZ_ASSERT(PR_GetCurrentThread() == mThread);
-
-  MutexAutoLock lock(mLock);
-  LeakRefPtr<nsIRunnable> event(Move(aEvent));
-
-  if (NS_WARN_IF(!event)) {
-    return NS_ERROR_INVALID_ARG;
-  }
-
-  if (mEventsAreDoomed) {
-    NS_WARNING("An idle event was posted to a thread that will never run it (rejected)");
-    return NS_ERROR_UNEXPECTED;
-  }
-
-  mIdleEvents.PutEvent(event.take(), lock);
-  return NS_OK;
-}
-
 #ifdef MOZ_CANARY
 void canary_alarm_handler(int signum);
 
@@ -1084,19 +875,11 @@
 
 #endif
 
-<<<<<<< HEAD
-#define NOTIFY_EVENT_OBSERVERS(func_, params_)                                 \
-  do {                                                                         \
-    if (!mEventObservers.IsEmpty()) {                                          \
-      nsAutoTObserverArray<NotNull<nsCOMPtr<nsIThreadObserver>>, 2>::ForwardIterator \
-        iter_(mEventObservers);                                                \
-=======
 #define NOTIFY_EVENT_OBSERVERS(observers_, func_, params_)                     \
   do {                                                                         \
     if (!observers_.IsEmpty()) {                                               \
       nsTObserverArray<nsCOMPtr<nsIThreadObserver>>::ForwardIterator           \
         iter_(observers_);                                                     \
->>>>>>> a17af05f
       nsCOMPtr<nsIThreadObserver> obs_;                                        \
       while (iter_.HasMore()) {                                                \
         obs_ = iter_.GetNext();                                                \
@@ -1105,61 +888,6 @@
     }                                                                          \
   } while(0)
 
-<<<<<<< HEAD
-void
-nsThread::GetIdleEvent(nsIRunnable** aEvent, MutexAutoLock& aProofOfLock)
-{
-  MOZ_ASSERT(PR_GetCurrentThread() == mThread);
-  MOZ_ASSERT(aEvent);
-
-  TimeStamp idleDeadline;
-  mIdlePeriod->GetIdlePeriodHint(&idleDeadline);
-
-  if (!idleDeadline || idleDeadline < TimeStamp::Now()) {
-    aEvent = nullptr;
-    return;
-  }
-
-  mIdleEvents.GetEvent(false, aEvent, aProofOfLock);
-
-  if (*aEvent) {
-    nsCOMPtr<nsIIncrementalRunnable> incrementalEvent(do_QueryInterface(*aEvent));
-    if (incrementalEvent) {
-      incrementalEvent->SetDeadline(idleDeadline);
-    }
-  }
-}
-
-void
-nsThread::GetEvent(bool aWait, nsIRunnable** aEvent, MutexAutoLock& aProofOfLock)
-{
-  MOZ_ASSERT(PR_GetCurrentThread() == mThread);
-  MOZ_ASSERT(aEvent);
-
-  // We'll try to get an event to execute in three stages.
-  // [1] First we just try to get it from the regular queue without waiting.
-  mEvents->GetEvent(false, aEvent, aProofOfLock);
-
-  // [2] If we didn't get an event from the regular queue, try to
-  // get one from the idle queue
-  if (!*aEvent) {
-    // Since events in mEvents have higher priority than idle
-    // events, we will only consider idle events when there are no
-    // pending events in mEvents. We will for the same reason never
-    // wait for an idle event, since a higher priority event might
-    // appear at any time.
-    GetIdleEvent(aEvent, aProofOfLock);
-  }
-
-  // [3] If we neither got an event from the regular queue nor the
-  // idle queue, then if we should wait for events we block on the
-  // main queue until an event is available.
-  // If we are shutting down, then do not wait for new events.
-  if (!*aEvent && aWait) {
-    mEvents->GetEvent(aWait, aEvent, aProofOfLock);
-  }
-}
-=======
 #ifndef RELEASE_OR_BETA
 static bool
 GetLabeledRunnableName(nsIRunnable* aEvent, nsACString& aName)
@@ -1180,7 +908,6 @@
   return labeled;
 }
 #endif
->>>>>>> a17af05f
 
 NS_IMETHODIMP
 nsThread::ProcessNextEvent(bool aMayWait, bool* aResult)
@@ -1202,17 +929,10 @@
   // and repeat the nested event loop since its state change hasn't happened yet.
   bool reallyWait = aMayWait && (mNestedEventLoopDepth > 0 || !ShuttingDown());
 
-<<<<<<< HEAD
-  Maybe<SchedulerGroup::AutoProcessEvent> ape;
-  if (mIsMainThread == MAIN_THREAD) {
-    DoMainThreadSpecificProcessing(reallyWait);
-    ape.emplace();
-=======
   Maybe<Scheduler::EventLoopActivation> activation;
   if (mIsMainThread == MAIN_THREAD) {
     DoMainThreadSpecificProcessing(reallyWait);
     activation.emplace();
->>>>>>> a17af05f
   }
 
   ++mNestedEventLoopDepth;
@@ -1243,47 +963,20 @@
     // Scope for |event| to make sure that its destructor fires while
     // mNestedEventLoopDepth has been incremented, since that destructor can
     // also do work.
-<<<<<<< HEAD
-    nsCOMPtr<nsIRunnable> event;
-    {
-      MutexAutoLock lock(mLock);
-      GetEvent(reallyWait, getter_AddRefs(event), lock);
-=======
     EventPriority priority;
     nsCOMPtr<nsIRunnable> event = mEvents->GetEvent(reallyWait, &priority);
 
     if (activation.isSome()) {
       activation.ref().SetEvent(event, priority);
->>>>>>> a17af05f
     }
 
     *aResult = (event.get() != nullptr);
 
     if (event) {
       LOG(("THRD(%p) running [%p]\n", this, event.get()));
-<<<<<<< HEAD
-#ifndef RELEASE_OR_BETA
-      Maybe<Telemetry::AutoTimer<Telemetry::MAIN_THREAD_RUNNABLE_MS>> timer;
-#endif
-=======
-
->>>>>>> a17af05f
+
       if (MAIN_THREAD == mIsMainThread) {
         HangMonitor::NotifyActivity();
-
-#ifndef RELEASE_OR_BETA
-        nsCString name;
-        if (nsCOMPtr<nsINamed> named = do_QueryInterface(event)) {
-          if (NS_FAILED(named->GetName(name))) {
-            name.AssignLiteral("GetName failed");
-          } else if (name.IsEmpty()) {
-            name.AssignLiteral("anonymous runnable");
-          }
-        } else {
-          name.AssignLiteral("non-nsINamed runnable");
-        }
-        timer.emplace(name);
-#endif
       }
 
 #ifndef RELEASE_OR_BETA
