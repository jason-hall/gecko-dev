/* -*- Mode: C++; tab-width: 8; indent-tabs-mode: nil; c-basic-offset: 2 -*- */
/* vim: set ts=8 sts=2 et sw=2 tw=80: */
/* This Source Code Form is subject to the terms of the Mozilla Public
 * License, v. 2.0. If a copy of the MPL was not distributed with this
 * file, You can obtain one at http://mozilla.org/MPL/2.0/. */

#ifndef nsThread_h__
#define nsThread_h__

#include "mozilla/Mutex.h"
#include "nsIIdlePeriod.h"
#include "nsIThreadInternal.h"
#include "nsISupportsPriority.h"
#include "nsThreadUtils.h"
#include "nsString.h"
#include "nsTObserverArray.h"
#include "mozilla/Attributes.h"
#include "mozilla/SynchronizedEventQueue.h"
#include "mozilla/NotNull.h"
#include "mozilla/TimeStamp.h"
#include "nsAutoPtr.h"
#include "mozilla/AlreadyAddRefed.h"
#include "mozilla/UniquePtr.h"
<<<<<<< HEAD
=======
#include "mozilla/Array.h"
>>>>>>> a17af05f

namespace mozilla {
class CycleCollectedJSContext;
class ThreadEventTarget;
}

using mozilla::NotNull;

// A native thread
class nsThread
  : public nsIThreadInternal
  , public nsISupportsPriority
{
public:
  NS_DECL_THREADSAFE_ISUPPORTS
  NS_DECL_NSIEVENTTARGET_FULL
  NS_DECL_NSITHREAD
  NS_DECL_NSITHREADINTERNAL
  NS_DECL_NSISUPPORTSPRIORITY

  enum MainThreadFlag
  {
    MAIN_THREAD,
    NOT_MAIN_THREAD
  };

  nsThread(NotNull<mozilla::SynchronizedEventQueue*> aQueue,
           MainThreadFlag aMainThread,
           uint32_t aStackSize);

  // Initialize this as a wrapper for a new PRThread, and optionally give it a name.
  nsresult Init(const nsACString& aName = NS_LITERAL_CSTRING(""));

  // Initialize this as a wrapper for the current PRThread.
  nsresult InitCurrentThread();

  // The PRThread corresponding to this thread.
  PRThread* GetPRThread()
  {
    return mThread;
  }

  // If this flag is true, then the nsThread was created using
  // nsIThreadManager::NewThread.
  bool ShutdownRequired()
  {
    return mShutdownRequired;
  }

  // Clear the observer list.
  void ClearObservers()
  {
    mEventObservers.Clear();
  }

  void
  SetScriptObserver(mozilla::CycleCollectedJSContext* aScriptObserver);

  uint32_t
  RecursionDepth() const;

  void ShutdownComplete(NotNull<struct nsThreadShutdownContext*> aContext);

  void WaitForAllAsynchronousShutdowns();

#ifdef MOZ_CRASHREPORTER
  enum class ShouldSaveMemoryReport
  {
    kMaybeReport,
    kForceReport
  };

  static bool SaveMemoryReportNearOOM(ShouldSaveMemoryReport aShouldSave);
#endif

  static const uint32_t kRunnableNameBufSize = 1000;
  static mozilla::Array<char, kRunnableNameBufSize> sMainThreadRunnableName;

<<<<<<< HEAD
  void GetIdleEvent(nsIRunnable** aEvent, mozilla::MutexAutoLock& aProofOfLock);
  void GetEvent(bool aWait, nsIRunnable** aEvent,
                mozilla::MutexAutoLock& aProofOfLock);

protected:
  class nsChainedEventQueue;
=======
  void EnableInputEventPrioritization()
  {
    EventQueue()->EnableInputEventPrioritization();
  }
>>>>>>> a17af05f

  void FlushInputEventPrioritization()
  {
    EventQueue()->FlushInputEventPrioritization();
  }

  void SuspendInputEventPrioritization()
  {
    EventQueue()->SuspendInputEventPrioritization();
  }

  void ResumeInputEventPrioritization()
  {
    EventQueue()->ResumeInputEventPrioritization();
  }

#ifndef RELEASE_OR_BETA
  mozilla::TimeStamp& NextIdleDeadlineRef() { return mNextIdleDeadline; }
#endif

  mozilla::SynchronizedEventQueue* EventQueue() { return mEvents.get(); }

  bool ShuttingDown()
  {
    return mShutdownContext != nullptr;
  }

private:
  void DoMainThreadSpecificProcessing(bool aReallyWait);

protected:
  friend class nsThreadShutdownEvent;

  virtual ~nsThread();

  static void ThreadFunc(void* aArg);

  // Helper
  already_AddRefed<nsIThreadObserver> GetObserver()
  {
    nsIThreadObserver* obs;
    nsThread::GetObserver(&obs);
    return already_AddRefed<nsIThreadObserver>(obs);
  }

  struct nsThreadShutdownContext* ShutdownInternal(bool aSync);

<<<<<<< HEAD
  // Wrapper for nsEventQueue that supports chaining.
  class nsChainedEventQueue
  {
  public:
    explicit nsChainedEventQueue(mozilla::Mutex& aLock)
      : mNext(nullptr)
      , mEventsAvailable(aLock, "[nsChainedEventQueue.mEventsAvailable]")
      , mProcessSecondaryQueueRunnable(false)
    {
      mNormalQueue =
        mozilla::MakeUnique<nsEventQueue>(mEventsAvailable,
                                          nsEventQueue::eSharedCondVarQueue);
      // Both queues need to use the same CondVar!
      mSecondaryQueue =
        mozilla::MakeUnique<nsEventQueue>(mEventsAvailable,
                                          nsEventQueue::eSharedCondVarQueue);
    }

    bool GetEvent(bool aMayWait, nsIRunnable** aEvent,
                  mozilla::MutexAutoLock& aProofOfLock);

    void PutEvent(nsIRunnable* aEvent, mozilla::MutexAutoLock& aProofOfLock)
    {
      RefPtr<nsIRunnable> event(aEvent);
      PutEvent(event.forget(), aProofOfLock);
    }

    void PutEvent(already_AddRefed<nsIRunnable> aEvent,
                  mozilla::MutexAutoLock& aProofOfLock)
    {
      RefPtr<nsIRunnable> event(aEvent);
      nsCOMPtr<nsIRunnablePriority> runnablePrio =
        do_QueryInterface(event);
      uint32_t prio = nsIRunnablePriority::PRIORITY_NORMAL;
      if (runnablePrio) {
        runnablePrio->GetPriority(&prio);
      }
      MOZ_ASSERT(prio == nsIRunnablePriority::PRIORITY_NORMAL ||
                 prio == nsIRunnablePriority::PRIORITY_HIGH);
      if (prio == nsIRunnablePriority::PRIORITY_NORMAL) {
        mNormalQueue->PutEvent(event.forget(), aProofOfLock);
      } else {
        mSecondaryQueue->PutEvent(event.forget(), aProofOfLock);
      }
    }

    bool HasPendingEvent(mozilla::MutexAutoLock& aProofOfLock)
    {
      return mNormalQueue->HasPendingEvent(aProofOfLock) ||
             mSecondaryQueue->HasPendingEvent(aProofOfLock);
    }

    nsChainedEventQueue* mNext;
    RefPtr<nsNestedEventTarget> mEventTarget;

  private:
    mozilla::CondVar mEventsAvailable;
    mozilla::UniquePtr<nsEventQueue> mNormalQueue;
    mozilla::UniquePtr<nsEventQueue> mSecondaryQueue;

    // Try to process one high priority runnable after each normal
    // priority runnable. This gives the processing model HTML spec has for
    // 'Update the rendering' in the case only vsync messages are in the
    // secondary queue and prevents starving the normal queue.
    bool mProcessSecondaryQueueRunnable;
  };

  class nsNestedEventTarget final : public nsIEventTarget
  {
  public:
    NS_DECL_THREADSAFE_ISUPPORTS
    NS_DECL_NSIEVENTTARGET

    nsNestedEventTarget(NotNull<nsThread*> aThread,
                        NotNull<nsChainedEventQueue*> aQueue)
      : mThread(aThread)
      , mQueue(aQueue)



    {
    }

    NotNull<RefPtr<nsThread>> mThread;

    // This is protected by mThread->mLock.
    nsChainedEventQueue* mQueue;

  private:
    ~nsNestedEventTarget()
    {
    }
  };

  // This lock protects access to mObserver, mEvents, mIdleEvents,
  // mIdlePeriod and mEventsAreDoomed.  All of those fields are only
  // modified on the thread itself (never from another thread).  This
  // means that we can avoid holding the lock while using mObserver
  // and mEvents on the thread itself.  When calling PutEvent on
  // mEvents, we have to hold the lock to synchronize with
  // PopEventQueue.
  mozilla::Mutex mLock;
=======
  RefPtr<mozilla::SynchronizedEventQueue> mEvents;
  RefPtr<mozilla::ThreadEventTarget> mEventTarget;
>>>>>>> a17af05f

  mozilla::CycleCollectedJSContext* mScriptObserver;

  // Only accessed on the target thread.
  nsAutoTObserverArray<NotNull<nsCOMPtr<nsIThreadObserver>>, 2> mEventObservers;

<<<<<<< HEAD
  NotNull<nsChainedEventQueue*> mEvents;  // never null
  nsChainedEventQueue mEventsRoot;

  // mIdlePeriod keeps track of the current idle period. If at any
  // time the main event queue is empty, calling
  // mIdlePeriod->GetIdlePeriodHint() will give an estimate of when
  // the current idle period will end.
  nsCOMPtr<nsIIdlePeriod> mIdlePeriod;
  mozilla::CondVar mIdleEventsAvailable;
  nsEventQueue mIdleEvents;

=======
>>>>>>> a17af05f
  int32_t   mPriority;
  PRThread* mThread;
  uint32_t  mNestedEventLoopDepth;
  uint32_t  mStackSize;

  // The shutdown context for ourselves.
  struct nsThreadShutdownContext* mShutdownContext;
  // The shutdown contexts for any other threads we've asked to shut down.
  nsTArray<nsAutoPtr<struct nsThreadShutdownContext>> mRequestedShutdownContexts;

  mozilla::Atomic<bool> mShutdownRequired;
  MainThreadFlag mIsMainThread;

  // The time when we last ran an unlabeled runnable (one not associated with a
  // SchedulerGroup).
  mozilla::TimeStamp mLastUnlabeledRunnable;

  // Set to true if this thread creates a JSRuntime.
  bool mCanInvokeJS;

#ifndef RELEASE_OR_BETA
  mozilla::TimeStamp mNextIdleDeadline;
#endif
};

#if defined(XP_UNIX) && !defined(ANDROID) && !defined(DEBUG) && HAVE_UALARM \
  && defined(_GNU_SOURCE)
# define MOZ_CANARY

extern int sCanaryOutputFD;
#endif

#endif  // nsThread_h__<|MERGE_RESOLUTION|>--- conflicted
+++ resolved
@@ -21,10 +21,7 @@
 #include "nsAutoPtr.h"
 #include "mozilla/AlreadyAddRefed.h"
 #include "mozilla/UniquePtr.h"
-<<<<<<< HEAD
-=======
 #include "mozilla/Array.h"
->>>>>>> a17af05f
 
 namespace mozilla {
 class CycleCollectedJSContext;
@@ -103,19 +100,10 @@
   static const uint32_t kRunnableNameBufSize = 1000;
   static mozilla::Array<char, kRunnableNameBufSize> sMainThreadRunnableName;
 
-<<<<<<< HEAD
-  void GetIdleEvent(nsIRunnable** aEvent, mozilla::MutexAutoLock& aProofOfLock);
-  void GetEvent(bool aWait, nsIRunnable** aEvent,
-                mozilla::MutexAutoLock& aProofOfLock);
-
-protected:
-  class nsChainedEventQueue;
-=======
   void EnableInputEventPrioritization()
   {
     EventQueue()->EnableInputEventPrioritization();
   }
->>>>>>> a17af05f
 
   void FlushInputEventPrioritization()
   {
@@ -163,133 +151,14 @@
 
   struct nsThreadShutdownContext* ShutdownInternal(bool aSync);
 
-<<<<<<< HEAD
-  // Wrapper for nsEventQueue that supports chaining.
-  class nsChainedEventQueue
-  {
-  public:
-    explicit nsChainedEventQueue(mozilla::Mutex& aLock)
-      : mNext(nullptr)
-      , mEventsAvailable(aLock, "[nsChainedEventQueue.mEventsAvailable]")
-      , mProcessSecondaryQueueRunnable(false)
-    {
-      mNormalQueue =
-        mozilla::MakeUnique<nsEventQueue>(mEventsAvailable,
-                                          nsEventQueue::eSharedCondVarQueue);
-      // Both queues need to use the same CondVar!
-      mSecondaryQueue =
-        mozilla::MakeUnique<nsEventQueue>(mEventsAvailable,
-                                          nsEventQueue::eSharedCondVarQueue);
-    }
-
-    bool GetEvent(bool aMayWait, nsIRunnable** aEvent,
-                  mozilla::MutexAutoLock& aProofOfLock);
-
-    void PutEvent(nsIRunnable* aEvent, mozilla::MutexAutoLock& aProofOfLock)
-    {
-      RefPtr<nsIRunnable> event(aEvent);
-      PutEvent(event.forget(), aProofOfLock);
-    }
-
-    void PutEvent(already_AddRefed<nsIRunnable> aEvent,
-                  mozilla::MutexAutoLock& aProofOfLock)
-    {
-      RefPtr<nsIRunnable> event(aEvent);
-      nsCOMPtr<nsIRunnablePriority> runnablePrio =
-        do_QueryInterface(event);
-      uint32_t prio = nsIRunnablePriority::PRIORITY_NORMAL;
-      if (runnablePrio) {
-        runnablePrio->GetPriority(&prio);
-      }
-      MOZ_ASSERT(prio == nsIRunnablePriority::PRIORITY_NORMAL ||
-                 prio == nsIRunnablePriority::PRIORITY_HIGH);
-      if (prio == nsIRunnablePriority::PRIORITY_NORMAL) {
-        mNormalQueue->PutEvent(event.forget(), aProofOfLock);
-      } else {
-        mSecondaryQueue->PutEvent(event.forget(), aProofOfLock);
-      }
-    }
-
-    bool HasPendingEvent(mozilla::MutexAutoLock& aProofOfLock)
-    {
-      return mNormalQueue->HasPendingEvent(aProofOfLock) ||
-             mSecondaryQueue->HasPendingEvent(aProofOfLock);
-    }
-
-    nsChainedEventQueue* mNext;
-    RefPtr<nsNestedEventTarget> mEventTarget;
-
-  private:
-    mozilla::CondVar mEventsAvailable;
-    mozilla::UniquePtr<nsEventQueue> mNormalQueue;
-    mozilla::UniquePtr<nsEventQueue> mSecondaryQueue;
-
-    // Try to process one high priority runnable after each normal
-    // priority runnable. This gives the processing model HTML spec has for
-    // 'Update the rendering' in the case only vsync messages are in the
-    // secondary queue and prevents starving the normal queue.
-    bool mProcessSecondaryQueueRunnable;
-  };
-
-  class nsNestedEventTarget final : public nsIEventTarget
-  {
-  public:
-    NS_DECL_THREADSAFE_ISUPPORTS
-    NS_DECL_NSIEVENTTARGET
-
-    nsNestedEventTarget(NotNull<nsThread*> aThread,
-                        NotNull<nsChainedEventQueue*> aQueue)
-      : mThread(aThread)
-      , mQueue(aQueue)
-
-
-
-    {
-    }
-
-    NotNull<RefPtr<nsThread>> mThread;
-
-    // This is protected by mThread->mLock.
-    nsChainedEventQueue* mQueue;
-
-  private:
-    ~nsNestedEventTarget()
-    {
-    }
-  };
-
-  // This lock protects access to mObserver, mEvents, mIdleEvents,
-  // mIdlePeriod and mEventsAreDoomed.  All of those fields are only
-  // modified on the thread itself (never from another thread).  This
-  // means that we can avoid holding the lock while using mObserver
-  // and mEvents on the thread itself.  When calling PutEvent on
-  // mEvents, we have to hold the lock to synchronize with
-  // PopEventQueue.
-  mozilla::Mutex mLock;
-=======
   RefPtr<mozilla::SynchronizedEventQueue> mEvents;
   RefPtr<mozilla::ThreadEventTarget> mEventTarget;
->>>>>>> a17af05f
 
   mozilla::CycleCollectedJSContext* mScriptObserver;
 
   // Only accessed on the target thread.
   nsAutoTObserverArray<NotNull<nsCOMPtr<nsIThreadObserver>>, 2> mEventObservers;
 
-<<<<<<< HEAD
-  NotNull<nsChainedEventQueue*> mEvents;  // never null
-  nsChainedEventQueue mEventsRoot;
-
-  // mIdlePeriod keeps track of the current idle period. If at any
-  // time the main event queue is empty, calling
-  // mIdlePeriod->GetIdlePeriodHint() will give an estimate of when
-  // the current idle period will end.
-  nsCOMPtr<nsIIdlePeriod> mIdlePeriod;
-  mozilla::CondVar mIdleEventsAvailable;
-  nsEventQueue mIdleEvents;
-
-=======
->>>>>>> a17af05f
   int32_t   mPriority;
   PRThread* mThread;
   uint32_t  mNestedEventLoopDepth;
