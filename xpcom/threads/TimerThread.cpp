--- conflicted
+++ resolved
@@ -355,16 +355,10 @@
 
   uint32_t timersCount = timers.Length();
   for (uint32_t i = 0; i < timersCount; i++) {
-<<<<<<< HEAD
-    nsTimerImpl* timer = timers[i];
-    timer->Cancel();
-    ReleaseTimerInternal(timer);
-=======
     RefPtr<nsTimerImpl> timer = timers[i]->Take();
     if (timer) {
       timer->Cancel();
     }
->>>>>>> a17af05f
   }
 
   mThread->Shutdown();    // wait for the thread to die
@@ -558,14 +552,11 @@
     return NS_ERROR_NOT_INITIALIZED;
   }
 
-<<<<<<< HEAD
-=======
   nsresult rv = Init();
   if (NS_FAILED(rv)) {
     return rv;
   }
 
->>>>>>> a17af05f
   // Add the timer to our list.
   if(!AddTimerInternal(aTimer)) {
     return NS_ERROR_OUT_OF_MEMORY;
