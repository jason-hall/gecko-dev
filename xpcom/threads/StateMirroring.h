--- conflicted
+++ resolved
@@ -332,17 +332,12 @@
       MOZ_ASSERT(!IsConnected());
       MOZ_ASSERT(OwnerThread()->RequiresTailDispatch(aCanonical->OwnerThread()), "Can't get coherency without tail dispatch");
 
-<<<<<<< HEAD
-      nsCOMPtr<nsIRunnable> r = NewRunnableMethod<StoreRefPtrPassByPtr<AbstractMirror<T>>>
-                                  (aCanonical, &AbstractCanonical<T>::AddMirror, this);
-=======
       nsCOMPtr<nsIRunnable> r =
         NewRunnableMethod<StoreRefPtrPassByPtr<AbstractMirror<T>>>(
           "AbstractCanonical::AddMirror",
           aCanonical,
           &AbstractCanonical<T>::AddMirror,
           this);
->>>>>>> a17af05f
       aCanonical->OwnerThread()->Dispatch(r.forget(), AbstractThread::DontAssertDispatchSuccess);
       mCanonical = aCanonical;
     }
@@ -356,17 +351,12 @@
       }
 
       MIRROR_LOG("%s [%p] Disconnecting from %p", mName, this, mCanonical.get());
-<<<<<<< HEAD
-      nsCOMPtr<nsIRunnable> r = NewRunnableMethod<StoreRefPtrPassByPtr<AbstractMirror<T>>>
-                                  (mCanonical, &AbstractCanonical<T>::RemoveMirror, this);
-=======
       nsCOMPtr<nsIRunnable> r =
         NewRunnableMethod<StoreRefPtrPassByPtr<AbstractMirror<T>>>(
           "AbstractCanonical::RemoveMirror",
           mCanonical,
           &AbstractCanonical<T>::RemoveMirror,
           this);
->>>>>>> a17af05f
       mCanonical->OwnerThread()->Dispatch(r.forget(), AbstractThread::DontAssertDispatchSuccess);
       mCanonical = nullptr;
     }
