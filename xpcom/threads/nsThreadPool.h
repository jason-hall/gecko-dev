--- conflicted
+++ resolved
@@ -41,11 +41,7 @@
   nsCOMArray<nsIThread> mThreads;
   mozilla::Mutex        mMutex;
   mozilla::CondVar      mEventsAvailable;
-<<<<<<< HEAD
-  nsEventQueue          mEvents;
-=======
   mozilla::EventQueue   mEvents;
->>>>>>> a17af05f
   uint32_t              mThreadLimit;
   uint32_t              mIdleThreadLimit;
   uint32_t              mIdleThreadTimeout;
