--- conflicted
+++ resolved
@@ -436,8 +436,6 @@
   ASSERT_EQ(NS_OK, sis->Read(buf2, sizeof(buf2), &count));
   ASSERT_EQ((uint64_t)3, count);
   ASSERT_EQ(0, strncmp(buf2, " wo", count));
-<<<<<<< HEAD
-=======
 }
 
 // Check the nsIAsyncInputStream interface
@@ -495,5 +493,4 @@
   inputData.RemoveElementsAt(500, 24);
 
   testing::ConsumeAndValidateStream(async, inputData);
->>>>>>> a17af05f
 }