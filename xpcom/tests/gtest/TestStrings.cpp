--- conflicted
+++ resolved
@@ -825,11 +825,7 @@
 static void test_strip_chars_helper(const char16_t* str, const char16_t* strip, const nsAString& result)
 {
   nsAutoString data(str);
-<<<<<<< HEAD
-  data.StripChars(strip, offset);
-=======
   data.StripChars(strip);
->>>>>>> a17af05f
   EXPECT_TRUE(data.Equals(result));
 }
 
@@ -1002,22 +998,14 @@
   nsString wide(u"hello world");
 
   size_t counter = 0;
-<<<<<<< HEAD
-  for (const nsCSubstring& token : one.Split(',')) {
-=======
   for (const nsACString& token : one.Split(',')) {
->>>>>>> a17af05f
     EXPECT_TRUE(token.Equals(NS_LITERAL_CSTRING("one")));
     counter++;
   }
   EXPECT_EQ(counter, (size_t)1);
 
   counter = 0;
-<<<<<<< HEAD
-  for (const nsCSubstring& token : two.Split(';')) {
-=======
   for (const nsACString& token : two.Split(';')) {
->>>>>>> a17af05f
     if (counter == 0) {
       EXPECT_TRUE(token.Equals(NS_LITERAL_CSTRING("one")));
     } else if (counter == 1) {
@@ -1028,11 +1016,7 @@
   EXPECT_EQ(counter, (size_t)2);
 
   counter = 0;
-<<<<<<< HEAD
-  for (const nsCSubstring& token : three.Split('-')) {
-=======
   for (const nsACString& token : three.Split('-')) {
->>>>>>> a17af05f
     if (counter == 0) {
       EXPECT_TRUE(token.Equals(NS_LITERAL_CSTRING("one")));
     } else if (counter == 1) {
@@ -1045,22 +1029,14 @@
   EXPECT_EQ(counter, (size_t)3);
 
   counter = 0;
-<<<<<<< HEAD
-  for (const nsCSubstring& token : empty.Split(',')) {
-=======
   for (const nsACString& token : empty.Split(',')) {
->>>>>>> a17af05f
     mozilla::Unused << token;
     counter++;
   }
   EXPECT_EQ(counter, (size_t)0);
 
   counter = 0;
-<<<<<<< HEAD
-  for (const nsCSubstring& token : delimStart.Split('-')) {
-=======
   for (const nsACString& token : delimStart.Split('-')) {
->>>>>>> a17af05f
     if (counter == 0) {
       EXPECT_TRUE(token.Equals(NS_LITERAL_CSTRING("")));
     } else if (counter == 1) {
@@ -1071,11 +1047,7 @@
   EXPECT_EQ(counter, (size_t)2);
 
   counter = 0;
-<<<<<<< HEAD
-  for (const nsCSubstring& token : delimEnd.Split('-')) {
-=======
   for (const nsACString& token : delimEnd.Split('-')) {
->>>>>>> a17af05f
     if (counter == 0) {
       EXPECT_TRUE(token.Equals(NS_LITERAL_CSTRING("one")));
     } else if (counter == 1) {
@@ -1086,11 +1058,7 @@
   EXPECT_EQ(counter, (size_t)2);
 
   counter = 0;
-<<<<<<< HEAD
-  for (const nsSubstring& token : wide.Split(' ')) {
-=======
   for (const nsAString& token : wide.Split(' ')) {
->>>>>>> a17af05f
     if (counter == 0) {
       EXPECT_TRUE(token.Equals(NS_LITERAL_STRING("hello")));
     } else if (counter == 1) {
@@ -1101,8 +1069,6 @@
   EXPECT_EQ(counter, (size_t)2);
 }
 
-<<<<<<< HEAD
-=======
 constexpr bool TestSomeChars(char c)
 {
   return c == 'a' || c == 'c' || c == 'e' || c == '7' ||
@@ -1454,5 +1420,4 @@
     }
 });
 
->>>>>>> a17af05f
 } // namespace TestStrings