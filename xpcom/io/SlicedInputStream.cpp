/* -*- Mode: C++; tab-width: 4; indent-tabs-mode: nil; c-basic-offset: 4 -*- */
/* This Source Code Form is subject to the terms of the Mozilla Public
 * License, v. 2.0. If a copy of the MPL was not distributed with this
 * file, You can obtain one at http://mozilla.org/MPL/2.0/. */

#include "SlicedInputStream.h"
#include "mozilla/ipc/InputStreamUtils.h"
#include "nsISeekableStream.h"
#include "nsStreamUtils.h"

using namespace mozilla::ipc;

NS_IMPL_ADDREF(SlicedInputStream);
NS_IMPL_RELEASE(SlicedInputStream);

NS_INTERFACE_MAP_BEGIN(SlicedInputStream)
  NS_INTERFACE_MAP_ENTRY(nsIInputStream)
<<<<<<< HEAD
  NS_INTERFACE_MAP_ENTRY(nsIAsyncInputStream)
=======
>>>>>>> a17af05f
  NS_INTERFACE_MAP_ENTRY_CONDITIONAL(nsICloneableInputStream,
                                     mWeakCloneableInputStream || !mInputStream)
  NS_INTERFACE_MAP_ENTRY_CONDITIONAL(nsIIPCSerializableInputStream,
                                     mWeakIPCSerializableInputStream || !mInputStream)
  NS_INTERFACE_MAP_ENTRY_CONDITIONAL(nsISeekableStream,
                                     mWeakSeekableInputStream || !mInputStream)
<<<<<<< HEAD
=======
  NS_INTERFACE_MAP_ENTRY_CONDITIONAL(nsIAsyncInputStream,
                                     mWeakAsyncInputStream || !mInputStream)
  NS_INTERFACE_MAP_ENTRY_CONDITIONAL(nsIInputStreamCallback,
                                     mWeakAsyncInputStream || !mInputStream)
>>>>>>> a17af05f
  NS_INTERFACE_MAP_ENTRY_AMBIGUOUS(nsISupports, nsIInputStream)
NS_INTERFACE_MAP_END

SlicedInputStream::SlicedInputStream(nsIInputStream* aInputStream,
                                     uint64_t aStart, uint64_t aLength)
  : mWeakCloneableInputStream(nullptr)
  , mWeakIPCSerializableInputStream(nullptr)
  , mWeakSeekableInputStream(nullptr)
<<<<<<< HEAD
=======
  , mWeakAsyncInputStream(nullptr)
>>>>>>> a17af05f
  , mStart(aStart)
  , mLength(aLength)
  , mCurPos(0)
  , mClosed(false)
  , mAsyncWaitFlags(0)
  , mAsyncWaitRequestedCount(0)
{
  MOZ_ASSERT(aInputStream);
  SetSourceStream(aInputStream);
}

SlicedInputStream::SlicedInputStream()
  : mWeakCloneableInputStream(nullptr)
  , mWeakIPCSerializableInputStream(nullptr)
  , mWeakSeekableInputStream(nullptr)
<<<<<<< HEAD
=======
  , mWeakAsyncInputStream(nullptr)
>>>>>>> a17af05f
  , mStart(0)
  , mLength(0)
  , mCurPos(0)
  , mClosed(false)
<<<<<<< HEAD
=======
  , mAsyncWaitFlags(0)
  , mAsyncWaitRequestedCount(0)
>>>>>>> a17af05f
{}

SlicedInputStream::~SlicedInputStream()
{}

void
SlicedInputStream::SetSourceStream(nsIInputStream* aInputStream)
{
  MOZ_ASSERT(!mInputStream);
  MOZ_ASSERT(aInputStream);

  mInputStream = aInputStream;

  nsCOMPtr<nsICloneableInputStream> cloneableStream =
    do_QueryInterface(aInputStream);
  if (cloneableStream && SameCOMIdentity(aInputStream, cloneableStream)) {
    mWeakCloneableInputStream = cloneableStream;
  }

  nsCOMPtr<nsIIPCSerializableInputStream> serializableStream =
    do_QueryInterface(aInputStream);
  if (serializableStream &&
      SameCOMIdentity(aInputStream, serializableStream)) {
    mWeakIPCSerializableInputStream = serializableStream;
  }

  nsCOMPtr<nsISeekableStream> seekableStream =
    do_QueryInterface(aInputStream);
  if (seekableStream && SameCOMIdentity(aInputStream, seekableStream)) {
    mWeakSeekableInputStream = seekableStream;
  }
<<<<<<< HEAD
=======

  nsCOMPtr<nsIAsyncInputStream> asyncInputStream =
    do_QueryInterface(aInputStream);
  if (asyncInputStream && SameCOMIdentity(aInputStream, asyncInputStream)) {
    mWeakAsyncInputStream = asyncInputStream;
  }
>>>>>>> a17af05f
}

NS_IMETHODIMP
SlicedInputStream::Close()
{
  NS_ENSURE_STATE(mInputStream);

  mClosed = true;
  return NS_OK;
}

// nsIInputStream interface

NS_IMETHODIMP
SlicedInputStream::Available(uint64_t* aLength)
{
  NS_ENSURE_STATE(mInputStream);

  if (mClosed) {
    return NS_BASE_STREAM_CLOSED;
  }

  nsresult rv = mInputStream->Available(aLength);
  if (NS_WARN_IF(NS_FAILED(rv))) {
    return rv;
  }

  // Let's remove extra length from the end.
  if (*aLength + mCurPos > mStart + mLength) {
    *aLength -= XPCOM_MIN(*aLength, (*aLength + mCurPos) - (mStart + mLength));
  }

  // Let's remove extra length from the begin.
  if (mCurPos < mStart) {
    *aLength -= XPCOM_MIN(*aLength, mStart - mCurPos);
  }

  return NS_OK;
}

NS_IMETHODIMP
SlicedInputStream::Read(char* aBuffer, uint32_t aCount, uint32_t* aReadCount)
{
  *aReadCount = 0;

  if (mClosed) {
    return NS_OK;
  }

  if (mCurPos < mStart) {
    nsCOMPtr<nsISeekableStream> seekableStream =
      do_QueryInterface(mInputStream);
    if (seekableStream) {
      nsresult rv = seekableStream->Seek(nsISeekableStream::NS_SEEK_SET,
                                         mStart);
      if (NS_WARN_IF(NS_FAILED(rv))) {
        return rv;
      }

      mCurPos = mStart;
    } else {
      char buf[4096];
      while (mCurPos < mStart) {
        uint32_t bytesRead;
        uint64_t bufCount = XPCOM_MIN(mStart - mCurPos, (uint64_t)sizeof(buf));
        nsresult rv = mInputStream->Read(buf, bufCount, &bytesRead);
        if (NS_WARN_IF(NS_FAILED(rv)) || bytesRead == 0) {
          return rv;
        }

         mCurPos += bytesRead;
      }
    }
  }

  // Let's reduce aCount in case it's too big.
  if (mCurPos + aCount > mStart + mLength) {
    aCount = mStart + mLength - mCurPos;
  }

  nsresult rv = mInputStream->Read(aBuffer, aCount, aReadCount);
  if (NS_WARN_IF(NS_FAILED(rv)) || *aReadCount == 0) {
    return rv;
  }

  mCurPos += *aReadCount;
  return NS_OK;
}

NS_IMETHODIMP
SlicedInputStream::ReadSegments(nsWriteSegmentFun aWriter, void* aClosure,
                                uint32_t aCount, uint32_t *aResult)
{
  return NS_ERROR_NOT_IMPLEMENTED;
}

NS_IMETHODIMP
SlicedInputStream::IsNonBlocking(bool* aNonBlocking)
{
  NS_ENSURE_STATE(mInputStream);
  return mInputStream->IsNonBlocking(aNonBlocking);
}

// nsICloneableInputStream interface

NS_IMETHODIMP
SlicedInputStream::GetCloneable(bool* aCloneable)
{
  NS_ENSURE_STATE(mInputStream);
  NS_ENSURE_STATE(mWeakCloneableInputStream);

  *aCloneable = true;
  return NS_OK;
}

NS_IMETHODIMP
SlicedInputStream::Clone(nsIInputStream** aResult)
{
  NS_ENSURE_STATE(mInputStream);
  NS_ENSURE_STATE(mWeakCloneableInputStream);

  nsCOMPtr<nsIInputStream> clonedStream;
  nsresult rv = mWeakCloneableInputStream->Clone(getter_AddRefs(clonedStream));
  if (NS_WARN_IF(NS_FAILED(rv))) {
    return rv;
  }

  nsCOMPtr<nsIInputStream> sis =
    new SlicedInputStream(clonedStream, mStart, mLength);

  sis.forget(aResult);
  return NS_OK;
}

// nsIAsyncInputStream interface

NS_IMETHODIMP
SlicedInputStream::CloseWithStatus(nsresult aStatus)
{
  NS_ENSURE_STATE(mInputStream);
<<<<<<< HEAD

  nsCOMPtr<nsIAsyncInputStream> asyncStream =
    do_QueryInterface(mInputStream);
  if (!asyncStream) {
    return NS_ERROR_FAILURE;
  }
=======
  NS_ENSURE_STATE(mWeakAsyncInputStream);
>>>>>>> a17af05f

  return mWeakAsyncInputStream->CloseWithStatus(aStatus);
}

NS_IMETHODIMP
SlicedInputStream::AsyncWait(nsIInputStreamCallback* aCallback,
                             uint32_t aFlags,
                             uint32_t aRequestedCount,
                             nsIEventTarget* aEventTarget)
{
  NS_ENSURE_STATE(mInputStream);
<<<<<<< HEAD

  nsCOMPtr<nsIAsyncInputStream> asyncStream =
    do_QueryInterface(mInputStream);
  if (!asyncStream) {
    return NS_ERROR_FAILURE;
  }

  return asyncStream->AsyncWait(aCallback, aFlags, aRequestedCount,
                                aEventTarget);
=======
  NS_ENSURE_STATE(mWeakAsyncInputStream);

  if (mAsyncWaitCallback && aCallback) {
    return NS_ERROR_FAILURE;
  }

  mAsyncWaitCallback = aCallback;

  if (!mAsyncWaitCallback) {
    return NS_OK;
  }

  // If we haven't started retrieving data, let's see if we can seek.
  // If we cannot seek, we will do consecutive reads.
  if (mCurPos < mStart && mWeakSeekableInputStream) {
    nsresult rv =
      mWeakSeekableInputStream->Seek(nsISeekableStream::NS_SEEK_SET, mStart);
    if (NS_WARN_IF(NS_FAILED(rv))) {
      return rv;
    }

    mCurPos = mStart;
  }

  mAsyncWaitFlags = aFlags;
  mAsyncWaitRequestedCount = aRequestedCount;
  mAsyncWaitEventTarget = aEventTarget;

  // If we are not at the right position, let's do an asyncWait just internal.
  if (mCurPos < mStart) {
    return mWeakAsyncInputStream->AsyncWait(this, 0, mStart - mCurPos,
                                            aEventTarget);
  }

  return mWeakAsyncInputStream->AsyncWait(this, aFlags, aRequestedCount,
                                          aEventTarget);
}

// nsIInputStreamCallback

NS_IMETHODIMP
SlicedInputStream::OnInputStreamReady(nsIAsyncInputStream* aStream)
{
  MOZ_ASSERT(mInputStream);
  MOZ_ASSERT(mWeakAsyncInputStream);
  MOZ_ASSERT(mWeakAsyncInputStream == aStream);

  // We have been canceled in the meanwhile.
  if (!mAsyncWaitCallback) {
    return NS_OK;
  }

  if (mCurPos < mStart) {
    char buf[4096];
    while (mCurPos < mStart) {
      uint32_t bytesRead;
      uint64_t bufCount = XPCOM_MIN(mStart - mCurPos, (uint64_t)sizeof(buf));
      nsresult rv = mInputStream->Read(buf, bufCount, &bytesRead);
      if (rv == NS_BASE_STREAM_WOULD_BLOCK) {
        return mWeakAsyncInputStream->AsyncWait(this, 0, mStart - mCurPos,
                                                mAsyncWaitEventTarget);
      }

      if (NS_WARN_IF(NS_FAILED(rv)) || bytesRead == 0) {
        return RunAsyncWaitCallback();
      }

      mCurPos += bytesRead;
    }

    // Now we are ready to do the 'real' asyncWait.
    return mWeakAsyncInputStream->AsyncWait(this, mAsyncWaitFlags,
                                            mAsyncWaitRequestedCount,
                                            mAsyncWaitEventTarget);
  }

  return RunAsyncWaitCallback();
}

nsresult
SlicedInputStream::RunAsyncWaitCallback()
{
  nsCOMPtr<nsIInputStreamCallback> callback = mAsyncWaitCallback;

  mAsyncWaitCallback = nullptr;
  mAsyncWaitEventTarget = nullptr;

  return callback->OnInputStreamReady(this);
>>>>>>> a17af05f
}

// nsIIPCSerializableInputStream

void
SlicedInputStream::Serialize(mozilla::ipc::InputStreamParams& aParams,
                             FileDescriptorArray& aFileDescriptors)
{
  MOZ_ASSERT(mInputStream);
  MOZ_ASSERT(mWeakIPCSerializableInputStream);

  SlicedInputStreamParams params;
  InputStreamHelper::SerializeInputStream(mInputStream, params.stream(),
                                          aFileDescriptors);
  params.start() = mStart;
  params.length() = mLength;
  params.curPos() = mCurPos;
  params.closed() = mClosed;

  aParams = params;
}

bool
SlicedInputStream::Deserialize(const mozilla::ipc::InputStreamParams& aParams,
                               const FileDescriptorArray& aFileDescriptors)
{
  MOZ_ASSERT(!mInputStream);
  MOZ_ASSERT(!mWeakIPCSerializableInputStream);

  if (aParams.type() !=
      InputStreamParams::TSlicedInputStreamParams) {
    NS_ERROR("Received unknown parameters from the other process!");
    return false;
  }

  const SlicedInputStreamParams& params =
    aParams.get_SlicedInputStreamParams();

  nsCOMPtr<nsIInputStream> stream =
    InputStreamHelper::DeserializeInputStream(params.stream(),
                                              aFileDescriptors);
  if (!stream) {
    NS_WARNING("Deserialize failed!");
    return false;
  }

  SetSourceStream(stream);

  mStart = params.start();
  mLength = params.length();
  mCurPos = params.curPos();
  mClosed = params.closed();

  return true;
}

mozilla::Maybe<uint64_t>
SlicedInputStream::ExpectedSerializedLength()
{
  if (!mInputStream || !mWeakIPCSerializableInputStream) {
    return mozilla::Nothing();
  }

  return mWeakIPCSerializableInputStream->ExpectedSerializedLength();
}

// nsISeekableStream

NS_IMETHODIMP
SlicedInputStream::Seek(int32_t aWhence, int64_t aOffset)
{
  NS_ENSURE_STATE(mInputStream);
  NS_ENSURE_STATE(mWeakSeekableInputStream);

  int64_t offset;
  nsresult rv;

  switch (aWhence) {
    case NS_SEEK_SET:
      offset = mStart + aOffset;
      break;
    case NS_SEEK_CUR:
      // mCurPos could be lower than mStart if the reading has not started yet.
      offset = XPCOM_MAX(mStart, mCurPos) + aOffset;
      break;
    case NS_SEEK_END: {
      uint64_t available;
      rv = mInputStream->Available(&available);
      if (NS_WARN_IF(NS_FAILED(rv))) {
        return rv;
      }

      offset = XPCOM_MIN(mStart + mLength, available) + aOffset;
      break;
    }
    default:
      return NS_ERROR_ILLEGAL_VALUE;
  }

  if (offset < (int64_t)mStart || offset > (int64_t)(mStart + mLength)) {
    return NS_ERROR_INVALID_ARG;
  }

  rv = mWeakSeekableInputStream->Seek(NS_SEEK_SET, offset);
  if (NS_WARN_IF(NS_FAILED(rv))) {
    return rv;
  }

  mCurPos = offset;
  return NS_OK;
}

NS_IMETHODIMP
SlicedInputStream::Tell(int64_t *aResult)
{
  NS_ENSURE_STATE(mInputStream);
  NS_ENSURE_STATE(mWeakSeekableInputStream);

  int64_t tell = 0;

  nsresult rv = mWeakSeekableInputStream->Tell(&tell);
  if (NS_WARN_IF(NS_FAILED(rv))) {
    return rv;
  }

  if (tell < (int64_t)mStart) {
    *aResult = 0;
    return NS_OK;
  }

  *aResult = tell - mStart;
  if (*aResult > (int64_t)mLength) {
    *aResult = mLength;
  }

  return NS_OK;
}

NS_IMETHODIMP
SlicedInputStream::SetEOF()
{
  NS_ENSURE_STATE(mInputStream);
  NS_ENSURE_STATE(mWeakSeekableInputStream);

  mClosed = true;
  return mWeakSeekableInputStream->SetEOF();
}<|MERGE_RESOLUTION|>--- conflicted
+++ resolved
@@ -15,23 +15,16 @@
 
 NS_INTERFACE_MAP_BEGIN(SlicedInputStream)
   NS_INTERFACE_MAP_ENTRY(nsIInputStream)
-<<<<<<< HEAD
-  NS_INTERFACE_MAP_ENTRY(nsIAsyncInputStream)
-=======
->>>>>>> a17af05f
   NS_INTERFACE_MAP_ENTRY_CONDITIONAL(nsICloneableInputStream,
                                      mWeakCloneableInputStream || !mInputStream)
   NS_INTERFACE_MAP_ENTRY_CONDITIONAL(nsIIPCSerializableInputStream,
                                      mWeakIPCSerializableInputStream || !mInputStream)
   NS_INTERFACE_MAP_ENTRY_CONDITIONAL(nsISeekableStream,
                                      mWeakSeekableInputStream || !mInputStream)
-<<<<<<< HEAD
-=======
   NS_INTERFACE_MAP_ENTRY_CONDITIONAL(nsIAsyncInputStream,
                                      mWeakAsyncInputStream || !mInputStream)
   NS_INTERFACE_MAP_ENTRY_CONDITIONAL(nsIInputStreamCallback,
                                      mWeakAsyncInputStream || !mInputStream)
->>>>>>> a17af05f
   NS_INTERFACE_MAP_ENTRY_AMBIGUOUS(nsISupports, nsIInputStream)
 NS_INTERFACE_MAP_END
 
@@ -40,10 +33,7 @@
   : mWeakCloneableInputStream(nullptr)
   , mWeakIPCSerializableInputStream(nullptr)
   , mWeakSeekableInputStream(nullptr)
-<<<<<<< HEAD
-=======
   , mWeakAsyncInputStream(nullptr)
->>>>>>> a17af05f
   , mStart(aStart)
   , mLength(aLength)
   , mCurPos(0)
@@ -59,19 +49,13 @@
   : mWeakCloneableInputStream(nullptr)
   , mWeakIPCSerializableInputStream(nullptr)
   , mWeakSeekableInputStream(nullptr)
-<<<<<<< HEAD
-=======
   , mWeakAsyncInputStream(nullptr)
->>>>>>> a17af05f
   , mStart(0)
   , mLength(0)
   , mCurPos(0)
   , mClosed(false)
-<<<<<<< HEAD
-=======
   , mAsyncWaitFlags(0)
   , mAsyncWaitRequestedCount(0)
->>>>>>> a17af05f
 {}
 
 SlicedInputStream::~SlicedInputStream()
@@ -103,15 +87,12 @@
   if (seekableStream && SameCOMIdentity(aInputStream, seekableStream)) {
     mWeakSeekableInputStream = seekableStream;
   }
-<<<<<<< HEAD
-=======
 
   nsCOMPtr<nsIAsyncInputStream> asyncInputStream =
     do_QueryInterface(aInputStream);
   if (asyncInputStream && SameCOMIdentity(aInputStream, asyncInputStream)) {
     mWeakAsyncInputStream = asyncInputStream;
   }
->>>>>>> a17af05f
 }
 
 NS_IMETHODIMP
@@ -252,16 +233,7 @@
 SlicedInputStream::CloseWithStatus(nsresult aStatus)
 {
   NS_ENSURE_STATE(mInputStream);
-<<<<<<< HEAD
-
-  nsCOMPtr<nsIAsyncInputStream> asyncStream =
-    do_QueryInterface(mInputStream);
-  if (!asyncStream) {
-    return NS_ERROR_FAILURE;
-  }
-=======
   NS_ENSURE_STATE(mWeakAsyncInputStream);
->>>>>>> a17af05f
 
   return mWeakAsyncInputStream->CloseWithStatus(aStatus);
 }
@@ -273,17 +245,6 @@
                              nsIEventTarget* aEventTarget)
 {
   NS_ENSURE_STATE(mInputStream);
-<<<<<<< HEAD
-
-  nsCOMPtr<nsIAsyncInputStream> asyncStream =
-    do_QueryInterface(mInputStream);
-  if (!asyncStream) {
-    return NS_ERROR_FAILURE;
-  }
-
-  return asyncStream->AsyncWait(aCallback, aFlags, aRequestedCount,
-                                aEventTarget);
-=======
   NS_ENSURE_STATE(mWeakAsyncInputStream);
 
   if (mAsyncWaitCallback && aCallback) {
@@ -372,7 +333,6 @@
   mAsyncWaitEventTarget = nullptr;
 
   return callback->OnInputStreamReady(this);
->>>>>>> a17af05f
 }
 
 // nsIIPCSerializableInputStream
