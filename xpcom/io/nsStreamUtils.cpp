--- conflicted
+++ resolved
@@ -36,16 +36,10 @@
 public:
   NS_DECL_ISUPPORTS_INHERITED
 
-<<<<<<< HEAD
-  nsInputStreamReadyEvent(nsIInputStreamCallback* aCallback,
-                          nsIEventTarget* aTarget)
-    : CancelableRunnable("nsInputStreamReadyEvent")
-=======
     nsInputStreamReadyEvent(const char* aName,
                             nsIInputStreamCallback* aCallback,
                             nsIEventTarget* aTarget)
     : CancelableRunnable(aName)
->>>>>>> a17af05f
     , mCallback(aCallback)
     , mTarget(aTarget)
   {
