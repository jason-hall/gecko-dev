/* -*- Mode: C++; tab-width: 8; indent-tabs-mode: nil; c-basic-offset: 2 -*- */
/* vim: set ts=8 sts=2 et sw=2 tw=80: */
/* This Source Code Form is subject to the terms of the Mozilla Public
 * License, v. 2.0. If a copy of the MPL was not distributed with this
 * file, You can obtain one at http://mozilla.org/MPL/2.0/. */

#include "mozilla/Logging.h"

#include <algorithm>

#include "mozilla/ClearOnShutdown.h"
#include "mozilla/FileUtils.h"
#include "mozilla/Mutex.h"
#include "mozilla/StaticPtr.h"
#include "mozilla/Sprintf.h"
#include "mozilla/Atomics.h"
#include "mozilla/Sprintf.h"
#include "mozilla/UniquePtrExtensions.h"
#include "nsClassHashtable.h"
#include "nsDebug.h"
#include "NSPRLogModulesParser.h"

#include "prenv.h"
#ifdef XP_WIN
#include <process.h>
#else
#include <sys/types.h>
#include <unistd.h>
#endif

// NB: Initial amount determined by auditing the codebase for the total amount
//     of unique module names and padding up to the next power of 2.
const uint32_t kInitialModuleCount = 256;
// When rotate option is added to the modules list, this is the hardcoded
// number of files we create and rotate.  When there is rotate:40,
// we will keep four files per process, each limited to 10MB.  Sum is 40MB,
// the given limit.
//
// (Note: When this is changed to be >= 10, SandboxBroker::LaunchApp must add
// another rule to allow logfile.?? be written by content processes.)
const uint32_t kRotateFilesNumber = 4;

namespace mozilla {

<<<<<<< HEAD
=======
LazyLogModule::operator LogModule*()
{
  // NB: The use of an atomic makes the reading and assignment of mLog
  //     thread-safe. There is a small chance that mLog will be set more
  //     than once, but that's okay as it will be set to the same LogModule
  //     instance each time. Also note LogModule::Get is thread-safe.
  LogModule* tmp = mLog;
  if (MOZ_UNLIKELY(!tmp)) {
    tmp = LogModule::Get(mLogName);
    mLog = tmp;
  }

  return tmp;
}

>>>>>>> a17af05f
namespace detail {

void log_print(const LogModule* aModule,
               LogLevel aLevel,
               const char* aFmt, ...)
{
  va_list ap;
  va_start(ap, aFmt);
  aModule->Printv(aLevel, aFmt, ap);
  va_end(ap);
}

} // detail

LogLevel
ToLogLevel(int32_t aLevel)
{
  aLevel = std::min(aLevel, static_cast<int32_t>(LogLevel::Verbose));
  aLevel = std::max(aLevel, static_cast<int32_t>(LogLevel::Disabled));
  return static_cast<LogLevel>(aLevel);
}

const char*
ToLogStr(LogLevel aLevel) {
  switch (aLevel) {
    case LogLevel::Error:
      return "E";
    case LogLevel::Warning:
      return "W";
    case LogLevel::Info:
      return "I";
    case LogLevel::Debug:
      return "D";
    case LogLevel::Verbose:
      return "V";
    case LogLevel::Disabled:
    default:
      MOZ_CRASH("Invalid log level.");
      return "";
  }
}

namespace detail {

/**
 * A helper class providing reference counting for FILE*.
 * It encapsulates the following:
 *  - the FILE handle
 *  - the order number it was created for when rotating (actual path)
 *  - number of active references
 */
class LogFile
{
  FILE* mFile;
  uint32_t mFileNum;

public:
  LogFile(FILE* aFile, uint32_t aFileNum)
    : mFile(aFile)
    , mFileNum(aFileNum)
    , mNextToRelease(nullptr)
  {
  }

  ~LogFile()
  {
    fclose(mFile);
    delete mNextToRelease;
  }

  FILE* File() const { return mFile; }
  uint32_t Num() const { return mFileNum; }

  LogFile* mNextToRelease;
};

const char*
ExpandPIDMarker(const char* aFilename, char (&buffer)[2048])
{
  MOZ_ASSERT(aFilename);
  static const char kPIDToken[] = "%PID";
  const char* pidTokenPtr = strstr(aFilename, kPIDToken);
  if (pidTokenPtr &&
    SprintfLiteral(buffer, "%.*s%s%d%s",
                   static_cast<int>(pidTokenPtr - aFilename), aFilename,
                   XRE_IsParentProcess() ? "-main." : "-child.",
                   base::GetCurrentProcId(),
                   pidTokenPtr + strlen(kPIDToken)) > 0)
  {
    return buffer;
  }

  return aFilename;
}

} // detail

namespace {
  // Helper method that initializes an empty va_list to be empty.
  void empty_va(va_list *va, ...)
  {
    va_start(*va, va);
    va_end(*va);
  }
}

class LogModuleManager
{
public:
  LogModuleManager()
    : mModulesLock("logmodules")
    , mModules(kInitialModuleCount)
    , mPrintEntryCount(0)
    , mOutFile(nullptr)
    , mToReleaseFile(nullptr)
    , mOutFileNum(0)
    , mOutFilePath(strdup(""))
    , mMainThread(PR_GetCurrentThread())
    , mSetFromEnv(false)
    , mAddTimestamp(false)
    , mIsSync(false)
    , mRotate(0)
  {
  }

  ~LogModuleManager()
  {
    detail::LogFile* logFile = mOutFile.exchange(nullptr);
    delete logFile;
  }

  /**
   * Loads config from env vars if present.
   */
  void Init()
  {
    bool shouldAppend = false;
    bool addTimestamp = false;
    bool isSync = false;
    int32_t rotate = 0;
    const char* modules = PR_GetEnv("MOZ_LOG");
    if (!modules || !modules[0]) {
      modules = PR_GetEnv("MOZ_LOG_MODULES");
      if (modules) {
        NS_WARNING("MOZ_LOG_MODULES is deprecated."
            "\nPlease use MOZ_LOG instead.");
      }
    }
    if (!modules || !modules[0]) {
      modules = PR_GetEnv("NSPR_LOG_MODULES");
      if (modules) {
        NS_WARNING("NSPR_LOG_MODULES is deprecated."
            "\nPlease use MOZ_LOG instead.");
      }
    }

    NSPRLogModulesParser(modules,
        [&shouldAppend, &addTimestamp, &isSync, &rotate]
            (const char* aName, LogLevel aLevel, int32_t aValue) mutable {
          if (strcmp(aName, "append") == 0) {
            shouldAppend = true;
          } else if (strcmp(aName, "timestamp") == 0) {
            addTimestamp = true;
          } else if (strcmp(aName, "sync") == 0) {
            isSync = true;
          } else if (strcmp(aName, "rotate") == 0) {
            rotate = (aValue << 20) / kRotateFilesNumber;
          } else {
            LogModule::Get(aName)->SetLevel(aLevel);
          }
    });

    // Rotate implies timestamp to make the files readable
    mAddTimestamp = addTimestamp || rotate > 0;
    mIsSync = isSync;
    mRotate = rotate;

    if (rotate > 0 && shouldAppend) {
      NS_WARNING("MOZ_LOG: when you rotate the log, you cannot use append!");
    }

    const char* logFile = PR_GetEnv("MOZ_LOG_FILE");
    if (!logFile || !logFile[0]) {
      logFile = PR_GetEnv("NSPR_LOG_FILE");
    }

    if (logFile && logFile[0]) {
      char buf[2048];
      logFile = detail::ExpandPIDMarker(logFile, buf);
      mOutFilePath.reset(strdup(logFile));

      if (mRotate > 0) {
        // Delete all the previously captured files, including non-rotated
        // log files, so that users don't complain our logs eat space even
        // after the rotate option has been added and don't happen to send
        // us old large logs along with the rotated files.
        remove(mOutFilePath.get());
        for (uint32_t i = 0; i < kRotateFilesNumber; ++i) {
          RemoveFile(i);
        }
      }

      mOutFile = OpenFile(shouldAppend, mOutFileNum);
      mSetFromEnv = true;
    }
  }

  void SetLogFile(const char* aFilename)
  {
    // For now we don't allow you to change the file at runtime.
    if (mSetFromEnv) {
      NS_WARNING("LogModuleManager::SetLogFile - Log file was set from the "
                 "MOZ_LOG_FILE environment variable.");
      return;
    }

    const char * filename = aFilename ? aFilename : "";
    char buf[2048];
    filename = detail::ExpandPIDMarker(filename, buf);

    // Can't use rotate at runtime yet.
    MOZ_ASSERT(mRotate == 0, "We don't allow rotate for runtime logfile changes");
    mOutFilePath.reset(strdup(filename));

    // Exchange mOutFile and set it to be released once all the writes are done.
    detail::LogFile* newFile = OpenFile(false, 0);
    detail::LogFile* oldFile = mOutFile.exchange(newFile);

    // Since we don't allow changing the logfile if MOZ_LOG_FILE is already set,
    // and we don't allow log rotation when setting it at runtime, mToReleaseFile
    // will be null, so we're not leaking.
    DebugOnly<detail::LogFile*> prevFile = mToReleaseFile.exchange(oldFile);
    MOZ_ASSERT(!prevFile, "Should be null because rotation is not allowed");

    // If we just need to release a file, we must force print, in order to
    // trigger the closing and release of mToReleaseFile.
    if (oldFile) {
      va_list va;
      empty_va(&va);
      Print("Logger", LogLevel::Info, "Flushing old log files\n", va);
    }
  }

  uint32_t GetLogFile(char *aBuffer, size_t aLength)
  {
    uint32_t len = strlen(mOutFilePath.get());
    if (len + 1 > aLength) {
      return 0;
    }
    snprintf(aBuffer, aLength, "%s", mOutFilePath.get());
    return len;
  }

  void SetIsSync(bool aIsSync)
  {
    mIsSync = aIsSync;
  }

  void SetAddTimestamp(bool aAddTimestamp)
  {
    mAddTimestamp = aAddTimestamp;
  }

  detail::LogFile* OpenFile(bool aShouldAppend, uint32_t aFileNum)
  {
    FILE* file;

    if (mRotate > 0) {
      char buf[2048];
      SprintfLiteral(buf, "%s.%d", mOutFilePath.get(), aFileNum);

      // rotate doesn't support append.
      file = fopen(buf, "w");
    } else {
      file = fopen(mOutFilePath.get(), aShouldAppend ? "a" : "w");
    }

    if (!file) {
      return nullptr;
    }

    return new detail::LogFile(file, aFileNum);
  }

  void RemoveFile(uint32_t aFileNum)
  {
    char buf[2048];
    SprintfLiteral(buf, "%s.%d", mOutFilePath.get(), aFileNum);
    remove(buf);
  }

  LogModule* CreateOrGetModule(const char* aName)
  {
    OffTheBooksMutexAutoLock guard(mModulesLock);
    LogModule* module = nullptr;
    if (!mModules.Get(aName, &module)) {
      module = new LogModule(aName, LogLevel::Disabled);
      mModules.Put(aName, module);
    }

    return module;
  }

  void Print(const char* aName, LogLevel aLevel, const char* aFmt, va_list aArgs)
    MOZ_FORMAT_PRINTF(4, 0)
  {
    const size_t kBuffSize = 1024;
    char buff[kBuffSize];

    char* buffToWrite = buff;
    SmprintfPointer allocatedBuff;

    va_list argsCopy;
    va_copy(argsCopy, aArgs);
    int charsWritten = VsprintfLiteral(buff, aFmt, argsCopy);
    va_end(argsCopy);

    if (charsWritten < 0) {
      // Print out at least something.  We must copy to the local buff,
      // can't just assign aFmt to buffToWrite, since when
      // buffToWrite != buff, we try to release it.
      MOZ_ASSERT(false, "Probably incorrect format string in LOG?");
      strncpy(buff, aFmt, kBuffSize - 1);
      buff[kBuffSize - 1] = '\0';
      charsWritten = strlen(buff);
    } else if (static_cast<size_t>(charsWritten) >= kBuffSize - 1) {
      // We may have maxed out, allocate a buffer instead.
<<<<<<< HEAD
      buffToWrite = mozilla::Vsmprintf(aFmt, aArgs);
=======
      allocatedBuff = mozilla::Vsmprintf(aFmt, aArgs);
      buffToWrite = allocatedBuff.get();
>>>>>>> a17af05f
      charsWritten = strlen(buffToWrite);
    }

    // Determine if a newline needs to be appended to the message.
    const char* newline = "";
    if (charsWritten == 0 || buffToWrite[charsWritten - 1] != '\n') {
      newline = "\n";
    }

    FILE* out = stderr;

    // In case we use rotate, this ensures the FILE is kept alive during
    // its use.  Increased before we load mOutFile.
    ++mPrintEntryCount;

    detail::LogFile* outFile = mOutFile;
    if (outFile) {
      out = outFile->File();
    }

    // This differs from the NSPR format in that we do not output the
    // opaque system specific thread pointer (ie pthread_t) cast
    // to a long. The address of the current PR_Thread continues to be
    // prefixed.
    //
    // Additionally we prefix the output with the abbreviated log level
    // and the module name.
    PRThread *currentThread = PR_GetCurrentThread();
    const char *currentThreadName = (mMainThread == currentThread)
      ? "Main Thread"
      : PR_GetThreadName(currentThread);

    char noNameThread[40];
    if (!currentThreadName) {
      SprintfLiteral(noNameThread, "Unnamed thread %p", currentThread);
      currentThreadName = noNameThread;
    }

    if (!mAddTimestamp) {
      fprintf_stderr(out,
                     "[%s]: %s/%s %s%s",
                     currentThreadName, ToLogStr(aLevel),
                     aName, buffToWrite, newline);
    } else {
      PRExplodedTime now;
      PR_ExplodeTime(PR_Now(), PR_GMTParameters, &now);
      fprintf_stderr(
          out,
          "%04d-%02d-%02d %02d:%02d:%02d.%06d UTC - [%s]: %s/%s %s%s",
          now.tm_year, now.tm_month + 1, now.tm_mday,
          now.tm_hour, now.tm_min, now.tm_sec, now.tm_usec,
          currentThreadName, ToLogStr(aLevel),
          aName, buffToWrite, newline);
    }

    if (mIsSync) {
      fflush(out);
    }

<<<<<<< HEAD
    if (buffToWrite != buff) {
      mozilla::SmprintfFree(buffToWrite);
    }

=======
>>>>>>> a17af05f
    if (mRotate > 0 && outFile) {
      int32_t fileSize = ftell(out);
      if (fileSize > mRotate) {
        uint32_t fileNum = outFile->Num();

        uint32_t nextFileNum = fileNum + 1;
        if (nextFileNum >= kRotateFilesNumber) {
          nextFileNum = 0;
        }

        // And here is the trick.  The current out-file remembers its order
        // number.  When no other thread shifted the global file number yet,
        // we are the thread to open the next file.
        if (mOutFileNum.compareExchange(fileNum, nextFileNum)) {
          // We can work with mToReleaseFile because we are sure the
          // mPrintEntryCount can't drop to zero now - the condition
          // to actually delete what's stored in that member.
          // And also, no other thread can enter this piece of code
          // because mOutFile is still holding the current file with
          // the non-shifted number.  The compareExchange() above is
          // a no-op for other threads.
          outFile->mNextToRelease = mToReleaseFile;
          mToReleaseFile = outFile;

          mOutFile = OpenFile(false, nextFileNum);
        }
      }
    }

    if (--mPrintEntryCount == 0 && mToReleaseFile) {
      // We were the last Print() entered, if there is a file to release
      // do it now.  exchange() is atomic and makes sure we release the file
      // only once on one thread.
      detail::LogFile* release = mToReleaseFile.exchange(nullptr);
      delete release;
    }
  }

private:
  OffTheBooksMutex mModulesLock;
  nsClassHashtable<nsCharPtrHashKey, LogModule> mModules;

  // Print() entry counter, actually reflects concurrent use of the current
  // output file.  ReleaseAcquire ensures that manipulation with mOutFile
  // and mToReleaseFile is synchronized by manipulation with this value.
  Atomic<uint32_t, ReleaseAcquire> mPrintEntryCount;
  // File to write to.  ReleaseAcquire because we need to sync mToReleaseFile
  // with this.
  Atomic<detail::LogFile*, ReleaseAcquire> mOutFile;
  // File to be released when reference counter drops to zero.  This member
  // is assigned mOutFile when the current file has reached the limit.
  // It can be Relaxed, since it's synchronized with mPrintEntryCount
  // manipulation and we do atomic exchange() on it.
  Atomic<detail::LogFile*, Relaxed> mToReleaseFile;
  // The next file number.  This is mostly only for synchronization sake.
  // Can have relaxed ordering, since we only do compareExchange on it which
  // is atomic regardless ordering.
  Atomic<uint32_t, Relaxed> mOutFileNum;
  // Just keeps the actual file path for further use.
  UniqueFreePtr<char[]> mOutFilePath;

  PRThread *mMainThread;
  bool mSetFromEnv;
  Atomic<bool, Relaxed> mAddTimestamp;
  Atomic<bool, Relaxed> mIsSync;
  int32_t mRotate;
};

StaticAutoPtr<LogModuleManager> sLogModuleManager;

LogModule*
LogModule::Get(const char* aName)
{
  // This is just a pass through to the LogModuleManager so
  // that the LogModuleManager implementation can be kept internal.
  MOZ_ASSERT(sLogModuleManager != nullptr);
  return sLogModuleManager->CreateOrGetModule(aName);
}

void
LogModule::SetLogFile(const char* aFilename)
{
  MOZ_ASSERT(sLogModuleManager);
  sLogModuleManager->SetLogFile(aFilename);
}

uint32_t
LogModule::GetLogFile(char *aBuffer, size_t aLength)
{
  MOZ_ASSERT(sLogModuleManager);
  return sLogModuleManager->GetLogFile(aBuffer, aLength);
}

void
LogModule::SetAddTimestamp(bool aAddTimestamp)
{
  sLogModuleManager->SetAddTimestamp(aAddTimestamp);
}

void
LogModule::SetIsSync(bool aIsSync)
{
  sLogModuleManager->SetIsSync(aIsSync);
}

void
LogModule::Init()
{
  // NB: This method is not threadsafe; it is expected to be called very early
  //     in startup prior to any other threads being run.
  if (sLogModuleManager) {
    // Already initialized.
    return;
  }

  // NB: We intentionally do not register for ClearOnShutdown as that happens
  //     before all logging is complete. And, yes, that means we leak, but
  //     we're doing that intentionally.
  sLogModuleManager = new LogModuleManager();
  sLogModuleManager->Init();
}

void
LogModule::Printv(LogLevel aLevel, const char* aFmt, va_list aArgs) const
{
  MOZ_ASSERT(sLogModuleManager != nullptr);

  // Forward to LogModule manager w/ level and name
  sLogModuleManager->Print(Name(), aLevel, aFmt, aArgs);
}

} // namespace mozilla<|MERGE_RESOLUTION|>--- conflicted
+++ resolved
@@ -42,8 +42,6 @@
 
 namespace mozilla {
 
-<<<<<<< HEAD
-=======
 LazyLogModule::operator LogModule*()
 {
   // NB: The use of an atomic makes the reading and assignment of mLog
@@ -59,7 +57,6 @@
   return tmp;
 }
 
->>>>>>> a17af05f
 namespace detail {
 
 void log_print(const LogModule* aModule,
@@ -387,12 +384,8 @@
       charsWritten = strlen(buff);
     } else if (static_cast<size_t>(charsWritten) >= kBuffSize - 1) {
       // We may have maxed out, allocate a buffer instead.
-<<<<<<< HEAD
-      buffToWrite = mozilla::Vsmprintf(aFmt, aArgs);
-=======
       allocatedBuff = mozilla::Vsmprintf(aFmt, aArgs);
       buffToWrite = allocatedBuff.get();
->>>>>>> a17af05f
       charsWritten = strlen(buffToWrite);
     }
 
@@ -452,13 +445,6 @@
       fflush(out);
     }
 
-<<<<<<< HEAD
-    if (buffToWrite != buff) {
-      mozilla::SmprintfFree(buffToWrite);
-    }
-
-=======
->>>>>>> a17af05f
     if (mRotate > 0 && outFile) {
       int32_t fileSize = ftell(out);
       if (fileSize > mRotate) {
