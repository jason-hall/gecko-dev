--- conflicted
+++ resolved
@@ -331,11 +331,7 @@
     // avoid failing in XPCShell tests
     nsCOMPtr<nsIThread> mainThread = do_GetMainThread();
     if (mainThread) {
-<<<<<<< HEAD
-      SystemGroup::Dispatch("LogMessageRunnable", TaskCategory::Other, r.forget());
-=======
       SystemGroup::Dispatch(TaskCategory::Other, r.forget());
->>>>>>> a17af05f
     }
   }
 
