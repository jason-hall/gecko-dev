/* -*- Mode: C++; tab-width: 8; indent-tabs-mode: nil; c-basic-offset: 2 -*- */
/* vim: set ts=8 sts=2 et sw=2 tw=80: */
/* This Source Code Form is subject to the terms of the Mozilla Public
 * License, v. 2.0. If a copy of the MPL was not distributed with this
 * file, You can obtain one at http://mozilla.org/MPL/2.0/. */

#include "mozilla/Logging.h"

#include <functional>

namespace mozilla {

/**
 * Helper function that parses the legacy NSPR_LOG_MODULES env var format
 * for specifying log levels and logging options.
 *
 * @param aLogModules The log modules configuration string.
 * @param aCallback The callback to invoke for each log module config entry.
 */
void NSPRLogModulesParser(const char* aLogModules,
<<<<<<< HEAD
                          std::function<void(const char*, LogLevel, int32_t)> aCallback);
=======
                          const std::function<void(const char*, LogLevel, int32_t)>& aCallback);
>>>>>>> a17af05f

} // namespace mozilla<|MERGE_RESOLUTION|>--- conflicted
+++ resolved
@@ -18,10 +18,6 @@
  * @param aCallback The callback to invoke for each log module config entry.
  */
 void NSPRLogModulesParser(const char* aLogModules,
-<<<<<<< HEAD
-                          std::function<void(const char*, LogLevel, int32_t)> aCallback);
-=======
                           const std::function<void(const char*, LogLevel, int32_t)>& aCallback);
->>>>>>> a17af05f
 
 } // namespace mozilla