--- conflicted
+++ resolved
@@ -879,12 +879,7 @@
 void
 nsTraceRefcnt::WalkTheStack(FILE* aStream)
 {
-<<<<<<< HEAD
-  MozStackWalk(PrintStackFrame, /* skipFrames */ 2, /* maxFrames */ 0, aStream,
-               0, nullptr);
-=======
   MozStackWalk(PrintStackFrame, /* skipFrames */ 2, /* maxFrames */ 0, aStream);
->>>>>>> a17af05f
 }
 
 /**
@@ -902,11 +897,7 @@
     gCodeAddressService = new WalkTheStackCodeAddressService();
   }
   MozStackWalk(PrintStackFrameCached, /* skipFrames */ 2, /* maxFrames */ 0,
-<<<<<<< HEAD
-               aStream, 0, nullptr);
-=======
                aStream);
->>>>>>> a17af05f
 }
 
 static void
@@ -919,12 +910,7 @@
     0 +                         // this frame gets inlined
     1 +                         // GetSerialNumber
     1;                          // NS_LogCtor
-<<<<<<< HEAD
-  MozStackWalk(RecordStackFrame, kFramesToSkip, /* maxFrames */ 0,
-               &aLocations, 0, nullptr);
-=======
   MozStackWalk(RecordStackFrame, kFramesToSkip, /* maxFrames */ 0, &aLocations);
->>>>>>> a17af05f
 }
 
 //----------------------------------------------------------------------
