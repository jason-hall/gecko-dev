/* -*- Mode: C++; tab-width: 8; indent-tabs-mode: nil; c-basic-offset: 2 -*- */
/* vim: set ts=8 sts=2 et sw=2 tw=80: */
/* This Source Code Form is subject to the terms of the Mozilla Public
 * License, v. 2.0. If a copy of the MPL was not distributed with this
 * file, You can obtain one at http://mozilla.org/MPL/2.0/. */

/**
 * nsTLiteralString_CharT
 *
 * Stores a null-terminated, immutable sequence of characters.
 *
 * nsTString-lookalike that restricts its string value to a literal character
 * sequence. Can be implicitly cast to const nsTString& (the const is
 * essential, since this class's data are not writable). The data are assumed
 * to be static (permanent) and therefore, as an optimization, this class
 * does not have a destructor.
 */
class nsTLiteralString_CharT : public mozilla::detail::nsTStringRepr_CharT
{
public:

  typedef nsTLiteralString_CharT self_type;

public:

  /**
   * constructor
   */

  template<size_type N>
<<<<<<< HEAD
  explicit nsTLiteralString_CharT(const char_type (&aStr)[N])
    : base_string_type(const_cast<char_type*>(aStr), N - 1, F_TERMINATED | F_LITERAL)
=======
  explicit constexpr nsTLiteralString_CharT(const char_type (&aStr)[N])
    : base_string_type(const_cast<char_type*>(aStr), N - 1,
                       DataFlags::TERMINATED | DataFlags::LITERAL,
                       ClassFlags::NULL_TERMINATED)
>>>>>>> a17af05f
  {
  }

  /**
   * For compatibility with existing code that requires const ns[C]String*.
   * Use sparingly. If possible, rewrite code to use const ns[C]String&
   * and the implicit cast will just work.
   */
  const nsTString_CharT& AsString() const
  {
    return *reinterpret_cast<const nsTString_CharT*>(this);
  }

  operator const nsTString_CharT&() const
  {
    return AsString();
  }

  /**
   * Prohibit get() on temporaries as in nsLiteralCString("x").get().
   * These should be written as just "x", using a string literal directly.
   */
#if defined(CharT_is_PRUnichar) && defined(MOZ_USE_CHAR16_WRAPPER)
  char16ptr_t get() const && = delete;
  char16ptr_t get() const &
#else
  const char_type* get() const && = delete;
  const char_type* get() const &
#endif
  {
    return mData;
  }

private:

  // NOT TO BE IMPLEMENTED
  template<size_type N>
  nsTLiteralString_CharT(char_type (&aStr)[N]) = delete;

  self_type& operator=(const self_type&) = delete;
};

static_assert(sizeof(nsTLiteralString_CharT) == sizeof(nsTString_CharT),
              "nsTLiteralString_CharT can masquerade as nsTString_CharT, "
              "so they must have identical layout");<|MERGE_RESOLUTION|>--- conflicted
+++ resolved
@@ -28,15 +28,10 @@
    */
 
   template<size_type N>
-<<<<<<< HEAD
-  explicit nsTLiteralString_CharT(const char_type (&aStr)[N])
-    : base_string_type(const_cast<char_type*>(aStr), N - 1, F_TERMINATED | F_LITERAL)
-=======
   explicit constexpr nsTLiteralString_CharT(const char_type (&aStr)[N])
     : base_string_type(const_cast<char_type*>(aStr), N - 1,
                        DataFlags::TERMINATED | DataFlags::LITERAL,
                        ClassFlags::NULL_TERMINATED)
->>>>>>> a17af05f
   {
   }
 
