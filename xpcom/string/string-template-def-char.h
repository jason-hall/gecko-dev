/* -*- Mode: C++; tab-width: 8; indent-tabs-mode: nil; c-basic-offset: 2 -*- */
/* vim: set ts=8 sts=2 et sw=2 tw=80: */
/* This Source Code Form is subject to the terms of the Mozilla Public
 * License, v. 2.0. If a copy of the MPL was not distributed with this
 * file, You can obtain one at http://mozilla.org/MPL/2.0/. */
// IWYU pragma: private, include "nsString.h"

#define CharT                               char
#define CharT_is_char                       1
#define nsTAString_IncompatibleCharT        nsAString
#define nsTString_CharT                     nsCString
#define nsTStringRepr_CharT                 nsCStringRepr
#define nsTFixedString_CharT                nsFixedCString
#define nsTAutoStringN_CharT                nsAutoCStringN
#define nsTAutoString_CharT                 nsAutoCString
#define nsTSubstring_CharT                  nsACString
#define PrintfAppend_CharT                  PrintfAppend_nsACString
#define nsTSubstringTuple_CharT             nsCSubstringTuple
#define nsTStringComparator_CharT           nsCStringComparator
#define nsTDefaultStringComparator_CharT    nsDefaultCStringComparator
#define nsTDependentString_CharT            nsDependentCString
#define nsTDependentSubstring_CharT         nsDependentCSubstring
#define nsTLiteralString_CharT              nsLiteralCString
#define nsTGetterCopies_CharT               nsCGetterCopies
#define nsTPromiseFlatString_CharT          nsPromiseFlatCString
#define TPromiseFlatString_CharT            PromiseFlatCString
<<<<<<< HEAD
#define nsTSubstringSplitter_CharT          nsCSubstringSplitter
=======
#define nsTSubstringSplitter_CharT          nsCSubstringSplitter
#define TNullString_CharT                   NullCString
>>>>>>> a17af05f
<|MERGE_RESOLUTION|>--- conflicted
+++ resolved
@@ -24,9 +24,5 @@
 #define nsTGetterCopies_CharT               nsCGetterCopies
 #define nsTPromiseFlatString_CharT          nsPromiseFlatCString
 #define TPromiseFlatString_CharT            PromiseFlatCString
-<<<<<<< HEAD
 #define nsTSubstringSplitter_CharT          nsCSubstringSplitter
-=======
-#define nsTSubstringSplitter_CharT          nsCSubstringSplitter
-#define TNullString_CharT                   NullCString
->>>>>>> a17af05f
+#define TNullString_CharT                   NullCString