--- conflicted
+++ resolved
@@ -759,64 +759,3 @@
 {
   return nsTGetterCopies_CharT(aString);
 }
-<<<<<<< HEAD
-
-
-/**
- * nsTAdoptingString extends nsTXPIDLString such that:
- *
- * (1) Adopt given string on construction or assignment, i.e. take
- * the value of what's given, and make what's given forget its
- * value. Note that this class violates constness in a few
- * places. Be careful!
- */
-class nsTAdoptingString_CharT : public nsTXPIDLString_CharT
-{
-public:
-
-  typedef nsTAdoptingString_CharT self_type;
-
-public:
-
-  explicit nsTAdoptingString_CharT()
-  {
-  }
-  explicit nsTAdoptingString_CharT(char_type* aStr,
-                                   size_type aLength = size_type(-1))
-  {
-    Adopt(aStr, aLength);
-  }
-
-  // copy-constructor required to adopt on copy. Note that this
-  // will violate the constness of |aStr| in the operator=()
-  // call. |aStr| will be truncated as a side-effect of this
-  // constructor.
-  nsTAdoptingString_CharT(const self_type& aStr)
-    : nsTXPIDLString_CharT()
-  {
-    *this = aStr;
-  }
-
-  // |operator=| does not inherit, so we must define our own
-  self_type& operator=(const substring_type& aStr)
-  {
-    Assign(aStr);
-    return *this;
-  }
-  self_type& operator=(const substring_tuple_type& aTuple)
-  {
-    Assign(aTuple);
-    return *this;
-  }
-
-  // Adopt(), if possible, when assigning to a self_type&. Note
-  // that this violates the constness of aStr, aStr is always
-  // truncated when this operator is called.
-  self_type& operator=(const self_type& aStr);
-
-private:
-  self_type& operator=(const char_type* aData) = delete;
-  self_type& operator=(char_type* aData) = delete;
-};
-=======
->>>>>>> a17af05f
