/* -*- Mode: C++; tab-width: 8; indent-tabs-mode: nil; c-basic-offset: 2 -*- */
/* vim: set ts=8 sts=2 et sw=2 tw=80: */
/* This Source Code Form is subject to the terms of the Mozilla Public
 * License, v. 2.0. If a copy of the MPL was not distributed with this
 * file, You can obtain one at http://mozilla.org/MPL/2.0/. */
// IWYU pragma: private, include "nsString.h"

#define CharT                               char16_t
#define CharT_is_PRUnichar                  1
#define nsTAString_IncompatibleCharT        nsACString
#define nsTString_CharT                     nsString
#define nsTStringRepr_CharT                 nsStringRepr
#define nsTFixedString_CharT                nsFixedString
#define nsTAutoStringN_CharT                nsAutoStringN
#define nsTAutoString_CharT                 nsAutoString
#define nsTSubstring_CharT                  nsAString
#define PrintfAppend_CharT                  PrintfAppend_nsAString
#define nsTSubstringTuple_CharT             nsSubstringTuple
#define nsTStringComparator_CharT           nsStringComparator
#define nsTDefaultStringComparator_CharT    nsDefaultStringComparator
#define nsTDependentString_CharT            nsDependentString
#define nsTDependentSubstring_CharT         nsDependentSubstring
#define nsTLiteralString_CharT              nsLiteralString
#define nsTGetterCopies_CharT               nsGetterCopies
#define nsTPromiseFlatString_CharT          nsPromiseFlatString
#define TPromiseFlatString_CharT            PromiseFlatString
<<<<<<< HEAD
#define nsTSubstringSplitter_CharT          nsSubstringSplitter
=======
#define nsTSubstringSplitter_CharT          nsSubstringSplitter
#define TNullString_CharT                   NullString
>>>>>>> a17af05f
<|MERGE_RESOLUTION|>--- conflicted
+++ resolved
@@ -24,9 +24,5 @@
 #define nsTGetterCopies_CharT               nsGetterCopies
 #define nsTPromiseFlatString_CharT          nsPromiseFlatString
 #define TPromiseFlatString_CharT            PromiseFlatString
-<<<<<<< HEAD
 #define nsTSubstringSplitter_CharT          nsSubstringSplitter
-=======
-#define nsTSubstringSplitter_CharT          nsSubstringSplitter
-#define TNullString_CharT                   NullString
->>>>>>> a17af05f
+#define TNullString_CharT                   NullString