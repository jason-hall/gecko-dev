/* -*- Mode: C++; tab-width: 8; indent-tabs-mode: nil; c-basic-offset: 2 -*- */
/* vim: set ts=8 sts=2 et sw=2 tw=80: */
/* This Source Code Form is subject to the terms of the Mozilla Public
 * License, v. 2.0. If a copy of the MPL was not distributed with this
 * file, You can obtain one at http://mozilla.org/MPL/2.0/. */

#include "nsASCIIMask.h"
#include "mozilla/CheckedInt.h"
#include "mozilla/double-conversion.h"
#include "mozilla/MemoryReporting.h"
#include "mozilla/Printf.h"

using double_conversion::DoubleToStringConverter;

const nsTSubstring_CharT::size_type nsTSubstring_CharT::kMaxCapacity =
    (nsTSubstring_CharT::size_type(-1) /
        2 - sizeof(nsStringBuffer)) /
    sizeof(nsTSubstring_CharT::char_type) - 2;

#ifdef XPCOM_STRING_CONSTRUCTOR_OUT_OF_LINE
nsTSubstring_CharT::nsTSubstring_CharT(char_type* aData, size_type aLength,
<<<<<<< HEAD
                                       uint32_t aFlags)
  : nsTStringRepr_CharT(aData, aLength, aFlags)
=======
                                       DataFlags aDataFlags,
                                       ClassFlags aClassFlags)
  : nsTStringRepr_CharT(aData, aLength, aDataFlags, aClassFlags)
>>>>>>> a17af05f
{
  AssertValid();
  MOZ_RELEASE_ASSERT(CheckCapacity(aLength), "String is too large.");

  if (aDataFlags & DataFlags::OWNED) {
    STRING_STAT_INCREMENT(Adopt);
    MOZ_LOG_CTOR(mData, "StringAdopt", 1);
  }
}
#endif /* XPCOM_STRING_CONSTRUCTOR_OUT_OF_LINE */

/**
 * helper function for down-casting a nsTSubstring to a nsTFixedString.
 */
inline const nsTFixedString_CharT*
AsFixedString(const nsTSubstring_CharT* aStr)
{
  return static_cast<const nsTFixedString_CharT*>(aStr);
}

/**
 * this function is called to prepare mData for writing.  the given capacity
 * indicates the required minimum storage size for mData, in sizeof(char_type)
 * increments.  this function returns true if the operation succeeds.  it also
 * returns the old data and old flags members if mData is newly allocated.
 * the old data must be released by the caller.
 */
bool
nsTSubstring_CharT::MutatePrep(size_type aCapacity, char_type** aOldData,
                               DataFlags* aOldDataFlags)
{
  // initialize to no old data
  *aOldData = nullptr;
  *aOldDataFlags = DataFlags(0);

  size_type curCapacity = Capacity();

  // If |aCapacity > kMaxCapacity|, then our doubling algorithm may not be
  // able to allocate it.  Just bail out in cases like that.  We don't want
  // to be allocating 2GB+ strings anyway.
  static_assert((sizeof(nsStringBuffer) & 0x1) == 0,
                "bad size for nsStringBuffer");
  if (!CheckCapacity(aCapacity)) {
      return false;
  }

  // |curCapacity == 0| means that the buffer is immutable or 0-sized, so we
  // need to allocate a new buffer. We cannot use the existing buffer even
  // though it might be large enough.

  if (curCapacity != 0) {
    if (aCapacity <= curCapacity) {
      mDataFlags &= ~DataFlags::VOIDED;  // mutation clears voided flag
      return true;
    }
  }

  if (curCapacity < aCapacity) {
    // We increase our capacity so that the allocated buffer grows
    // exponentially, which gives us amortized O(1) appending. Below the
    // threshold, we use powers-of-two. Above the threshold, we grow by at
    // least 1.125, rounding up to the nearest MiB.
    const size_type slowGrowthThreshold = 8 * 1024 * 1024;

    // nsStringBuffer allocates sizeof(nsStringBuffer) + passed size, and
    // storageSize below wants extra 1 * sizeof(char_type).
    const size_type neededExtraSpace =
      sizeof(nsStringBuffer) / sizeof(char_type) + 1;

    size_type temp;
    if (aCapacity >= slowGrowthThreshold) {
      size_type minNewCapacity = curCapacity + (curCapacity >> 3); // multiply by 1.125
      temp = XPCOM_MAX(aCapacity, minNewCapacity) + neededExtraSpace;

      // Round up to the next multiple of MiB, but ensure the expected
      // capacity doesn't include the extra space required by nsStringBuffer
      // and null-termination.
      const size_t MiB = 1 << 20;
      temp = (MiB * ((temp + MiB - 1) / MiB)) - neededExtraSpace;
    } else {
      // Round up to the next power of two.
      temp =
        mozilla::RoundUpPow2(aCapacity + neededExtraSpace) - neededExtraSpace;
    }

    MOZ_ASSERT(XPCOM_MIN(temp, kMaxCapacity) >= aCapacity,
               "should have hit the early return at the top");
    aCapacity = XPCOM_MIN(temp, kMaxCapacity);
  }

  //
  // several cases:
  //
  //  (1) we have a shared buffer (mDataFlags & DataFlags::SHARED)
  //  (2) we have an owned buffer (mDataFlags & DataFlags::OWNED)
  //  (3) we have a fixed buffer (mDataFlags & DataFlags::FIXED)
  //  (4) we have a readonly buffer
  //
  // requiring that we in some cases preserve the data before creating
  // a new buffer complicates things just a bit ;-)
  //

  size_type storageSize = (aCapacity + 1) * sizeof(char_type);

  // case #1
  if (mDataFlags & DataFlags::SHARED) {
    nsStringBuffer* hdr = nsStringBuffer::FromData(mData);
    if (!hdr->IsReadonly()) {
      nsStringBuffer* newHdr = nsStringBuffer::Realloc(hdr, storageSize);
      if (!newHdr) {
        return false;  // out-of-memory (original header left intact)
      }

      hdr = newHdr;
      mData = (char_type*)hdr->Data();
      mDataFlags &= ~DataFlags::VOIDED;  // mutation clears voided flag
      return true;
    }
  }

  char_type* newData;
  DataFlags newDataFlags;

  // if we have a fixed buffer of sufficient size, then use it.  this helps
  // avoid heap allocations.
  if ((mClassFlags & ClassFlags::FIXED) &&
      (aCapacity < AsFixedString(this)->mFixedCapacity)) {
    newData = AsFixedString(this)->mFixedBuf;
    newDataFlags = DataFlags::TERMINATED | DataFlags::FIXED;
  } else {
    // if we reach here then, we must allocate a new buffer.  we cannot
    // make use of our DataFlags::OWNED or DataFlags::FIXED buffers because they are not
    // large enough.

    nsStringBuffer* newHdr =
      nsStringBuffer::Alloc(storageSize).take();
    if (!newHdr) {
      return false;  // we are still in a consistent state
    }

    newData = (char_type*)newHdr->Data();
    newDataFlags = DataFlags::TERMINATED | DataFlags::SHARED;
  }

  // save old data and flags
  *aOldData = mData;
  *aOldDataFlags = mDataFlags;

  // mLength does not change
  SetData(newData, mLength, newDataFlags);

  // though we are not necessarily terminated at the moment, now is probably
  // still the best time to set DataFlags::TERMINATED.

  return true;
}

void
nsTSubstring_CharT::Finalize()
{
  ::ReleaseData(mData, mDataFlags);
  // mData, mLength, and mDataFlags are purposefully left dangling
}

bool
nsTSubstring_CharT::ReplacePrep(index_type aCutStart,
                                size_type aCutLength,
                                size_type aNewLength)
{
  aCutLength = XPCOM_MIN(aCutLength, mLength - aCutStart);

  mozilla::CheckedInt<size_type> newTotalLen = mLength;
  newTotalLen += aNewLength;
  newTotalLen -= aCutLength;
  if (!newTotalLen.isValid()) {
    return false;
  }

  if (aCutStart == mLength && Capacity() > newTotalLen.value()) {
    mDataFlags &= ~DataFlags::VOIDED;
    mData[newTotalLen.value()] = char_type(0);
    mLength = newTotalLen.value();
    return true;
  }

  return ReplacePrepInternal(aCutStart, aCutLength, aNewLength,
                             newTotalLen.value());
}

bool
nsTSubstring_CharT::ReplacePrepInternal(index_type aCutStart, size_type aCutLen,
                                        size_type aFragLen, size_type aNewLen)
{
  char_type* oldData;
  DataFlags oldFlags;
  if (!MutatePrep(aNewLen, &oldData, &oldFlags)) {
    return false;  // out-of-memory
  }

  if (oldData) {
    // determine whether or not we need to copy part of the old string
    // over to the new string.

    if (aCutStart > 0) {
      // copy prefix from old string
      char_traits::copy(mData, oldData, aCutStart);
    }

    if (aCutStart + aCutLen < mLength) {
      // copy suffix from old string to new offset
      size_type from = aCutStart + aCutLen;
      size_type fromLen = mLength - from;
      uint32_t to = aCutStart + aFragLen;
      char_traits::copy(mData + to, oldData + from, fromLen);
    }

    ::ReleaseData(oldData, oldFlags);
  } else {
    // original data remains intact

    // determine whether or not we need to move part of the existing string
    // to make room for the requested hole.
    if (aFragLen != aCutLen && aCutStart + aCutLen < mLength) {
      uint32_t from = aCutStart + aCutLen;
      uint32_t fromLen = mLength - from;
      uint32_t to = aCutStart + aFragLen;
      char_traits::move(mData + to, mData + from, fromLen);
    }
  }

  // add null terminator (mutable mData always has room for the null-
  // terminator).
  mData[aNewLen] = char_type(0);
  mLength = aNewLen;

  return true;
}

nsTSubstring_CharT::size_type
nsTSubstring_CharT::Capacity() const
{
  // return 0 to indicate an immutable or 0-sized buffer

  size_type capacity;
  if (mDataFlags & DataFlags::SHARED) {
    // if the string is readonly, then we pretend that it has no capacity.
    nsStringBuffer* hdr = nsStringBuffer::FromData(mData);
    if (hdr->IsReadonly()) {
      capacity = 0;
    } else {
      capacity = (hdr->StorageSize() / sizeof(char_type)) - 1;
    }
  } else if (mDataFlags & DataFlags::FIXED) {
    capacity = AsFixedString(this)->mFixedCapacity;
  } else if (mDataFlags & DataFlags::OWNED) {
    // we don't store the capacity of an adopted buffer because that would
    // require an additional member field.  the best we can do is base the
    // capacity on our length.  remains to be seen if this is the right
    // trade-off.
    capacity = mLength;
  } else {
    capacity = 0;
  }

  return capacity;
}

bool
nsTSubstring_CharT::EnsureMutable(size_type aNewLen)
{
  if (aNewLen == size_type(-1) || aNewLen == mLength) {
    if (mDataFlags & (DataFlags::FIXED | DataFlags::OWNED)) {
      return true;
    }
    if ((mDataFlags & DataFlags::SHARED) &&
        !nsStringBuffer::FromData(mData)->IsReadonly()) {
      return true;
    }

    aNewLen = mLength;
  }
  return SetLength(aNewLen, mozilla::fallible);
}

// ---------------------------------------------------------------------------

// This version of Assign is optimized for single-character assignment.
void
nsTSubstring_CharT::Assign(char_type aChar)
{
  if (!ReplacePrep(0, mLength, 1)) {
    AllocFailed(mLength);
  }

  *mData = aChar;
}

bool
nsTSubstring_CharT::Assign(char_type aChar, const fallible_t&)
{
  if (!ReplacePrep(0, mLength, 1)) {
    return false;
  }

  *mData = aChar;
  return true;
}

void
nsTSubstring_CharT::Assign(const char_type* aData)
{
  if (!Assign(aData, mozilla::fallible)) {
    AllocFailed(char_traits::length(aData));
  }
}

bool
nsTSubstring_CharT::Assign(const char_type* aData, const fallible_t&)
{
  return Assign(aData, size_type(-1), mozilla::fallible);
}

void
nsTSubstring_CharT::Assign(const char_type* aData, size_type aLength)
{
  if (!Assign(aData, aLength, mozilla::fallible)) {
    AllocFailed(aLength == size_type(-1) ? char_traits::length(aData)
                                         : aLength);
  }
}

bool
nsTSubstring_CharT::Assign(const char_type* aData, size_type aLength,
                           const fallible_t& aFallible)
{
  if (!aData || aLength == 0) {
    Truncate();
    return true;
  }

  if (aLength == size_type(-1)) {
    aLength = char_traits::length(aData);
  }

  if (IsDependentOn(aData, aData + aLength)) {
    return Assign(string_type(aData, aLength), aFallible);
  }

  if (!ReplacePrep(0, mLength, aLength)) {
    return false;
  }

  char_traits::copy(mData, aData, aLength);
  return true;
}

void
nsTSubstring_CharT::AssignASCII(const char* aData, size_type aLength)
{
  if (!AssignASCII(aData, aLength, mozilla::fallible)) {
    AllocFailed(aLength);
  }
}

bool
nsTSubstring_CharT::AssignASCII(const char* aData, size_type aLength,
                                const fallible_t& aFallible)
{
  // A Unicode string can't depend on an ASCII string buffer,
  // so this dependence check only applies to CStrings.
#ifdef CharT_is_char
  if (IsDependentOn(aData, aData + aLength)) {
    return Assign(string_type(aData, aLength), aFallible);
  }
#endif

  if (!ReplacePrep(0, mLength, aLength)) {
    return false;
  }

  char_traits::copyASCII(mData, aData, aLength);
  return true;
}

void
nsTSubstring_CharT::AssignLiteral(const char_type* aData, size_type aLength)
{
  ::ReleaseData(mData, mDataFlags);
  SetData(const_cast<char_type*>(aData), aLength,
          DataFlags::TERMINATED | DataFlags::LITERAL);
}

void
nsTSubstring_CharT::Assign(const self_type& aStr)
{
  if (!Assign(aStr, mozilla::fallible)) {
    AllocFailed(aStr.Length());
  }
}

bool
nsTSubstring_CharT::Assign(const self_type& aStr, const fallible_t& aFallible)
{
  // |aStr| could be sharable. We need to check its flags to know how to
  // deal with it.

  if (&aStr == this) {
    return true;
  }

  if (!aStr.mLength) {
    Truncate();
    mDataFlags |= aStr.mDataFlags & DataFlags::VOIDED;
    return true;
  }

  if (aStr.mDataFlags & DataFlags::SHARED) {
    // nice! we can avoid a string copy :-)

    // |aStr| should be null-terminated
    NS_ASSERTION(aStr.mDataFlags & DataFlags::TERMINATED, "shared, but not terminated");

    ::ReleaseData(mData, mDataFlags);

    SetData(aStr.mData, aStr.mLength,
            DataFlags::TERMINATED | DataFlags::SHARED);

    // get an owning reference to the mData
    nsStringBuffer::FromData(mData)->AddRef();
    return true;
  } else if (aStr.mDataFlags & DataFlags::LITERAL) {
    MOZ_ASSERT(aStr.mDataFlags & DataFlags::TERMINATED, "Unterminated literal");

    AssignLiteral(aStr.mData, aStr.mLength);
    return true;
  }

  // else, treat this like an ordinary assignment.
  return Assign(aStr.Data(), aStr.Length(), aFallible);
}

void
nsTSubstring_CharT::Assign(const substring_tuple_type& aTuple)
{
  if (!Assign(aTuple, mozilla::fallible)) {
    AllocFailed(aTuple.Length());
  }
}

bool
nsTSubstring_CharT::Assign(const substring_tuple_type& aTuple,
                           const fallible_t& aFallible)
{
  if (aTuple.IsDependentOn(mData, mData + mLength)) {
    // take advantage of sharing here...
    return Assign(string_type(aTuple), aFallible);
  }

  size_type length = aTuple.Length();

  // don't use ReplacePrep here because it changes the length
  char_type* oldData;
  DataFlags oldFlags;
  if (!MutatePrep(length, &oldData, &oldFlags)) {
    return false;
  }

  if (oldData) {
    ::ReleaseData(oldData, oldFlags);
  }

  aTuple.WriteTo(mData, length);
  mData[length] = 0;
  mLength = length;
  return true;
}

void
nsTSubstring_CharT::Adopt(char_type* aData, size_type aLength)
{
  if (aData) {
    ::ReleaseData(mData, mDataFlags);

    if (aLength == size_type(-1)) {
      aLength = char_traits::length(aData);
    }

    MOZ_RELEASE_ASSERT(CheckCapacity(aLength), "adopting a too-long string");

<<<<<<< HEAD
    mData = aData;
    mLength = aLength;
    SetDataFlags(F_TERMINATED | F_OWNED);
=======
    SetData(aData, aLength, DataFlags::TERMINATED | DataFlags::OWNED);
>>>>>>> a17af05f

    STRING_STAT_INCREMENT(Adopt);
    // Treat this as construction of a "StringAdopt" object for leak
    // tracking purposes.
    MOZ_LOG_CTOR(mData, "StringAdopt", 1);
  } else {
    SetIsVoid(true);
  }
}


// This version of Replace is optimized for single-character replacement.
void
nsTSubstring_CharT::Replace(index_type aCutStart, size_type aCutLength,
                            char_type aChar)
{
  aCutStart = XPCOM_MIN(aCutStart, Length());

  if (ReplacePrep(aCutStart, aCutLength, 1)) {
    mData[aCutStart] = aChar;
  }
}

bool
nsTSubstring_CharT::Replace(index_type aCutStart, size_type aCutLength,
                            char_type aChar,
                            const fallible_t&)
{
  aCutStart = XPCOM_MIN(aCutStart, Length());

  if (!ReplacePrep(aCutStart, aCutLength, 1)) {
    return false;
  }

  mData[aCutStart] = aChar;

  return true;
}

void
nsTSubstring_CharT::Replace(index_type aCutStart, size_type aCutLength,
                            const char_type* aData, size_type aLength)
{
  if (!Replace(aCutStart, aCutLength, aData, aLength,
               mozilla::fallible)) {
    AllocFailed(Length() - aCutLength + 1);
  }
}

bool
nsTSubstring_CharT::Replace(index_type aCutStart, size_type aCutLength,
                            const char_type* aData, size_type aLength,
                            const fallible_t& aFallible)
{
  // unfortunately, some callers pass null :-(
  if (!aData) {
    aLength = 0;
  } else {
    if (aLength == size_type(-1)) {
      aLength = char_traits::length(aData);
    }

    if (IsDependentOn(aData, aData + aLength)) {
      nsTAutoString_CharT temp(aData, aLength);
      return Replace(aCutStart, aCutLength, temp, aFallible);
    }
  }

  aCutStart = XPCOM_MIN(aCutStart, Length());

  bool ok = ReplacePrep(aCutStart, aCutLength, aLength);
  if (!ok) {
    return false;
  }

  if (aLength > 0) {
    char_traits::copy(mData + aCutStart, aData, aLength);
  }

  return true;
}

void
nsTSubstring_CharT::ReplaceASCII(index_type aCutStart, size_type aCutLength,
                                 const char* aData, size_type aLength)
{
  if (!ReplaceASCII(aCutStart, aCutLength, aData, aLength, mozilla::fallible)) {
    AllocFailed(Length() - aCutLength + 1);
  }
}

bool
nsTSubstring_CharT::ReplaceASCII(index_type aCutStart, size_type aCutLength,
                                 const char* aData, size_type aLength,
                                 const fallible_t& aFallible)
{
  if (aLength == size_type(-1)) {
    aLength = strlen(aData);
  }

  // A Unicode string can't depend on an ASCII string buffer,
  // so this dependence check only applies to CStrings.
#ifdef CharT_is_char
  if (IsDependentOn(aData, aData + aLength)) {
    nsTAutoString_CharT temp(aData, aLength);
    return Replace(aCutStart, aCutLength, temp, aFallible);
  }
#endif

  aCutStart = XPCOM_MIN(aCutStart, Length());

  bool ok = ReplacePrep(aCutStart, aCutLength, aLength);
  if (!ok) {
    return false;
  }

  if (aLength > 0) {
    char_traits::copyASCII(mData + aCutStart, aData, aLength);
  }

  return true;
}

void
nsTSubstring_CharT::Replace(index_type aCutStart, size_type aCutLength,
                            const substring_tuple_type& aTuple)
{
  if (aTuple.IsDependentOn(mData, mData + mLength)) {
    nsTAutoString_CharT temp(aTuple);
    Replace(aCutStart, aCutLength, temp);
    return;
  }

  size_type length = aTuple.Length();

  aCutStart = XPCOM_MIN(aCutStart, Length());

  if (ReplacePrep(aCutStart, aCutLength, length) && length > 0) {
    aTuple.WriteTo(mData + aCutStart, length);
  }
}

void
nsTSubstring_CharT::ReplaceLiteral(index_type aCutStart, size_type aCutLength,
                                   const char_type* aData, size_type aLength)
{
  aCutStart = XPCOM_MIN(aCutStart, Length());

  if (!aCutStart && aCutLength == Length()) {
    AssignLiteral(aData, aLength);
  } else if (ReplacePrep(aCutStart, aCutLength, aLength) && aLength > 0) {
    char_traits::copy(mData + aCutStart, aData, aLength);
  }
}

void
nsTSubstring_CharT::SetCapacity(size_type aCapacity)
{
  if (!SetCapacity(aCapacity, mozilla::fallible)) {
    AllocFailed(aCapacity);
  }
}

bool
nsTSubstring_CharT::SetCapacity(size_type aCapacity, const fallible_t&)
{
  // capacity does not include room for the terminating null char

  // if our capacity is reduced to zero, then free our buffer.
  if (aCapacity == 0) {
    ::ReleaseData(mData, mDataFlags);
    SetToEmptyBuffer();
    return true;
  }

  char_type* oldData;
  DataFlags oldFlags;
  if (!MutatePrep(aCapacity, &oldData, &oldFlags)) {
    return false;  // out-of-memory
  }

  // compute new string length
  size_type newLen = XPCOM_MIN(mLength, aCapacity);

  if (oldData) {
    // preserve old data
    if (mLength > 0) {
      char_traits::copy(mData, oldData, newLen);
    }

    ::ReleaseData(oldData, oldFlags);
  }

  // adjust mLength if our buffer shrunk down in size
  if (newLen < mLength) {
    mLength = newLen;
  }

  // always null-terminate here, even if the buffer got longer.  this is
  // for backwards compat with the old string implementation.
  mData[aCapacity] = char_type(0);

  return true;
}

void
nsTSubstring_CharT::SetLength(size_type aLength)
{
  SetCapacity(aLength);
  mLength = aLength;
}

bool
nsTSubstring_CharT::SetLength(size_type aLength, const fallible_t& aFallible)
{
  if (!SetCapacity(aLength, aFallible)) {
    return false;
  }

  mLength = aLength;
  return true;
}

void
nsTSubstring_CharT::SetIsVoid(bool aVal)
{
  if (aVal) {
    Truncate();
    mDataFlags |= DataFlags::VOIDED;
  } else {
    mDataFlags &= ~DataFlags::VOIDED;
  }
}

namespace mozilla {
namespace detail {

nsTStringRepr_CharT::char_type
nsTStringRepr_CharT::First() const
{
  MOZ_RELEASE_ASSERT(mLength > 0, "|First()| called on an empty string");
  return mData[0];
}

nsTStringRepr_CharT::char_type
nsTStringRepr_CharT::Last() const
{
  MOZ_RELEASE_ASSERT(mLength > 0, "|Last()| called on an empty string");
  return mData[mLength - 1];
}

bool
nsTStringRepr_CharT::Equals(const self_type& aStr) const
{
  return mLength == aStr.mLength &&
         char_traits::compare(mData, aStr.mData, mLength) == 0;
}

bool
nsTStringRepr_CharT::Equals(const self_type& aStr,
                            const comparator_type& aComp) const
{
  return mLength == aStr.mLength &&
         aComp(mData, aStr.mData, mLength, aStr.mLength) == 0;
}

bool
nsTStringRepr_CharT::Equals(const substring_tuple_type& aTuple) const
{
  return Equals(substring_type(aTuple));
}

bool
nsTStringRepr_CharT::Equals(const substring_tuple_type& aTuple,
                            const comparator_type& aComp) const
{
  return Equals(substring_type(aTuple), aComp);
}

bool
nsTStringRepr_CharT::Equals(const char_type* aData) const
{
  // unfortunately, some callers pass null :-(
  if (!aData) {
    NS_NOTREACHED("null data pointer");
    return mLength == 0;
  }

  // XXX avoid length calculation?
  size_type length = char_traits::length(aData);
  return mLength == length &&
         char_traits::compare(mData, aData, mLength) == 0;
}

bool
nsTStringRepr_CharT::Equals(const char_type* aData,
                            const comparator_type& aComp) const
{
  // unfortunately, some callers pass null :-(
  if (!aData) {
    NS_NOTREACHED("null data pointer");
    return mLength == 0;
  }

  // XXX avoid length calculation?
  size_type length = char_traits::length(aData);
  return mLength == length && aComp(mData, aData, mLength, length) == 0;
}

bool
nsTStringRepr_CharT::EqualsASCII(const char* aData, size_type aLen) const
{
  return mLength == aLen &&
         char_traits::compareASCII(mData, aData, aLen) == 0;
}

bool
nsTStringRepr_CharT::EqualsASCII(const char* aData) const
{
  return char_traits::compareASCIINullTerminated(mData, mLength, aData) == 0;
}

bool
nsTStringRepr_CharT::LowerCaseEqualsASCII(const char* aData,
                                          size_type aLen) const
{
  return mLength == aLen &&
         char_traits::compareLowerCaseToASCII(mData, aData, aLen) == 0;
}

bool
nsTStringRepr_CharT::LowerCaseEqualsASCII(const char* aData) const
{
  return char_traits::compareLowerCaseToASCIINullTerminated(mData,
                                                            mLength,
                                                            aData) == 0;
}

nsTStringRepr_CharT::size_type
nsTStringRepr_CharT::CountChar(char_type aChar) const
{
  const char_type* start = mData;
  const char_type* end   = mData + mLength;

  return NS_COUNT(start, end, aChar);
}

int32_t
nsTStringRepr_CharT::FindChar(char_type aChar, index_type aOffset) const
{
  if (aOffset < mLength) {
    const char_type* result = char_traits::find(mData + aOffset,
                                                mLength - aOffset, aChar);
    if (result) {
      return result - mData;
    }
  }
  return -1;
}

} // namespace detail
} // namespace mozilla

void
nsTSubstring_CharT::StripChar(char_type aChar)
{
  if (mLength == 0) {
    return;
  }

  if (!EnsureMutable()) { // XXX do this lazily?
    AllocFailed(mLength);
  }

  // XXX(darin): this code should defer writing until necessary.

  char_type* to   = mData;
  char_type* from = mData;
  char_type* end  = mData + mLength;

  while (from < end) {
    char_type theChar = *from++;
    if (aChar != theChar) {
      *to++ = theChar;
    }
  }
  *to = char_type(0); // add the null
  mLength = to - mData;
}

void
nsTSubstring_CharT::StripChars(const char_type* aChars)
{
  if (mLength == 0) {
    return;
  }

  if (!EnsureMutable()) { // XXX do this lazily?
    AllocFailed(mLength);
  }

  // XXX(darin): this code should defer writing until necessary.

  char_type* to   = mData;
  char_type* from = mData;
  char_type* end  = mData + mLength;

  while (from < end) {
    char_type theChar = *from++;
    const char_type* test = aChars;

    for (; *test && *test != theChar; ++test);

    if (!*test) {
      // Not stripped, copy this char.
      *to++ = theChar;
    }
  }
  *to = char_type(0); // add the null
  mLength = to - mData;
}

<<<<<<< HEAD
struct MOZ_STACK_CLASS PrintfAppend_CharT : public mozilla::PrintfTarget
{
  explicit PrintfAppend_CharT(nsTSubstring_CharT* aString)
    : mString(aString)
  {
  }

  bool append(const char* aStr, size_t aLen) override {
    if (aLen == 0) {
      return true;
    }

    mString->AppendASCII(aStr, aLen);
    return true;
  }

private:

  nsTSubstring_CharT* mString;
};
=======
void
nsTSubstring_CharT::StripTaggedASCII(const ASCIIMaskArray& aToStrip)
{
  if (mLength == 0) {
    return;
  }

  if (!EnsureMutable()) {
    AllocFailed(mLength);
  }

  char_type* to   = mData;
  char_type* from = mData;
  char_type* end  = mData + mLength;

  while (from < end) {
    uint32_t theChar = (uint32_t)*from++;
    // Replacing this with a call to ASCIIMask::IsMasked
    // regresses performance somewhat, so leaving it inlined.
    if (!mozilla::ASCIIMask::IsMasked(aToStrip, theChar)) {
      // Not stripped, copy this char.
      *to++ = (char_type)theChar;
    }
  }
  *to = char_type(0); // add the null
  mLength = to - mData;
}

void
nsTSubstring_CharT::StripCRLF()
{
  // Expanding this call to copy the code from StripTaggedASCII
  // instead of just calling it does somewhat help with performance
  // but it is not worth it given the duplicated code.
  StripTaggedASCII(mozilla::ASCIIMask::MaskCRLF());
}
>>>>>>> a17af05f

struct MOZ_STACK_CLASS PrintfAppend_CharT : public mozilla::PrintfTarget
{
  explicit PrintfAppend_CharT(nsTSubstring_CharT* aString)
    : mString(aString)
  {
  }

  bool append(const char* aStr, size_t aLen) override {
    if (aLen == 0) {
      return true;
    }

    mString->AppendASCII(aStr, aLen);
    return true;
  }

private:

  nsTSubstring_CharT* mString;
};

void
nsTSubstring_CharT::AppendPrintf(const char* aFormat, ...)
{
  PrintfAppend_CharT appender(this);
  va_list ap;
  va_start(ap, aFormat);
  bool r = appender.vprint(aFormat, ap);
  if (!r) {
    MOZ_CRASH("Allocation or other failure in PrintfTarget::print");
  }
  va_end(ap);
}

void
nsTSubstring_CharT::AppendPrintf(const char* aFormat, va_list aAp)
{
  PrintfAppend_CharT appender(this);
  bool r = appender.vprint(aFormat, aAp);
  if (!r) {
    MOZ_CRASH("Allocation or other failure in PrintfTarget::print");
  }
}

/* hack to make sure we define FormatWithoutTrailingZeros only once */
#ifdef CharT_is_PRUnichar
// Returns the length of the formatted aDouble in aBuf.
static int
FormatWithoutTrailingZeros(char (&aBuf)[40], double aDouble,
                           int aPrecision)
{
  static const DoubleToStringConverter converter(DoubleToStringConverter::UNIQUE_ZERO |
                                                 DoubleToStringConverter::EMIT_POSITIVE_EXPONENT_SIGN,
                                                 "Infinity",
                                                 "NaN",
                                                 'e',
                                                 -6, 21,
                                                 6, 1);
  double_conversion::StringBuilder builder(aBuf, sizeof(aBuf));
  bool exponential_notation = false;
  converter.ToPrecision(aDouble, aPrecision, &exponential_notation, &builder);
  int length = builder.position();
  char* formattedDouble = builder.Finalize();

  // If we have a shorter string than aPrecision, it means we have a special
  // value (NaN or Infinity).  All other numbers will be formatted with at
  // least aPrecision digits.
  if (length <= aPrecision) {
    return length;
  }

  char* end = formattedDouble + length;
  char* decimalPoint = strchr(aBuf, '.');
  // No trailing zeros to remove.
  if (!decimalPoint) {
    return length;
  }

  if (MOZ_UNLIKELY(exponential_notation)) {
    // We need to check for cases like 1.00000e-10 (yes, this is
    // disgusting).
    char* exponent = end - 1;
    for (; ; --exponent) {
      if (*exponent == 'e') {
        break;
      }
    }
    char* zerosBeforeExponent = exponent - 1;
    for (; zerosBeforeExponent != decimalPoint; --zerosBeforeExponent) {
      if (*zerosBeforeExponent != '0') {
        break;
      }
    }
    if (zerosBeforeExponent == decimalPoint) {
      --zerosBeforeExponent;
    }
    // Slide the exponent to the left over the trailing zeros.  Don't
    // worry about copying the trailing NUL character.
    size_t exponentSize = end - exponent;
    memmove(zerosBeforeExponent + 1, exponent, exponentSize);
    length -= exponent - (zerosBeforeExponent + 1);
  } else {
    char* trailingZeros = end - 1;
    for (; trailingZeros != decimalPoint; --trailingZeros) {
      if (*trailingZeros != '0') {
        break;
      }
    }
    if (trailingZeros == decimalPoint) {
      --trailingZeros;
    }
    length -= end - (trailingZeros + 1);
  }

  return length;
}
#endif /* CharT_is_PRUnichar */

void
nsTSubstring_CharT::AppendFloat(float aFloat)
{
  char buf[40];
  int length = FormatWithoutTrailingZeros(buf, aFloat, 6);
  AppendASCII(buf, length);
}

void
nsTSubstring_CharT::AppendFloat(double aFloat)
{
  char buf[40];
  int length = FormatWithoutTrailingZeros(buf, aFloat, 15);
  AppendASCII(buf, length);
}

size_t
nsTSubstring_CharT::SizeOfExcludingThisIfUnshared(
    mozilla::MallocSizeOf aMallocSizeOf) const
{
  if (mDataFlags & DataFlags::SHARED) {
    return nsStringBuffer::FromData(mData)->
      SizeOfIncludingThisIfUnshared(aMallocSizeOf);
  }
  if (mDataFlags & DataFlags::OWNED) {
    return aMallocSizeOf(mData);
  }

  // If we reach here, exactly one of the following must be true:
  // - DataFlags::VOIDED is set, and mData points to sEmptyBuffer;
  // - DataFlags::FIXED is set, and mData points to a buffer within a string
  //   object (e.g. nsAutoString);
  // - None of DataFlags::SHARED, DataFlags::OWNED, DataFlags::FIXED is set, and mData points to a buffer
  //   owned by something else.
  //
  // In all three cases, we don't measure it.
  return 0;
}

size_t
nsTSubstring_CharT::SizeOfExcludingThisEvenIfShared(
    mozilla::MallocSizeOf aMallocSizeOf) const
{
  // This is identical to SizeOfExcludingThisIfUnshared except for the
  // DataFlags::SHARED case.
  if (mDataFlags & DataFlags::SHARED) {
    return nsStringBuffer::FromData(mData)->
      SizeOfIncludingThisEvenIfShared(aMallocSizeOf);
  }
  if (mDataFlags & DataFlags::OWNED) {
    return aMallocSizeOf(mData);
  }
  return 0;
}

size_t
nsTSubstring_CharT::SizeOfIncludingThisIfUnshared(
    mozilla::MallocSizeOf aMallocSizeOf) const
{
  return aMallocSizeOf(this) + SizeOfExcludingThisIfUnshared(aMallocSizeOf);
}

size_t
nsTSubstring_CharT::SizeOfIncludingThisEvenIfShared(
    mozilla::MallocSizeOf aMallocSizeOf) const
{
  return aMallocSizeOf(this) + SizeOfExcludingThisEvenIfShared(aMallocSizeOf);
}

inline
nsTSubstringSplitter_CharT::nsTSubstringSplitter_CharT(
    const nsTSubstring_CharT* aStr, char_type aDelim)
  : mStr(aStr)
  , mArray(nullptr)
  , mDelim(aDelim)
{
  if (mStr->IsEmpty()) {
    mArraySize = 0;
    return;
  }

  size_type delimCount = mStr->CountChar(aDelim);
  mArraySize = delimCount + 1;
  mArray.reset(new nsTDependentSubstring_CharT[mArraySize]);

  size_t seenParts = 0;
  size_type start = 0;
  do {
    MOZ_ASSERT(seenParts < mArraySize);
    int32_t offset = mStr->FindChar(aDelim, start);
    if (offset != -1) {
      size_type length = static_cast<size_type>(offset) - start;
      mArray[seenParts++].Rebind(mStr->Data() + start, length);
      start = static_cast<size_type>(offset) + 1;
    } else {
      // Get the remainder
      mArray[seenParts++].Rebind(mStr->Data() + start, mStr->Length() - start);
      break;
    }
  } while (start < mStr->Length());
}

nsTSubstringSplitter_CharT
nsTSubstring_CharT::Split(const char_type aChar) const
{
  return nsTSubstringSplitter_CharT(this, aChar);
}

const nsTDependentSubstring_CharT&
nsTSubstringSplitter_CharT::nsTSubstringSplit_Iter::operator* () const
{
   return mObj.Get(mPos);
}<|MERGE_RESOLUTION|>--- conflicted
+++ resolved
@@ -19,14 +19,9 @@
 
 #ifdef XPCOM_STRING_CONSTRUCTOR_OUT_OF_LINE
 nsTSubstring_CharT::nsTSubstring_CharT(char_type* aData, size_type aLength,
-<<<<<<< HEAD
-                                       uint32_t aFlags)
-  : nsTStringRepr_CharT(aData, aLength, aFlags)
-=======
                                        DataFlags aDataFlags,
                                        ClassFlags aClassFlags)
   : nsTStringRepr_CharT(aData, aLength, aDataFlags, aClassFlags)
->>>>>>> a17af05f
 {
   AssertValid();
   MOZ_RELEASE_ASSERT(CheckCapacity(aLength), "String is too large.");
@@ -516,13 +511,7 @@
 
     MOZ_RELEASE_ASSERT(CheckCapacity(aLength), "adopting a too-long string");
 
-<<<<<<< HEAD
-    mData = aData;
-    mLength = aLength;
-    SetDataFlags(F_TERMINATED | F_OWNED);
-=======
     SetData(aData, aLength, DataFlags::TERMINATED | DataFlags::OWNED);
->>>>>>> a17af05f
 
     STRING_STAT_INCREMENT(Adopt);
     // Treat this as construction of a "StringAdopt" object for leak
@@ -945,28 +934,6 @@
   mLength = to - mData;
 }
 
-<<<<<<< HEAD
-struct MOZ_STACK_CLASS PrintfAppend_CharT : public mozilla::PrintfTarget
-{
-  explicit PrintfAppend_CharT(nsTSubstring_CharT* aString)
-    : mString(aString)
-  {
-  }
-
-  bool append(const char* aStr, size_t aLen) override {
-    if (aLen == 0) {
-      return true;
-    }
-
-    mString->AppendASCII(aStr, aLen);
-    return true;
-  }
-
-private:
-
-  nsTSubstring_CharT* mString;
-};
-=======
 void
 nsTSubstring_CharT::StripTaggedASCII(const ASCIIMaskArray& aToStrip)
 {
@@ -1003,7 +970,6 @@
   // but it is not worth it given the duplicated code.
   StripTaggedASCII(mozilla::ASCIIMask::MaskCRLF());
 }
->>>>>>> a17af05f
 
 struct MOZ_STACK_CLASS PrintfAppend_CharT : public mozilla::PrintfTarget
 {
