--- conflicted
+++ resolved
@@ -26,10 +26,6 @@
 
 public:
   explicit nsPrintfCString(const char_type* aFormat, ...) MOZ_FORMAT_PRINTF(2, 3)
-<<<<<<< HEAD
-    : nsFixedCString(mLocalBuffer, kLocalBufferSize, 0)
-=======
->>>>>>> a17af05f
   {
     va_list ap;
     va_start(ap, aFormat);
