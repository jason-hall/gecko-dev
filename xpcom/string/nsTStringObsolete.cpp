/* -*- Mode: C++; tab-width: 8; indent-tabs-mode: nil; c-basic-offset: 2 -*- */
/* vim: set ts=8 sts=2 et sw=2 tw=80: */
/* This Source Code Form is subject to the terms of the Mozilla Public
 * License, v. 2.0. If a copy of the MPL was not distributed with this
 * file, You can obtain one at http://mozilla.org/MPL/2.0/. */

#include "nsTArray.h"
<<<<<<< HEAD
=======
#include "nsASCIIMask.h"
>>>>>>> a17af05f
#include "mozilla/CheckedInt.h"

/**
 * nsTString::Find
 *
 * aOffset specifies starting index
 * aCount specifies number of string compares (iterations)
 */

int32_t
nsTString_CharT::Find( const nsCString& aString, bool aIgnoreCase, int32_t aOffset, int32_t aCount) const
{
  // this method changes the meaning of aOffset and aCount:
  Find_ComputeSearchRange(mLength, aString.Length(), aOffset, aCount);

  int32_t result = FindSubstring(mData + aOffset, aCount, aString.get(), aString.Length(), aIgnoreCase);
  if (result != kNotFound)
    result += aOffset;
  return result;
}

int32_t
nsTString_CharT::Find( const char* aString, bool aIgnoreCase, int32_t aOffset, int32_t aCount) const
{
  return Find(nsDependentCString(aString), aIgnoreCase, aOffset, aCount);
}


/**
 * nsTString::RFind
 *
 * aOffset specifies starting index
 * aCount specifies number of string compares (iterations)
 */

int32_t
nsTString_CharT::RFind( const nsCString& aString, bool aIgnoreCase, int32_t aOffset, int32_t aCount) const
{
  // this method changes the meaning of aOffset and aCount:
  RFind_ComputeSearchRange(mLength, aString.Length(), aOffset, aCount);

  int32_t result = RFindSubstring(mData + aOffset, aCount, aString.get(), aString.Length(), aIgnoreCase);
  if (result != kNotFound)
    result += aOffset;
  return result;
}

int32_t
nsTString_CharT::RFind( const char* aString, bool aIgnoreCase, int32_t aOffset, int32_t aCount) const
{
  return RFind(nsDependentCString(aString), aIgnoreCase, aOffset, aCount);
}


/**
 * nsTString::RFindChar
 */

int32_t
nsTString_CharT::RFindChar( char16_t aChar, int32_t aOffset, int32_t aCount) const
{
  return nsBufferRoutines<CharT>::rfind_char(mData, mLength, aOffset, aChar, aCount);
}


/**
 * nsTString::FindCharInSet
 */

int32_t
nsTString_CharT::FindCharInSet( const char* aSet, int32_t aOffset ) const
{
  if (aOffset < 0)
    aOffset = 0;
  else if (aOffset >= int32_t(mLength))
    return kNotFound;

  int32_t result = ::FindCharInSet(mData + aOffset, mLength - aOffset, aSet);
  if (result != kNotFound)
    result += aOffset;
  return result;
}


/**
 * nsTString::RFindCharInSet
 */

int32_t
nsTString_CharT::RFindCharInSet( const CharT* aSet, int32_t aOffset ) const
{
  // We want to pass a "data length" to ::RFindCharInSet
  if (aOffset < 0 || aOffset > int32_t(mLength))
    aOffset = mLength;
  else
    ++aOffset;

  return ::RFindCharInSet(mData, aOffset, aSet);
}


// it's a shame to replicate this code.  it was done this way in the past
// to help performance.  this function also gets to keep the rickg style
// indentation :-/
int32_t
nsTString_CharT::ToInteger( nsresult* aErrorCode, uint32_t aRadix ) const
{
  CharT*  cp=mData;
  int32_t theRadix=10; // base 10 unless base 16 detected, or overriden (aRadix != kAutoDetect)
  int32_t result=0;
  bool    negate=false;
  CharT   theChar=0;

  //initial value, override if we find an integer
  *aErrorCode=NS_ERROR_ILLEGAL_VALUE;

  if(cp) {

    //begin by skipping over leading chars that shouldn't be part of the number...

    CharT*  endcp=cp+mLength;
    bool    done=false;

    while((cp<endcp) && (!done)){
      switch(*cp++) {
        case 'a': case 'b': case 'c': case 'd': case 'e': case 'f':
        case 'A': case 'B': case 'C': case 'D': case 'E': case 'F':
          theRadix=16;
          done=true;
          break;
        case '0': case '1': case '2': case '3': case '4':
        case '5': case '6': case '7': case '8': case '9':
          done=true;
          break;
        case '-':
          negate=true; //fall through...
          break;
        case 'X': case 'x':
          theRadix=16;
          break;
        default:
          break;
      } //switch
    }

    if (done) {

      //integer found
      *aErrorCode = NS_OK;

      if (aRadix!=kAutoDetect) theRadix = aRadix; // override

      //now iterate the numeric chars and build our result
      CharT* first=--cp;  //in case we have to back up.
      bool haveValue = false;

      while(cp<endcp){
        int32_t oldresult = result;

        theChar=*cp++;
        if(('0'<=theChar) && (theChar<='9')){
          result = (theRadix * result) + (theChar-'0');
          haveValue = true;
        }
        else if((theChar>='A') && (theChar<='F')) {
          if(10==theRadix) {
            if(kAutoDetect==aRadix){
              theRadix=16;
              cp=first; //backup
              result=0;
              haveValue = false;
            }
            else {
              *aErrorCode=NS_ERROR_ILLEGAL_VALUE;
              result=0;
              break;
            }
          }
          else {
            result = (theRadix * result) + ((theChar-'A')+10);
            haveValue = true;
          }
        }
        else if((theChar>='a') && (theChar<='f')) {
          if(10==theRadix) {
            if(kAutoDetect==aRadix){
              theRadix=16;
              cp=first; //backup
              result=0;
              haveValue = false;
            }
            else {
              *aErrorCode=NS_ERROR_ILLEGAL_VALUE;
              result=0;
              break;
            }
          }
          else {
            result = (theRadix * result) + ((theChar-'a')+10);
            haveValue = true;
          }
        }
        else if((('X'==theChar) || ('x'==theChar)) && (!haveValue || result == 0)) {
          continue;
        }
        else if((('#'==theChar) || ('+'==theChar)) && !haveValue) {
          continue;
        }
        else {
          //we've encountered a char that's not a legal number or sign
          break;
        }

        if (result < oldresult) {
          // overflow!
          *aErrorCode = NS_ERROR_ILLEGAL_VALUE;
          result = 0;
          break;
        }
      } //while
      if(negate)
        result=-result;
    } //if
  }
  return result;
}


/**
 * nsTString::ToInteger64
 */
int64_t
nsTString_CharT::ToInteger64( nsresult* aErrorCode, uint32_t aRadix ) const
{
  CharT*  cp=mData;
  int32_t theRadix=10; // base 10 unless base 16 detected, or overriden (aRadix != kAutoDetect)
  int64_t result=0;
  bool    negate=false;
  CharT   theChar=0;

  //initial value, override if we find an integer
  *aErrorCode=NS_ERROR_ILLEGAL_VALUE;

  if(cp) {

    //begin by skipping over leading chars that shouldn't be part of the number...

    CharT*  endcp=cp+mLength;
    bool    done=false;

    while((cp<endcp) && (!done)){
      switch(*cp++) {
        case 'a': case 'b': case 'c': case 'd': case 'e': case 'f':
        case 'A': case 'B': case 'C': case 'D': case 'E': case 'F':
          theRadix=16;
          done=true;
          break;
        case '0': case '1': case '2': case '3': case '4':
        case '5': case '6': case '7': case '8': case '9':
          done=true;
          break;
        case '-':
          negate=true; //fall through...
          break;
        case 'X': case 'x':
          theRadix=16;
          break;
        default:
          break;
      } //switch
    }

    if (done) {

      //integer found
      *aErrorCode = NS_OK;

      if (aRadix!=kAutoDetect) theRadix = aRadix; // override

      //now iterate the numeric chars and build our result
      CharT* first=--cp;  //in case we have to back up.
      bool haveValue = false;

      while(cp<endcp){
        int64_t oldresult = result;

        theChar=*cp++;
        if(('0'<=theChar) && (theChar<='9')){
          result = (theRadix * result) + (theChar-'0');
          haveValue = true;
        }
        else if((theChar>='A') && (theChar<='F')) {
          if(10==theRadix) {
            if(kAutoDetect==aRadix){
              theRadix=16;
              cp=first; //backup
              result=0;
              haveValue = false;
            }
            else {
              *aErrorCode=NS_ERROR_ILLEGAL_VALUE;
              result=0;
              break;
            }
          }
          else {
            result = (theRadix * result) + ((theChar-'A')+10);
            haveValue = true;
          }
        }
        else if((theChar>='a') && (theChar<='f')) {
          if(10==theRadix) {
            if(kAutoDetect==aRadix){
              theRadix=16;
              cp=first; //backup
              result=0;
              haveValue = false;
            }
            else {
              *aErrorCode=NS_ERROR_ILLEGAL_VALUE;
              result=0;
              break;
            }
          }
          else {
            result = (theRadix * result) + ((theChar-'a')+10);
            haveValue = true;
          }
        }
        else if((('X'==theChar) || ('x'==theChar)) && (!haveValue || result == 0)) {
          continue;
        }
        else if((('#'==theChar) || ('+'==theChar)) && !haveValue) {
          continue;
        }
        else {
          //we've encountered a char that's not a legal number or sign
          break;
        }

        if (result < oldresult) {
          // overflow!
          *aErrorCode = NS_ERROR_ILLEGAL_VALUE;
          result = 0;
          break;
        }
      } //while
      if(negate)
        result=-result;
    } //if
  }
  return result;
}


/**
   * nsTString::Mid
   */

uint32_t
nsTString_CharT::Mid( self_type& aResult, index_type aStartPos, size_type aLengthToCopy ) const
{
  if (aStartPos == 0 && aLengthToCopy >= mLength)
    aResult = *this;
  else
    aResult = Substring(*this, aStartPos, aLengthToCopy);

  return aResult.mLength;
}


/**
 * nsTString::SetCharAt
 */

bool
nsTString_CharT::SetCharAt( char16_t aChar, uint32_t aIndex )
{
  if (aIndex >= mLength)
    return false;

  if (!EnsureMutable())
    AllocFailed(mLength);

  mData[aIndex] = CharT(aChar);
  return true;
}


/**
 * nsTString::StripChars,StripChar,StripWhitespace
 */

void
nsTString_CharT::StripChars( const char* aSet )
{
  if (!StripChars(aSet, mozilla::fallible)) {
    AllocFailed(mLength);
  }
}

bool
nsTString_CharT::StripChars( const char* aSet, const fallible_t& )
{
  if (!EnsureMutable()) {
    return false;
  }

  mLength = nsBufferRoutines<CharT>::strip_chars(mData, mLength, aSet);
  return true;
}

bool
nsTString_CharT::StripChars( const char* aSet, const fallible_t& )
{
  if (!EnsureMutable()) {
    return false;
  }

  mLength = nsBufferRoutines<CharT>::strip_chars(mData, mLength, aSet);
  return true;
}

void
nsTString_CharT::StripWhitespace()
{
  if (!StripWhitespace(mozilla::fallible)) {
    AllocFailed(mLength);
  }
}

bool
<<<<<<< HEAD
nsTString_CharT::StripWhitespace(const fallible_t& aFallible)
{
  return StripChars(kWhitespace, aFallible);
=======
nsTString_CharT::StripWhitespace( const fallible_t& )
{
  if (!EnsureMutable()) {
    return false;
  }

  StripTaggedASCII(mozilla::ASCIIMask::MaskWhitespace());
  return true;
>>>>>>> a17af05f
}

/**
 * nsTString::ReplaceChar,ReplaceSubstring
 */

void
nsTString_CharT::ReplaceChar( char_type aOldChar, char_type aNewChar )
{
  if (!EnsureMutable()) // XXX do this lazily?
    AllocFailed(mLength);

  for (uint32_t i=0; i<mLength; ++i)
  {
    if (mData[i] == aOldChar)
      mData[i] = aNewChar;
  }
}

void
nsTString_CharT::ReplaceChar( const char* aSet, char_type aNewChar )
{
  if (!EnsureMutable()) // XXX do this lazily?
    AllocFailed(mLength);

  char_type* data = mData;
  uint32_t lenRemaining = mLength;

  while (lenRemaining)
  {
    int32_t i = ::FindCharInSet(data, lenRemaining, aSet);
    if (i == kNotFound)
      break;

    data[i++] = aNewChar;
    data += i;
    lenRemaining -= i;
  }
}

void ReleaseData(void* aData, nsAString::DataFlags aFlags);

void
nsTString_CharT::ReplaceSubstring(const char_type* aTarget,
                                  const char_type* aNewValue)
{
  ReplaceSubstring(nsTDependentString_CharT(aTarget),
                   nsTDependentString_CharT(aNewValue));
}

bool
nsTString_CharT::ReplaceSubstring(const char_type* aTarget,
                                  const char_type* aNewValue,
                                  const fallible_t& aFallible)
{
  return ReplaceSubstring(nsTDependentString_CharT(aTarget),
                          nsTDependentString_CharT(aNewValue),
                          aFallible);
}

void
nsTString_CharT::ReplaceSubstring(const self_type& aTarget,
                                  const self_type& aNewValue)
{
  if (!ReplaceSubstring(aTarget, aNewValue, mozilla::fallible)) {
    // Note that this may wildly underestimate the allocation that failed, as
    // we could have been replacing multiple copies of aTarget.
    AllocFailed(mLength + (aNewValue.Length() - aTarget.Length()));
  }
}

bool
nsTString_CharT::ReplaceSubstring(const self_type& aTarget,
                                  const self_type& aNewValue,
                                  const fallible_t&)
{
  if (aTarget.Length() == 0)
    return true;

  // Remember all of the non-matching parts.
  AutoTArray<Segment, 16> nonMatching;
  uint32_t i = 0;
  mozilla::CheckedUint32 newLength;
  while (true)
  {
    int32_t r = FindSubstring(mData + i, mLength - i, static_cast<const char_type*>(aTarget.Data()), aTarget.Length(), false);
    int32_t until = (r == kNotFound) ? mLength - i : r;
    nonMatching.AppendElement(Segment(i, until));
    newLength += until;
    if (r == kNotFound) {
      break;
    }

    newLength += aNewValue.Length();
    i += r + aTarget.Length();
    if (i >= mLength) {
      // Add an auxiliary entry at the end of the list to help as an edge case
      // for the algorithms below.
      nonMatching.AppendElement(Segment(mLength, 0));
      break;
    }
  }

  if (!newLength.isValid()) {
    return false;
  }

  // If there's only one non-matching segment, then the target string was not
  // found, and there's nothing to do.
  if (nonMatching.Length() == 1) {
    MOZ_ASSERT(nonMatching[0].mBegin == 0 && nonMatching[0].mLength == mLength,
               "We should have the correct non-matching segment.");
    return true;
  }

  // Make sure that we can mutate our buffer.
  // Note that we always allocate at least an mLength sized buffer, because the
  // rest of the algorithm relies on having access to all of the original
  // string.  In other words, we over-allocate in the shrinking case.
  char_type* oldData;
<<<<<<< HEAD
  uint32_t oldFlags;
=======
  DataFlags oldFlags;
>>>>>>> a17af05f
  if (!MutatePrep(XPCOM_MAX(mLength, newLength.value()), &oldData, &oldFlags))
    return false;
  if (oldData) {
    // Copy all of the old data to the new buffer.
    char_traits::copy(mData, oldData, mLength);
    ::ReleaseData(oldData, oldFlags);
  }

  if (aTarget.Length() >= aNewValue.Length()) {
    // In the shrinking case, start filling the buffer from the beginning.
    const uint32_t delta = (aTarget.Length() - aNewValue.Length());
    for (i = 1; i < nonMatching.Length(); ++i) {
      // When we move the i'th non-matching segment into position, we need to
      // account for the characters deleted by the previous |i| replacements by
      // subtracting |i * delta|.
      const char_type* sourceSegmentPtr = mData + nonMatching[i].mBegin;
      char_type* destinationSegmentPtr = mData + nonMatching[i].mBegin - i * delta;
      // Write the i'th replacement immediately before the new i'th non-matching
      // segment.
      char_traits::copy(destinationSegmentPtr - aNewValue.Length(),
                        aNewValue.Data(), aNewValue.Length());
      char_traits::move(destinationSegmentPtr, sourceSegmentPtr,
                        nonMatching[i].mLength);
    }
  } else {
    // In the growing case, start filling the buffer from the end.
    const uint32_t delta = (aNewValue.Length() - aTarget.Length());
    for (i = nonMatching.Length() - 1; i > 0; --i) {
      // When we move the i'th non-matching segment into position, we need to
      // account for the characters added by the previous |i| replacements by
      // adding |i * delta|.
      const char_type* sourceSegmentPtr = mData + nonMatching[i].mBegin;
      char_type* destinationSegmentPtr = mData + nonMatching[i].mBegin + i * delta;
      char_traits::move(destinationSegmentPtr, sourceSegmentPtr,
                        nonMatching[i].mLength);
      // Write the i'th replacement immediately before the new i'th non-matching
      // segment.
      char_traits::copy(destinationSegmentPtr - aNewValue.Length(),
                        aNewValue.Data(), aNewValue.Length());
    }
  }

  // Adjust the length and make sure the string is null terminated.
  mLength = newLength.value();
  mData[mLength] = char_type(0);

  return true;
}

/**
 * nsTString::Trim
 */

void
nsTString_CharT::Trim( const char* aSet, bool aTrimLeading, bool aTrimTrailing, bool aIgnoreQuotes )
{
  // the old implementation worried about aSet being null :-/
  if (!aSet)
    return;

  char_type* start = mData;
  char_type* end   = mData + mLength;

  // skip over quotes if requested
  if (aIgnoreQuotes && mLength > 2 && mData[0] == mData[mLength - 1] &&
      (mData[0] == '\'' || mData[0] == '"'))
  {
    ++start;
    --end;
  }

  uint32_t setLen = nsCharTraits<char>::length(aSet);

  if (aTrimLeading)
  {
    uint32_t cutStart = start - mData;
    uint32_t cutLength = 0;

    // walk forward from start to end
    for (; start != end; ++start, ++cutLength)
    {
      int32_t pos = FindChar1(aSet, setLen, 0, *start, setLen);
      if (pos == kNotFound)
        break;
    }

    if (cutLength)
    {
      Cut(cutStart, cutLength);

      // reset iterators
      start = mData + cutStart;
      end   = mData + mLength - cutStart;
    }
  }

  if (aTrimTrailing)
  {
    uint32_t cutEnd = end - mData;
    uint32_t cutLength = 0;

    // walk backward from end to start
    --end;
    for (; end >= start; --end, ++cutLength)
    {
      int32_t pos = FindChar1(aSet, setLen, 0, *end, setLen);
      if (pos == kNotFound)
        break;
    }

    if (cutLength)
      Cut(cutEnd - cutLength, cutLength);
  }
}


/**
 * nsTString::CompressWhitespace.
 */

void
nsTString_CharT::CompressWhitespace( bool aTrimLeading, bool aTrimTrailing )
{
  // Quick exit
  if (mLength == 0) {
    return;
  }

  if (!EnsureMutable())
    AllocFailed(mLength);

  const ASCIIMaskArray& mask = mozilla::ASCIIMask::MaskWhitespace();

  char_type* to   = mData;
  char_type* from = mData;
  char_type* end  = mData + mLength;

  // Compresses runs of whitespace down to a normal space ' ' and convert
  // any whitespace to a normal space.  This assumes that whitespace is
  // all standard 7-bit ASCII.
  bool skipWS = aTrimLeading;
  while (from < end) {
    uint32_t theChar = *from++;
    if (mozilla::ASCIIMask::IsMasked(mask, theChar)) {
      if (!skipWS) {
        *to++ = ' ';
        skipWS = true;
      }
    } else {
      *to++ = theChar;
      skipWS = false;
    }
  }

  // If we need to trim the trailing whitespace, back up one character.
  if (aTrimTrailing && skipWS && to > mData) {
    to--;
  }

  *to = char_type(0); // add the null
  mLength = to - mData;
}<|MERGE_RESOLUTION|>--- conflicted
+++ resolved
@@ -5,10 +5,7 @@
  * file, You can obtain one at http://mozilla.org/MPL/2.0/. */
 
 #include "nsTArray.h"
-<<<<<<< HEAD
-=======
 #include "nsASCIIMask.h"
->>>>>>> a17af05f
 #include "mozilla/CheckedInt.h"
 
 /**
@@ -421,40 +418,23 @@
   return true;
 }
 
+void
+nsTString_CharT::StripWhitespace()
+{
+  if (!StripWhitespace(mozilla::fallible)) {
+    AllocFailed(mLength);
+  }
+}
+
 bool
-nsTString_CharT::StripChars( const char* aSet, const fallible_t& )
+nsTString_CharT::StripWhitespace( const fallible_t& )
 {
   if (!EnsureMutable()) {
     return false;
   }
 
-  mLength = nsBufferRoutines<CharT>::strip_chars(mData, mLength, aSet);
-  return true;
-}
-
-void
-nsTString_CharT::StripWhitespace()
-{
-  if (!StripWhitespace(mozilla::fallible)) {
-    AllocFailed(mLength);
-  }
-}
-
-bool
-<<<<<<< HEAD
-nsTString_CharT::StripWhitespace(const fallible_t& aFallible)
-{
-  return StripChars(kWhitespace, aFallible);
-=======
-nsTString_CharT::StripWhitespace( const fallible_t& )
-{
-  if (!EnsureMutable()) {
-    return false;
-  }
-
   StripTaggedASCII(mozilla::ASCIIMask::MaskWhitespace());
   return true;
->>>>>>> a17af05f
 }
 
 /**
@@ -575,11 +555,7 @@
   // rest of the algorithm relies on having access to all of the original
   // string.  In other words, we over-allocate in the shrinking case.
   char_type* oldData;
-<<<<<<< HEAD
-  uint32_t oldFlags;
-=======
   DataFlags oldFlags;
->>>>>>> a17af05f
   if (!MutatePrep(XPCOM_MAX(mLength, newLength.value()), &oldData, &oldFlags))
     return false;
   if (oldData) {
