/* -*- Mode: C++; tab-width: 8; indent-tabs-mode: nil; c-basic-offset: 2 -*- */
/* vim: set ts=8 sts=2 et sw=2 tw=80: */
/* This Source Code Form is subject to the terms of the Mozilla Public
 * License, v. 2.0. If a copy of the MPL was not distributed with this
 * file, You can obtain one at http://mozilla.org/MPL/2.0/. */

/* nsStringFwd.h --- forward declarations for string classes */

#ifndef nsStringFwd_h
#define nsStringFwd_h

#include "nscore.h"

namespace mozilla {
namespace detail {

<<<<<<< HEAD
namespace mozilla {
namespace detail {

class nsStringRepr;
class nsCStringRepr;

} // namespace detail
} // namespace mozilla

/**
 * double-byte (char16_t) string types
 */
=======
class nsStringRepr;
class nsCStringRepr;
>>>>>>> a17af05f

} // namespace detail
} // namespace mozilla

static const size_t AutoStringDefaultStorageSize = 64;

// Double-byte (char16_t) string types.
class nsAString;
class nsSubstringTuple;
class nsString;
template<size_t N> class nsAutoStringN;
using nsAutoString = nsAutoStringN<AutoStringDefaultStorageSize>;
class nsDependentString;
class nsDependentSubstring;
class nsPromiseFlatString;
class nsStringComparator;
class nsDefaultStringComparator;

// Single-byte (char) string types.
class nsACString;
class nsCSubstringTuple;
class nsCString;
template<size_t N> class nsAutoCStringN;
using nsAutoCString = nsAutoCStringN<AutoStringDefaultStorageSize>;
class nsDependentCString;
class nsDependentCSubstring;
class nsPromiseFlatCString;
class nsCStringComparator;
class nsDefaultCStringComparator;

#endif /* !defined(nsStringFwd_h) */<|MERGE_RESOLUTION|>--- conflicted
+++ resolved
@@ -14,23 +14,8 @@
 namespace mozilla {
 namespace detail {
 
-<<<<<<< HEAD
-namespace mozilla {
-namespace detail {
-
 class nsStringRepr;
 class nsCStringRepr;
-
-} // namespace detail
-} // namespace mozilla
-
-/**
- * double-byte (char16_t) string types
- */
-=======
-class nsStringRepr;
-class nsCStringRepr;
->>>>>>> a17af05f
 
 } // namespace detail
 } // namespace mozilla
