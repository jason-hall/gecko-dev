# -*- Mode: python; indent-tabs-mode: nil; tab-width: 40 -*-
# vim: set filetype=python:
# This Source Code Form is subject to the terms of the Mozilla Public
# License, v. 2.0. If a copy of the MPL was not distributed with this
# file, You can obtain one at http://mozilla.org/MPL/2.0/.

XPIDL_SOURCES += [
    'nsIArray.idl',
    'nsIArrayExtensions.idl',
    'nsIAtom.idl',
<<<<<<< HEAD
    'nsIAtomService.idl',
=======
>>>>>>> a17af05f
    'nsIHashable.idl',
    'nsIINIParser.idl',
    'nsIMutableArray.idl',
    'nsIObserver.idl',
    'nsIObserverService.idl',
    'nsIPersistentProperties2.idl',
    'nsIProperties.idl',
    'nsIProperty.idl',
    'nsIPropertyBag.idl',
    'nsIPropertyBag2.idl',
    'nsISerializable.idl',
    'nsISimpleEnumerator.idl',
    'nsIStringEnumerator.idl',
    'nsISupportsIterators.idl',
    'nsISupportsPrimitives.idl',
    'nsIVariant.idl',
    'nsIWritablePropertyBag.idl',
    'nsIWritablePropertyBag2.idl',
]

if CONFIG['OS_ARCH'] == 'WINNT':
    XPIDL_SOURCES += [
        'nsIWindowsRegKey.idl',
    ]
    EXPORTS += ['nsWindowsRegKey.h']
    SOURCES += [
        'nsWindowsRegKey.cpp'
    ]

XPIDL_MODULE = 'xpcom_ds'

EXPORTS += [
    'nsArray.h',
    'nsArrayEnumerator.h',
    'nsArrayUtils.h',
<<<<<<< HEAD
    'nsAtomService.h',
=======
>>>>>>> a17af05f
    'nsBaseHashtable.h',
    'nsCharSeparatedTokenizer.h',
    'nsCheapSets.h',
    'nsClassHashtable.h',
    'nsCOMArray.h',
    'nsCRT.h',
    'nsDataHashtable.h',
    'nsDeque.h',
    'nsEnumeratorUtils.h',
    'nsExpirationTracker.h',
    'nsHashKeys.h',
    'nsHashPropertyBag.h',
    'nsInterfaceHashtable.h',
    'nsJSThingHashtable.h',
    'nsMathUtils.h',
    'nsPointerHashKeys.h',
    'nsQuickSort.h',
    'nsRefPtrHashtable.h',
    'nsStaticAtom.h',
    'nsStaticNameTable.h',
    'nsStringEnumerator.h',
    'nsSupportsPrimitives.h',
    'nsTArray-inl.h',
    'nsTArray.h',
    'nsTArrayForwardDeclare.h',
    'nsTHashtable.h',
    'nsTObserverArray.h',
    'nsTPriorityQueue.h',
    'nsVariant.h',
    'nsWhitespaceTokenizer.h',
    'PLDHashTable.h',
]

EXPORTS.mozilla += [
    'ArenaAllocator.h',
    'ArenaAllocatorExtensions.h',
    'ArrayIterator.h',
<<<<<<< HEAD
=======
    'Dafsa.h',
>>>>>>> a17af05f
    'IncrementalTokenizer.h',
    'Observer.h',
    'StickyTimeDuration.h',
    'Tokenizer.h',
]

UNIFIED_SOURCES += [
<<<<<<< HEAD
=======
    'Dafsa.cpp',
>>>>>>> a17af05f
    'IncrementalTokenizer.cpp',
    'nsArray.cpp',
    'nsArrayEnumerator.cpp',
    'nsArrayUtils.cpp',
<<<<<<< HEAD
    'nsAtomService.cpp',
=======
>>>>>>> a17af05f
    'nsAtomTable.cpp',
    'nsCOMArray.cpp',
    'nsCRT.cpp',
    'nsDeque.cpp',
    'nsEnumeratorUtils.cpp',
    'nsHashPropertyBag.cpp',
    'nsINIParserImpl.cpp',
    'nsObserverList.cpp',
    'nsObserverService.cpp',
    'nsPersistentProperties.cpp',
    'nsProperties.cpp',
    'nsQuickSort.cpp',
    'nsStaticNameTable.cpp',
    'nsStringEnumerator.cpp',
    'nsSupportsPrimitives.cpp',
    'nsTArray.cpp',
    'nsTObserverArray.cpp',
    'nsVariant.cpp',
    'PLDHashTable.cpp',
    'Tokenizer.cpp',
]

EXTRA_COMPONENTS += [
    'nsINIProcessor.js',
    'nsINIProcessor.manifest',
]

LOCAL_INCLUDES += [
    '../io',
]

FINAL_LIBRARY = 'xul'<|MERGE_RESOLUTION|>--- conflicted
+++ resolved
@@ -8,10 +8,6 @@
     'nsIArray.idl',
     'nsIArrayExtensions.idl',
     'nsIAtom.idl',
-<<<<<<< HEAD
-    'nsIAtomService.idl',
-=======
->>>>>>> a17af05f
     'nsIHashable.idl',
     'nsIINIParser.idl',
     'nsIMutableArray.idl',
@@ -47,10 +43,6 @@
     'nsArray.h',
     'nsArrayEnumerator.h',
     'nsArrayUtils.h',
-<<<<<<< HEAD
-    'nsAtomService.h',
-=======
->>>>>>> a17af05f
     'nsBaseHashtable.h',
     'nsCharSeparatedTokenizer.h',
     'nsCheapSets.h',
@@ -88,10 +80,7 @@
     'ArenaAllocator.h',
     'ArenaAllocatorExtensions.h',
     'ArrayIterator.h',
-<<<<<<< HEAD
-=======
     'Dafsa.h',
->>>>>>> a17af05f
     'IncrementalTokenizer.h',
     'Observer.h',
     'StickyTimeDuration.h',
@@ -99,18 +88,11 @@
 ]
 
 UNIFIED_SOURCES += [
-<<<<<<< HEAD
-=======
     'Dafsa.cpp',
->>>>>>> a17af05f
     'IncrementalTokenizer.cpp',
     'nsArray.cpp',
     'nsArrayEnumerator.cpp',
     'nsArrayUtils.cpp',
-<<<<<<< HEAD
-    'nsAtomService.cpp',
-=======
->>>>>>> a17af05f
     'nsAtomTable.cpp',
     'nsCOMArray.cpp',
     'nsCRT.cpp',
