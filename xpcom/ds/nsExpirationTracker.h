--- conflicted
+++ resolved
@@ -355,8 +355,6 @@
    */
   virtual void NotifyExpiredLocked(T*, const AutoLock&) = 0;
 
-<<<<<<< HEAD
-=======
   /**
    * This may be overridden to perform any post-aging work that needs to be
    * done while still holding the lock. It will be called once after each timer
@@ -371,7 +369,6 @@
    */
   virtual void NotifyHandlerEnd() { };
 
->>>>>>> a17af05f
   virtual Mutex& GetMutex() = 0;
 
 private:
@@ -415,28 +412,6 @@
   };
 
   void HandleLowMemory() {
-<<<<<<< HEAD
-    AutoLock lock(GetMutex());
-    AgeAllGenerationsLocked(lock);
-  }
-
-  void HandleTimeout() {
-    AutoLock lock(GetMutex());
-    AgeOneGenerationLocked(lock);
-    // Cancel the timer if we have no objects to track
-    if (IsEmptyLocked(lock)) {
-      mTimer->Cancel();
-      mTimer = nullptr;
-    }
-  }
-
-  static void TimerCallback(nsITimer* aTimer, void* aThis)
-  {
-    ExpirationTrackerImpl* tracker = static_cast<ExpirationTrackerImpl*>(aThis);
-    tracker->HandleTimeout();
-  }
-
-=======
     {
       AutoLock lock(GetMutex());
       AgeAllGenerationsLocked(lock);
@@ -465,7 +440,6 @@
     tracker->HandleTimeout();
   }
 
->>>>>>> a17af05f
   nsresult CheckStartTimerLocked(const AutoLock& aAutoLock)
   {
     if (mTimer || !mTimerPeriod) {
@@ -484,17 +458,12 @@
       NS_ENSURE_STATE(target);
       mTimer->SetTarget(target);
     }
-<<<<<<< HEAD
-    mTimer->InitWithNamedFuncCallback(TimerCallback, this, mTimerPeriod,
-                                      nsITimer::TYPE_REPEATING_SLACK, mName);
-=======
     mTimer->InitWithNamedFuncCallback(
       TimerCallback,
       this,
       mTimerPeriod,
       nsITimer::TYPE_REPEATING_SLACK_LOW_PRIORITY,
       mName);
->>>>>>> a17af05f
     return NS_OK;
   }
 };
@@ -529,19 +498,13 @@
   Lock mLock;
 
   AutoLock FakeLock() {
-<<<<<<< HEAD
-=======
     MOZ_DIAGNOSTIC_ASSERT(NS_IsMainThread());
->>>>>>> a17af05f
     return AutoLock(mLock);
   }
 
   Lock& GetMutex() override
   {
-<<<<<<< HEAD
-=======
     MOZ_DIAGNOSTIC_ASSERT(NS_IsMainThread());
->>>>>>> a17af05f
     return mLock;
   }
 
@@ -550,8 +513,6 @@
     NotifyExpired(aObject);
   }
 
-<<<<<<< HEAD
-=======
   /**
    * Since there are no users of these callbacks in the single threaded case,
    * we mark them as final with the hope that the compiler can optimize the
@@ -560,7 +521,6 @@
   void NotifyHandlerEndLocked(const AutoLock&) final override { }
   void NotifyHandlerEnd() final override { }
 
->>>>>>> a17af05f
 protected:
   virtual void NotifyExpired(T* aObj) = 0;
 
