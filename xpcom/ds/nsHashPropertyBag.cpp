--- conflicted
+++ resolved
@@ -265,12 +265,8 @@
 public:
   using HashtableType = nsInterfaceHashtable<nsStringHashKey, nsIVariant>;
   explicit ProxyHashtableDestructor(HashtableType&& aTable)
-<<<<<<< HEAD
-    : mPropertyHash(mozilla::Move(aTable))
-=======
     : mozilla::Runnable("ProxyHashtableDestructor")
     , mPropertyHash(mozilla::Move(aTable))
->>>>>>> a17af05f
   {}
 
   NS_IMETHODIMP
