/* -*- Mode: C++; tab-width: 2; indent-tabs-mode: nil; c-basic-offset: 2 -*- */
/* This Source Code Form is subject to the terms of the Mozilla Public
 * License, v. 2.0. If a copy of the MPL was not distributed with this
 * file, You can obtain one at http://mozilla.org/MPL/2.0/. */
#include "nsISupports.idl"

%{C++
#include "nsStringGlue.h"
#include "nsCOMPtr.h"
#include "nsStringBuffer.h"
%}

native MallocSizeOf(mozilla::MallocSizeOf);

/*
 * Should this really be scriptable?  Using atoms from script or proxies
 * could be dangerous since double-wrapping could lead to loss of
 * pointer identity.
 */

[scriptable, builtinclass, uuid(8b8c11d4-3ed5-4079-8974-73c7576cdb34)]
interface nsIAtom : nsISupports
{
  /**
   * Get the Unicode or UTF8 value for the string
   */
  [binaryname(ScriptableToString)] AString toString();
  [noscript] AUTF8String toUTF8String();

  /**
   * Compare the atom to a specific string value
   * Note that this will NEVER return/throw an error condition.
   */
  [binaryname(ScriptableEquals)] boolean equals(in AString aString);

  [noscript, notxpcom]
  size_t SizeOfIncludingThis(in MallocSizeOf aMallocSizeOf);

%{C++
<<<<<<< HEAD
=======
  // The kind of atom we have, in order to be able to devirtualize hot stuff
  // looking at mKind.
  enum class AtomKind : uint8_t {
    DynamicAtom = 0,
    StaticAtom = 1,
    HTML5Atom = 2,
  };

>>>>>>> a17af05f
  // note these are NOT virtual so they won't muck with the vtable!
  inline bool Equals(char16ptr_t aString, uint32_t aLength) const
  {
    return mLength == aLength &&
           memcmp(mString, aString, mLength * sizeof(char16_t)) == 0;
  }

  inline bool Equals(const nsAString& aString) const {
    return Equals(aString.BeginReading(), aString.Length());
<<<<<<< HEAD
=======
  }

  inline void SetKind(AtomKind aKind) {
    mKind = static_cast<uint32_t>(aKind);
    MOZ_ASSERT(Kind() == aKind);
  }

  inline AtomKind Kind() const {
    return static_cast<AtomKind>(mKind);
  }

  inline bool IsDynamicAtom() const {
    return Kind() == AtomKind::DynamicAtom;
  }

  inline bool IsHTML5Atom() const {
    return Kind() == AtomKind::HTML5Atom;
>>>>>>> a17af05f
  }

  inline bool IsStaticAtom() const {
    return Kind() == AtomKind::StaticAtom;
  }

  inline char16ptr_t GetUTF16String() const {
    return mString;
  }

  inline uint32_t GetLength() const {
    return mLength;
  }

  inline void ToString(nsAString& aBuf) const {
    // See the comment on |mString|'s declaration.
    nsStringBuffer::FromData(mString)->ToString(mLength, aBuf);
  }

  inline nsStringBuffer* GetStringBuffer() const {
    // See the comment on |mString|'s declaration.
    return nsStringBuffer::FromData(mString);
  }

  NS_IMETHOD_(MozExternalRefCountType) AddRef() final;
  NS_IMETHOD_(MozExternalRefCountType) Release() final;

  /**
   * A hashcode that is better distributed than the actual atom
   * pointer, for use in situations that need a well-distributed
   * hashcode.
   */
  inline uint32_t hash() const {
    return mHash;
  }

protected:
  uint32_t mLength: 30;
  uint32_t mKind: 2; // nsIAtom::AtomKind
  uint32_t mHash;
  /**
   * WARNING! There is an invisible constraint on |mString|: the chars it
   * points to must belong to an nsStringBuffer. This is so that the
   * nsStringBuffer::FromData() calls above are valid.
   */
  char16_t* mString;
%}
};


%{C++
/*
 * The four forms of NS_Atomize (for use with |nsCOMPtr<nsIAtom>|) return the
 * atom for the string given. At any given time there will always be one atom
 * representing a given string. Atoms are intended to make string comparison
 * cheaper by simplifying it to pointer equality. A pointer to the atom that
 * does not own a reference is not guaranteed to be valid.
 */


/**
 * Find an atom that matches the given UTF-8 string.
 * The string is assumed to be zero terminated.  Never returns null.
 */
extern already_AddRefed<nsIAtom> NS_Atomize(const char* aUTF8String);

/**
 * Find an atom that matches the given UTF-8 string.  Never returns null.
 */
extern already_AddRefed<nsIAtom> NS_Atomize(const nsACString& aUTF8String);

/**
 * Find an atom that matches the given UTF-16 string.
 * The string is assumed to be zero terminated.  Never returns null.
 */
extern already_AddRefed<nsIAtom> NS_Atomize(const char16_t* aUTF16String);

/**
 * Find an atom that matches the given UTF-16 string.  Never returns null.
 */
extern already_AddRefed<nsIAtom> NS_Atomize(const nsAString& aUTF16String);

/**
 * An optimized version of the method above for the main thread.
 */
extern already_AddRefed<nsIAtom> NS_AtomizeMainThread(const nsAString& aUTF16String);

/**
 * Return a count of the total number of atoms currently
 * alive in the system.
 */
extern nsrefcnt NS_GetNumberOfAtoms(void);

/**
 * Return a pointer for a static atom for the string or null if there's
 * no static atom for this string.
 */
extern nsIAtom* NS_GetStaticAtom(const nsAString& aUTF16String);

/**
 * Seal the static atom table
 */
extern void NS_SealStaticAtomTable();

class nsAtomString : public nsString
{
public:
  explicit nsAtomString(const nsIAtom* aAtom)
  {
    aAtom->ToString(*this);
  }
};

class nsAtomCString : public nsCString
{
public:
  explicit nsAtomCString(nsIAtom* aAtom)
  {
    aAtom->ToUTF8String(*this);
  }
};

class nsDependentAtomString : public nsDependentString
{
public:
  explicit nsDependentAtomString(const nsIAtom* aAtom)
    : nsDependentString(aAtom->GetUTF16String(), aAtom->GetLength())
  {
  }
};

%}<|MERGE_RESOLUTION|>--- conflicted
+++ resolved
@@ -37,8 +37,6 @@
   size_t SizeOfIncludingThis(in MallocSizeOf aMallocSizeOf);
 
 %{C++
-<<<<<<< HEAD
-=======
   // The kind of atom we have, in order to be able to devirtualize hot stuff
   // looking at mKind.
   enum class AtomKind : uint8_t {
@@ -47,7 +45,6 @@
     HTML5Atom = 2,
   };
 
->>>>>>> a17af05f
   // note these are NOT virtual so they won't muck with the vtable!
   inline bool Equals(char16ptr_t aString, uint32_t aLength) const
   {
@@ -57,8 +54,6 @@
 
   inline bool Equals(const nsAString& aString) const {
     return Equals(aString.BeginReading(), aString.Length());
-<<<<<<< HEAD
-=======
   }
 
   inline void SetKind(AtomKind aKind) {
@@ -76,7 +71,6 @@
 
   inline bool IsHTML5Atom() const {
     return Kind() == AtomKind::HTML5Atom;
->>>>>>> a17af05f
   }
 
   inline bool IsStaticAtom() const {
