--- conflicted
+++ resolved
@@ -135,14 +135,11 @@
   return true;
 }
 
-<<<<<<< HEAD
-=======
 static const uint32_t OCSP_TIMEOUT_MILLISECONDS_SOFT_DEFAULT = 2000;
 static const uint32_t OCSP_TIMEOUT_MILLISECONDS_SOFT_MAX = 5000;
 static const uint32_t OCSP_TIMEOUT_MILLISECONDS_HARD_DEFAULT = 10000;
 static const uint32_t OCSP_TIMEOUT_MILLISECONDS_HARD_MAX = 20000;
 
->>>>>>> a17af05f
 static void
 GetRevocationBehaviorFromPrefs(/*out*/ CertVerifier::OcspDownloadConfig* odc,
                                /*out*/ CertVerifier::OcspStrictConfig* osc,
@@ -950,17 +947,11 @@
     return;
   }
 
-<<<<<<< HEAD
-  ImportEnterpriseRootsForLocation(CERT_SYSTEM_STORE_LOCAL_MACHINE);
-  ImportEnterpriseRootsForLocation(CERT_SYSTEM_STORE_LOCAL_MACHINE_GROUP_POLICY);
-  ImportEnterpriseRootsForLocation(CERT_SYSTEM_STORE_LOCAL_MACHINE_ENTERPRISE);
-=======
   ImportEnterpriseRootsForLocation(CERT_SYSTEM_STORE_LOCAL_MACHINE, lock);
   ImportEnterpriseRootsForLocation(CERT_SYSTEM_STORE_LOCAL_MACHINE_GROUP_POLICY,
                                    lock);
   ImportEnterpriseRootsForLocation(CERT_SYSTEM_STORE_LOCAL_MACHINE_ENTERPRISE,
                                    lock);
->>>>>>> a17af05f
 #endif // XP_WIN
 }
 
@@ -975,12 +966,8 @@
 //   CERT_SYSTEM_STORE_LOCAL_MACHINE_ENTERPRISE
 //     (for HKLM\SOFTWARE\Microsoft\EnterpriseCertificates\Root\Certificates)
 void
-<<<<<<< HEAD
-nsNSSComponent::ImportEnterpriseRootsForLocation(DWORD locationFlag)
-=======
 nsNSSComponent::ImportEnterpriseRootsForLocation(
   DWORD locationFlag, const MutexAutoLock& /*proof of lock*/)
->>>>>>> a17af05f
 {
   MOZ_ASSERT(NS_IsMainThread());
   if (!NS_IsMainThread()) {
@@ -1062,8 +1049,6 @@
     Unused << nssCertificate.release();
   }
   MOZ_LOG(gPIPNSSLog, LogLevel::Debug, ("imported %u roots", numImported));
-<<<<<<< HEAD
-=======
 }
 #endif // XP_WIN
 
@@ -1098,9 +1083,7 @@
     return;
   }
   shutdown(ShutdownCalledFrom::Object);
->>>>>>> a17af05f
-}
-#endif // XP_WIN
+}
 
 nsresult
 LoadLoadableRootsTask::Dispatch()
@@ -1234,12 +1217,8 @@
   // but also ensure the library is at least the version we expect.
 
   nsAutoString modName;
-<<<<<<< HEAD
-  nsresult rv = GetPIPNSSBundleString("RootCertModuleName", modName);
-=======
   nsresult rv = mNSSComponent->GetPIPNSSBundleString("RootCertModuleName",
                                                      modName);
->>>>>>> a17af05f
   if (NS_FAILED(rv)) {
     // When running Cpp unit tests on Android, this will fail because string
     // bundles aren't available (see bug 1311077, bug 1228175 comment 12, and
@@ -1250,59 +1229,7 @@
     // user, so this is a step in that direction anyway.
     modName.AssignLiteral("Builtin Roots Module");
   }
-<<<<<<< HEAD
-
-  nsCOMPtr<nsIProperties> directoryService(do_GetService(NS_DIRECTORY_SERVICE_CONTRACTID));
-  if (!directoryService)
-    return;
-
-  static const char nss_lib[] = "nss3";
-  const char* possible_ckbi_locations[] = {
-    nss_lib, // This special value means: search for ckbi in the directory
-             // where nss3 is.
-    NS_XPCOM_CURRENT_PROCESS_DIR,
-    NS_GRE_DIR,
-    0 // This special value means:
-      //   search for ckbi in the directories on the shared
-      //   library/DLL search path
-  };
-
-  for (size_t il = 0; il < sizeof(possible_ckbi_locations)/sizeof(const char*); ++il) {
-    nsAutoCString libDir;
-
-    if (possible_ckbi_locations[il]) {
-      nsCOMPtr<nsIFile> mozFile;
-      if (possible_ckbi_locations[il] == nss_lib) {
-        // Get the location of the nss3 library.
-        char* nss_path = PR_GetLibraryFilePathname(DLL_PREFIX "nss3" DLL_SUFFIX,
-                                                   (PRFuncPtr) NSS_Initialize);
-        if (!nss_path) {
-          continue;
-        }
-        // Get the directory containing the nss3 library.
-        nsCOMPtr<nsIFile> nssLib(do_CreateInstance(NS_LOCAL_FILE_CONTRACTID, &rv));
-        if (NS_SUCCEEDED(rv)) {
-          rv = nssLib->InitWithNativePath(nsDependentCString(nss_path));
-        }
-        PR_Free(nss_path);
-        if (NS_SUCCEEDED(rv)) {
-          nsCOMPtr<nsIFile> file;
-          if (NS_SUCCEEDED(nssLib->GetParent(getter_AddRefs(file)))) {
-            mozFile = do_QueryInterface(file);
-          }
-        }
-      } else {
-        directoryService->Get( possible_ckbi_locations[il],
-                               NS_GET_IID(nsIFile),
-                               getter_AddRefs(mozFile));
-      }
-
-      if (!mozFile) {
-        continue;
-      }
-=======
   NS_ConvertUTF16toUTF8 modNameUTF8(modName);
->>>>>>> a17af05f
 
   Vector<nsCString> possibleCKBILocations;
   // First try in the directory where we've already loaded
@@ -1345,17 +1272,11 @@
     return NS_ERROR_OUT_OF_MEMORY;
   }
 
-<<<<<<< HEAD
-    NS_ConvertUTF16toUTF8 modNameUTF8(modName);
-    if (mozilla::psm::LoadLoadableRoots(libDir, modNameUTF8)) {
-      break;
-=======
   for (const auto& possibleCKBILocation : possibleCKBILocations) {
     if (mozilla::psm::LoadLoadableRoots(possibleCKBILocation, modNameUTF8)) {
       MOZ_LOG(gPIPNSSLog, LogLevel::Debug, ("loaded CKBI from %s",
                                             possibleCKBILocation.get()));
       return NS_OK;
->>>>>>> a17af05f
     }
   }
   MOZ_LOG(gPIPNSSLog, LogLevel::Debug, ("could not load loadable roots"));
@@ -2031,11 +1952,6 @@
                 nsINSSErrorsService::NSS_SSL_ERROR_LIMIT == SSL_ERROR_LIMIT,
                 "You must update the values in nsINSSErrorsService.idl");
 
-<<<<<<< HEAD
-  MutexAutoLock lock(mutex);
-
-=======
->>>>>>> a17af05f
   MOZ_LOG(gPIPNSSLog, LogLevel::Debug, ("NSS Initialization beginning\n"));
 
   // The call to ConfigureInternalPKCS11Token needs to be done before NSS is initialized,
@@ -2066,54 +1982,12 @@
   }
   MOZ_LOG(gPIPNSSLog, LogLevel::Debug, ("inSafeMode: %u\n", inSafeMode));
 
-<<<<<<< HEAD
-  PRErrorCode savedPRErrorCode1 = 0;
-  PRErrorCode savedPRErrorCode2 = 0;
-
-  if (!nocertdb && !profileStr.IsEmpty()) {
-    // First try to initialize the NSS DB in read/write mode.
-    // Only load PKCS11 modules if we're not in safe mode.
-    init_rv = ::mozilla::psm::InitializeNSS(profileStr.get(), false, !inSafeMode);
-    // If that fails, attempt read-only mode.
-    if (init_rv != SECSuccess) {
-      savedPRErrorCode1 = PR_GetError();
-      MOZ_LOG(gPIPNSSLog, LogLevel::Debug, ("could not init NSS r/w in %s\n", profileStr.get()));
-      init_rv = ::mozilla::psm::InitializeNSS(profileStr.get(), true, !inSafeMode);
-    }
-    if (init_rv != SECSuccess) {
-      savedPRErrorCode2 = PR_GetError();
-      MOZ_LOG(gPIPNSSLog, LogLevel::Debug, ("could not init in r/o either\n"));
-    }
-  }
-  // If we haven't succeeded in initializing the DB in our profile
-  // directory or we don't have a profile at all, or the "security.nocertdb"
-  // pref has been set to "true", attempt to initialize with no DB.
-  if (nocertdb || init_rv != SECSuccess) {
-    init_rv = NSS_NoDB_Init(nullptr);
-    if (init_rv != SECSuccess) {
-      PRErrorCode savedPRErrorCode3 = PR_GetError();
-      MOZ_CRASH_UNSAFE_PRINTF("NSS initialization failed PRErrorCodes %d %d %d",
-                              savedPRErrorCode1, savedPRErrorCode2,
-                              savedPRErrorCode3);
-    }
-  }
-  if (init_rv != SECSuccess) {
-    MOZ_LOG(gPIPNSSLog, LogLevel::Error, ("could not initialize NSS - panicking\n"));
-    return NS_ERROR_NOT_AVAILABLE;
-  }
-
-  // ensure we have an initial value for the content signer root
-  mContentSigningRootHash =
-    Preferences::GetString("security.content.signature.root_hash");
-
-=======
   rv = InitializeNSSWithFallbacks(profileStr, nocertdb, inSafeMode);
   if (NS_FAILED(rv)) {
     MOZ_LOG(gPIPNSSLog, LogLevel::Debug, ("failed to initialize NSS"));
     return rv;
   }
 
->>>>>>> a17af05f
   PK11_SetPasswordFunc(PK11PasswordPrompt);
 
   SharedSSLState::GlobalInit();
@@ -2130,12 +2004,6 @@
   }
 
   DisableMD5();
-
-  rv = LoadExtendedValidationInfo();
-  if (NS_FAILED(rv)) {
-    MOZ_LOG(gPIPNSSLog, LogLevel::Error, ("failed to load EV info"));
-    return rv;
-  }
 
   MaybeEnableFamilySafetyCompatibility();
   MaybeImportEnterpriseRoots();
@@ -2200,12 +2068,6 @@
   if (PK11_IsFIPS()) {
     Telemetry::Accumulate(Telemetry::FIPS_ENABLED, true);
   }
-<<<<<<< HEAD
-  MOZ_LOG(gPIPNSSLog, LogLevel::Debug, ("NSS Initialization done\n"));
-  mNSSInitialized = true;
-
-  return NS_OK;
-=======
 
   // Gather telemetry on any PKCS#11 modules we have loaded. Note that because
   // we load the built-in root module asynchronously after this, the telemetry
@@ -2249,7 +2111,6 @@
   RefPtr<LoadLoadableRootsTask> loadLoadableRootsTask(
     new LoadLoadableRootsTask(this));
   return loadLoadableRootsTask->Dispatch();
->>>>>>> a17af05f
 }
 
 void
@@ -2296,24 +2157,6 @@
 #ifndef MOZ_NO_SMART_CARDS
   ShutdownSmartCardThreads();
 #endif
-<<<<<<< HEAD
-    SSL_ClearSessionCache();
-    // TLSServerSocket may be run with the session cache enabled. This ensures
-    // those resources are cleaned up.
-    Unused << SSL_ShutdownServerSessionIDCache();
-
-    MOZ_LOG(gPIPNSSLog, LogLevel::Debug, ("evaporating psm resources"));
-    if (NS_FAILED(nsNSSShutDownList::evaporateAllNSSResourcesAndShutDown())) {
-      MOZ_LOG(gPIPNSSLog, LogLevel::Error, ("failed to evaporate resources"));
-      return;
-    }
-    UnloadLoadableRoots();
-    if (SECSuccess != ::NSS_Shutdown()) {
-      MOZ_LOG(gPIPNSSLog, LogLevel::Error, ("NSS SHUTDOWN FAILURE"));
-    } else {
-      MOZ_LOG(gPIPNSSLog, LogLevel::Debug, ("NSS shutdown =====>> OK <<====="));
-    }
-=======
   SSL_ClearSessionCache();
   // TLSServerSocket may be run with the session cache enabled. This ensures
   // those resources are cleaned up.
@@ -2328,7 +2171,6 @@
     MOZ_LOG(gPIPNSSLog, LogLevel::Error, ("NSS SHUTDOWN FAILURE"));
   } else {
     MOZ_LOG(gPIPNSSLog, LogLevel::Debug, ("NSS shutdown =====>> OK <<====="));
->>>>>>> a17af05f
   }
 }
 
@@ -2344,8 +2186,6 @@
   if (!XRE_IsParentProcess()) {
     return NS_ERROR_NOT_AVAILABLE;
   }
-<<<<<<< HEAD
-=======
 
   // To avoid a sqlite3_config race in NSS init, as a workaround for
   // bug 730495, we require the storage service to get initialized first.
@@ -2354,7 +2194,6 @@
   if (!storageService) {
     return NS_ERROR_NOT_AVAILABLE;
   }
->>>>>>> a17af05f
 
   MOZ_LOG(gPIPNSSLog, LogLevel::Debug, ("Beginning NSS initialization\n"));
 
@@ -2364,21 +2203,6 @@
     return rv;
   }
 
-<<<<<<< HEAD
-  // Access our string bundles now, this prevents assertions from I/O
-  // - nsStandardURL not thread-safe
-  // - wrong thread: 'NS_IsMainThread()' in nsIOService.cpp
-  // when loading error strings on the SSL threads.
-  {
-    const char16_t* dummy = u"dummy";
-    nsXPIDLString result;
-    mPIPNSSBundle->GetStringFromName(dummy, getter_Copies(result));
-    mNSSErrorsBundle->GetStringFromName(dummy, getter_Copies(result));
-  }
-
-
-=======
->>>>>>> a17af05f
   rv = InitializeNSS();
   if (NS_FAILED(rv)) {
     MOZ_LOG(gPIPNSSLog, LogLevel::Error,
@@ -2402,10 +2226,6 @@
 nsNSSComponent::Observe(nsISupports* aSubject, const char* aTopic,
                         const char16_t* someData)
 {
-<<<<<<< HEAD
-  if (nsCRT::strcmp(aTopic, PROFILE_BEFORE_CHANGE_TOPIC) == 0) {
-    MOZ_LOG(gPIPNSSLog, LogLevel::Debug, ("receiving profile change topic\n"));
-=======
   // In some tests, we don't receive a "profile-before-change" topic. However,
   // we still have to shut down before the storage service shuts down, because
   // closing the sql-backed softoken requires sqlite still be available. Thus,
@@ -2414,7 +2234,6 @@
       nsCRT::strcmp(aTopic, NS_XPCOM_SHUTDOWN_OBSERVER_ID) == 0) {
     MOZ_LOG(gPIPNSSLog, LogLevel::Debug,
             ("receiving profile change or XPCOM shutdown notification"));
->>>>>>> a17af05f
     ShutdownNSS();
   } else if (nsCRT::strcmp(aTopic, NS_PREFBRANCH_PREFCHANGE_TOPIC_ID) == 0) {
     nsNSSShutDownPreventionLock locker;
