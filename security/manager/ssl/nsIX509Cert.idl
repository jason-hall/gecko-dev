--- conflicted
+++ resolved
@@ -150,10 +150,7 @@
   /**
    *  A human readable identifier to label this certificate.
    */
-<<<<<<< HEAD
-=======
-  [must_use]
->>>>>>> a17af05f
+  [must_use]
   readonly attribute AString displayName;
 
   /**
@@ -255,12 +252,8 @@
   /**
    * Retrieves the NSS certificate object wrapped by this interface
    */
-<<<<<<< HEAD
-   [notxpcom, noscript] CERTCertificatePtr getCert();
-=======
   [notxpcom, noscript, must_use]
   CERTCertificatePtr getCert();
->>>>>>> a17af05f
 
   /**
    * Either delete the certificate from all cert databases,
