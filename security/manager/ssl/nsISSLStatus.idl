/* -*- Mode: C++; tab-width: 2; indent-tabs-mode: nil; c-basic-offset: 2 -*-
 *
 * This Source Code Form is subject to the terms of the Mozilla Public
 * License, v. 2.0. If a copy of the MPL was not distributed with this
 * file, You can obtain one at http://mozilla.org/MPL/2.0/. */

#include "nsISupports.idl"

interface nsIX509Cert;

[scriptable, uuid(fa9ba95b-ca3b-498a-b889-7c79cf28fee8)]
interface nsISSLStatus : nsISupports {
  readonly attribute nsIX509Cert serverCert;

  [must_use]
  readonly attribute ACString cipherName;
  [must_use]
  readonly attribute unsigned long keyLength;
  [must_use]
  readonly attribute unsigned long secretKeyLength;
  [must_use]
  readonly attribute ACString keaGroupName;
  [must_use]
  readonly attribute ACString signatureSchemeName;

  const short SSL_VERSION_3   = 0;
  const short TLS_VERSION_1   = 1;
  const short TLS_VERSION_1_1 = 2;
  const short TLS_VERSION_1_2 = 3;
  const short TLS_VERSION_1_3 = 4;
  [must_use]
  readonly attribute unsigned short protocolVersion;

  const short CERTIFICATE_TRANSPARENCY_NOT_APPLICABLE          = 0;
  const short CERTIFICATE_TRANSPARENCY_POLICY_COMPLIANT        = 5;
  const short CERTIFICATE_TRANSPARENCY_POLICY_NOT_ENOUGH_SCTS  = 6;
  const short CERTIFICATE_TRANSPARENCY_POLICY_NOT_DIVERSE_SCTS = 7;
<<<<<<< HEAD
  readonly attribute unsigned short certificateTransparencyStatus;

=======
  [must_use]
  readonly attribute unsigned short certificateTransparencyStatus;

  [must_use]
>>>>>>> a17af05f
  readonly attribute boolean isDomainMismatch;
  [must_use]
  readonly attribute boolean isNotValidAtThisTime;

  /* Note: To distinguish between
   *         "unstrusted because missing or untrusted issuer"
   *       and
   *         "untrusted because self signed"
   *       query nsIX509Cert::isSelfSigned
   */
  [must_use]
  readonly attribute boolean isUntrusted;

  /**
   * True only if (and after) serverCert was successfully validated as
   * Extended Validation (EV).
   */
  [must_use]
  readonly attribute boolean isExtendedValidation;
};<|MERGE_RESOLUTION|>--- conflicted
+++ resolved
@@ -35,15 +35,10 @@
   const short CERTIFICATE_TRANSPARENCY_POLICY_COMPLIANT        = 5;
   const short CERTIFICATE_TRANSPARENCY_POLICY_NOT_ENOUGH_SCTS  = 6;
   const short CERTIFICATE_TRANSPARENCY_POLICY_NOT_DIVERSE_SCTS = 7;
-<<<<<<< HEAD
-  readonly attribute unsigned short certificateTransparencyStatus;
-
-=======
   [must_use]
   readonly attribute unsigned short certificateTransparencyStatus;
 
   [must_use]
->>>>>>> a17af05f
   readonly attribute boolean isDomainMismatch;
   [must_use]
   readonly attribute boolean isNotValidAtThisTime;
