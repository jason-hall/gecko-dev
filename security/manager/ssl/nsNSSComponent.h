/* -*- Mode: C++; tab-width: 2; indent-tabs-mode: nil; c-basic-offset: 2 -*-
 *
 * This Source Code Form is subject to the terms of the Mozilla Public
 * License, v. 2.0. If a copy of the MPL was not distributed with this
 * file, You can obtain one at http://mozilla.org/MPL/2.0/. */

#ifndef _nsNSSComponent_h_
#define _nsNSSComponent_h_

#include "ScopedNSSTypes.h"
#include "SharedCertVerifier.h"
#include "mozilla/Attributes.h"
<<<<<<< HEAD
=======
#include "mozilla/Monitor.h"
>>>>>>> a17af05f
#include "mozilla/Mutex.h"
#include "mozilla/RefPtr.h"
#include "nsCOMPtr.h"
#include "nsIObserver.h"
#include "nsIStringBundle.h"
#include "nsNSSCallbacks.h"
#include "prerror.h"
#include "sslt.h"

#ifdef XP_WIN
#include "windows.h" // this needs to be before the following includes
#include "wincrypt.h"
#endif // XP_WIN

class nsIDOMWindow;
class nsIPrompt;
class nsIX509CertList;
class SmartCardThreadList;

namespace mozilla { namespace psm {

MOZ_MUST_USE
  ::already_AddRefed<mozilla::psm::SharedCertVerifier>
  GetDefaultCertVerifier();

} } // namespace mozilla::psm


#define NS_NSSCOMPONENT_CID \
{0x4cb64dfd, 0xca98, 0x4e24, {0xbe, 0xfd, 0x0d, 0x92, 0x85, 0xa3, 0x3b, 0xcb}}

#define PSM_COMPONENT_CONTRACTID "@mozilla.org/psm;1"

#define NS_INSSCOMPONENT_IID \
  { 0xa0a8f52b, 0xea18, 0x4abc, \
    { 0xa3, 0xca, 0xec, 0xcf, 0x70, 0x4f, 0xfe, 0x63 } }

extern bool EnsureNSSInitializedChromeOrContent();

class NS_NO_VTABLE nsINSSComponent : public nsISupports
{
public:
  NS_DECLARE_STATIC_IID_ACCESSOR(NS_INSSCOMPONENT_IID)

  NS_IMETHOD GetPIPNSSBundleString(const char* name,
                                   nsAString& outString) = 0;
  NS_IMETHOD PIPBundleFormatStringFromName(const char* name,
                                           const char16_t** params,
                                           uint32_t numParams,
                                           nsAString& outString) = 0;

  NS_IMETHOD GetNSSBundleString(const char* name,
                                nsAString& outString) = 0;

  NS_IMETHOD LogoutAuthenticatedPK11() = 0;

#ifndef MOZ_NO_SMART_CARDS
  NS_IMETHOD LaunchSmartCardThread(SECMODModule* module) = 0;

  NS_IMETHOD ShutdownSmartCardThread(SECMODModule* module) = 0;
#endif

#ifdef DEBUG
  NS_IMETHOD IsCertTestBuiltInRoot(CERTCertificate* cert, bool& result) = 0;
#endif

  NS_IMETHOD IsCertContentSigningRoot(CERTCertificate* cert, bool& result) = 0;

#ifdef XP_WIN
  NS_IMETHOD GetEnterpriseRoots(nsIX509CertList** enterpriseRoots) = 0;
#endif

  NS_IMETHOD BlockUntilLoadableRootsLoaded() = 0;

  virtual ::already_AddRefed<mozilla::psm::SharedCertVerifier>
    GetDefaultCertVerifier() = 0;
};

NS_DEFINE_STATIC_IID_ACCESSOR(nsINSSComponent, NS_INSSCOMPONENT_IID)

class nsNSSShutDownList;

// Implementation of the PSM component interface.
class nsNSSComponent final : public nsINSSComponent
                           , public nsIObserver
{
public:
  // LoadLoadableRootsTask updates mLoadableRootsLoaded and
  // mLoadableRootsLoadedResult and then signals mLoadableRootsLoadedMonitor.
  friend class LoadLoadableRootsTask;

  NS_DEFINE_STATIC_CID_ACCESSOR( NS_NSSCOMPONENT_CID )

  nsNSSComponent();

  NS_DECL_THREADSAFE_ISUPPORTS
  NS_DECL_NSIOBSERVER

  nsresult Init();

  static nsresult GetNewPrompter(nsIPrompt** result);

  NS_IMETHOD GetPIPNSSBundleString(const char* name,
                                   nsAString& outString) override;
  NS_IMETHOD PIPBundleFormatStringFromName(const char* name,
                                           const char16_t** params,
                                           uint32_t numParams,
                                           nsAString& outString) override;
  NS_IMETHOD GetNSSBundleString(const char* name, nsAString& outString) override;
  NS_IMETHOD LogoutAuthenticatedPK11() override;

#ifndef MOZ_NO_SMART_CARDS
  NS_IMETHOD LaunchSmartCardThread(SECMODModule* module) override;
  NS_IMETHOD ShutdownSmartCardThread(SECMODModule* module) override;
  nsresult LaunchSmartCardThreads();
  void ShutdownSmartCardThreads();
  nsresult DispatchEventToWindow(nsIDOMWindow* domWin,
                                 const nsAString& eventType,
                                 const nsAString& token);
#endif

#ifdef DEBUG
  NS_IMETHOD IsCertTestBuiltInRoot(CERTCertificate* cert, bool& result) override;
#endif

  NS_IMETHOD IsCertContentSigningRoot(CERTCertificate* cert, bool& result) override;

#ifdef XP_WIN
  NS_IMETHOD GetEnterpriseRoots(nsIX509CertList** enterpriseRoots) override;
#endif

  NS_IMETHOD BlockUntilLoadableRootsLoaded() override;

  ::already_AddRefed<mozilla::psm::SharedCertVerifier>
    GetDefaultCertVerifier() override;

  // The following two methods are thread-safe.
  static bool AreAnyWeakCiphersEnabled();
  static void UseWeakCiphersOnSocket(PRFileDesc* fd);

  static void FillTLSVersionRange(SSLVersionRange& rangeOut,
                                  uint32_t minFromPrefs,
                                  uint32_t maxFromPrefs,
                                  SSLVersionRange defaults);

protected:
  virtual ~nsNSSComponent();

private:
  nsresult InitializeNSS();
  void ShutdownNSS();

  void UnloadLoadableRoots();
  void setValidationOptions(bool isInitialSetting);
  nsresult setEnabledTLSVersions();
  nsresult InitializePIPNSSBundle();
  nsresult ConfigureInternalPKCS11Token();
  nsresult RegisterObservers();

  void MaybeEnableFamilySafetyCompatibility();
  void MaybeImportEnterpriseRoots();
#ifdef XP_WIN
<<<<<<< HEAD
  void ImportEnterpriseRootsForLocation(DWORD locationFlag);
=======
  void ImportEnterpriseRootsForLocation(
    DWORD locationFlag, const mozilla::MutexAutoLock& proofOfLock);
>>>>>>> a17af05f
  nsresult MaybeImportFamilySafetyRoot(PCCERT_CONTEXT certificate,
                                       bool& wasFamilySafetyRoot);
  nsresult LoadFamilySafetyRoot();
  void UnloadFamilySafetyRoot();

  void UnloadEnterpriseRoots(const mozilla::MutexAutoLock& proofOfLock);
#endif // XP_WIN

  // mLoadableRootsLoadedMonitor protects mLoadableRootsLoaded.
  mozilla::Monitor mLoadableRootsLoadedMonitor;
  bool mLoadableRootsLoaded;
  nsresult mLoadableRootsLoadedResult;

  // mMutex protects all members that are accessed from more than one thread.
  // While this lock is held, the same thread must not attempt to acquire a
  // nsNSSShutDownPreventionLock (acquiring a nsNSSShutDownPreventionLock and
  // then acquiring this lock is fine).
  mozilla::Mutex mMutex;

  // The following members are accessed from more than one thread:
  nsCOMPtr<nsIStringBundle> mPIPNSSBundle;
  nsCOMPtr<nsIStringBundle> mNSSErrorsBundle;
  bool mNSSInitialized;
#ifdef DEBUG
  nsString mTestBuiltInRootHash;
#endif
  nsString mContentSigningRootHash;
  RefPtr<mozilla::psm::SharedCertVerifier> mDefaultCertVerifier;
#ifdef XP_WIN
  mozilla::UniqueCERTCertificate mFamilySafetyRoot;
  mozilla::UniqueCERTCertList mEnterpriseRoots;
#endif // XP_WIN

  // The following members are accessed only on the main thread:
#ifndef MOZ_NO_SMART_CARDS
  SmartCardThreadList* mThreadList;
#endif
  static int mInstanceCount;
};

inline nsresult
BlockUntilLoadableRootsLoaded()
{
  nsCOMPtr<nsINSSComponent> component(do_GetService(PSM_COMPONENT_CONTRACTID));
  if (!component) {
    return NS_ERROR_FAILURE;
  }
  return component->BlockUntilLoadableRootsLoaded();
}

class nsNSSErrors
{
public:
  static const char* getDefaultErrorStringName(PRErrorCode err);
  static const char* getOverrideErrorStringName(PRErrorCode aErrorCode);
  static nsresult getErrorMessageFromCode(PRErrorCode err,
                                          nsINSSComponent* component,
                                          nsString& returnedMessage);
};

#endif // _nsNSSComponent_h_<|MERGE_RESOLUTION|>--- conflicted
+++ resolved
@@ -10,10 +10,7 @@
 #include "ScopedNSSTypes.h"
 #include "SharedCertVerifier.h"
 #include "mozilla/Attributes.h"
-<<<<<<< HEAD
-=======
 #include "mozilla/Monitor.h"
->>>>>>> a17af05f
 #include "mozilla/Mutex.h"
 #include "mozilla/RefPtr.h"
 #include "nsCOMPtr.h"
@@ -176,12 +173,8 @@
   void MaybeEnableFamilySafetyCompatibility();
   void MaybeImportEnterpriseRoots();
 #ifdef XP_WIN
-<<<<<<< HEAD
-  void ImportEnterpriseRootsForLocation(DWORD locationFlag);
-=======
   void ImportEnterpriseRootsForLocation(
     DWORD locationFlag, const mozilla::MutexAutoLock& proofOfLock);
->>>>>>> a17af05f
   nsresult MaybeImportFamilySafetyRoot(PCCERT_CONTEXT certificate,
                                        bool& wasFamilySafetyRoot);
   nsresult LoadFamilySafetyRoot();
