/* -*- Mode: C++; tab-width: 2; indent-tabs-mode: nil; c-basic-offset: 2 -*-
 *
 * This Source Code Form is subject to the terms of the Mozilla Public
 * License, v. 2.0. If a copy of the MPL was not distributed with this
 * file, You can obtain one at http://mozilla.org/MPL/2.0/. */
#include "nsPK11TokenDB.h"

#include <string.h>

#include "ScopedNSSTypes.h"
#include "mozilla/Casting.h"
#include "mozilla/Unused.h"
#include "nsIMutableArray.h"
#include "nsISupports.h"
#include "nsNSSComponent.h"
#include "nsPromiseFlatString.h"
#include "nsReadableUtils.h"
#include "nsServiceManagerUtils.h"
#include "prerror.h"
#include "secerr.h"

extern mozilla::LazyLogModule gPIPNSSLog;

NS_IMPL_ISUPPORTS(nsPK11Token, nsIPK11Token)

nsPK11Token::nsPK11Token(PK11SlotInfo* slot)
  : mUIContext(new PipUIContext())
{
  MOZ_ASSERT(slot);

  nsNSSShutDownPreventionLock locker;
  if (isAlreadyShutDown())
    return;

  mSlot.reset(PK11_ReferenceSlot(slot));
  mSeries = PK11_GetSlotSeries(slot);

  Unused << refreshTokenInfo(locker);
}

nsresult
nsPK11Token::refreshTokenInfo(const nsNSSShutDownPreventionLock& /*proofOfLock*/)
{
  mTokenName = PK11_GetTokenName(mSlot.get());

  CK_TOKEN_INFO tokInfo;
  nsresult rv = MapSECStatus(PK11_GetTokenInfo(mSlot.get(), &tokInfo));
  if (NS_FAILED(rv)) {
    return rv;
  }

  // Set the Label field
  const char* ccLabel = mozilla::BitwiseCast<char*, CK_UTF8CHAR*>(tokInfo.label);
  mTokenLabel.Assign(ccLabel, strnlen(ccLabel, sizeof(tokInfo.label)));
  mTokenLabel.Trim(" ", false, true);

  // Set the Manufacturer field
  const char* ccManID =
    mozilla::BitwiseCast<char*, CK_UTF8CHAR*>(tokInfo.manufacturerID);
  mTokenManufacturerID.Assign(
    ccManID,
    strnlen(ccManID, sizeof(tokInfo.manufacturerID)));
  mTokenManufacturerID.Trim(" ", false, true);

  // Set the Hardware Version field
  mTokenHWVersion.Truncate();
  mTokenHWVersion.AppendInt(tokInfo.hardwareVersion.major);
  mTokenHWVersion.Append('.');
  mTokenHWVersion.AppendInt(tokInfo.hardwareVersion.minor);

  // Set the Firmware Version field
  mTokenFWVersion.Truncate();
  mTokenFWVersion.AppendInt(tokInfo.firmwareVersion.major);
  mTokenFWVersion.Append('.');
  mTokenFWVersion.AppendInt(tokInfo.firmwareVersion.minor);

  // Set the Serial Number field
  const char* ccSerial =
    mozilla::BitwiseCast<char*, CK_CHAR*>(tokInfo.serialNumber);
  mTokenSerialNum.Assign(ccSerial,
                         strnlen(ccSerial, sizeof(tokInfo.serialNumber)));
  mTokenSerialNum.Trim(" ", false, true);

  return NS_OK;
}

nsPK11Token::~nsPK11Token()
{
  nsNSSShutDownPreventionLock locker;
  if (isAlreadyShutDown()) {
    return;
  }
  destructorSafeDestroyNSSReference();
  shutdown(ShutdownCalledFrom::Object);
}

void
nsPK11Token::virtualDestroyNSSReference()
{
  destructorSafeDestroyNSSReference();
}

void
nsPK11Token::destructorSafeDestroyNSSReference()
{
  mSlot = nullptr;
}

nsresult
nsPK11Token::GetAttributeHelper(const nsACString& attribute,
                        /*out*/ nsACString& xpcomOutParam)
{
  nsNSSShutDownPreventionLock locker;
  if (isAlreadyShutDown()) {
    return NS_ERROR_NOT_AVAILABLE;
  }

  // Handle removals/insertions.
  if (PK11_GetSlotSeries(mSlot.get()) != mSeries) {
    nsresult rv = refreshTokenInfo(locker);
    if (NS_FAILED(rv)) {
      return rv;
    }
  }

  xpcomOutParam = attribute;
  return NS_OK;
}

NS_IMETHODIMP
nsPK11Token::GetTokenName(/*out*/ nsACString& tokenName)
{
  return GetAttributeHelper(mTokenName, tokenName);
}

NS_IMETHODIMP
nsPK11Token::GetTokenLabel(/*out*/ nsACString& tokenLabel)
{
  return GetAttributeHelper(mTokenLabel, tokenLabel);
}

NS_IMETHODIMP
nsPK11Token::GetTokenManID(/*out*/ nsACString& tokenManufacturerID)
{
  return GetAttributeHelper(mTokenManufacturerID, tokenManufacturerID);
}

NS_IMETHODIMP
nsPK11Token::GetTokenHWVersion(/*out*/ nsACString& tokenHWVersion)
{
  return GetAttributeHelper(mTokenHWVersion, tokenHWVersion);
}

NS_IMETHODIMP
nsPK11Token::GetTokenFWVersion(/*out*/ nsACString& tokenFWVersion)
{
  return GetAttributeHelper(mTokenFWVersion, tokenFWVersion);
}

NS_IMETHODIMP
nsPK11Token::GetTokenSerialNumber(/*out*/ nsACString& tokenSerialNum)
{
  return GetAttributeHelper(mTokenSerialNum, tokenSerialNum);
}

NS_IMETHODIMP
nsPK11Token::IsLoggedIn(bool* _retval)
{
  NS_ENSURE_ARG_POINTER(_retval);

  nsNSSShutDownPreventionLock locker;
  if (isAlreadyShutDown())
    return NS_ERROR_NOT_AVAILABLE;

  *_retval = PK11_IsLoggedIn(mSlot.get(), 0);

  return NS_OK;
}

NS_IMETHODIMP
nsPK11Token::Login(bool force)
{
  nsNSSShutDownPreventionLock locker;
  if (isAlreadyShutDown())
    return NS_ERROR_NOT_AVAILABLE;

  nsresult rv;
  bool test;
  rv = this->NeedsLogin(&test);
  if (NS_FAILED(rv)) return rv;
  if (test && force) {
    rv = this->LogoutSimple();
    if (NS_FAILED(rv)) return rv;
  }
  rv = setPassword(mSlot.get(), mUIContext, locker);
  if (NS_FAILED(rv)) return rv;

  return MapSECStatus(PK11_Authenticate(mSlot.get(), true, mUIContext));
}

NS_IMETHODIMP
nsPK11Token::LogoutSimple()
{
  nsNSSShutDownPreventionLock locker;
  if (isAlreadyShutDown())
    return NS_ERROR_NOT_AVAILABLE;

  // PK11_Logout() can fail if the user wasn't logged in beforehand. We want
  // this method to succeed even in this case, so we ignore the return value.
  Unused << PK11_Logout(mSlot.get());
  return NS_OK;
}

NS_IMETHODIMP
nsPK11Token::LogoutAndDropAuthenticatedResources()
{
  static NS_DEFINE_CID(kNSSComponentCID, NS_NSSCOMPONENT_CID);

  nsresult rv = LogoutSimple();

  if (NS_FAILED(rv))
    return rv;

  nsCOMPtr<nsINSSComponent> nssComponent(do_GetService(kNSSComponentCID, &rv));
  if (NS_FAILED(rv))
    return rv;

  return nssComponent->LogoutAuthenticatedPK11();
}

NS_IMETHODIMP
nsPK11Token::Reset()
{
  nsNSSShutDownPreventionLock locker;
  if (isAlreadyShutDown())
    return NS_ERROR_NOT_AVAILABLE;

  return MapSECStatus(PK11_ResetToken(mSlot.get(), nullptr));
}

NS_IMETHODIMP
nsPK11Token::GetMinimumPasswordLength(int32_t* aMinimumPasswordLength)
{
  NS_ENSURE_ARG_POINTER(aMinimumPasswordLength);

  nsNSSShutDownPreventionLock locker;
  if (isAlreadyShutDown())
    return NS_ERROR_NOT_AVAILABLE;

  *aMinimumPasswordLength = PK11_GetMinimumPwdLength(mSlot.get());

  return NS_OK;
}

NS_IMETHODIMP
nsPK11Token::GetNeedsUserInit(bool* aNeedsUserInit)
{
  NS_ENSURE_ARG_POINTER(aNeedsUserInit);

  nsNSSShutDownPreventionLock locker;
  if (isAlreadyShutDown())
    return NS_ERROR_NOT_AVAILABLE;

  *aNeedsUserInit = PK11_NeedUserInit(mSlot.get());
  return NS_OK;
}

NS_IMETHODIMP
nsPK11Token::CheckPassword(const nsACString& password, bool* _retval)
{
  NS_ENSURE_ARG_POINTER(_retval);

  nsNSSShutDownPreventionLock locker;
  if (isAlreadyShutDown())
    return NS_ERROR_NOT_AVAILABLE;

  SECStatus srv =
    PK11_CheckUserPassword(mSlot.get(), PromiseFlatCString(password).get());
  if (srv != SECSuccess) {
    *_retval =  false;
    PRErrorCode error = PR_GetError();
    if (error != SEC_ERROR_BAD_PASSWORD) {
      /* something really bad happened - throw an exception */
      return mozilla::psm::GetXPCOMFromNSSError(error);
    }
  } else {
    *_retval =  true;
  }
  return NS_OK;
}

NS_IMETHODIMP
nsPK11Token::InitPassword(const nsACString& initialPassword)
{
  nsNSSShutDownPreventionLock locker;
  if (isAlreadyShutDown()) {
    return NS_ERROR_NOT_AVAILABLE;
  }

  const nsCString& passwordCStr = PromiseFlatCString(initialPassword);
  // PSM initializes the sqlite-backed softoken with an empty password. The
  // implementation considers this not to be a password (GetHasPassword returns
  // false), but we can't actually call PK11_InitPin again. Instead, we call
  // PK11_ChangePW with the empty password.
  bool hasPassword;
  nsresult rv = GetHasPassword(&hasPassword);
  if (NS_FAILED(rv)) {
    return rv;
  }
  if (!PK11_NeedUserInit(mSlot.get()) && !hasPassword) {
    return MapSECStatus(PK11_ChangePW(mSlot.get(), "", passwordCStr.get()));
  }
  return MapSECStatus(PK11_InitPin(mSlot.get(), "", passwordCStr.get()));
}

NS_IMETHODIMP
nsPK11Token::GetAskPasswordTimes(int32_t* askTimes)
{
  NS_ENSURE_ARG_POINTER(askTimes);

  nsNSSShutDownPreventionLock locker;
  if (isAlreadyShutDown())
    return NS_ERROR_NOT_AVAILABLE;

  int askTimeout;
  PK11_GetSlotPWValues(mSlot.get(), askTimes, &askTimeout);
  return NS_OK;
}

NS_IMETHODIMP
nsPK11Token::GetAskPasswordTimeout(int32_t* askTimeout)
{
  NS_ENSURE_ARG_POINTER(askTimeout);

  nsNSSShutDownPreventionLock locker;
  if (isAlreadyShutDown())
    return NS_ERROR_NOT_AVAILABLE;

  int askTimes;
  PK11_GetSlotPWValues(mSlot.get(), &askTimes, askTimeout);
  return NS_OK;
}

NS_IMETHODIMP
nsPK11Token::SetAskPasswordDefaults(const int32_t askTimes,
                                    const int32_t askTimeout)
{
  nsNSSShutDownPreventionLock locker;
  if (isAlreadyShutDown())
    return NS_ERROR_NOT_AVAILABLE;

  PK11_SetSlotPWValues(mSlot.get(), askTimes, askTimeout);
  return NS_OK;
}

NS_IMETHODIMP
nsPK11Token::ChangePassword(const nsACString& oldPassword,
                            const nsACString& newPassword)
{
  nsNSSShutDownPreventionLock locker;
  if (isAlreadyShutDown())
    return NS_ERROR_NOT_AVAILABLE;

  // PK11_ChangePW() has different semantics for the empty string and for
  // nullptr. In order to support this difference, we need to check IsVoid() to
  // find out if our caller supplied null/undefined args or just empty strings.
  // See Bug 447589.
  return MapSECStatus(PK11_ChangePW(
    mSlot.get(),
    oldPassword.IsVoid() ? nullptr : PromiseFlatCString(oldPassword).get(),
    newPassword.IsVoid() ? nullptr : PromiseFlatCString(newPassword).get()));
}

NS_IMETHODIMP
nsPK11Token::GetHasPassword(bool* hasPassword)
<<<<<<< HEAD
{
  NS_ENSURE_ARG_POINTER(hasPassword);

  nsNSSShutDownPreventionLock locker;
  if (isAlreadyShutDown()) {
    return NS_ERROR_NOT_AVAILABLE;
  }

  // PK11_NeedLogin returns true if the token is currently configured to require
  // the user to log in (whether or not the user is actually logged in makes no
  // difference).
  *hasPassword = PK11_NeedLogin(mSlot.get()) && !PK11_NeedUserInit(mSlot.get());
  return NS_OK;
}

NS_IMETHODIMP
nsPK11Token::IsHardwareToken(bool* _retval)
=======
>>>>>>> a17af05f
{
  NS_ENSURE_ARG_POINTER(hasPassword);

  nsNSSShutDownPreventionLock locker;
  if (isAlreadyShutDown()) {
    return NS_ERROR_NOT_AVAILABLE;
  }

  // PK11_NeedLogin returns true if the token is currently configured to require
  // the user to log in (whether or not the user is actually logged in makes no
  // difference).
  *hasPassword = PK11_NeedLogin(mSlot.get()) && !PK11_NeedUserInit(mSlot.get());
  return NS_OK;
}

NS_IMETHODIMP
nsPK11Token::IsHardwareToken(bool* _retval)
{
  NS_ENSURE_ARG_POINTER(_retval);

  nsNSSShutDownPreventionLock locker;
  if (isAlreadyShutDown())
    return NS_ERROR_NOT_AVAILABLE;

  *_retval = PK11_IsHW(mSlot.get());

  return NS_OK;
}

NS_IMETHODIMP
nsPK11Token::NeedsLogin(bool* _retval)
{
  NS_ENSURE_ARG_POINTER(_retval);

  nsNSSShutDownPreventionLock locker;
  if (isAlreadyShutDown())
    return NS_ERROR_NOT_AVAILABLE;

  *_retval = PK11_NeedLogin(mSlot.get());

  return NS_OK;
}

/*=========================================================*/

NS_IMPL_ISUPPORTS(nsPK11TokenDB, nsIPK11TokenDB)

nsPK11TokenDB::nsPK11TokenDB()
{
}

nsPK11TokenDB::~nsPK11TokenDB()
{
  nsNSSShutDownPreventionLock locker;
  if (isAlreadyShutDown()) {
    return;
  }

  shutdown(ShutdownCalledFrom::Object);
}

NS_IMETHODIMP
nsPK11TokenDB::GetInternalKeyToken(nsIPK11Token** _retval)
{
  NS_ENSURE_ARG_POINTER(_retval);

  nsNSSShutDownPreventionLock locker;
  if (isAlreadyShutDown()) {
    return NS_ERROR_NOT_AVAILABLE;
  }

  UniquePK11SlotInfo slot(PK11_GetInternalKeySlot());
  if (!slot) {
    return NS_ERROR_FAILURE;
  }

  nsCOMPtr<nsIPK11Token> token = new nsPK11Token(slot.get());
  token.forget(_retval);

  return NS_OK;
}

NS_IMETHODIMP
nsPK11TokenDB::FindTokenByName(const nsACString& tokenName,
                       /*out*/ nsIPK11Token** _retval)
{
  NS_ENSURE_ARG_POINTER(_retval);

  nsNSSShutDownPreventionLock locker;
  if (isAlreadyShutDown()) {
    return NS_ERROR_NOT_AVAILABLE;
  }

<<<<<<< HEAD
=======
  nsresult rv = BlockUntilLoadableRootsLoaded();
  if (NS_FAILED(rv)) {
    return rv;
  }

>>>>>>> a17af05f
  if (tokenName.IsEmpty()) {
    return NS_ERROR_ILLEGAL_VALUE;
  }

  UniquePK11SlotInfo slot(
    PK11_FindSlotByName(PromiseFlatCString(tokenName).get()));
  if (!slot) {
    return NS_ERROR_FAILURE;
  }

  nsCOMPtr<nsIPK11Token> token = new nsPK11Token(slot.get());
  token.forget(_retval);

  return NS_OK;
}

NS_IMETHODIMP
nsPK11TokenDB::ListTokens(nsISimpleEnumerator** _retval)
{
  NS_ENSURE_ARG_POINTER(_retval);

  nsNSSShutDownPreventionLock locker;
  if (isAlreadyShutDown()) {
    return NS_ERROR_NOT_AVAILABLE;
  }

  nsresult rv = BlockUntilLoadableRootsLoaded();
  if (NS_FAILED(rv)) {
    return rv;
  }

  nsCOMPtr<nsIMutableArray> array = do_CreateInstance(NS_ARRAY_CONTRACTID);
  if (!array) {
    return NS_ERROR_FAILURE;
  }

  *_retval = nullptr;

  UniquePK11SlotList list(
    PK11_GetAllTokens(CKM_INVALID_MECHANISM, false, false, 0));
  if (!list) {
    return NS_ERROR_FAILURE;
  }

  for (PK11SlotListElement* le = PK11_GetFirstSafe(list.get()); le;
       le = PK11_GetNextSafe(list.get(), le, false)) {
    nsCOMPtr<nsIPK11Token> token = new nsPK11Token(le->slot);
    nsresult rv = array->AppendElement(token, false);
    if (NS_FAILED(rv)) {
      return rv;
    }
  }

  return array->Enumerate(_retval);
}<|MERGE_RESOLUTION|>--- conflicted
+++ resolved
@@ -373,7 +373,6 @@
 
 NS_IMETHODIMP
 nsPK11Token::GetHasPassword(bool* hasPassword)
-<<<<<<< HEAD
 {
   NS_ENSURE_ARG_POINTER(hasPassword);
 
@@ -391,25 +390,6 @@
 
 NS_IMETHODIMP
 nsPK11Token::IsHardwareToken(bool* _retval)
-=======
->>>>>>> a17af05f
-{
-  NS_ENSURE_ARG_POINTER(hasPassword);
-
-  nsNSSShutDownPreventionLock locker;
-  if (isAlreadyShutDown()) {
-    return NS_ERROR_NOT_AVAILABLE;
-  }
-
-  // PK11_NeedLogin returns true if the token is currently configured to require
-  // the user to log in (whether or not the user is actually logged in makes no
-  // difference).
-  *hasPassword = PK11_NeedLogin(mSlot.get()) && !PK11_NeedUserInit(mSlot.get());
-  return NS_OK;
-}
-
-NS_IMETHODIMP
-nsPK11Token::IsHardwareToken(bool* _retval)
 {
   NS_ENSURE_ARG_POINTER(_retval);
 
@@ -486,14 +466,11 @@
     return NS_ERROR_NOT_AVAILABLE;
   }
 
-<<<<<<< HEAD
-=======
   nsresult rv = BlockUntilLoadableRootsLoaded();
   if (NS_FAILED(rv)) {
     return rv;
   }
 
->>>>>>> a17af05f
   if (tokenName.IsEmpty()) {
     return NS_ERROR_ILLEGAL_VALUE;
   }
