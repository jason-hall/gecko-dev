/* -*- Mode: C++; tab-width: 2; indent-tabs-mode: nil; c-basic-offset: 2 -*-
 *
 * This Source Code Form is subject to the terms of the Mozilla Public
 * License, v. 2.0. If a copy of the MPL was not distributed with this
 * file, You can obtain one at http://mozilla.org/MPL/2.0/. */

#include "nsISupports.idl"

[scriptable, uuid(51191434-1dd2-11b2-a17c-e49c4e99a4e3)]
interface nsIPK11Token : nsISupports
{
  const long ASK_EVERY_TIME  = -1;
  const long ASK_FIRST_TIME  =  0;
  const long ASK_EXPIRE_TIME =  1;

  /*
   * The name of the token
   */
  [must_use]
  readonly attribute AUTF8String tokenName;
  [must_use]
  readonly attribute AUTF8String tokenLabel;
  /**
   * Manufacturer ID of the token.
   */
  [must_use]
  readonly attribute AUTF8String tokenManID;
  /**
   * Hardware version of the token.
   */
  [must_use]
  readonly attribute AUTF8String tokenHWVersion;
  /**
   * Firmware version of the token.
   */
  [must_use]
  readonly attribute AUTF8String tokenFWVersion;
  [must_use]
  readonly attribute AUTF8String tokenSerialNumber;

  /*
   * Login information
   */
  [must_use]
  boolean isLoggedIn();
  [must_use]
  void login(in boolean force);
  [must_use]
  void logoutSimple();
  [must_use]
  void logoutAndDropAuthenticatedResources();

  /*
   * Reset password
   */
  [must_use]
  void reset();

  /*
   * Password information
   */
  [must_use]
  readonly attribute long minimumPasswordLength;
  [must_use]
  readonly attribute boolean needsUserInit;
  /**
   * Checks whether the given password is correct. Logs the token out if an
   * incorrect password is given.
   *
   * @param password The password to check.
   * @return true if the password was correct, false otherwise.
   */
  [must_use]
  boolean checkPassword(in AUTF8String password);
  [must_use]
  void initPassword(in AUTF8String initialPassword);
  [must_use]
  void changePassword(in AUTF8String oldPassword, in AUTF8String newPassword);
  [must_use]
  long getAskPasswordTimes();
  [must_use]
  long getAskPasswordTimeout();
  [must_use]
  void setAskPasswordDefaults([const] in long askTimes, [const] in long timeout);

  /*
   * True if a password has been configured for this token, and false otherwise.
   * (Whether or not the user is currently logged in makes no difference.)
   * In particular, this can be used to determine if a user has set a master
   * password (if this is the internal key token).
   */
<<<<<<< HEAD
=======
  [must_use]
>>>>>>> a17af05f
  readonly attribute boolean hasPassword;

  /*
   * Other attributes
   */
  [must_use]
  boolean isHardwareToken();
  [must_use]
  boolean needsLogin();
};<|MERGE_RESOLUTION|>--- conflicted
+++ resolved
@@ -89,10 +89,7 @@
    * In particular, this can be used to determine if a user has set a master
    * password (if this is the internal key token).
    */
-<<<<<<< HEAD
-=======
   [must_use]
->>>>>>> a17af05f
   readonly attribute boolean hasPassword;
 
   /*
