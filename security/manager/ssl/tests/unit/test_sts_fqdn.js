--- conflicted
+++ resolved
@@ -17,12 +17,8 @@
 
   let sslStatus = new FakeSSLStatus();
   SSService.processHeader(Ci.nsISiteSecurityService.HEADER_HSTS, uri,
-<<<<<<< HEAD
-                          "max-age=1000;includeSubdomains", sslStatus, 0);
-=======
                           "max-age=1000;includeSubdomains", sslStatus, 0,
                           Ci.nsISiteSecurityService.SOURCE_ORGANIC_REQUEST);
->>>>>>> a17af05f
   ok(SSService.isSecureURI(Ci.nsISiteSecurityService.HEADER_HSTS, uri, 0));
   ok(SSService.isSecureURI(Ci.nsISiteSecurityService.HEADER_HSTS, uri1, 0));
   ok(SSService.isSecureURI(Ci.nsISiteSecurityService.HEADER_HSTS, uri2, 0));
