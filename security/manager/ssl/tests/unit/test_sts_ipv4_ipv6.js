"use strict";

function check_ip(s, v, ip) {
  let sslStatus = new FakeSSLStatus();

  let str = "https://";
  if (v == 6) {
    str += "[";
  }
  str += ip;
  if (v == 6) {
    str += "]";
  }
  str += "/";

  let uri = Services.io.newURI(str);
  ok(!s.isSecureURI(Ci.nsISiteSecurityService.HEADER_HSTS, uri, 0));

  let parsedMaxAge = {};
  let parsedIncludeSubdomains = {};
  s.processHeader(Ci.nsISiteSecurityService.HEADER_HSTS, uri,
<<<<<<< HEAD
                  "max-age=1000;includeSubdomains", sslStatus, 0, {},
=======
                  "max-age=1000;includeSubdomains", sslStatus, 0,
                  Ci.nsISiteSecurityService.SOURCE_ORGANIC_REQUEST, {},
>>>>>>> a17af05f
                  parsedMaxAge, parsedIncludeSubdomains);
  ok(!s.isSecureURI(Ci.nsISiteSecurityService.HEADER_HSTS, uri, 0),
     "URI should not be secure if it contains an IP address");

  /* Test that processHeader will ignore headers for an uri, if the uri
   * contains an IP address not a hostname.
   * If processHeader indeed ignore the header, then the output parameters will
   * remain empty, and we shouldn't see the values passed as the header.
   */
  notEqual(parsedMaxAge.value, 1000);
  notEqual(parsedIncludeSubdomains.value, true);
  notEqual(parsedMaxAge.value, undefined);
  notEqual(parsedIncludeSubdomains.value, undefined);
}

function run_test() {
  let SSService = Cc["@mozilla.org/ssservice;1"]
                    .getService(Ci.nsISiteSecurityService);

  check_ip(SSService, 4, "127.0.0.1");
  check_ip(SSService, 4, "10.0.0.1");
  check_ip(SSService, 6, "2001:db8::1");
  check_ip(SSService, 6, "1080::8:800:200C:417A");
}<|MERGE_RESOLUTION|>--- conflicted
+++ resolved
@@ -19,12 +19,8 @@
   let parsedMaxAge = {};
   let parsedIncludeSubdomains = {};
   s.processHeader(Ci.nsISiteSecurityService.HEADER_HSTS, uri,
-<<<<<<< HEAD
-                  "max-age=1000;includeSubdomains", sslStatus, 0, {},
-=======
                   "max-age=1000;includeSubdomains", sslStatus, 0,
                   Ci.nsISiteSecurityService.SOURCE_ORGANIC_REQUEST, {},
->>>>>>> a17af05f
                   parsedMaxAge, parsedIncludeSubdomains);
   ok(!s.isSecureURI(Ci.nsISiteSecurityService.HEADER_HSTS, uri, 0),
      "URI should not be secure if it contains an IP address");
