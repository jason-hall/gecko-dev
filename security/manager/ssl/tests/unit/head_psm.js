--- conflicted
+++ resolved
@@ -285,39 +285,6 @@
   return SSL_GetStatistics();
 }
 
-function getSSLStatistics() {
-  let SSL3Statistics = new ctypes.StructType("SSL3Statistics",
-                           [ { "sch_sid_cache_hits": ctypes.long },
-                             { "sch_sid_cache_misses": ctypes.long },
-                             { "sch_sid_cache_not_ok": ctypes.long },
-                             { "hsh_sid_cache_hits": ctypes.long },
-                             { "hsh_sid_cache_misses": ctypes.long },
-                             { "hsh_sid_cache_not_ok": ctypes.long },
-                             { "hch_sid_cache_hits": ctypes.long },
-                             { "hch_sid_cache_misses": ctypes.long },
-                             { "hch_sid_cache_not_ok": ctypes.long },
-                             { "sch_sid_stateless_resumes": ctypes.long },
-                             { "hsh_sid_stateless_resumes": ctypes.long },
-                             { "hch_sid_stateless_resumes": ctypes.long },
-                             { "hch_sid_ticket_parse_failures": ctypes.long }]);
-  let SSL3StatisticsPtr = new ctypes.PointerType(SSL3Statistics);
-  let SSL_GetStatistics = null;
-  try {
-    SSL_GetStatistics = _getLibraryFunctionWithNoArguments("SSL_GetStatistics",
-                                                           "ssl3",
-                                                           SSL3StatisticsPtr);
-  } catch (e) {
-    // On Windows, this is actually in the nss3 library.
-    SSL_GetStatistics = _getLibraryFunctionWithNoArguments("SSL_GetStatistics",
-                                                           "nss3",
-                                                           SSL3StatisticsPtr);
-  }
-  if (!SSL_GetStatistics) {
-    throw new Error("Failed to get SSL statistics");
-  }
-  return SSL_GetStatistics();
-}
-
 // Set up a TLS testing environment that has a TLS server running and
 // ready to accept connections. This async function starts the server and
 // waits for the server to indicate that it is ready.
@@ -574,11 +541,7 @@
 // Returns an Array of OCSP responses for a given ocspRespArray and a location
 // for a nssDB where the certs and public keys are prepopulated.
 // ocspRespArray is an array of arrays like:
-<<<<<<< HEAD
-// [ [typeOfResponse, certnick, extracertnick]...]
-=======
 // [ [typeOfResponse, certnick, extracertnick, thisUpdateSkew]...]
->>>>>>> a17af05f
 function generateOCSPResponses(ocspRespArray, nssDBlocation) {
   let utilBinName = "GenerateOCSPResponse";
   let ocspGenBin = _getBinaryUtil(utilBinName);
@@ -805,17 +768,6 @@
   add_connection_test(aHost, aExpectedError);
 }
 
-<<<<<<< HEAD
-function loginToDBWithDefaultPassword() {
-  let tokenDB = Cc["@mozilla.org/security/pk11tokendb;1"]
-                  .getService(Ci.nsIPK11TokenDB);
-  let token = tokenDB.getInternalKeyToken();
-  token.initPassword("");
-  token.login(/* force */ false);
-}
-
-=======
->>>>>>> a17af05f
 // Helper for asyncTestCertificateUsages.
 class CertVerificationResult {
   constructor(certName, usageString, successExpected, resolve) {
@@ -883,37 +835,22 @@
  *                  module gets reported.
  */
 function loadPKCS11TestModule(expectModuleUnloadToFail) {
-<<<<<<< HEAD
-  let libraryFile = Services.dirsvc.get("CurWorkD", Ci.nsILocalFile);
-=======
   let libraryFile = Services.dirsvc.get("CurWorkD", Ci.nsIFile);
->>>>>>> a17af05f
   libraryFile.append("pkcs11testmodule");
   libraryFile.append(ctypes.libraryName("pkcs11testmodule"));
   ok(libraryFile.exists(), "The pkcs11testmodule file should exist");
 
-<<<<<<< HEAD
-  let pkcs11 = Cc["@mozilla.org/security/pkcs11;1"].getService(Ci.nsIPKCS11);
-  do_register_cleanup(() => {
-    try {
-      pkcs11.deleteModule("PKCS11 Test Module");
-=======
   let pkcs11ModuleDB = Cc["@mozilla.org/security/pkcs11moduledb;1"]
                          .getService(Ci.nsIPKCS11ModuleDB);
   do_register_cleanup(() => {
     try {
       pkcs11ModuleDB.deleteModule("PKCS11 Test Module");
->>>>>>> a17af05f
     } catch (e) {
       Assert.ok(expectModuleUnloadToFail,
                 `Module unload should suceed only when expected: ${e}`);
     }
   });
-<<<<<<< HEAD
-  pkcs11.addModule("PKCS11 Test Module", libraryFile.path, 0, 0);
-=======
   pkcs11ModuleDB.addModule("PKCS11 Test Module", libraryFile.path, 0, 0);
->>>>>>> a17af05f
 }
 
 /**
@@ -926,8 +863,6 @@
   // string when we want one that's two characters, and unconditionally
   // prepending a "0" solves the problem.
   return Array.from(data, (c, i) => ("0" + data.charCodeAt(i).toString(16)).slice(-2)).join("");
-<<<<<<< HEAD
-=======
 }
 
 /**
@@ -942,5 +877,4 @@
     outputStream.write(line, line.length);
   }
   outputStream.close();
->>>>>>> a17af05f
 }