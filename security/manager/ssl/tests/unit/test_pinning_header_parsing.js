/* This Source Code Form is subject to the terms of the Mozilla Public
 * License, v. 2.0. If a copy of the MPL was not distributed with this
 * file, You can obtain one at http://mozilla.org/MPL/2.0/. */
"use strict";

// The purpose of this test is to check that parsing of HPKP headers
// is correct.

var profileDir = do_get_profile();
const certdb = Cc["@mozilla.org/security/x509certdb;1"]
                 .getService(Ci.nsIX509CertDB);
var gSSService = Cc["@mozilla.org/ssservice;1"]
                   .getService(Ci.nsISiteSecurityService);

function certFromFile(cert_name) {
  return constructCertFromFile("test_pinning_dynamic/" + cert_name + ".pem");
}

function loadCert(cert_name, trust_string) {
  let cert_filename = "test_pinning_dynamic/" + cert_name + ".pem";
  addCertFromFile(certdb, cert_filename, trust_string);
  return constructCertFromFile(cert_filename);
}

function checkFailParseInvalidPin(pinValue) {
  let sslStatus = new FakeSSLStatus(
                        certFromFile("a.pinning2.example.com-pinningroot"));
  let uri = Services.io.newURI("https://a.pinning2.example.com");
  throws(() => {
    gSSService.processHeader(Ci.nsISiteSecurityService.HEADER_HPKP, uri,
                             pinValue, sslStatus, 0,
                             Ci.nsISiteSecurityService.SOURCE_ORGANIC_REQUEST);
  }, /NS_ERROR_FAILURE/, `Invalid pin "${pinValue}" should be rejected`);
}

function checkPassValidPin(pinValue, settingPin, expectedMaxAge) {
  let sslStatus = new FakeSSLStatus(
                        certFromFile("a.pinning2.example.com-pinningroot"));
  let uri = Services.io.newURI("https://a.pinning2.example.com");
  let maxAge = {};

  // setup preconditions for the test, if setting ensure there is no previous
  // state, if removing ensure there is a valid pin in place.
  if (settingPin) {
    gSSService.removeState(Ci.nsISiteSecurityService.HEADER_HPKP, uri, 0);
  } else {
    // add a known valid pin!
    let validPinValue = "max-age=5000;" + VALID_PIN1 + BACKUP_PIN1;
    gSSService.processHeader(Ci.nsISiteSecurityService.HEADER_HPKP, uri,
                             validPinValue, sslStatus, 0,
                             Ci.nsISiteSecurityService.SOURCE_ORGANIC_REQUEST);
  }
  try {
    gSSService.processHeader(Ci.nsISiteSecurityService.HEADER_HPKP, uri,
<<<<<<< HEAD
                             pinValue, sslStatus, 0, {}, maxAge);
=======
                             pinValue, sslStatus, 0,
                             Ci.nsISiteSecurityService.SOURCE_ORGANIC_REQUEST,
                             {}, maxAge);
>>>>>>> a17af05f
    ok(true, "Valid pin should be accepted");
  } catch (e) {
    ok(false, "Valid pin should have been accepted");
  }

  // check that maxAge was processed correctly
  if (settingPin && expectedMaxAge) {
    ok(maxAge.value == expectedMaxAge, `max-age value should be ${expectedMaxAge}`);
  }

  // after processing ensure that the postconditions are true, if setting
  // the host must be pinned, if removing the host must not be pinned
  let hostIsPinned = gSSService.isSecureURI(Ci.nsISiteSecurityService.HEADER_HPKP,
                                             uri, 0);
  if (settingPin) {
    ok(hostIsPinned, "Host should be considered pinned");
  } else {
    ok(!hostIsPinned, "Host should not be considered pinned");
  }
}

function checkPassSettingPin(pinValue, expectedMaxAge) {
  return checkPassValidPin(pinValue, true, expectedMaxAge);
}

function checkPassRemovingPin(pinValue) {
  return checkPassValidPin(pinValue, false);
}

const MAX_MAX_AGE_SECONDS = 100000;
const GOOD_MAX_AGE_SECONDS = 69403;
const LONG_MAX_AGE_SECONDS = 2 * MAX_MAX_AGE_SECONDS;
const NON_ISSUED_KEY_HASH1 = "AAAAAAAAAAAAAAAAAAAAAAAAAAAAAAAAAAAAAAAAAAA=";
const NON_ISSUED_KEY_HASH2 = "ZZZZZZZZZZZZZZZZZZZZZZZZZZZZZZZZZZZZZZZZZZZ=";
const PINNING_ROOT_KEY_HASH = "VCIlmPM9NkgFQtrs4Oa5TeFcDu6MWRTKSNdePEhOgD8=";
const MAX_AGE_ZERO = "max-age=0;";
const VALID_PIN1 = `pin-sha256="${PINNING_ROOT_KEY_HASH}";`;
const BACKUP_PIN1 = `pin-sha256="${NON_ISSUED_KEY_HASH1}";`;
const BACKUP_PIN2 = `pin-sha256="${NON_ISSUED_KEY_HASH2}";`;
const BROKEN_PIN1 = "pin-sha256=\"jdjsjsjs\";";
const GOOD_MAX_AGE = `max-age=${GOOD_MAX_AGE_SECONDS};`;
const LONG_MAX_AGE = `max-age=${LONG_MAX_AGE_SECONDS};`;
const INCLUDE_SUBDOMAINS = "includeSubdomains;";
const REPORT_URI = "report-uri=\"https://www.example.com/report/\";";
const UNRECOGNIZED_DIRECTIVE = "unreconized-dir=12343;";

function run_test() {
  Services.prefs.setIntPref("security.cert_pinning.enforcement_level", 2);
  Services.prefs.setIntPref("security.cert_pinning.max_max_age_seconds", MAX_MAX_AGE_SECONDS);
  Services.prefs.setBoolPref("security.cert_pinning.process_headers_from_non_builtin_roots", true);

  loadCert("pinningroot", "CTu,CTu,CTu");
  loadCert("badca", "CTu,CTu,CTu");

  checkFailParseInvalidPin("max-age=INVALID");
  // check that incomplete headers are failure
  checkFailParseInvalidPin(GOOD_MAX_AGE);
  checkFailParseInvalidPin(VALID_PIN1);
  checkFailParseInvalidPin(REPORT_URI);
  checkFailParseInvalidPin(UNRECOGNIZED_DIRECTIVE);
  checkFailParseInvalidPin(VALID_PIN1 + BACKUP_PIN1);
  checkFailParseInvalidPin(GOOD_MAX_AGE + VALID_PIN1);
  checkFailParseInvalidPin(GOOD_MAX_AGE + VALID_PIN1 + BROKEN_PIN1);
  // next ensure a backup pin is present
  checkFailParseInvalidPin(GOOD_MAX_AGE + VALID_PIN1 + VALID_PIN1);
  // next section ensure duplicate directives result in failure
  checkFailParseInvalidPin(GOOD_MAX_AGE + GOOD_MAX_AGE + VALID_PIN1 + BACKUP_PIN1);
  checkFailParseInvalidPin(GOOD_MAX_AGE + VALID_PIN1 + BACKUP_PIN1 + INCLUDE_SUBDOMAINS + INCLUDE_SUBDOMAINS);
  checkFailParseInvalidPin(GOOD_MAX_AGE + VALID_PIN1 + BACKUP_PIN1 + REPORT_URI + REPORT_URI);
  checkFailParseInvalidPin("thisisinvalidtest");
  checkFailParseInvalidPin("invalid" + GOOD_MAX_AGE + VALID_PIN1 + BACKUP_PIN1);

  checkPassRemovingPin("max-age=0"); // test removal without terminating ';'
  checkPassRemovingPin(MAX_AGE_ZERO);
  checkPassRemovingPin(MAX_AGE_ZERO + VALID_PIN1);

  checkPassSettingPin(GOOD_MAX_AGE + VALID_PIN1 + BACKUP_PIN1, GOOD_MAX_AGE_SECONDS);
  checkPassSettingPin(LONG_MAX_AGE + VALID_PIN1 + BACKUP_PIN1, MAX_MAX_AGE_SECONDS);

  checkPassRemovingPin(VALID_PIN1 + MAX_AGE_ZERO + VALID_PIN1);
  checkPassSettingPin(GOOD_MAX_AGE + VALID_PIN1 + BACKUP_PIN1);
  checkPassSettingPin(GOOD_MAX_AGE + VALID_PIN1 + BACKUP_PIN2);
  checkPassSettingPin(GOOD_MAX_AGE + VALID_PIN1 + BACKUP_PIN2 + INCLUDE_SUBDOMAINS);
  checkPassSettingPin(VALID_PIN1 + GOOD_MAX_AGE + BACKUP_PIN2 + INCLUDE_SUBDOMAINS);
  checkPassSettingPin(VALID_PIN1 + GOOD_MAX_AGE + BACKUP_PIN2 + REPORT_URI + INCLUDE_SUBDOMAINS);
  checkPassSettingPin(INCLUDE_SUBDOMAINS + VALID_PIN1 + GOOD_MAX_AGE + BACKUP_PIN2);
  checkPassSettingPin(GOOD_MAX_AGE + VALID_PIN1 + BACKUP_PIN1 + UNRECOGNIZED_DIRECTIVE);
}<|MERGE_RESOLUTION|>--- conflicted
+++ resolved
@@ -52,13 +52,9 @@
   }
   try {
     gSSService.processHeader(Ci.nsISiteSecurityService.HEADER_HPKP, uri,
-<<<<<<< HEAD
-                             pinValue, sslStatus, 0, {}, maxAge);
-=======
                              pinValue, sslStatus, 0,
                              Ci.nsISiteSecurityService.SOURCE_ORGANIC_REQUEST,
                              {}, maxAge);
->>>>>>> a17af05f
     ok(true, "Valid pin should be accepted");
   } catch (e) {
     ok(false, "Valid pin should have been accepted");
