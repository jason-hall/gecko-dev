--- conflicted
+++ resolved
@@ -44,12 +44,8 @@
   let uri = Services.io.newURI("http://localhost");
   let sslStatus = new FakeSSLStatus();
   SSService.processHeader(Ci.nsISiteSecurityService.HEADER_HSTS, uri,
-<<<<<<< HEAD
-                          "max-age=10000", sslStatus, 0);
-=======
                           "max-age=10000", sslStatus, 0,
                           Ci.nsISiteSecurityService.SOURCE_ORGANIC_REQUEST);
->>>>>>> a17af05f
   ok(SSService.isSecureURI(Ci.nsISiteSecurityService.HEADER_HSTS, uri, 0),
      "Domain for the OCSP AIA URI should be considered a HSTS host, otherwise" +
      " we wouldn't be testing what we think we're testing");
