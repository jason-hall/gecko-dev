/* -*- indent-tabs-mode: nil; js-indent-level: 2 -*- */
// Any copyright is dedicated to the Public Domain.
// http://creativecommons.org/publicdomain/zero/1.0/
"use strict";

// Tests the methods and attributes for interfacing with a PKCS #11 module and
// the module database.

// Ensure that the appropriate initialization has happened.
do_get_profile();

const gModuleDB = Cc["@mozilla.org/security/pkcs11moduledb;1"]
                    .getService(Ci.nsIPKCS11ModuleDB);

function checkTestModuleNotPresent() {
  let modules = gModuleDB.listModules();
  ok(modules.hasMoreElements(),
     "One or more modules should be present with test module not present");
  while (modules.hasMoreElements()) {
    let module = modules.getNext().QueryInterface(Ci.nsIPKCS11Module);
    notEqual(module.name, "PKCS11 Test Module",
             "Non-test module name shouldn't equal 'PKCS11 Test Module'");
    ok(!(module.libName && module.libName.includes("pkcs11testmodule")),
       "Non-test module lib name should not include 'pkcs11testmodule'");
  }

  throws(() => gModuleDB.findModuleByName("PKCS11 Test Module"),
         /NS_ERROR_FAILURE/, "Test module should not be findable by name");
}

/**
 * Checks that the test module exists in the module list.
 * Also checks various attributes of the test module for correctness.
 *
 * @returns {nsIPKCS11Module}
 *          The test module.
 */
function checkTestModuleExists() {
  let modules = gModuleDB.listModules();
  ok(modules.hasMoreElements(),
     "One or more modules should be present with test module present");
  let testModule = null;
  while (modules.hasMoreElements()) {
    let module = modules.getNext().QueryInterface(Ci.nsIPKCS11Module);
    if (module.name == "PKCS11 Test Module") {
      testModule = module;
      break;
    }
  }
  notEqual(testModule, null, "Test module should have been found");
  notEqual(testModule.libName, null, "Test module lib name should not be null");
  ok(testModule.libName.includes(ctypes.libraryName("pkcs11testmodule")),
     "Test module lib name should include lib name of 'pkcs11testmodule'");

  notEqual(gModuleDB.findModuleByName("PKCS11 Test Module"), null,
           "Test module should be findable by name");

  return testModule;
}

<<<<<<< HEAD
=======
function checkModuleTelemetry(additionalExpectedModule = undefined) {
  let expectedModules = [
    "NSS Internal PKCS #11 Module",
  ];
  if (additionalExpectedModule) {
    expectedModules.push(additionalExpectedModule);
  }
  expectedModules.sort();
  let telemetryService = Cc["@mozilla.org/base/telemetry;1"]
                           .getService(Ci.nsITelemetry);
  let telemetry = telemetryService.snapshotKeyedScalars(
    Ci.nsITelemetry.DATASET_RELEASE_CHANNEL_OPTOUT).parent;
  let moduleTelemetry = telemetry["security.pkcs11_modules_loaded"];
  let actualModules = [];
  Object.keys(moduleTelemetry).forEach((key) => {
    ok(moduleTelemetry[key], "each keyed scalar should be true");
    actualModules.push(key);
  });
  actualModules.sort();
  equal(actualModules.length, expectedModules.length,
        "the number of actual and expected loaded modules should be the same");
  for (let i in actualModules) {
    equal(actualModules[i], expectedModules[i],
          "actual and expected module names should match");
  }
}

>>>>>>> a17af05f
function run_test() {
  // Check that if we have never added the test module, that we don't find it
  // in the module list.
  checkTestModuleNotPresent();
  checkModuleTelemetry();

  // Check that adding the test module makes it appear in the module list.
  loadPKCS11TestModule(true);
<<<<<<< HEAD
=======
  checkModuleTelemetry(
    `${AppConstants.DLL_PREFIX}pkcs11testmodule${AppConstants.DLL_SUFFIX}`);
>>>>>>> a17af05f
  let testModule = checkTestModuleExists();

  // Check that listing the slots for the test module works.
  let slots = testModule.listSlots();
  let testModuleSlotNames = [];
  while (slots.hasMoreElements()) {
    let slot = slots.getNext().QueryInterface(Ci.nsIPKCS11Slot);
    testModuleSlotNames.push(slot.name);
  }
  testModuleSlotNames.sort();
  const expectedSlotNames = ["Test PKCS11 Slot", "Test PKCS11 Slot 二"];
  deepEqual(testModuleSlotNames, expectedSlotNames,
            "Actual and expected slot names should be equal");

  // Check that finding the test slot by name is possible, and that trying to
  // find a non-present slot fails.
  notEqual(testModule.findSlotByName("Test PKCS11 Slot"), null,
           "Test slot should be findable by name");
  throws(() => testModule.findSlotByName("Not Present"), /NS_ERROR_FAILURE/,
         "Non-present slot should not be findable by name");

  // Check that the strangely named nsIPKCS11ModuleDB.findSlotByName() works.
  // In particular, a comment in nsPKCS11Slot.cpp notes that the method
  // "is essentially the same as nsIPK11Token::findTokenByName, except that it
  //  returns an nsIPKCS11Slot".
  let strBundleSvc = Cc["@mozilla.org/intl/stringbundle;1"]
                       .getService(Ci.nsIStringBundleService);
  let bundle =
    strBundleSvc.createBundle("chrome://pipnss/locale/pipnss.properties");
  let internalTokenName = bundle.GetStringFromName("PrivateTokenDescription");
  let internalTokenAsSlot = gModuleDB.findSlotByName(internalTokenName);
  notEqual(internalTokenAsSlot, null,
           "Internal 'slot' should be findable by name via the module DB");
  ok(internalTokenAsSlot instanceof Ci.nsIPKCS11Slot,
     "Module DB findSlotByName() should return a token as an nsIPKCS11Slot");
  equal(internalTokenAsSlot.name,
        bundle.GetStringFromName("PrivateSlotDescription"),
        "Spot check: actual and expected internal 'slot' names should be equal");
  throws(() => gModuleDB.findSlotByName("Not Present"), /NS_ERROR_FAILURE/,
         "Non-present 'slot' should not be findable by name via the module DB");
  throws(() => gModuleDB.findSlotByName(""), /NS_ERROR_ILLEGAL_VALUE/,
         "nsIPKCS11ModuleDB.findSlotByName should throw given an empty name");

  // Check that deleting the test module makes it disappear from the module list.
<<<<<<< HEAD
  let pkcs11 = Cc["@mozilla.org/security/pkcs11;1"].getService(Ci.nsIPKCS11);
  pkcs11.deleteModule("PKCS11 Test Module");
=======
  let pkcs11ModuleDB = Cc["@mozilla.org/security/pkcs11moduledb;1"]
                         .getService(Ci.nsIPKCS11ModuleDB);
  pkcs11ModuleDB.deleteModule("PKCS11 Test Module");
>>>>>>> a17af05f
  checkTestModuleNotPresent();

  // Check miscellaneous module DB methods and attributes.
  notEqual(gModuleDB.getInternal(), null,
           "The internal module should be present");
  notEqual(gModuleDB.getInternalFIPS(), null,
           "The internal FIPS module should be present");
  ok(gModuleDB.canToggleFIPS, "It should be possible to toggle FIPS");
  ok(!gModuleDB.isFIPSEnabled, "FIPS should not be enabled");
}<|MERGE_RESOLUTION|>--- conflicted
+++ resolved
@@ -58,8 +58,6 @@
   return testModule;
 }
 
-<<<<<<< HEAD
-=======
 function checkModuleTelemetry(additionalExpectedModule = undefined) {
   let expectedModules = [
     "NSS Internal PKCS #11 Module",
@@ -87,7 +85,6 @@
   }
 }
 
->>>>>>> a17af05f
 function run_test() {
   // Check that if we have never added the test module, that we don't find it
   // in the module list.
@@ -96,11 +93,8 @@
 
   // Check that adding the test module makes it appear in the module list.
   loadPKCS11TestModule(true);
-<<<<<<< HEAD
-=======
   checkModuleTelemetry(
     `${AppConstants.DLL_PREFIX}pkcs11testmodule${AppConstants.DLL_SUFFIX}`);
->>>>>>> a17af05f
   let testModule = checkTestModuleExists();
 
   // Check that listing the slots for the test module works.
@@ -145,14 +139,9 @@
          "nsIPKCS11ModuleDB.findSlotByName should throw given an empty name");
 
   // Check that deleting the test module makes it disappear from the module list.
-<<<<<<< HEAD
-  let pkcs11 = Cc["@mozilla.org/security/pkcs11;1"].getService(Ci.nsIPKCS11);
-  pkcs11.deleteModule("PKCS11 Test Module");
-=======
   let pkcs11ModuleDB = Cc["@mozilla.org/security/pkcs11moduledb;1"]
                          .getService(Ci.nsIPKCS11ModuleDB);
   pkcs11ModuleDB.deleteModule("PKCS11 Test Module");
->>>>>>> a17af05f
   checkTestModuleNotPresent();
 
   // Check miscellaneous module DB methods and attributes.
