// Any copyright is dedicated to the Public Domain.
// http://creativecommons.org/publicdomain/zero/1.0/
"use strict";

// Tests that signed extensions extracted/unpacked into a directory work pass
// verification when non-tampered, and fail verification when tampered via
// various means.

const { ZipUtils } = Cu.import("resource://gre/modules/ZipUtils.jsm", {});

do_get_profile(); // must be called before getting nsIX509CertDB
const certdb = Cc["@mozilla.org/security/x509certdb;1"]
                 .getService(Ci.nsIX509CertDB);

/**
 * Signed test extension. This is any arbitrary Mozilla signed XPI that
 * preferably has recently been signed (but note that it actually doesn't
 * matter, since we ignore expired certificates when checking signing).
 * @type nsIFile
 */
var gSignedXPI =
  do_get_file("test_signed_dir/lightbeam_for_firefox-1.3.1-fx.xpi", false);
/**
 * The directory that the test extension will be extracted to.
 * @type nsIFile
 */
var gTarget = FileUtils.getDir("TmpD", ["test_signed_dir"]);
gTarget.createUnique(Ci.nsIFile.DIRECTORY_TYPE, FileUtils.PERMS_DIRECTORY);

/**
 * Each property below is optional. Defining none of them means "don't tamper".
 *
 * @typedef {TamperInstructions}
 * @type Object
 * @property {String[][]} copy
 *           Format: [[path,newname], [path2,newname2], ...]
 *           Copy the file located at |path| and name it |newname|.
 * @property {String[]} delete
 *           List of paths to files to delete.
 * @property {String[]} corrupt
 *           List of paths to files to corrupt.
 */

/**
 * Extracts the signed XPI into a directory, and tampers the files in that
 * directory if instructed.
 *
 * @param {TamperInstructions} tamper
 *        Instructions on whether to tamper any files, and if so, how.
 * @returns {nsIFile}
 *          The directory where the XPI was extracted to.
 */
function prepare(tamper) {
  ZipUtils.extractFiles(gSignedXPI, gTarget);

  // copy files
  if (tamper.copy) {
    tamper.copy.forEach(i => {
      let f = gTarget.clone();
      i[0].split("/").forEach(seg => { f.append(seg); });
      f.copyTo(null, i[1]);
    });
  }

  // delete files
  if (tamper.delete) {
    tamper.delete.forEach(i => {
      let f = gTarget.clone();
      i.split("/").forEach(seg => { f.append(seg); });
      f.remove(true);
    });
  }

  // corrupt files
  if (tamper.corrupt) {
    tamper.corrupt.forEach(i => {
      let f = gTarget.clone();
      i.split("/").forEach(seg => { f.append(seg); });
      let s = FileUtils.openFileOutputStream(f, FileUtils.MODE_WRONLY);
      const str = "Kilroy was here";
      s.write(str, str.length);
      s.close();
    });
  }

  return gTarget;
}

function checkResult(expectedRv, dir, resolve) {
  return function verifySignedDirCallback(rv, aSignerCert) {
    equal(rv, expectedRv, "Actual and expected return value should match");
    equal(aSignerCert != null, Components.isSuccessCode(expectedRv),
          "expecting certificate:");
    dir.remove(true);
    resolve();
  };
}

function verifyDirAsync(expectedRv, tamper) {
  let targetDir = prepare(tamper);
  return new Promise((resolve, reject) => {
    certdb.verifySignedDirectoryAsync(
      Ci.nsIX509CertDB.AddonsPublicRoot, targetDir,
      checkResult(expectedRv, targetDir, resolve));
  });
}

//
// the tests
//
<<<<<<< HEAD
add_task(function* testValid() {
  yield verifyDirAsync(Cr.NS_OK, {} /* no tampering */);
});

add_task(function* testNoMetaDir() {
  yield verifyDirAsync(Cr.NS_ERROR_SIGNED_JAR_NOT_SIGNED,
                       {delete: ["META-INF"]});
});

add_task(function* testEmptyMetaDir() {
  yield verifyDirAsync(Cr.NS_ERROR_SIGNED_JAR_NOT_SIGNED,
=======
add_task(async function testValid() {
  await verifyDirAsync(Cr.NS_OK, {} /* no tampering */);
});

add_task(async function testNoMetaDir() {
  await verifyDirAsync(Cr.NS_ERROR_SIGNED_JAR_NOT_SIGNED,
                       {delete: ["META-INF"]});
});

add_task(async function testEmptyMetaDir() {
  await verifyDirAsync(Cr.NS_ERROR_SIGNED_JAR_NOT_SIGNED,
>>>>>>> a17af05f
                       {delete: ["META-INF/mozilla.rsa",
                                 "META-INF/mozilla.sf",
                                 "META-INF/manifest.mf"]});
});

<<<<<<< HEAD
add_task(function* testTwoRSAFiles() {
  yield verifyDirAsync(Cr.NS_ERROR_SIGNED_JAR_MANIFEST_INVALID,
                       {copy: [["META-INF/mozilla.rsa", "extra.rsa"]]});
});

add_task(function* testCorruptRSAFile() {
  yield verifyDirAsync(Cr.NS_ERROR_SIGNED_JAR_MANIFEST_INVALID,
                       {corrupt: ["META-INF/mozilla.rsa"]});
});

add_task(function* testMissingSFFile() {
  yield verifyDirAsync(Cr.NS_ERROR_SIGNED_JAR_MANIFEST_INVALID,
                       {delete: ["META-INF/mozilla.sf"]});
});

add_task(function* testCorruptSFFile() {
  yield verifyDirAsync(Cr.NS_ERROR_SIGNED_JAR_MANIFEST_INVALID,
                       {corrupt: ["META-INF/mozilla.sf"]});
});

add_task(function* testExtraInvalidSFFile() {
  yield verifyDirAsync(Cr.NS_ERROR_SIGNED_JAR_UNSIGNED_ENTRY,
                       {copy: [["META-INF/mozilla.rsa", "extra.sf"]]});
});

add_task(function* testExtraValidSFFile() {
  yield verifyDirAsync(Cr.NS_ERROR_SIGNED_JAR_UNSIGNED_ENTRY,
                       {copy: [["META-INF/mozilla.sf", "extra.sf"]]});
});

add_task(function* testMissingManifest() {
  yield verifyDirAsync(Cr.NS_ERROR_SIGNED_JAR_MANIFEST_INVALID,
                       {delete: ["META-INF/manifest.mf"]});
});

add_task(function* testCorruptManifest() {
  yield verifyDirAsync(Cr.NS_ERROR_SIGNED_JAR_MANIFEST_INVALID,
                       {corrupt: ["META-INF/manifest.mf"]});
});

add_task(function* testMissingFile() {
  yield verifyDirAsync(Cr.NS_ERROR_SIGNED_JAR_ENTRY_MISSING,
                       {delete: ["bootstrap.js"]});
});

add_task(function* testCorruptFile() {
  yield verifyDirAsync(Cr.NS_ERROR_SIGNED_JAR_MODIFIED_ENTRY,
                       {corrupt: ["bootstrap.js"]});
});

add_task(function* testExtraFile() {
  yield verifyDirAsync(Cr.NS_ERROR_SIGNED_JAR_UNSIGNED_ENTRY,
                       {copy: [["bootstrap.js", "extra"]]});
});

add_task(function* testMissingFileInDir() {
  yield verifyDirAsync(Cr.NS_ERROR_SIGNED_JAR_ENTRY_MISSING,
                       {delete: ["lib/ui.js"]});
});

add_task(function* testCorruptFileInDir() {
  yield verifyDirAsync(Cr.NS_ERROR_SIGNED_JAR_MODIFIED_ENTRY,
                       {corrupt: ["lib/ui.js"]});
});

add_task(function* testExtraFileInDir() {
  yield verifyDirAsync(Cr.NS_ERROR_SIGNED_JAR_UNSIGNED_ENTRY,
=======
add_task(async function testTwoRSAFiles() {
  await verifyDirAsync(Cr.NS_ERROR_SIGNED_JAR_MANIFEST_INVALID,
                       {copy: [["META-INF/mozilla.rsa", "extra.rsa"]]});
});

add_task(async function testCorruptRSAFile() {
  await verifyDirAsync(Cr.NS_ERROR_SIGNED_JAR_MANIFEST_INVALID,
                       {corrupt: ["META-INF/mozilla.rsa"]});
});

add_task(async function testMissingSFFile() {
  await verifyDirAsync(Cr.NS_ERROR_SIGNED_JAR_MANIFEST_INVALID,
                       {delete: ["META-INF/mozilla.sf"]});
});

add_task(async function testCorruptSFFile() {
  await verifyDirAsync(Cr.NS_ERROR_SIGNED_JAR_MANIFEST_INVALID,
                       {corrupt: ["META-INF/mozilla.sf"]});
});

add_task(async function testExtraInvalidSFFile() {
  await verifyDirAsync(Cr.NS_ERROR_SIGNED_JAR_UNSIGNED_ENTRY,
                       {copy: [["META-INF/mozilla.rsa", "extra.sf"]]});
});

add_task(async function testExtraValidSFFile() {
  await verifyDirAsync(Cr.NS_ERROR_SIGNED_JAR_UNSIGNED_ENTRY,
                       {copy: [["META-INF/mozilla.sf", "extra.sf"]]});
});

add_task(async function testMissingManifest() {
  await verifyDirAsync(Cr.NS_ERROR_SIGNED_JAR_MANIFEST_INVALID,
                       {delete: ["META-INF/manifest.mf"]});
});

add_task(async function testCorruptManifest() {
  await verifyDirAsync(Cr.NS_ERROR_SIGNED_JAR_MANIFEST_INVALID,
                       {corrupt: ["META-INF/manifest.mf"]});
});

add_task(async function testMissingFile() {
  await verifyDirAsync(Cr.NS_ERROR_SIGNED_JAR_ENTRY_MISSING,
                       {delete: ["bootstrap.js"]});
});

add_task(async function testCorruptFile() {
  await verifyDirAsync(Cr.NS_ERROR_SIGNED_JAR_MODIFIED_ENTRY,
                       {corrupt: ["bootstrap.js"]});
});

add_task(async function testExtraFile() {
  await verifyDirAsync(Cr.NS_ERROR_SIGNED_JAR_UNSIGNED_ENTRY,
                       {copy: [["bootstrap.js", "extra"]]});
});

add_task(async function testMissingFileInDir() {
  await verifyDirAsync(Cr.NS_ERROR_SIGNED_JAR_ENTRY_MISSING,
                       {delete: ["lib/ui.js"]});
});

add_task(async function testCorruptFileInDir() {
  await verifyDirAsync(Cr.NS_ERROR_SIGNED_JAR_MODIFIED_ENTRY,
                       {corrupt: ["lib/ui.js"]});
});

add_task(async function testExtraFileInDir() {
  await verifyDirAsync(Cr.NS_ERROR_SIGNED_JAR_UNSIGNED_ENTRY,
>>>>>>> a17af05f
                       {copy: [["lib/ui.js", "extra"]]});
});

do_register_cleanup(function() {
  if (gTarget.exists()) {
    gTarget.remove(true);
  }
});<|MERGE_RESOLUTION|>--- conflicted
+++ resolved
@@ -108,19 +108,6 @@
 //
 // the tests
 //
-<<<<<<< HEAD
-add_task(function* testValid() {
-  yield verifyDirAsync(Cr.NS_OK, {} /* no tampering */);
-});
-
-add_task(function* testNoMetaDir() {
-  yield verifyDirAsync(Cr.NS_ERROR_SIGNED_JAR_NOT_SIGNED,
-                       {delete: ["META-INF"]});
-});
-
-add_task(function* testEmptyMetaDir() {
-  yield verifyDirAsync(Cr.NS_ERROR_SIGNED_JAR_NOT_SIGNED,
-=======
 add_task(async function testValid() {
   await verifyDirAsync(Cr.NS_OK, {} /* no tampering */);
 });
@@ -132,81 +119,11 @@
 
 add_task(async function testEmptyMetaDir() {
   await verifyDirAsync(Cr.NS_ERROR_SIGNED_JAR_NOT_SIGNED,
->>>>>>> a17af05f
                        {delete: ["META-INF/mozilla.rsa",
                                  "META-INF/mozilla.sf",
                                  "META-INF/manifest.mf"]});
 });
 
-<<<<<<< HEAD
-add_task(function* testTwoRSAFiles() {
-  yield verifyDirAsync(Cr.NS_ERROR_SIGNED_JAR_MANIFEST_INVALID,
-                       {copy: [["META-INF/mozilla.rsa", "extra.rsa"]]});
-});
-
-add_task(function* testCorruptRSAFile() {
-  yield verifyDirAsync(Cr.NS_ERROR_SIGNED_JAR_MANIFEST_INVALID,
-                       {corrupt: ["META-INF/mozilla.rsa"]});
-});
-
-add_task(function* testMissingSFFile() {
-  yield verifyDirAsync(Cr.NS_ERROR_SIGNED_JAR_MANIFEST_INVALID,
-                       {delete: ["META-INF/mozilla.sf"]});
-});
-
-add_task(function* testCorruptSFFile() {
-  yield verifyDirAsync(Cr.NS_ERROR_SIGNED_JAR_MANIFEST_INVALID,
-                       {corrupt: ["META-INF/mozilla.sf"]});
-});
-
-add_task(function* testExtraInvalidSFFile() {
-  yield verifyDirAsync(Cr.NS_ERROR_SIGNED_JAR_UNSIGNED_ENTRY,
-                       {copy: [["META-INF/mozilla.rsa", "extra.sf"]]});
-});
-
-add_task(function* testExtraValidSFFile() {
-  yield verifyDirAsync(Cr.NS_ERROR_SIGNED_JAR_UNSIGNED_ENTRY,
-                       {copy: [["META-INF/mozilla.sf", "extra.sf"]]});
-});
-
-add_task(function* testMissingManifest() {
-  yield verifyDirAsync(Cr.NS_ERROR_SIGNED_JAR_MANIFEST_INVALID,
-                       {delete: ["META-INF/manifest.mf"]});
-});
-
-add_task(function* testCorruptManifest() {
-  yield verifyDirAsync(Cr.NS_ERROR_SIGNED_JAR_MANIFEST_INVALID,
-                       {corrupt: ["META-INF/manifest.mf"]});
-});
-
-add_task(function* testMissingFile() {
-  yield verifyDirAsync(Cr.NS_ERROR_SIGNED_JAR_ENTRY_MISSING,
-                       {delete: ["bootstrap.js"]});
-});
-
-add_task(function* testCorruptFile() {
-  yield verifyDirAsync(Cr.NS_ERROR_SIGNED_JAR_MODIFIED_ENTRY,
-                       {corrupt: ["bootstrap.js"]});
-});
-
-add_task(function* testExtraFile() {
-  yield verifyDirAsync(Cr.NS_ERROR_SIGNED_JAR_UNSIGNED_ENTRY,
-                       {copy: [["bootstrap.js", "extra"]]});
-});
-
-add_task(function* testMissingFileInDir() {
-  yield verifyDirAsync(Cr.NS_ERROR_SIGNED_JAR_ENTRY_MISSING,
-                       {delete: ["lib/ui.js"]});
-});
-
-add_task(function* testCorruptFileInDir() {
-  yield verifyDirAsync(Cr.NS_ERROR_SIGNED_JAR_MODIFIED_ENTRY,
-                       {corrupt: ["lib/ui.js"]});
-});
-
-add_task(function* testExtraFileInDir() {
-  yield verifyDirAsync(Cr.NS_ERROR_SIGNED_JAR_UNSIGNED_ENTRY,
-=======
 add_task(async function testTwoRSAFiles() {
   await verifyDirAsync(Cr.NS_ERROR_SIGNED_JAR_MANIFEST_INVALID,
                        {copy: [["META-INF/mozilla.rsa", "extra.rsa"]]});
@@ -274,7 +191,6 @@
 
 add_task(async function testExtraFileInDir() {
   await verifyDirAsync(Cr.NS_ERROR_SIGNED_JAR_UNSIGNED_ENTRY,
->>>>>>> a17af05f
                        {copy: [["lib/ui.js", "extra"]]});
 });
 
