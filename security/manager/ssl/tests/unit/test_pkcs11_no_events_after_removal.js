--- conflicted
+++ resolved
@@ -15,16 +15,10 @@
 Cc["@mozilla.org/psm;1"].getService(Ci.nsISupports);
 
 function run_test() {
-<<<<<<< HEAD
-  let pkcs11 = Cc["@mozilla.org/security/pkcs11;1"].getService(Ci.nsIPKCS11);
-  loadPKCS11TestModule(true);
-  pkcs11.deleteModule("PKCS11 Test Module");
-=======
   let pkcs11ModuleDB = Cc["@mozilla.org/security/pkcs11moduledb;1"]
                          .getService(Ci.nsIPKCS11ModuleDB);
   loadPKCS11TestModule(true);
   pkcs11ModuleDB.deleteModule("PKCS11 Test Module");
->>>>>>> a17af05f
   Services.obs.addObserver(function() {
     ok(false, "smartcard-insert event should not have been emitted");
   }, "smartcard-insert");
