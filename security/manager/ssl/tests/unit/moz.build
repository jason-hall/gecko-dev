# -*- Mode: python; indent-tabs-mode: nil; tab-width: 40 -*-
# vim: set filetype=python:
# This Source Code Form is subject to the terms of the Mozilla Public
# License, v. 2.0. If a copy of the MPL was not distributed with this
# file, You can obtain one at http://mozilla.org/MPL/2.0/.

DIRS += ['tlsserver']

if not CONFIG['MOZ_NO_SMART_CARDS']:
    DIRS += ['pkcs11testmodule']

TEST_DIRS += [
    'bad_certs',
    'ocsp_certs',
    'test_baseline_requirements',
    'test_cert_eku',
    'test_cert_embedded_null',
    'test_cert_keyUsage',
    'test_cert_sha1',
    'test_cert_signatures',
    'test_cert_trust',
    'test_cert_version',
    'test_certDB_import',
    'test_content_signing',
<<<<<<< HEAD
=======
    'test_ct',
>>>>>>> a17af05f
    'test_ev_certs',
    'test_getchain',
    'test_intermediate_basic_usage_constraints',
    'test_keysize',
    'test_keysize_ev',
    'test_missing_intermediate',
    'test_name_constraints',
    'test_ocsp_fetch_method',
    'test_ocsp_url',
    'test_onecrl',
    'test_pinning_dynamic',
    'test_startcom_wosign',
    'test_validity',
]<|MERGE_RESOLUTION|>--- conflicted
+++ resolved
@@ -22,10 +22,7 @@
     'test_cert_version',
     'test_certDB_import',
     'test_content_signing',
-<<<<<<< HEAD
-=======
     'test_ct',
->>>>>>> a17af05f
     'test_ev_certs',
     'test_getchain',
     'test_intermediate_basic_usage_constraints',
