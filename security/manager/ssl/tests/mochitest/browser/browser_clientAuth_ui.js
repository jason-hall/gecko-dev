--- conflicted
+++ resolved
@@ -31,11 +31,7 @@
  */
 function openClientAuthDialog(cert) {
   let certList = Cc["@mozilla.org/array;1"].createInstance(Ci.nsIMutableArray);
-<<<<<<< HEAD
-  certList.appendElement(cert, false);
-=======
   certList.appendElement(cert);
->>>>>>> a17af05f
 
   let returnVals = Cc["@mozilla.org/hash-property-bag;1"]
                      .createInstance(Ci.nsIWritablePropertyBag2);
@@ -104,37 +100,23 @@
   return null;
 }
 
-<<<<<<< HEAD
-add_task(function* setup() {
-=======
 add_task(async function setup() {
->>>>>>> a17af05f
   cert = findCertByCommonName("Mochitest client");
   Assert.notEqual(cert, null, "Should be able to find the test client cert");
 });
 
 // Test that the contents of the dialog correspond to the details of the
 // provided cert.
-<<<<<<< HEAD
-add_task(function* testContents() {
-  let [win] = yield openClientAuthDialog(cert);
-=======
 add_task(async function testContents() {
   let [win] = await openClientAuthDialog(cert);
->>>>>>> a17af05f
   checkDialogContents(win, cert.validity.notBeforeLocalTime,
                       cert.validity.notAfterLocalTime);
   await BrowserTestUtils.closeWindow(win);
 });
 
 // Test that the right values are returned when the dialog is accepted.
-<<<<<<< HEAD
-add_task(function* testAcceptDialogReturnValues() {
-  let [win, retVals] = yield openClientAuthDialog(cert);
-=======
 add_task(async function testAcceptDialogReturnValues() {
   let [win, retVals] = await openClientAuthDialog(cert);
->>>>>>> a17af05f
   win.document.getElementById("rememberBox").checked = true;
   info("Accepting dialog");
   win.document.getElementById("certAuthAsk").acceptDialog();
@@ -150,13 +132,8 @@
 });
 
 // Test that the right values are returned when the dialog is canceled.
-<<<<<<< HEAD
-add_task(function* testCancelDialogReturnValues() {
-  let [win, retVals] = yield openClientAuthDialog(cert);
-=======
 add_task(async function testCancelDialogReturnValues() {
   let [win, retVals] = await openClientAuthDialog(cert);
->>>>>>> a17af05f
   win.document.getElementById("rememberBox").checked = false;
   info("Canceling dialog");
   win.document.getElementById("certAuthAsk").cancelDialog();
