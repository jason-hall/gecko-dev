--- conflicted
+++ resolved
@@ -53,12 +53,8 @@
       let sslStatus = new FakeSSLStatus();
       uri = aWindow.Services.io.newURI("https://localhost/img.png");
       gSSService.processHeader(Ci.nsISiteSecurityService.HEADER_HSTS, uri,
-<<<<<<< HEAD
-                               "max-age=1000", sslStatus, privacyFlags(aIsPrivateMode));
-=======
                                "max-age=1000", sslStatus, privacyFlags(aIsPrivateMode),
                                Ci.nsISiteSecurityService.SOURCE_ORGANIC_REQUEST);
->>>>>>> a17af05f
       ok(gSSService.isSecureURI(Ci.nsISiteSecurityService.HEADER_HSTS, uri,
                                 privacyFlags(aIsPrivateMode)),
                                 "checking sts host");
