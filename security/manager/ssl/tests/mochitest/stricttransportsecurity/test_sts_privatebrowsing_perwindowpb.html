--- conflicted
+++ resolved
@@ -26,10 +26,6 @@
 
   Cu.import("resource://testing-common/BrowserTestUtils.jsm");
   Cu.import("resource://testing-common/ContentTask.jsm");
-<<<<<<< HEAD
-  Cu.import("resource://gre/modules/Task.jsm");
-=======
->>>>>>> a17af05f
   Cu.import("resource://gre/modules/Services.jsm");
 
   // This is how many sub-tests (testframes) in each round.
@@ -94,11 +90,7 @@
     let browser = win.gBrowser.selectedBrowser;
     let src = `https://example.com/${STSPATH}/${round}_bootstrap.html`;
 
-<<<<<<< HEAD
-    ContentTask.spawn(browser, src, function* (contentSrc) {
-=======
     ContentTask.spawn(browser, src, async function(contentSrc) {
->>>>>>> a17af05f
       let frame = content.document.createElement("iframe");
       frame.setAttribute("id", "ifr_bootstrap");
       frame.setAttribute("src", contentSrc);
@@ -127,11 +119,7 @@
     let src = test.url + "?id=" + testName;
     let browser = win.gBrowser.selectedBrowser;
 
-<<<<<<< HEAD
-    ContentTask.spawn(browser, [id, src], function* ([contentId, contentSrc]) {
-=======
     ContentTask.spawn(browser, [id, src], async function([contentId, contentSrc]) {
->>>>>>> a17af05f
       let frame = content.document.createElement("iframe");
       frame.setAttribute("id", contentId);
       frame.setAttribute("src", contentSrc);
@@ -192,11 +180,7 @@
       SimpleTest.info("DONE WITH ROUND " + currentround);
       // remove all the iframes in the document
       let browser = win.gBrowser.selectedBrowser;
-<<<<<<< HEAD
-      ContentTask.spawn(browser, testframes, function* (contentTestFrames) {
-=======
       ContentTask.spawn(browser, testframes, async function(contentTestFrames) {
->>>>>>> a17af05f
         content.document.body.removeChild(
           content.document.getElementById("ifr_bootstrap"));
         for (let test in contentTestFrames) {
