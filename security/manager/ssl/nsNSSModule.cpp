--- conflicted
+++ resolved
@@ -14,10 +14,6 @@
 #include "mozilla/ModuleUtils.h"
 #include "nsCURILoader.h"
 #include "nsCertOverrideService.h"
-<<<<<<< HEAD
-#include "nsCrypto.h"
-=======
->>>>>>> a17af05f
 #include "nsCryptoHash.h"
 #include "nsDataSignatureVerifier.h"
 #include "nsICategoryManager.h"
@@ -110,19 +106,11 @@
     }
 
     // Forward to the main thread synchronously.
-<<<<<<< HEAD
-    mozilla::SyncRunnable::DispatchToThread(mainThread,
-      new SyncRunnable(NS_NewRunnableFunction([&]() {
-        rv = Instantiate<InstanceClass, InitMethod>(aIID, aResult);
-      }))
-    );
-=======
     mozilla::SyncRunnable::DispatchToThread(
       mainThread,
       new SyncRunnable(NS_NewRunnableFunction("psm::Constructor", [&]() {
         rv = Instantiate<InstanceClass, InitMethod>(aIID, aResult);
       })));
->>>>>>> a17af05f
 
     return rv;
   }
@@ -185,11 +173,7 @@
   { &kNS_SECRETDECODERRING_CID, false, nullptr,
     Constructor<SecretDecoderRing> },
   { &kNS_PK11TOKENDB_CID, false, nullptr, Constructor<nsPK11TokenDB> },
-<<<<<<< HEAD
-  { &kNS_PKCS11MODULEDB_CID, false, nullptr, Constructor<nsPKCS11ModuleDB> },
-=======
   { &kNS_PKCS11MODULEDB_CID, false, nullptr, Constructor<PKCS11ModuleDB> },
->>>>>>> a17af05f
   { &kNS_PSMCONTENTLISTEN_CID, false, nullptr, PSMContentListenerConstructor },
   { &kNS_X509CERT_CID, false, nullptr,
     Constructor<nsNSSCertificate, nullptr, ProcessRestriction::AnyProcess> },
@@ -200,10 +184,6 @@
 #ifdef MOZ_XUL
   { &kNS_CERTTREE_CID, false, nullptr, Constructor<nsCertTree> },
 #endif
-<<<<<<< HEAD
-  { &kNS_PKCS11_CID, false, nullptr, Constructor<nsPkcs11> },
-=======
->>>>>>> a17af05f
   { &kNS_CRYPTO_HASH_CID, false, nullptr,
     Constructor<nsCryptoHash, nullptr, ProcessRestriction::AnyProcess> },
   { &kNS_CRYPTO_HMAC_CID, false, nullptr,
