--- conflicted
+++ resolved
@@ -118,13 +118,8 @@
 
 static void nsKeygenThreadRunner(void *arg)
 {
-<<<<<<< HEAD
-  AutoProfilerRegister registerThread("Keygen");
-  PR_SetCurrentThreadName("Keygen");
-=======
   AutoProfilerRegisterThread registerThread("Keygen");
   NS_SetCurrentThreadName("Keygen");
->>>>>>> a17af05f
   nsKeygenThread *self = static_cast<nsKeygenThread *>(arg);
   self->Run();
 }
