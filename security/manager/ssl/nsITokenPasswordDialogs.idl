/* This Source Code Form is subject to the terms of the Mozilla Public
 * License, v. 2.0. If a copy of the MPL was not distributed with this
 * file, You can obtain one at http://mozilla.org/MPL/2.0/. */

#include "nsISupports.idl"

interface nsIInterfaceRequestor;

/**
 *  This is the interface for setting and changing password
 *  on a PKCS11 token.
 */
[scriptable, uuid(87dbd64a-4466-474e-95f5-1ad1cee5702c)]
interface nsITokenPasswordDialogs : nsISupports
{
  /**
   * Brings up a dialog to set the password on a token.
   *
   * @param ctx A user interface context.
   * @param tokenName Name of the token.
   * @return true if the user canceled the dialog, false otherwise.
   */
<<<<<<< HEAD
=======
  [must_use]
>>>>>>> a17af05f
  boolean setPassword(in nsIInterfaceRequestor ctx, in AString tokenName);
};

%{C++
#define NS_TOKENPASSWORDSDIALOG_CONTRACTID "@mozilla.org/nsTokenPasswordDialogs;1"
%}<|MERGE_RESOLUTION|>--- conflicted
+++ resolved
@@ -20,10 +20,7 @@
    * @param tokenName Name of the token.
    * @return true if the user canceled the dialog, false otherwise.
    */
-<<<<<<< HEAD
-=======
   [must_use]
->>>>>>> a17af05f
   boolean setPassword(in nsIInterfaceRequestor ctx, in AString tokenName);
 };
 
