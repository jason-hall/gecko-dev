/* This Source Code Form is subject to the terms of the Mozilla Public
 * License, v. 2.0. If a copy of the MPL was not distributed with this
 * file, You can obtain one at http://mozilla.org/MPL/2.0/. */

#include "nsNSSCertificateDB.h"

#include "CertVerifier.h"
#include "CryptoTask.h"
#include "ExtendedValidation.h"
#include "NSSCertDBTrustDomain.h"
#include "SharedSSLState.h"
#include "certdb.h"
#include "mozilla/Assertions.h"
#include "mozilla/Base64.h"
#include "mozilla/Casting.h"
#include "mozilla/Unused.h"
#include "nsArray.h"
#include "nsArrayUtils.h"
#include "nsCOMPtr.h"
#include "nsComponentManagerUtils.h"
#include "nsICertificateDialogs.h"
#include "nsIFile.h"
#include "nsIMutableArray.h"
#include "nsIObserverService.h"
#include "nsIPrefBranch.h"
#include "nsIPrefService.h"
#include "nsIPrompt.h"
#include "nsNSSCertHelper.h"
#include "nsNSSCertTrust.h"
#include "nsNSSCertificate.h"
#include "nsNSSComponent.h"
#include "nsNSSHelper.h"
#include "nsNSSShutDown.h"
#include "nsPKCS12Blob.h"
#include "nsPromiseFlatString.h"
#include "nsProxyRelease.h"
#include "nsReadableUtils.h"
#include "nsThreadUtils.h"
#include "nspr.h"
#include "pkix/Time.h"
#include "pkix/pkixnss.h"
#include "pkix/pkixtypes.h"
#include "secasn1.h"
#include "secder.h"
#include "secerr.h"
#include "ssl.h"

#ifdef XP_WIN
#include <winsock.h> // for ntohl
#endif

using namespace mozilla;
using namespace mozilla::psm;
using mozilla::psm::SharedSSLState;

extern LazyLogModule gPIPNSSLog;

NS_IMPL_ISUPPORTS(nsNSSCertificateDB, nsIX509CertDB)

nsNSSCertificateDB::~nsNSSCertificateDB()
{
  nsNSSShutDownPreventionLock locker;
  if (isAlreadyShutDown()) {
    return;
  }

  shutdown(ShutdownCalledFrom::Object);
}

NS_IMETHODIMP
nsNSSCertificateDB::FindCertByDBKey(const nsACString& aDBKey,
                            /*out*/ nsIX509Cert** _cert)
{
  NS_ENSURE_ARG_POINTER(_cert);
  *_cert = nullptr;

  if (aDBKey.IsEmpty()) {
    return NS_ERROR_INVALID_ARG;
  }

  nsNSSShutDownPreventionLock locker;
  if (isAlreadyShutDown()) {
    return NS_ERROR_NOT_AVAILABLE;
  }

  nsresult rv = BlockUntilLoadableRootsLoaded();
  if (NS_FAILED(rv)) {
    return rv;
  }

  UniqueCERTCertificate cert;
  rv = FindCertByDBKey(aDBKey, cert);
  if (NS_FAILED(rv)) {
    return rv;
  }
  // If we can't find the certificate, that's not an error. Just return null.
  if (!cert) {
    return NS_OK;
  }
  nsCOMPtr<nsIX509Cert> nssCert = nsNSSCertificate::Create(cert.get());
  if (!nssCert) {
    return NS_ERROR_OUT_OF_MEMORY;
  }
  nssCert.forget(_cert);
  return NS_OK;
}

nsresult
nsNSSCertificateDB::FindCertByDBKey(const nsACString& aDBKey,
                                    UniqueCERTCertificate& cert)
{
  static_assert(sizeof(uint64_t) == 8, "type size sanity check");
  static_assert(sizeof(uint32_t) == 4, "type size sanity check");
  // (From nsNSSCertificate::GetDbKey)
  // The format of the key is the base64 encoding of the following:
  // 4 bytes: {0, 0, 0, 0} (this was intended to be the module ID, but it was
  //                        never implemented)
  // 4 bytes: {0, 0, 0, 0} (this was intended to be the slot ID, but it was
  //                        never implemented)
  // 4 bytes: <serial number length in big-endian order>
  // 4 bytes: <DER-encoded issuer distinguished name length in big-endian order>
  // n bytes: <bytes of serial number>
  // m bytes: <DER-encoded issuer distinguished name>
  nsAutoCString decoded;
  nsAutoCString tmpDBKey(aDBKey);
  // Filter out any whitespace for backwards compatibility.
  tmpDBKey.StripWhitespace();
  nsresult rv = Base64Decode(tmpDBKey, decoded);
  if (NS_FAILED(rv)) {
    return rv;
  }
  if (decoded.Length() < 16) {
    return NS_ERROR_ILLEGAL_INPUT;
  }
  const char* reader = decoded.BeginReading();
  uint64_t zeroes = *BitwiseCast<const uint64_t*, const char*>(reader);
  if (zeroes != 0) {
    return NS_ERROR_ILLEGAL_INPUT;
  }
  reader += sizeof(uint64_t);
  // Note: We surround the ntohl() argument with parentheses to stop the macro
  //       from thinking two arguments were passed.
  uint32_t serialNumberLen = ntohl(
    (*BitwiseCast<const uint32_t*, const char*>(reader)));
  reader += sizeof(uint32_t);
  uint32_t issuerLen = ntohl(
    (*BitwiseCast<const uint32_t*, const char*>(reader)));
  reader += sizeof(uint32_t);
  if (decoded.Length() != 16ULL + serialNumberLen + issuerLen) {
    return NS_ERROR_ILLEGAL_INPUT;
  }
  CERTIssuerAndSN issuerSN;
  issuerSN.serialNumber.len = serialNumberLen;
  issuerSN.serialNumber.data = BitwiseCast<unsigned char*, const char*>(reader);
  reader += serialNumberLen;
  issuerSN.derIssuer.len = issuerLen;
  issuerSN.derIssuer.data = BitwiseCast<unsigned char*, const char*>(reader);
  reader += issuerLen;
  MOZ_ASSERT(reader == decoded.EndReading());

  cert.reset(CERT_FindCertByIssuerAndSN(CERT_GetDefaultCertDB(), &issuerSN));
  return NS_OK;
}

SECStatus
collect_certs(void *arg, SECItem **certs, int numcerts)
{
  CERTDERCerts *collectArgs;
  SECItem *cert;
  SECStatus rv;

  collectArgs = (CERTDERCerts *)arg;

  collectArgs->numcerts = numcerts;
  collectArgs->rawCerts = (SECItem *) PORT_ArenaZAlloc(collectArgs->arena,
                                           sizeof(SECItem) * numcerts);
  if (!collectArgs->rawCerts)
    return(SECFailure);

  cert = collectArgs->rawCerts;

  while ( numcerts-- ) {
    rv = SECITEM_CopyItem(collectArgs->arena, cert, *certs);
    if ( rv == SECFailure )
      return(SECFailure);
    cert++;
    certs++;
  }

  return (SECSuccess);
}

CERTDERCerts*
nsNSSCertificateDB::getCertsFromPackage(const UniquePLArenaPool& arena,
                                        uint8_t* data, uint32_t length,
                                        const nsNSSShutDownPreventionLock& /*proofOfLock*/)
{
  CERTDERCerts* collectArgs = PORT_ArenaZNew(arena.get(), CERTDERCerts);
  if (!collectArgs) {
    return nullptr;
  }

  collectArgs->arena = arena.get();
  if (CERT_DecodeCertPackage(BitwiseCast<char*, uint8_t*>(data), length,
                             collect_certs, collectArgs) != SECSuccess) {
    return nullptr;
  }

  return collectArgs;
}

// When using the sql-backed softoken, trust settings are authenticated using a
// key in the secret database. Thus, if the user has a password, we need to
// authenticate to the token in order to be able to change trust settings.
SECStatus
ChangeCertTrustWithPossibleAuthentication(const UniqueCERTCertificate& cert,
                                          CERTCertTrust& trust, void* ctx)
{
  MOZ_ASSERT(cert, "cert must be non-null");
  if (!cert) {
    PR_SetError(SEC_ERROR_LIBRARY_FAILURE, 0);
    return SECFailure;
  }
  // NSS ignores the first argument to CERT_ChangeCertTrust
  SECStatus srv = CERT_ChangeCertTrust(nullptr, cert.get(), &trust);
  if (srv == SECSuccess || PR_GetError() != SEC_ERROR_TOKEN_NOT_LOGGED_IN) {
    return srv;
  }
  if (cert->slot) {
    // If this certificate is on an external PKCS#11 token, we have to
    // authenticate to that token.
    srv = PK11_Authenticate(cert->slot, PR_TRUE, ctx);
  } else {
    // Otherwise, the certificate is on the internal module.
    UniquePK11SlotInfo internalSlot(PK11_GetInternalKeySlot());
    srv = PK11_Authenticate(internalSlot.get(), PR_TRUE, ctx);
  }
  if (srv != SECSuccess) {
    return srv;
  }
  return CERT_ChangeCertTrust(nullptr, cert.get(), &trust);
}

nsresult
nsNSSCertificateDB::handleCACertDownload(NotNull<nsIArray*> x509Certs,
                                         nsIInterfaceRequestor *ctx,
                                         const nsNSSShutDownPreventionLock &proofOfLock)
{
  // First thing we have to do is figure out which certificate we're
  // gonna present to the user.  The CA may have sent down a list of
  // certs which may or may not be a chained list of certs.  Until
  // the day we can design some solid UI for the general case, we'll
  // code to the > 90% case.  That case is where a CA sends down a
  // list that is a hierarchy whose root is either the first or
  // the last cert.  What we're gonna do is compare the first
  // 2 entries, if the second was signed by the first, we assume
  // the root cert is the first cert and display it.  Otherwise,
  // we compare the last 2 entries, if the second to last cert was
  // signed by the last cert, then we assume the last cert is the
  // root and display it.

  uint32_t numCerts;

  x509Certs->GetLength(&numCerts);
  MOZ_ASSERT(numCerts > 0, "Didn't get any certs to import.");
  if (numCerts == 0)
    return NS_OK; // Nothing to import, so nothing to do.

  nsCOMPtr<nsIX509Cert> certToShow;
  uint32_t selCertIndex;
  if (numCerts == 1) {
    // There's only one cert, so let's show it.
    selCertIndex = 0;
    certToShow = do_QueryElementAt(x509Certs, selCertIndex);
  } else {
    nsCOMPtr<nsIX509Cert> cert0;    // first cert
    nsCOMPtr<nsIX509Cert> cert1;    // second cert
    nsCOMPtr<nsIX509Cert> certn_2;  // second to last cert
    nsCOMPtr<nsIX509Cert> certn_1;  // last cert

    cert0 = do_QueryElementAt(x509Certs, 0);
    cert1 = do_QueryElementAt(x509Certs, 1);
    certn_2 = do_QueryElementAt(x509Certs, numCerts-2);
    certn_1 = do_QueryElementAt(x509Certs, numCerts-1);

    nsAutoString cert0SubjectName;
    nsAutoString cert1IssuerName;
    nsAutoString certn_2IssuerName;
    nsAutoString certn_1SubjectName;

    cert0->GetSubjectName(cert0SubjectName);
    cert1->GetIssuerName(cert1IssuerName);
    certn_2->GetIssuerName(certn_2IssuerName);
    certn_1->GetSubjectName(certn_1SubjectName);

    if (cert1IssuerName.Equals(cert0SubjectName)) {
      // In this case, the first cert in the list signed the second,
      // so the first cert is the root.  Let's display it.
      selCertIndex = 0;
      certToShow = cert0;
    } else
    if (certn_2IssuerName.Equals(certn_1SubjectName)) {
      // In this case the last cert has signed the second to last cert.
      // The last cert is the root, so let's display it.
      selCertIndex = numCerts-1;
      certToShow = certn_1;
    } else {
      // It's not a chain, so let's just show the first one in the
      // downloaded list.
      selCertIndex = 0;
      certToShow = cert0;
    }
  }

  if (!certToShow)
    return NS_ERROR_FAILURE;

  nsCOMPtr<nsICertificateDialogs> dialogs;
  nsresult rv = ::getNSSDialogs(getter_AddRefs(dialogs),
                                NS_GET_IID(nsICertificateDialogs),
                                NS_CERTIFICATEDIALOGS_CONTRACTID);
  if (NS_FAILED(rv)) {
    return rv;
  }

  UniqueCERTCertificate tmpCert(certToShow->GetCert());
  if (!tmpCert) {
    return NS_ERROR_FAILURE;
  }

  if (!CERT_IsCACert(tmpCert.get(), nullptr)) {
    DisplayCertificateAlert(ctx, "NotACACert", certToShow, proofOfLock);
    return NS_ERROR_FAILURE;
  }

  if (tmpCert->isperm) {
    DisplayCertificateAlert(ctx, "CaCertExists", certToShow, proofOfLock);
    return NS_ERROR_FAILURE;
  }

  uint32_t trustBits;
  bool allows;
  rv = dialogs->ConfirmDownloadCACert(ctx, certToShow, &trustBits, &allows);
  if (NS_FAILED(rv))
    return rv;

  if (!allows)
    return NS_ERROR_NOT_AVAILABLE;

  MOZ_LOG(gPIPNSSLog, LogLevel::Debug, ("trust is %d\n", trustBits));
  UniquePORTString nickname(CERT_MakeCANickname(tmpCert.get()));

  MOZ_LOG(gPIPNSSLog, LogLevel::Debug, ("Created nick \"%s\"\n", nickname.get()));

  nsNSSCertTrust trust;
  trust.SetValidCA();
  trust.AddCATrust(!!(trustBits & nsIX509CertDB::TRUSTED_SSL),
                   !!(trustBits & nsIX509CertDB::TRUSTED_EMAIL),
                   !!(trustBits & nsIX509CertDB::TRUSTED_OBJSIGN));

  UniquePK11SlotInfo slot(PK11_GetInternalKeySlot());
  SECStatus srv = PK11_ImportCert(slot.get(), tmpCert.get(), CK_INVALID_HANDLE,
                                  nickname.get(),
                                  false); // this parameter is ignored by NSS
  if (srv != SECSuccess) {
    return MapSECStatus(srv);
  }
<<<<<<< HEAD
  // NSS ignores the first argument to CERT_ChangeCertTrust
  srv = CERT_ChangeCertTrust(nullptr, tmpCert.get(), trust.GetTrust());
=======
  srv = ChangeCertTrustWithPossibleAuthentication(tmpCert, trust.GetTrust(),
                                                  ctx);
>>>>>>> a17af05f
  if (srv != SECSuccess) {
    return MapSECStatus(srv);
  }

  // Import additional delivered certificates that can be verified.

  // build a CertList for filtering
  UniqueCERTCertList certList(CERT_NewCertList());
  if (!certList) {
    return NS_ERROR_FAILURE;
  }

  // get all remaining certs into temp store

  for (uint32_t i=0; i<numCerts; i++) {
    if (i == selCertIndex) {
      // we already processed that one
      continue;
    }

    nsCOMPtr<nsIX509Cert> remainingCert = do_QueryElementAt(x509Certs, i);
    if (!remainingCert) {
      continue;
    }

    UniqueCERTCertificate tmpCert2(remainingCert->GetCert());
    if (!tmpCert2) {
      continue;  // Let's try to import the rest of 'em
    }

    if (CERT_AddCertToListTail(certList.get(), tmpCert2.get()) != SECSuccess) {
      continue;
    }

    Unused << tmpCert2.release();
  }

  return ImportValidCACertsInList(certList, ctx, proofOfLock);
}

NS_IMETHODIMP
nsNSSCertificateDB::ImportCertificates(uint8_t* data, uint32_t length,
                                       uint32_t type,
                                       nsIInterfaceRequestor* ctx)
{
  nsNSSShutDownPreventionLock locker;
  if (isAlreadyShutDown()) {
    return NS_ERROR_NOT_AVAILABLE;
  }

  // We currently only handle CA certificates.
  if (type != nsIX509Cert::CA_CERT) {
    return NS_ERROR_FAILURE;
  }

  UniquePLArenaPool arena(PORT_NewArena(DER_DEFAULT_CHUNKSIZE));
  if (!arena) {
    return NS_ERROR_OUT_OF_MEMORY;
  }

  CERTDERCerts* certCollection = getCertsFromPackage(arena, data, length,
                                                     locker);
  if (!certCollection) {
    return NS_ERROR_FAILURE;
  }

  nsCOMPtr<nsIMutableArray> array = nsArrayBase::Create();
  if (!array) {
    return NS_ERROR_FAILURE;
  }

  // Now let's create some certs to work with
  for (int i = 0; i < certCollection->numcerts; i++) {
    SECItem* currItem = &certCollection->rawCerts[i];
    nsCOMPtr<nsIX509Cert> cert = nsNSSCertificate::ConstructFromDER(
      BitwiseCast<char*, unsigned char*>(currItem->data), currItem->len);
    if (!cert) {
      return NS_ERROR_FAILURE;
    }
    nsresult rv = array->AppendElement(cert, false);
    if (NS_FAILED(rv)) {
      return rv;
    }
  }

  return handleCACertDownload(WrapNotNull(array), ctx, locker);
}

/**
 * Filters an array of certs by usage and imports them into temporary storage.
 *
 * @param numcerts
 *        Size of the |certs| array.
 * @param certs
 *        Pointer to array of certs to import.
 * @param usage
 *        Usage the certs should be filtered on.
 * @param caOnly
 *        Whether to import only CA certs.
 * @param filteredCerts
 *        List of certs that weren't filtered out and were successfully imported.
 */
static nsresult
ImportCertsIntoTempStorage(int numcerts, SECItem* certs,
                           const SECCertUsage usage, const bool caOnly,
                           const nsNSSShutDownPreventionLock& /*proofOfLock*/,
                   /*out*/ const UniqueCERTCertList& filteredCerts)
{
  NS_ENSURE_ARG_MIN(numcerts, 1);
  NS_ENSURE_ARG_POINTER(certs);
  NS_ENSURE_ARG_POINTER(filteredCerts.get());

  // CERT_ImportCerts() expects an array of *pointers* to SECItems, so we have
  // to convert |certs| to such a format first.
  SECItem** ptrArray =
    static_cast<SECItem**>(PORT_Alloc(sizeof(SECItem*) * numcerts));
  if (!ptrArray) {
    return NS_ERROR_OUT_OF_MEMORY;
  }

  for (int i = 0; i < numcerts; i++) {
    ptrArray[i] = &certs[i];
  }

  CERTCertificate** importedCerts = nullptr;
  SECStatus srv = CERT_ImportCerts(CERT_GetDefaultCertDB(), usage,
                                   numcerts, ptrArray, &importedCerts, false,
                                   caOnly, nullptr);
  PORT_Free(ptrArray);
  ptrArray = nullptr;
  if (srv != SECSuccess) {
    return NS_ERROR_FAILURE;
  }

  for (int i = 0; i < numcerts; i++) {
    if (!importedCerts[i]) {
      continue;
    }

    UniqueCERTCertificate cert(CERT_DupCertificate(importedCerts[i]));
    if (!cert) {
      continue;
    }

    if (CERT_AddCertToListTail(filteredCerts.get(), cert.get()) == SECSuccess) {
      Unused << cert.release();
    }
  }

  CERT_DestroyCertArray(importedCerts, numcerts);

  // CERT_ImportCerts() ignores its |usage| parameter, so we have to manually
  // filter out unwanted certs.
  if (CERT_FilterCertListByUsage(filteredCerts.get(), usage, caOnly)
        != SECSuccess) {
    return NS_ERROR_FAILURE;
  }

  return NS_OK;
}

static nsresult
ImportCertsIntoPermanentStorage(const UniqueCERTCertList& certChain)
{
  bool encounteredFailure = false;
  PRErrorCode savedErrorCode = 0;
  UniquePK11SlotInfo slot(PK11_GetInternalKeySlot());
  for (CERTCertListNode* chainNode = CERT_LIST_HEAD(certChain);
       !CERT_LIST_END(chainNode, certChain);
       chainNode = CERT_LIST_NEXT(chainNode)) {
    UniquePORTString nickname(CERT_MakeCANickname(chainNode->cert));
    SECStatus srv = PK11_ImportCert(slot.get(), chainNode->cert,
                                    CK_INVALID_HANDLE, nickname.get(),
                                    false); // this parameter is ignored by NSS
    if (srv != SECSuccess) {
      encounteredFailure = true;
      savedErrorCode = PR_GetError();
    }
  }

  if (encounteredFailure) {
    return GetXPCOMFromNSSError(savedErrorCode);
  }

  return NS_OK;
}

NS_IMETHODIMP
nsNSSCertificateDB::ImportEmailCertificate(uint8_t* data, uint32_t length,
                                           nsIInterfaceRequestor* ctx)
{
  nsNSSShutDownPreventionLock locker;
  if (isAlreadyShutDown()) {
    return NS_ERROR_NOT_AVAILABLE;
  }

  UniquePLArenaPool arena(PORT_NewArena(DER_DEFAULT_CHUNKSIZE));
  if (!arena) {
    return NS_ERROR_OUT_OF_MEMORY;
  }

  CERTDERCerts *certCollection = getCertsFromPackage(arena, data, length, locker);
  if (!certCollection) {
    return NS_ERROR_FAILURE;
  }

  UniqueCERTCertList filteredCerts(CERT_NewCertList());
  if (!filteredCerts) {
    return NS_ERROR_FAILURE;
  }

  nsresult rv = ImportCertsIntoTempStorage(certCollection->numcerts,
                                           certCollection->rawCerts,
                                           certUsageEmailRecipient,
                                           false, locker, filteredCerts);
  if (NS_FAILED(rv)) {
    return rv;
  }

  RefPtr<SharedCertVerifier> certVerifier(GetDefaultCertVerifier());
  if (!certVerifier) {
    return NS_ERROR_UNEXPECTED;
  }

  // Iterate through the filtered cert list and import verified certs into
  // permanent storage.
  // Note: We verify the certs in order to prevent DoS attacks. See Bug 249004.
  for (CERTCertListNode* node = CERT_LIST_HEAD(filteredCerts.get());
       !CERT_LIST_END(node, filteredCerts.get());
       node = CERT_LIST_NEXT(node)) {
    if (!node->cert) {
      continue;
    }

    UniqueCERTCertList certChain;
    mozilla::pkix::Result result =
      certVerifier->VerifyCert(node->cert, certificateUsageEmailRecipient,
                               mozilla::pkix::Now(), ctx, nullptr, certChain);
    if (result != mozilla::pkix::Success) {
      nsCOMPtr<nsIX509Cert> certToShow = nsNSSCertificate::Create(node->cert);
      DisplayCertificateAlert(ctx, "NotImportingUnverifiedCert", certToShow, locker);
      continue;
    }
    rv = ImportCertsIntoPermanentStorage(certChain);
    if (NS_FAILED(rv)) {
      return rv;
    }
    CERT_SaveSMimeProfile(node->cert, nullptr, nullptr);
  }

  return NS_OK;
}

nsresult
nsNSSCertificateDB::ImportValidCACerts(int numCACerts, SECItem* caCerts,
                                       nsIInterfaceRequestor* ctx,
                                       const nsNSSShutDownPreventionLock& proofOfLock)
{
  UniqueCERTCertList filteredCerts(CERT_NewCertList());
  if (!filteredCerts) {
    return NS_ERROR_FAILURE;
  }

  nsresult rv = ImportCertsIntoTempStorage(numCACerts, caCerts, certUsageAnyCA,
                                           true, proofOfLock, filteredCerts);
  if (NS_FAILED(rv)) {
    return rv;
  }

  return ImportValidCACertsInList(filteredCerts, ctx, proofOfLock);
}

nsresult
nsNSSCertificateDB::ImportValidCACertsInList(const UniqueCERTCertList& filteredCerts,
                                             nsIInterfaceRequestor* ctx,
                                             const nsNSSShutDownPreventionLock& proofOfLock)
{
  RefPtr<SharedCertVerifier> certVerifier(GetDefaultCertVerifier());
  if (!certVerifier) {
    return NS_ERROR_UNEXPECTED;
  }

  // Iterate through the filtered cert list and import verified certs into
  // permanent storage.
  // Note: We verify the certs in order to prevent DoS attacks. See Bug 249004.
  for (CERTCertListNode* node = CERT_LIST_HEAD(filteredCerts.get());
       !CERT_LIST_END(node, filteredCerts.get());
       node = CERT_LIST_NEXT(node)) {
    UniqueCERTCertList certChain;
    mozilla::pkix::Result result =
      certVerifier->VerifyCert(node->cert, certificateUsageVerifyCA,
                               mozilla::pkix::Now(), ctx, nullptr, certChain);
    if (result != mozilla::pkix::Success) {
      nsCOMPtr<nsIX509Cert> certToShow = nsNSSCertificate::Create(node->cert);
      DisplayCertificateAlert(ctx, "NotImportingUnverifiedCert", certToShow, proofOfLock);
      continue;
    }

    nsresult rv = ImportCertsIntoPermanentStorage(certChain);
    if (NS_FAILED(rv)) {
      return rv;
    }
  }

  return NS_OK;
}

void nsNSSCertificateDB::DisplayCertificateAlert(nsIInterfaceRequestor *ctx,
                                                 const char *stringID,
                                                 nsIX509Cert *certToShow,
                                                 const nsNSSShutDownPreventionLock &/*proofOfLock*/)
{
  static NS_DEFINE_CID(kNSSComponentCID, NS_NSSCOMPONENT_CID);

  if (!NS_IsMainThread()) {
    NS_ERROR("nsNSSCertificateDB::DisplayCertificateAlert called off the main thread");
    return;
  }

  nsCOMPtr<nsIInterfaceRequestor> my_ctx = ctx;
  if (!my_ctx) {
    my_ctx = new PipUIContext();
  }

  // This shall be replaced by embedding ovverridable prompts
  // as discussed in bug 310446, and should make use of certToShow.

  nsresult rv;
  nsCOMPtr<nsINSSComponent> nssComponent(do_GetService(kNSSComponentCID, &rv));
  if (NS_SUCCEEDED(rv)) {
    nsAutoString tmpMessage;
    nssComponent->GetPIPNSSBundleString(stringID, tmpMessage);

    nsCOMPtr<nsIPrompt> prompt (do_GetInterface(my_ctx));
    if (!prompt) {
      return;
    }

    prompt->Alert(nullptr, tmpMessage.get());
  }
}

NS_IMETHODIMP
nsNSSCertificateDB::ImportUserCertificate(uint8_t* data, uint32_t length,
                                          nsIInterfaceRequestor* ctx)
{
  if (!NS_IsMainThread()) {
    NS_ERROR("nsNSSCertificateDB::ImportUserCertificate called off the main thread");
    return NS_ERROR_NOT_SAME_THREAD;
  }

  nsNSSShutDownPreventionLock locker;
  if (isAlreadyShutDown()) {
    return NS_ERROR_NOT_AVAILABLE;
  }

  UniquePLArenaPool arena(PORT_NewArena(DER_DEFAULT_CHUNKSIZE));
  if (!arena) {
    return NS_ERROR_OUT_OF_MEMORY;
  }

  CERTDERCerts* collectArgs = getCertsFromPackage(arena, data, length, locker);
  if (!collectArgs) {
    return NS_ERROR_FAILURE;
  }

  UniqueCERTCertificate cert(
    CERT_NewTempCertificate(CERT_GetDefaultCertDB(), collectArgs->rawCerts,
                            nullptr, false, true));
  if (!cert) {
    return NS_ERROR_FAILURE;
  }

  UniquePK11SlotInfo slot(PK11_KeyForCertExists(cert.get(), nullptr, ctx));
  if (!slot) {
    nsCOMPtr<nsIX509Cert> certToShow = nsNSSCertificate::Create(cert.get());
    DisplayCertificateAlert(ctx, "UserCertIgnoredNoPrivateKey", certToShow, locker);
    return NS_ERROR_FAILURE;
  }
  slot = nullptr;

  /* pick a nickname for the cert */
  nsAutoCString nickname;
  if (cert->nickname) {
    nickname = cert->nickname;
  } else {
    get_default_nickname(cert.get(), ctx, nickname, locker);
  }

  /* user wants to import the cert */
  slot.reset(PK11_ImportCertForKey(cert.get(), nickname.get(), ctx));
  if (!slot) {
    return NS_ERROR_FAILURE;
  }
  slot = nullptr;

  {
    nsCOMPtr<nsIX509Cert> certToShow = nsNSSCertificate::Create(cert.get());
    DisplayCertificateAlert(ctx, "UserCertImported", certToShow, locker);
  }

  int numCACerts = collectArgs->numcerts - 1;
  if (numCACerts) {
    SECItem* caCerts = collectArgs->rawCerts + 1;
    return ImportValidCACerts(numCACerts, caCerts, ctx, locker);
  }

  return NS_OK;
}

NS_IMETHODIMP
nsNSSCertificateDB::DeleteCertificate(nsIX509Cert *aCert)
{
  NS_ENSURE_ARG_POINTER(aCert);
  nsNSSShutDownPreventionLock locker;
  if (isAlreadyShutDown()) {
    return NS_ERROR_NOT_AVAILABLE;
  }
  UniqueCERTCertificate cert(aCert->GetCert());
  if (!cert) {
    return NS_ERROR_FAILURE;
  }
  SECStatus srv = SECSuccess;

  uint32_t certType;
  aCert->GetCertType(&certType);
  if (NS_FAILED(aCert->MarkForPermDeletion()))
  {
    return NS_ERROR_FAILURE;
  }

  if (cert->slot && certType != nsIX509Cert::USER_CERT) {
    // To delete a cert of a slot (builtin, most likely), mark it as
    // completely untrusted.  This way we keep a copy cached in the
    // local database, and next time we try to load it off of the
    // external token/slot, we'll know not to trust it.  We don't
    // want to do that with user certs, because a user may  re-store
    // the cert onto the card again at which point we *will* want to
    // trust that cert if it chains up properly.
    nsNSSCertTrust trust(0, 0, 0);
    srv = ChangeCertTrustWithPossibleAuthentication(cert, trust.GetTrust(),
                                                    nullptr);
  }
  MOZ_LOG(gPIPNSSLog, LogLevel::Debug, ("cert deleted: %d", srv));
  return (srv) ? NS_ERROR_FAILURE : NS_OK;
}

NS_IMETHODIMP
nsNSSCertificateDB::SetCertTrust(nsIX509Cert *cert,
                                 uint32_t type,
                                 uint32_t trusted)
{
  NS_ENSURE_ARG_POINTER(cert);
  nsNSSShutDownPreventionLock locker;
  if (isAlreadyShutDown()) {
    return NS_ERROR_NOT_AVAILABLE;
  }

  nsNSSCertTrust trust;
  switch (type) {
    case nsIX509Cert::CA_CERT:
      trust.SetValidCA();
      trust.AddCATrust(!!(trusted & nsIX509CertDB::TRUSTED_SSL),
                       !!(trusted & nsIX509CertDB::TRUSTED_EMAIL),
                       !!(trusted & nsIX509CertDB::TRUSTED_OBJSIGN));
      break;
    case nsIX509Cert::SERVER_CERT:
      trust.SetValidPeer();
      trust.AddPeerTrust(trusted & nsIX509CertDB::TRUSTED_SSL, false, false);
      break;
    case nsIX509Cert::EMAIL_CERT:
      trust.SetValidPeer();
      trust.AddPeerTrust(false, !!(trusted & nsIX509CertDB::TRUSTED_EMAIL),
                         false);
      break;
    default:
      // Ignore any other type of certificate (including invalid types).
      return NS_OK;
  }

  UniqueCERTCertificate nsscert(cert->GetCert());
  SECStatus srv = ChangeCertTrustWithPossibleAuthentication(nsscert,
                                                            trust.GetTrust(),
                                                            nullptr);
  return MapSECStatus(srv);
}

NS_IMETHODIMP
nsNSSCertificateDB::IsCertTrusted(nsIX509Cert *cert,
                                  uint32_t certType,
                                  uint32_t trustType,
                                  bool *_isTrusted)
{
  NS_ENSURE_ARG_POINTER(_isTrusted);
  *_isTrusted = false;

  nsNSSShutDownPreventionLock locker;
  if (isAlreadyShutDown()) {
    return NS_ERROR_NOT_AVAILABLE;
  }

  nsresult rv = BlockUntilLoadableRootsLoaded();
  if (NS_FAILED(rv)) {
    return rv;
  }

  SECStatus srv;
  UniqueCERTCertificate nsscert(cert->GetCert());
  CERTCertTrust nsstrust;
  srv = CERT_GetCertTrust(nsscert.get(), &nsstrust);
  if (srv != SECSuccess)
    return NS_ERROR_FAILURE;

  nsNSSCertTrust trust(&nsstrust);
  if (certType == nsIX509Cert::CA_CERT) {
    if (trustType & nsIX509CertDB::TRUSTED_SSL) {
      *_isTrusted = trust.HasTrustedCA(true, false, false);
    } else if (trustType & nsIX509CertDB::TRUSTED_EMAIL) {
      *_isTrusted = trust.HasTrustedCA(false, true, false);
    } else if (trustType & nsIX509CertDB::TRUSTED_OBJSIGN) {
      *_isTrusted = trust.HasTrustedCA(false, false, true);
    } else {
      return NS_ERROR_FAILURE;
    }
  } else if (certType == nsIX509Cert::SERVER_CERT) {
    if (trustType & nsIX509CertDB::TRUSTED_SSL) {
      *_isTrusted = trust.HasTrustedPeer(true, false, false);
    } else if (trustType & nsIX509CertDB::TRUSTED_EMAIL) {
      *_isTrusted = trust.HasTrustedPeer(false, true, false);
    } else if (trustType & nsIX509CertDB::TRUSTED_OBJSIGN) {
      *_isTrusted = trust.HasTrustedPeer(false, false, true);
    } else {
      return NS_ERROR_FAILURE;
    }
  } else if (certType == nsIX509Cert::EMAIL_CERT) {
    if (trustType & nsIX509CertDB::TRUSTED_SSL) {
      *_isTrusted = trust.HasTrustedPeer(true, false, false);
    } else if (trustType & nsIX509CertDB::TRUSTED_EMAIL) {
      *_isTrusted = trust.HasTrustedPeer(false, true, false);
    } else if (trustType & nsIX509CertDB::TRUSTED_OBJSIGN) {
      *_isTrusted = trust.HasTrustedPeer(false, false, true);
    } else {
      return NS_ERROR_FAILURE;
    }
  } /* user: ignore */
  return NS_OK;
}


NS_IMETHODIMP
nsNSSCertificateDB::ImportCertsFromFile(nsIFile* aFile, uint32_t aType)
{
  nsNSSShutDownPreventionLock locker;
  if (isAlreadyShutDown()) {
    return NS_ERROR_NOT_AVAILABLE;
  }

  NS_ENSURE_ARG(aFile);
  switch (aType) {
    case nsIX509Cert::CA_CERT:
    case nsIX509Cert::EMAIL_CERT:
      // good
      break;

    default:
      // not supported (yet)
      return NS_ERROR_FAILURE;
  }

  PRFileDesc* fd = nullptr;
  nsresult rv = aFile->OpenNSPRFileDesc(PR_RDONLY, 0, &fd);
  if (NS_FAILED(rv)) {
    return rv;
  }
  if (!fd) {
    return NS_ERROR_FAILURE;
  }

  PRFileInfo fileInfo;
  if (PR_GetOpenFileInfo(fd, &fileInfo) != PR_SUCCESS) {
    return NS_ERROR_FAILURE;
  }

  auto buf = MakeUnique<unsigned char[]>(fileInfo.size);
  int32_t bytesObtained = PR_Read(fd, buf.get(), fileInfo.size);
  PR_Close(fd);

  if (bytesObtained != fileInfo.size) {
    return NS_ERROR_FAILURE;
  }

  nsCOMPtr<nsIInterfaceRequestor> cxt = new PipUIContext();

  switch (aType) {
    case nsIX509Cert::CA_CERT:
      return ImportCertificates(buf.get(), bytesObtained, aType, cxt);
    case nsIX509Cert::EMAIL_CERT:
      return ImportEmailCertificate(buf.get(), bytesObtained, cxt);
    default:
      MOZ_ASSERT(false, "Unsupported type should have been filtered out");
      break;
  }

  return NS_ERROR_FAILURE;
}

NS_IMETHODIMP
nsNSSCertificateDB::ImportPKCS12File(nsIFile* aFile)
{
  if (!NS_IsMainThread()) {
    return NS_ERROR_NOT_SAME_THREAD;
  }
  nsNSSShutDownPreventionLock locker;
  if (isAlreadyShutDown()) {
    return NS_ERROR_NOT_AVAILABLE;
  }
  nsresult rv = BlockUntilLoadableRootsLoaded();
  if (NS_FAILED(rv)) {
    return rv;
  }

  NS_ENSURE_ARG(aFile);
  nsPKCS12Blob blob;
  return blob.ImportFromFile(aFile);
}

NS_IMETHODIMP
nsNSSCertificateDB::ExportPKCS12File(nsIFile* aFile, uint32_t count,
                                     nsIX509Cert** certs)
{
  if (!NS_IsMainThread()) {
    return NS_ERROR_NOT_SAME_THREAD;
  }
  nsNSSShutDownPreventionLock locker;
  if (isAlreadyShutDown()) {
    return NS_ERROR_NOT_AVAILABLE;
<<<<<<< HEAD
=======
  }
  nsresult rv = BlockUntilLoadableRootsLoaded();
  if (NS_FAILED(rv)) {
    return rv;
>>>>>>> a17af05f
  }

  NS_ENSURE_ARG(aFile);
  if (count == 0) {
    return NS_OK;
  }
  nsPKCS12Blob blob;
  return blob.ExportToFile(aFile, certs, count);
}

NS_IMETHODIMP
nsNSSCertificateDB::FindCertByEmailAddress(const nsACString& aEmailAddress,
                                           nsIX509Cert** _retval)
{
  nsNSSShutDownPreventionLock locker;
  if (isAlreadyShutDown()) {
    return NS_ERROR_NOT_AVAILABLE;
  }

  nsresult rv = BlockUntilLoadableRootsLoaded();
  if (NS_FAILED(rv)) {
    return rv;
  }

  RefPtr<SharedCertVerifier> certVerifier(GetDefaultCertVerifier());
  NS_ENSURE_TRUE(certVerifier, NS_ERROR_UNEXPECTED);

  const nsCString& flatEmailAddress = PromiseFlatCString(aEmailAddress);
  UniqueCERTCertList certlist(
    PK11_FindCertsFromEmailAddress(flatEmailAddress.get(), nullptr));
  if (!certlist)
    return NS_ERROR_FAILURE;

  // certlist now contains certificates with the right email address,
  // but they might not have the correct usage or might even be invalid

  if (CERT_LIST_END(CERT_LIST_HEAD(certlist), certlist))
    return NS_ERROR_FAILURE; // no certs found

  CERTCertListNode *node;
  // search for a valid certificate
  for (node = CERT_LIST_HEAD(certlist);
       !CERT_LIST_END(node, certlist);
       node = CERT_LIST_NEXT(node)) {

    UniqueCERTCertList unusedCertChain;
    mozilla::pkix::Result result =
      certVerifier->VerifyCert(node->cert, certificateUsageEmailRecipient,
                               mozilla::pkix::Now(),
                               nullptr /*XXX pinarg*/,
                               nullptr /*hostname*/,
                               unusedCertChain);
    if (result == mozilla::pkix::Success) {
      break;
    }
  }

  if (CERT_LIST_END(node, certlist)) {
    // no valid cert found
    return NS_ERROR_FAILURE;
  }

  // node now contains the first valid certificate with correct usage
  RefPtr<nsNSSCertificate> nssCert = nsNSSCertificate::Create(node->cert);
  if (!nssCert)
    return NS_ERROR_OUT_OF_MEMORY;

  nssCert.forget(_retval);
  return NS_OK;
}

NS_IMETHODIMP
nsNSSCertificateDB::ConstructX509FromBase64(const nsACString& base64,
                                    /*out*/ nsIX509Cert** _retval)
{
  nsNSSShutDownPreventionLock locker;
  if (isAlreadyShutDown()) {
    return NS_ERROR_NOT_AVAILABLE;
  }
  if (!_retval) {
    return NS_ERROR_INVALID_POINTER;
  }

  // Base64Decode() doesn't consider a zero length input as an error, and just
  // returns the empty string. We don't want this behavior, so the below check
  // catches this case.
  if (base64.Length() < 1) {
    return NS_ERROR_ILLEGAL_VALUE;
  }

  nsAutoCString certDER;
  nsresult rv = Base64Decode(base64, certDER);
  if (NS_FAILED(rv)) {
    return rv;
  }

  return ConstructX509(certDER, _retval);
}

NS_IMETHODIMP
nsNSSCertificateDB::ConstructX509(const nsACString& certDER,
                                  nsIX509Cert** _retval)
{
  nsNSSShutDownPreventionLock locker;
  if (isAlreadyShutDown()) {
    return NS_ERROR_NOT_AVAILABLE;
  }
  if (NS_WARN_IF(!_retval)) {
    return NS_ERROR_INVALID_POINTER;
  }

  SECItem certData;
  certData.type = siDERCertBuffer;
  certData.data = BitwiseCast<unsigned char*, const char*>(certDER.BeginReading());
  certData.len = certDER.Length();

  UniqueCERTCertificate cert(CERT_NewTempCertificate(CERT_GetDefaultCertDB(),
                                                     &certData, nullptr,
                                                     false, true));
  if (!cert)
    return (PORT_GetError() == SEC_ERROR_NO_MEMORY)
      ? NS_ERROR_OUT_OF_MEMORY : NS_ERROR_FAILURE;

  nsCOMPtr<nsIX509Cert> nssCert = nsNSSCertificate::Create(cert.get());
  if (!nssCert) {
    return NS_ERROR_OUT_OF_MEMORY;
  }
  nssCert.forget(_retval);
  return NS_OK;
}

void
nsNSSCertificateDB::get_default_nickname(CERTCertificate *cert,
                                         nsIInterfaceRequestor* ctx,
                                         nsCString &nickname,
                                         const nsNSSShutDownPreventionLock &/*proofOfLock*/)
{
  static NS_DEFINE_CID(kNSSComponentCID, NS_NSSCOMPONENT_CID);

  nickname.Truncate();

  nsresult rv;
  CK_OBJECT_HANDLE keyHandle;

  if (NS_FAILED(BlockUntilLoadableRootsLoaded())) {
    return;
  }

  CERTCertDBHandle *defaultcertdb = CERT_GetDefaultCertDB();
  nsCOMPtr<nsINSSComponent> nssComponent(do_GetService(kNSSComponentCID, &rv));
  if (NS_FAILED(rv))
    return;

  nsAutoCString username;
  UniquePORTString tempCN(CERT_GetCommonName(&cert->subject));
  if (tempCN) {
    username = tempCN.get();
  }

  nsAutoCString caname;
  UniquePORTString tempIssuerOrg(CERT_GetOrgName(&cert->issuer));
  if (tempIssuerOrg) {
    caname = tempIssuerOrg.get();
  }

  nsAutoString tmpNickFmt;
  nssComponent->GetPIPNSSBundleString("nick_template", tmpNickFmt);
  NS_ConvertUTF16toUTF8 nickFmt(tmpNickFmt);

  nsAutoCString baseName;
  baseName.AppendPrintf(nickFmt.get(), username.get(), caname.get());
  if (baseName.IsEmpty()) {
    return;
  }

  nickname = baseName;

  /*
   * We need to see if the private key exists on a token, if it does
   * then we need to check for nicknames that already exist on the smart
   * card.
   */
  UniquePK11SlotInfo slot(PK11_KeyForCertExists(cert, &keyHandle, ctx));
  if (!slot)
    return;

  if (!PK11_IsInternal(slot.get())) {
    nsAutoCString tmp;
    tmp.AppendPrintf("%s:%s", PK11_GetTokenName(slot.get()), baseName.get());
    if (tmp.IsEmpty()) {
      nickname.Truncate();
      return;
    }
    baseName = tmp;
    nickname = baseName;
  }

  int count = 1;
  while (true) {
    if ( count > 1 ) {
      nsAutoCString tmp;
      tmp.AppendPrintf("%s #%d", baseName.get(), count);
      if (tmp.IsEmpty()) {
        nickname.Truncate();
        return;
      }
      nickname = tmp;
    }

    UniqueCERTCertificate dummycert;

    if (PK11_IsInternal(slot.get())) {
      /* look up the nickname to make sure it isn't in use already */
      dummycert.reset(CERT_FindCertByNickname(defaultcertdb, nickname.get()));
    } else {
      // Check the cert against others that already live on the smart card.
      dummycert.reset(PK11_FindCertFromNickname(nickname.get(), ctx));
      if (dummycert) {
	// Make sure the subject names are different.
	if (CERT_CompareName(&cert->subject, &dummycert->subject) == SECEqual)
	{
	  /*
	   * There is another certificate with the same nickname and
	   * the same subject name on the smart card, so let's use this
	   * nickname.
	   */
	  dummycert = nullptr;
	}
      }
    }
    if (!dummycert) {
      break;
    }
    count++;
  }
}

NS_IMETHODIMP
nsNSSCertificateDB::AddCertFromBase64(const nsACString& aBase64,
                                      const nsACString& aTrust,
                                      nsIX509Cert** addedCertificate)
{
  MOZ_ASSERT(addedCertificate);
  if (!addedCertificate) {
    return NS_ERROR_INVALID_ARG;
  }
  *addedCertificate = nullptr;

  nsNSSShutDownPreventionLock locker;
  if (isAlreadyShutDown()) {
    return NS_ERROR_NOT_AVAILABLE;
  }

  nsNSSCertTrust trust;
  if (CERT_DecodeTrustString(&trust.GetTrust(), PromiseFlatCString(aTrust).get())
        != SECSuccess) {
    return NS_ERROR_FAILURE;
  }

  nsCOMPtr<nsIX509Cert> newCert;
  nsresult rv = ConstructX509FromBase64(aBase64, getter_AddRefs(newCert));
  if (NS_FAILED(rv)) {
    return rv;
  }

  UniqueCERTCertificate tmpCert(newCert->GetCert());
  if (!tmpCert) {
    return NS_ERROR_FAILURE;
  }

  // If there's already a certificate that matches this one in the database, we
  // still want to set its trust to the given value.
  if (tmpCert->isperm) {
    rv = SetCertTrustFromString(newCert, aTrust);
    if (NS_FAILED(rv)) {
      return rv;
    }
    newCert.forget(addedCertificate);
    return NS_OK;
  }

  UniquePORTString nickname(CERT_MakeCANickname(tmpCert.get()));

  MOZ_LOG(gPIPNSSLog, LogLevel::Debug, ("Created nick \"%s\"\n", nickname.get()));

  UniquePK11SlotInfo slot(PK11_GetInternalKeySlot());
  SECStatus srv = PK11_ImportCert(slot.get(), tmpCert.get(), CK_INVALID_HANDLE,
                                  nickname.get(),
                                  false); // this parameter is ignored by NSS
  if (srv != SECSuccess) {
    return MapSECStatus(srv);
  }
<<<<<<< HEAD

  UniquePK11SlotInfo slot(PK11_GetInternalKeySlot());
  SECStatus srv = PK11_ImportCert(slot.get(), tmpCert.get(), CK_INVALID_HANDLE,
                                  nickname.get(),
                                  false); // this parameter is ignored by NSS
  if (srv != SECSuccess) {
    return MapSECStatus(srv);
  }
  // NSS ignores the first argument to CERT_ChangeCertTrust
  srv = CERT_ChangeCertTrust(nullptr, tmpCert.get(), trust.GetTrust());
=======
  srv = ChangeCertTrustWithPossibleAuthentication(tmpCert, trust.GetTrust(),
                                                  nullptr);
>>>>>>> a17af05f
  if (srv != SECSuccess) {
    return MapSECStatus(srv);
  }
  newCert.forget(addedCertificate);
  return NS_OK;
}

NS_IMETHODIMP
nsNSSCertificateDB::AddCert(const nsACString& aCertDER,
                            const nsACString& aTrust,
                            nsIX509Cert** addedCertificate)
{
  nsCString base64;
  nsresult rv = Base64Encode(aCertDER, base64);
  NS_ENSURE_SUCCESS(rv, rv);
  return AddCertFromBase64(base64, aTrust, addedCertificate);
}

NS_IMETHODIMP
nsNSSCertificateDB::SetCertTrustFromString(nsIX509Cert* cert,
                                           const nsACString& trustString)
{
  NS_ENSURE_ARG(cert);

  CERTCertTrust trust;
  SECStatus srv = CERT_DecodeTrustString(&trust,
                                         PromiseFlatCString(trustString).get());
  if (srv != SECSuccess) {
    return MapSECStatus(srv);
  }
  UniqueCERTCertificate nssCert(cert->GetCert());

  srv = ChangeCertTrustWithPossibleAuthentication(nssCert, trust, nullptr);
  return MapSECStatus(srv);
}

NS_IMETHODIMP
nsNSSCertificateDB::GetCerts(nsIX509CertList **_retval)
{
  nsNSSShutDownPreventionLock locker;
  if (isAlreadyShutDown()) {
    return NS_ERROR_NOT_AVAILABLE;
  }

  nsCOMPtr<nsIInterfaceRequestor> ctx = new PipUIContext();
  nsCOMPtr<nsIX509CertList> nssCertList;
  UniqueCERTCertList certList(PK11_ListCerts(PK11CertListUnique, ctx));

  // nsNSSCertList 1) adopts certList, and 2) handles the nullptr case fine.
  // (returns an empty list)
  nssCertList = new nsNSSCertList(Move(certList), locker);

  nssCertList.forget(_retval);
  return NS_OK;
}

NS_IMETHODIMP
nsNSSCertificateDB::GetEnterpriseRoots(nsIX509CertList** enterpriseRoots)
{
  MOZ_ASSERT(NS_IsMainThread());
  if (!NS_IsMainThread()) {
    return NS_ERROR_NOT_SAME_THREAD;
  }

  NS_ENSURE_ARG_POINTER(enterpriseRoots);

  nsNSSShutDownPreventionLock locker;
  if (isAlreadyShutDown()) {
    return NS_ERROR_NOT_AVAILABLE;
  }

#ifdef XP_WIN
  nsCOMPtr<nsINSSComponent> psm(do_GetService(PSM_COMPONENT_CONTRACTID));
  if (!psm) {
    return NS_ERROR_FAILURE;
  }
  return psm->GetEnterpriseRoots(enterpriseRoots);
#else
  return NS_ERROR_NOT_IMPLEMENTED;
#endif
}

nsresult
VerifyCertAtTime(nsIX509Cert* aCert,
                 int64_t /*SECCertificateUsage*/ aUsage,
                 uint32_t aFlags,
                 const nsACString& aHostname,
                 mozilla::pkix::Time aTime,
                 nsIX509CertList** aVerifiedChain,
                 bool* aHasEVPolicy,
                 int32_t* /*PRErrorCode*/ _retval,
                 const nsNSSShutDownPreventionLock& locker)
{
  NS_ENSURE_ARG_POINTER(aCert);
  NS_ENSURE_ARG_POINTER(aHasEVPolicy);
  NS_ENSURE_ARG_POINTER(aVerifiedChain);
  NS_ENSURE_ARG_POINTER(_retval);

  *aVerifiedChain = nullptr;
  *aHasEVPolicy = false;
  *_retval = PR_UNKNOWN_ERROR;

  UniqueCERTCertificate nssCert(aCert->GetCert());
  if (!nssCert) {
    return NS_ERROR_INVALID_ARG;
  }

  RefPtr<SharedCertVerifier> certVerifier(GetDefaultCertVerifier());
  NS_ENSURE_TRUE(certVerifier, NS_ERROR_FAILURE);

  UniqueCERTCertList resultChain;
  SECOidTag evOidPolicy;
  mozilla::pkix::Result result;

<<<<<<< HEAD
  const nsCString& flatHostname = PromiseFlatCString(aHostname);
=======
>>>>>>> a17af05f
  if (!aHostname.IsVoid() && aUsage == certificateUsageSSLServer) {
    result = certVerifier->VerifySSLServerCert(nssCert,
                                               nullptr, // stapledOCSPResponse
                                               nullptr, // sctsFromTLSExtension
                                               aTime,
                                               nullptr, // Assume no context
<<<<<<< HEAD
                                               flatHostname.get(),
                                               resultChain,
=======
                                               aHostname,
                                               resultChain,
                                               nullptr, // no peerCertChain
>>>>>>> a17af05f
                                               false, // don't save intermediates
                                               aFlags,
                                               OriginAttributes(),
                                               &evOidPolicy);
  } else {
<<<<<<< HEAD
=======
    const nsCString& flatHostname = PromiseFlatCString(aHostname);
>>>>>>> a17af05f
    result = certVerifier->VerifyCert(nssCert.get(), aUsage, aTime,
                                      nullptr, // Assume no context
                                      aHostname.IsVoid() ? nullptr
                                                         : flatHostname.get(),
                                      resultChain,
<<<<<<< HEAD
=======
                                      nullptr, // no peerCertChain
>>>>>>> a17af05f
                                      aFlags,
                                      nullptr, // stapledOCSPResponse
                                      nullptr, // sctsFromTLSExtension
                                      OriginAttributes(),
                                      &evOidPolicy);
  }

  nsCOMPtr<nsIX509CertList> nssCertList;
  // This adopts the list
  nssCertList = new nsNSSCertList(Move(resultChain), locker);
  NS_ENSURE_TRUE(nssCertList, NS_ERROR_FAILURE);

  *_retval = mozilla::pkix::MapResultToPRErrorCode(result);
  if (result == mozilla::pkix::Success && evOidPolicy != SEC_OID_UNKNOWN) {
    *aHasEVPolicy = true;
  }
  nssCertList.forget(aVerifiedChain);

  return NS_OK;
}

NS_IMETHODIMP
nsNSSCertificateDB::VerifyCertNow(nsIX509Cert* aCert,
                                  int64_t /*SECCertificateUsage*/ aUsage,
                                  uint32_t aFlags,
                                  const nsACString& aHostname,
                                  nsIX509CertList** aVerifiedChain,
                                  bool* aHasEVPolicy,
                                  int32_t* /*PRErrorCode*/ _retval)
{
  nsNSSShutDownPreventionLock locker;
  if (isAlreadyShutDown()) {
    return NS_ERROR_NOT_AVAILABLE;
  }

  return ::VerifyCertAtTime(aCert, aUsage, aFlags, aHostname,
                            mozilla::pkix::Now(),
                            aVerifiedChain, aHasEVPolicy, _retval, locker);
}

NS_IMETHODIMP
nsNSSCertificateDB::VerifyCertAtTime(nsIX509Cert* aCert,
                                     int64_t /*SECCertificateUsage*/ aUsage,
                                     uint32_t aFlags,
                                     const nsACString& aHostname,
                                     uint64_t aTime,
                                     nsIX509CertList** aVerifiedChain,
                                     bool* aHasEVPolicy,
                                     int32_t* /*PRErrorCode*/ _retval)
{
  nsNSSShutDownPreventionLock locker;
  if (isAlreadyShutDown()) {
    return NS_ERROR_NOT_AVAILABLE;
  }

  return ::VerifyCertAtTime(aCert, aUsage, aFlags, aHostname,
                            mozilla::pkix::TimeFromEpochInSeconds(aTime),
                            aVerifiedChain, aHasEVPolicy, _retval, locker);
}

class VerifyCertAtTimeTask final : public CryptoTask
{
public:
  VerifyCertAtTimeTask(nsIX509Cert* aCert, int64_t aUsage, uint32_t aFlags,
                       const nsACString& aHostname, uint64_t aTime,
                       nsICertVerificationCallback* aCallback)
    : mCert(aCert)
    , mUsage(aUsage)
    , mFlags(aFlags)
    , mHostname(aHostname)
    , mTime(aTime)
    , mCallback(new nsMainThreadPtrHolder<nsICertVerificationCallback>(
        "nsICertVerificationCallback", aCallback))
    , mPRErrorCode(SEC_ERROR_LIBRARY_FAILURE)
    , mVerifiedCertList(nullptr)
    , mHasEVPolicy(false)
  {
  }

private:
  virtual nsresult CalculateResult() override
  {
    nsCOMPtr<nsIX509CertDB> certDB = do_GetService(NS_X509CERTDB_CONTRACTID);
    if (!certDB) {
      return NS_ERROR_FAILURE;
    }
    return certDB->VerifyCertAtTime(mCert, mUsage, mFlags, mHostname, mTime,
                                    getter_AddRefs(mVerifiedCertList),
                                    &mHasEVPolicy, &mPRErrorCode);
  }

  // No NSS resources are directly held, so there is nothing to release.
  virtual void ReleaseNSSResources() override { }

  virtual void CallCallback(nsresult rv) override
  {
    if (NS_FAILED(rv)) {
      Unused << mCallback->VerifyCertFinished(SEC_ERROR_LIBRARY_FAILURE,
                                              nullptr, false);
    } else {
      Unused << mCallback->VerifyCertFinished(mPRErrorCode, mVerifiedCertList,
                                              mHasEVPolicy);
    }
  }

  nsCOMPtr<nsIX509Cert> mCert;
  int64_t mUsage;
  uint32_t mFlags;
  nsCString mHostname;
  uint64_t mTime;
  nsMainThreadPtrHandle<nsICertVerificationCallback> mCallback;
  int32_t mPRErrorCode;
  nsCOMPtr<nsIX509CertList> mVerifiedCertList;
  bool mHasEVPolicy;
};

NS_IMETHODIMP
nsNSSCertificateDB::AsyncVerifyCertAtTime(nsIX509Cert* aCert,
                                          int64_t /*SECCertificateUsage*/ aUsage,
                                          uint32_t aFlags,
                                          const nsACString& aHostname,
                                          uint64_t aTime,
                                          nsICertVerificationCallback* aCallback)
{
  nsNSSShutDownPreventionLock locker;
  if (isAlreadyShutDown()) {
    return NS_ERROR_NOT_AVAILABLE;
  }
  RefPtr<VerifyCertAtTimeTask> task(new VerifyCertAtTimeTask(aCert, aUsage,
                                                             aFlags, aHostname,
                                                             aTime, aCallback));
  return task->Dispatch("VerifyCert");
}

NS_IMETHODIMP
nsNSSCertificateDB::ClearOCSPCache()
{
  nsNSSShutDownPreventionLock locker;
  if (isAlreadyShutDown()) {
    return NS_ERROR_NOT_AVAILABLE;
  }

  RefPtr<SharedCertVerifier> certVerifier(GetDefaultCertVerifier());
  NS_ENSURE_TRUE(certVerifier, NS_ERROR_FAILURE);
  certVerifier->ClearOCSPCache();
  return NS_OK;
}<|MERGE_RESOLUTION|>--- conflicted
+++ resolved
@@ -365,13 +365,8 @@
   if (srv != SECSuccess) {
     return MapSECStatus(srv);
   }
-<<<<<<< HEAD
-  // NSS ignores the first argument to CERT_ChangeCertTrust
-  srv = CERT_ChangeCertTrust(nullptr, tmpCert.get(), trust.GetTrust());
-=======
   srv = ChangeCertTrustWithPossibleAuthentication(tmpCert, trust.GetTrust(),
                                                   ctx);
->>>>>>> a17af05f
   if (srv != SECSuccess) {
     return MapSECStatus(srv);
   }
@@ -1008,13 +1003,10 @@
   nsNSSShutDownPreventionLock locker;
   if (isAlreadyShutDown()) {
     return NS_ERROR_NOT_AVAILABLE;
-<<<<<<< HEAD
-=======
   }
   nsresult rv = BlockUntilLoadableRootsLoaded();
   if (NS_FAILED(rv)) {
     return rv;
->>>>>>> a17af05f
   }
 
   NS_ENSURE_ARG(aFile);
@@ -1307,21 +1299,8 @@
   if (srv != SECSuccess) {
     return MapSECStatus(srv);
   }
-<<<<<<< HEAD
-
-  UniquePK11SlotInfo slot(PK11_GetInternalKeySlot());
-  SECStatus srv = PK11_ImportCert(slot.get(), tmpCert.get(), CK_INVALID_HANDLE,
-                                  nickname.get(),
-                                  false); // this parameter is ignored by NSS
-  if (srv != SECSuccess) {
-    return MapSECStatus(srv);
-  }
-  // NSS ignores the first argument to CERT_ChangeCertTrust
-  srv = CERT_ChangeCertTrust(nullptr, tmpCert.get(), trust.GetTrust());
-=======
   srv = ChangeCertTrustWithPossibleAuthentication(tmpCert, trust.GetTrust(),
                                                   nullptr);
->>>>>>> a17af05f
   if (srv != SECSuccess) {
     return MapSECStatus(srv);
   }
@@ -1436,42 +1415,27 @@
   SECOidTag evOidPolicy;
   mozilla::pkix::Result result;
 
-<<<<<<< HEAD
-  const nsCString& flatHostname = PromiseFlatCString(aHostname);
-=======
->>>>>>> a17af05f
   if (!aHostname.IsVoid() && aUsage == certificateUsageSSLServer) {
     result = certVerifier->VerifySSLServerCert(nssCert,
                                                nullptr, // stapledOCSPResponse
                                                nullptr, // sctsFromTLSExtension
                                                aTime,
                                                nullptr, // Assume no context
-<<<<<<< HEAD
-                                               flatHostname.get(),
-                                               resultChain,
-=======
                                                aHostname,
                                                resultChain,
                                                nullptr, // no peerCertChain
->>>>>>> a17af05f
                                                false, // don't save intermediates
                                                aFlags,
                                                OriginAttributes(),
                                                &evOidPolicy);
   } else {
-<<<<<<< HEAD
-=======
     const nsCString& flatHostname = PromiseFlatCString(aHostname);
->>>>>>> a17af05f
     result = certVerifier->VerifyCert(nssCert.get(), aUsage, aTime,
                                       nullptr, // Assume no context
                                       aHostname.IsVoid() ? nullptr
                                                          : flatHostname.get(),
                                       resultChain,
-<<<<<<< HEAD
-=======
                                       nullptr, // no peerCertChain
->>>>>>> a17af05f
                                       aFlags,
                                       nullptr, // stapledOCSPResponse
                                       nullptr, // sctsFromTLSExtension
