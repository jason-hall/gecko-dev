--- conflicted
+++ resolved
@@ -19,14 +19,11 @@
   name: "fuzz",
   path: "automation/taskcluster/docker-fuzz"
 };
-<<<<<<< HEAD
-=======
 
 const HACL_GEN_IMAGE = {
   name: "hacl",
   path: "automation/taskcluster/docker-hacl"
 };
->>>>>>> a17af05f
 
 const WINDOWS_CHECKOUT_CMD =
   "bash -c \"hg clone -r $NSS_HEAD_REVISION $NSS_HEAD_REPOSITORY nss || " +
@@ -50,21 +47,12 @@
     if (task.symbol == "modular" && task.collection != "make") {
       return false;
     }
-
-    // Make modular builds only on Linux x64.
-    if (task.symbol == "modular" && task.platform != "linux64") {
-      return false;
-    }
   }
 
   if (task.tests == "bogo" || task.tests == "interop") {
     // No windows
-<<<<<<< HEAD
-    if (task.platform == "windows2012-64") {
-=======
     if (task.platform == "windows2012-64" ||
         task.platform == "windows2012-32") {
->>>>>>> a17af05f
       return false;
     }
 
@@ -99,12 +87,6 @@
   if (task.group == "Cipher" && task.platform == "aarch64" && task.env &&
       (task.env.NSS_DISABLE_PCLMUL == "1" || task.env.NSS_DISABLE_HW_AES == "1"
        || task.env.NSS_DISABLE_AVX == "1")) {
-    return false;
-  }
-
-  // GYP builds with -Ddisable_libpkix=1 by default.
-  if ((task.collection == "gyp" || task.collection == "asan"
-       || task.platform == "aarch64") && task.tests == "chains") {
     return false;
   }
 
@@ -119,13 +101,6 @@
     }
   }
 
-<<<<<<< HEAD
-  // Windows is slow.
-  if (task.platform == "windows2012-64" && task.tests == "chains") {
-    task.maxRunTime = 7200;
-  }
-
-=======
   // We don't run FIPS SSL tests
   if (task.tests == "ssl") {
     if (!task.env) {
@@ -139,7 +114,6 @@
     task.maxRunTime = 7200;
   }
 
->>>>>>> a17af05f
   return task;
 });
 
@@ -168,25 +142,6 @@
     image: LINUX_IMAGE
   });
 
-<<<<<<< HEAD
-  await scheduleLinux("Linux 64 (debug, gyp)", {
-    command: [
-      "/bin/bash",
-      "-c",
-      "bin/checkout.sh && nss/automation/taskcluster/scripts/build_gyp.sh"
-    ],
-    platform: "linux64",
-    collection: "gyp",
-    image: LINUX_IMAGE
-  });
-
-  await scheduleLinux("Linux 64 (GYP, ASan, debug)", {
-    command: [
-      "/bin/bash",
-      "-c",
-      "bin/checkout.sh && nss/automation/taskcluster/scripts/build_gyp.sh -g -v --ubsan --asan"
-    ],
-=======
   await scheduleLinux("Linux 64 (debug, make)", {
     env: {USE_64: "1"},
     platform: "linux64",
@@ -211,7 +166,6 @@
   });
 
   await scheduleLinux("Linux 64 (ASan, debug)", {
->>>>>>> a17af05f
     env: {
       UBSAN_OPTIONS: "print_stacktrace=1",
       NSS_DISABLE_ARENA_FREE_LIST: "1",
@@ -223,9 +177,6 @@
     collection: "asan",
     image: LINUX_IMAGE,
     features: ["allowPtrace"],
-<<<<<<< HEAD
-  });
-=======
   }, "--ubsan --asan");
 
   await scheduleWindows("Windows 2012 64 (debug, make)", {
@@ -238,7 +189,6 @@
     platform: "windows2012-32",
     collection: "make"
   }, "build.sh");
->>>>>>> a17af05f
 
   await scheduleWindows("Windows 2012 64 (opt)", {
     platform: "windows2012-64",
@@ -260,10 +210,6 @@
 
   await scheduleFuzzing();
   await scheduleFuzzing32();
-
-  await scheduleFuzzing();
-
-  await scheduleTestBuilds();
 
   await scheduleTools();
 
@@ -296,8 +242,6 @@
       collection: "opt",
     }, aarch64_base)
   );
-<<<<<<< HEAD
-=======
 
   await scheduleMac("Mac (opt)", {collection: "opt"}, "--opt");
   await scheduleMac("Mac (debug)", {collection: "debug"});
@@ -363,7 +307,6 @@
   }));
 
   return queue.submit();
->>>>>>> a17af05f
 }
 
 /*****************************************************************************/
@@ -688,13 +631,6 @@
     kind: "test"
   }));
 
-<<<<<<< HEAD
-  queue.scheduleTask(merge(extra_base, {
-    name: `${name} w/ modular builds`,
-    env: {NSS_BUILD_MODULAR: "1"},
-    symbol: "modular"
-  }));
-=======
   // Schedule fuzzing runs.
   let run_base = merge(base, {parent: task_build, kind: "test"});
   scheduleFuzzingRun(run_base, "CertDN", "certDN", 4096);
@@ -726,63 +662,20 @@
   scheduleFuzzingRun(tls_fm_base, "TLS Server", "tls-server", 20000, "server");
   scheduleFuzzingRun(tls_fm_base, "DTLS Client", "dtls-client", 20000, "dtls-client");
   scheduleFuzzingRun(tls_fm_base, "DTLS Server", "dtls-server", 20000, "dtls-server");
->>>>>>> a17af05f
 
   return queue.submit();
 }
 
 /*****************************************************************************/
 
-<<<<<<< HEAD
-function scheduleFuzzingRun(base, name, target, max_len, symbol = null, corpus = null) {
-  const MAX_FUZZ_TIME = 300;
-
-  queue.scheduleTask(merge(base, {
-    name,
-    command: [
-      "/bin/bash",
-      "-c",
-      "bin/checkout.sh && nss/automation/taskcluster/scripts/fuzz.sh " +
-        `${target} nss/fuzz/corpus/${corpus || target} ` +
-        `-max_total_time=${MAX_FUZZ_TIME} ` +
-        `-max_len=${max_len}`
-    ],
-    symbol: symbol || name
-  }));
-}
-
-async function scheduleFuzzing() {
-  let base = {
-    env: {
-      ASAN_OPTIONS: "allocator_may_return_null=1:detect_stack_use_after_return=1",
-      UBSAN_OPTIONS: "print_stacktrace=1",
-      NSS_DISABLE_ARENA_FREE_LIST: "1",
-      NSS_DISABLE_UNLOAD: "1",
-      CC: "clang",
-      CCC: "clang++"
-    },
-    features: ["allowPtrace"],
-    platform: "linux64",
-    collection: "fuzz",
-    image: FUZZ_IMAGE
-  };
-
-  // Build base definition.
-  let build_base = merge({
-=======
 async function scheduleTestBuilds(base, args = "") {
   // Build base definition.
   let build = merge({
->>>>>>> a17af05f
     command: [
       "/bin/bash",
       "-c",
       "bin/checkout.sh && " +
-<<<<<<< HEAD
-      "nss/automation/taskcluster/scripts/build_gyp.sh -g -v --fuzz"
-=======
       "nss/automation/taskcluster/scripts/build_gyp.sh -g -v --test --ct-verif " + args
->>>>>>> a17af05f
     ],
     artifacts: {
       public: {
@@ -792,33 +685,6 @@
       }
     },
     kind: "build",
-<<<<<<< HEAD
-    symbol: "B"
-  }, base);
-
-  // The task that builds NSPR+NSS.
-  let task_build = queue.scheduleTask(merge(build_base, {
-    name: "Linux x64 (debug, fuzz)"
-  }));
-
-  // The task that builds NSPR+NSS (TLS fuzzing mode).
-  let task_build_tls = queue.scheduleTask(merge(build_base, {
-    name: "Linux x64 (debug, TLS fuzz)",
-    symbol: "B",
-    group: "TLS",
-    command: [
-      "/bin/bash",
-      "-c",
-      "bin/checkout.sh && " +
-      "nss/automation/taskcluster/scripts/build_gyp.sh -g -v --fuzz=tls"
-    ],
-  }));
-
-  // Schedule tests.
-  queue.scheduleTask(merge(base, {
-    parent: task_build_tls,
-    name: "Gtests",
-=======
     symbol: "B",
     name: "Linux 64 (debug, test)"
   }, base);
@@ -830,93 +696,11 @@
   queue.scheduleTask(merge(base, {
     parent: task_build,
     name: "mpi",
->>>>>>> a17af05f
     command: [
       "/bin/bash",
       "-c",
       "bin/checkout.sh && nss/automation/taskcluster/scripts/run_tests.sh"
     ],
-<<<<<<< HEAD
-    env: {GTESTFILTER: "*Fuzz*"},
-    tests: "ssl_gtests gtests",
-    cycle: "standard",
-    symbol: "Gtest",
-    kind: "test"
-  }));
-
-  // Schedule fuzzing runs.
-  let run_base = merge(base, {parent: task_build, kind: "test"});
-  scheduleFuzzingRun(run_base, "CertDN", "certDN", 4096);
-  scheduleFuzzingRun(run_base, "QuickDER", "quickder", 10000);
-
-  // Schedule MPI fuzzing runs.
-  let mpi_base = merge(run_base, {group: "MPI"});
-  let mpi_names = ["add", "addmod", "div", "expmod", "mod", "mulmod", "sqr",
-                   "sqrmod", "sub", "submod"];
-  for (let name of mpi_names) {
-    scheduleFuzzingRun(mpi_base, `MPI (${name})`, `mpi-${name}`, 4096, name);
-  }
-  scheduleFuzzingRun(mpi_base, `MPI (invmod)`, `mpi-invmod`, 256, "invmod");
-
-  // Schedule TLS fuzzing runs (non-fuzzing mode).
-  let tls_base = merge(run_base, {group: "TLS"});
-  scheduleFuzzingRun(tls_base, "TLS Client", "tls-client", 20000, "client-nfm",
-                     "tls-client-no_fuzzer_mode");
-  scheduleFuzzingRun(tls_base, "TLS Server", "tls-server", 20000, "server-nfm",
-                     "tls-server-no_fuzzer_mode");
-  scheduleFuzzingRun(tls_base, "DTLS Client", "dtls-client", 20000,
-                     "dtls-client-nfm", "dtls-client-no_fuzzer_mode");
-  scheduleFuzzingRun(tls_base, "DTLS Server", "dtls-server", 20000,
-                     "dtls-server-nfm", "dtls-server-no_fuzzer_mode");
-
-  // Schedule TLS fuzzing runs (fuzzing mode).
-  let tls_fm_base = merge(tls_base, {parent: task_build_tls});
-  scheduleFuzzingRun(tls_fm_base, "TLS Client", "tls-client", 20000, "client");
-  scheduleFuzzingRun(tls_fm_base, "TLS Server", "tls-server", 20000, "server");
-  scheduleFuzzingRun(tls_fm_base, "DTLS Client", "dtls-client", 20000, "dtls-client");
-  scheduleFuzzingRun(tls_fm_base, "DTLS Server", "dtls-server", 20000, "dtls-server");
-
-  return queue.submit();
-}
-
-/*****************************************************************************/
-
-async function scheduleTestBuilds() {
-  let base = {
-    platform: "linux64",
-    collection: "gyp",
-    group: "Test",
-    image: LINUX_IMAGE
-  };
-
-  // Build base definition.
-  let build = merge({
-    command: [
-      "/bin/bash",
-      "-c",
-      "bin/checkout.sh && " +
-      "nss/automation/taskcluster/scripts/build_gyp.sh -g -v --test --ct-verif"
-    ],
-    artifacts: {
-      public: {
-        expires: 24 * 7,
-        type: "directory",
-        path: "/home/worker/artifacts"
-      }
-    },
-    kind: "build",
-    symbol: "B",
-    name: "Linux 64 (debug, gyp, test)"
-  }, base);
-
-  // The task that builds NSPR+NSS.
-  let task_build = queue.scheduleTask(build);
-
-  // Schedule tests.
-  queue.scheduleTask(merge(base, {
-    parent: task_build,
-    name: "mpi",
-=======
     tests: "mpi",
     cycle: "standard",
     symbol: "mpi",
@@ -924,22 +708,15 @@
   }));
   queue.scheduleTask(merge(base, {
     parent: task_build,
->>>>>>> a17af05f
     command: [
       "/bin/bash",
       "-c",
       "bin/checkout.sh && nss/automation/taskcluster/scripts/run_tests.sh"
     ],
-<<<<<<< HEAD
-    tests: "mpi",
-    cycle: "standard",
-    symbol: "mpi",
-=======
     name: "Gtests",
     symbol: "Gtest",
     tests: "gtests",
     cycle: "standard",
->>>>>>> a17af05f
     kind: "test"
   }));
 
@@ -949,11 +726,7 @@
 
 /*****************************************************************************/
 
-<<<<<<< HEAD
-async function scheduleWindows(name, base) {
-=======
 async function scheduleWindows(name, base, build_script) {
->>>>>>> a17af05f
   base = merge(base, {
     workerType: "nss-win2012r2",
     env: {
