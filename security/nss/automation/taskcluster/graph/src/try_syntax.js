--- conflicted
+++ resolved
@@ -22,15 +22,10 @@
   }
 
   // Parse platforms.
-<<<<<<< HEAD
-  let allPlatforms = ["linux", "linux64", "linux64-asan", "win64",
-                      "linux64-gyp", "linux64-fuzz", "aarch64"];
-=======
   let allPlatforms = ["linux", "linux64", "linux64-asan",
                       "win", "win64", "win-make", "win64-make",
                       "linux64-make", "linux-make", "linux-fuzz",
                       "linux64-fuzz", "aarch64", "mac"];
->>>>>>> a17af05f
   let platforms = intersect(opts.platform.split(/\s*,\s*/), allPlatforms);
 
   // If the given value is nonsense or "none" default to all platforms.
@@ -89,13 +84,6 @@
     // Filter unit tests.
     if (task.tests) {
       let found = opts.unittests.some(test => {
-<<<<<<< HEAD
-        // TODO: think of something more intelligent here.
-        if (task.symbol.toLowerCase().startsWith("mpi") && test == "mpi") {
-          return true;
-        }
-        return (task.group || task.symbol).toLowerCase().startsWith(test);
-=======
         if (task.group && task.group.toLowerCase() == "ssl" && test == "ssl") {
           return true;
         }
@@ -103,7 +91,6 @@
           return true;
         }
         return task.symbol.toLowerCase().startsWith(test);
->>>>>>> a17af05f
       });
 
       if (!found) {
@@ -125,17 +112,12 @@
         "linux-fuzz": "linux32",
         "linux64-asan": "linux64",
         "linux64-fuzz": "linux64",
-<<<<<<< HEAD
-        "linux64-gyp": "linux64",
-        "win64": "windows2012-64"
-=======
         "linux64-make": "linux64",
         "linux-make": "linux32",
         "win64-make": "windows2012-64",
         "win-make": "windows2012-32",
         "win64": "windows2012-64",
         "win": "windows2012-32"
->>>>>>> a17af05f
       };
 
       // Check the platform name.
@@ -144,16 +126,10 @@
       // Additional checks.
       if (platform == "linux64-asan") {
         keep &= coll("asan");
-<<<<<<< HEAD
-      } else if (platform == "linux64-gyp") {
-        keep &= coll("gyp");
-      } else if (platform == "linux64-fuzz") {
-=======
       } else if (platform == "linux64-make" || platform == "linux-make" ||
                  platform == "win64-make" || platform == "win-make") {
         keep &= coll("make");
       } else if (platform == "linux64-fuzz" || platform == "linux-fuzz") {
->>>>>>> a17af05f
         keep &= coll("fuzz");
       } else {
         keep &= coll("opt") || coll("debug");
@@ -167,11 +143,7 @@
     }
 
     // Finally, filter by build type.
-<<<<<<< HEAD
-    let isDebug = coll("debug") || coll("asan") || coll("gyp") ||
-=======
     let isDebug = coll("debug") || coll("asan") || coll("make") ||
->>>>>>> a17af05f
                   coll("fuzz");
     return (isDebug && opts.builds.includes("d")) ||
            (!isDebug && opts.builds.includes("o"));
