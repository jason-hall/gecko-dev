--- conflicted
+++ resolved
@@ -280,15 +280,10 @@
          tok = (NSSToken *)nssListIterator_Next(td->tokens)) {
         if (nssToken_IsPresent(tok)) {
             myName = nssToken_GetName(tok);
-<<<<<<< HEAD
-            if (nssUTF8_Equal(tokenName, myName, &nssrv))
-                break;
-=======
             if (nssUTF8_Equal(tokenName, myName, &nssrv)) {
                 tok = nssToken_AddRef(tok);
                 break;
             }
->>>>>>> a17af05f
         }
     }
     nssListIterator_Finish(td->tokens);
