/* This Source Code Form is subject to the terms of the Mozilla Public
 * License, v. 2.0. If a copy of the MPL was not distributed with this
 * file, You can obtain one at http://mozilla.org/MPL/2.0/. */

/*
 * Hacks to integrate NSS 3.4 and NSS 4.0 certificates.
 */

#ifndef NSSPKI_H
#include "nsspki.h"
#endif /* NSSPKI_H */

#ifndef PKI_H
#include "pki.h"
#endif /* PKI_H */

#ifndef PKIM_H
#include "pkim.h"
#endif /* PKIM_H */

#ifndef DEV_H
#include "dev.h"
#endif /* DEV_H */

#ifndef DEVNSS3HACK_H
#include "dev3hack.h"
#endif /* DEVNSS3HACK_H */

#ifndef PKINSS3HACK_H
#include "pki3hack.h"
#endif /* PKINSS3HACK_H */

#include "secitem.h"
#include "certdb.h"
#include "certt.h"
#include "cert.h"
#include "certi.h"
#include "pk11func.h"
#include "pkistore.h"
#include "secmod.h"
#include "nssrwlk.h"

NSSTrustDomain *g_default_trust_domain = NULL;

NSSCryptoContext *g_default_crypto_context = NULL;

NSSTrustDomain *
STAN_GetDefaultTrustDomain()
{
    return g_default_trust_domain;
}

NSSCryptoContext *
STAN_GetDefaultCryptoContext()
{
    return g_default_crypto_context;
}

extern const NSSError NSS_ERROR_ALREADY_INITIALIZED;
extern const NSSError NSS_ERROR_INTERNAL_ERROR;

NSS_IMPLEMENT PRStatus
STAN_InitTokenForSlotInfo(NSSTrustDomain *td, PK11SlotInfo *slot)
{
    NSSToken *token;
    if (!td) {
        td = g_default_trust_domain;
        if (!td) {
            /* we're called while still initting. slot will get added
             * appropriately through normal init processes */
            return PR_SUCCESS;
        }
    }
    token = nssToken_CreateFromPK11SlotInfo(td, slot);
    PK11Slot_SetNSSToken(slot, token);
    /* Don't add nonexistent token to TD's token list */
    if (token) {
        NSSRWLock_LockWrite(td->tokensLock);
        nssList_Add(td->tokenList, token);
        NSSRWLock_UnlockWrite(td->tokensLock);
    }
    return PR_SUCCESS;
}

NSS_IMPLEMENT PRStatus
STAN_ResetTokenInterator(NSSTrustDomain *td)
{
    if (!td) {
        td = g_default_trust_domain;
        if (!td) {
            /* we're called while still initting. slot will get added
             * appropriately through normal init processes */
            return PR_SUCCESS;
        }
    }
    NSSRWLock_LockWrite(td->tokensLock);
    nssListIterator_Destroy(td->tokens);
    td->tokens = nssList_CreateIterator(td->tokenList);
    NSSRWLock_UnlockWrite(td->tokensLock);
    return PR_SUCCESS;
}

NSS_IMPLEMENT PRStatus
STAN_LoadDefaultNSS3TrustDomain(
    void)
{
    NSSTrustDomain *td;
    SECMODModuleList *mlp;
    SECMODListLock *moduleLock = SECMOD_GetDefaultModuleListLock();
    int i;

    if (g_default_trust_domain || g_default_crypto_context) {
        /* Stan is already initialized or a previous shutdown failed. */
        nss_SetError(NSS_ERROR_ALREADY_INITIALIZED);
        return PR_FAILURE;
    }
    td = NSSTrustDomain_Create(NULL, NULL, NULL, NULL);
    if (!td) {
        return PR_FAILURE;
    }
    /*
     * Deadlock warning: we should never acquire the moduleLock while
     * we hold the tokensLock. We can use the NSSRWLock Rank feature to
     * guarrentee this. tokensLock have a higher rank than module lock.
     */
    td->tokenList = nssList_Create(td->arena, PR_TRUE);
    if (!td->tokenList) {
        goto loser;
    }
    SECMOD_GetReadLock(moduleLock);
    NSSRWLock_LockWrite(td->tokensLock);
    for (mlp = SECMOD_GetDefaultModuleList(); mlp != NULL; mlp = mlp->next) {
        for (i = 0; i < mlp->module->slotCount; i++) {
            STAN_InitTokenForSlotInfo(td, mlp->module->slots[i]);
        }
    }
    td->tokens = nssList_CreateIterator(td->tokenList);
    NSSRWLock_UnlockWrite(td->tokensLock);
    SECMOD_ReleaseReadLock(moduleLock);
    if (!td->tokens) {
        goto loser;
    }
    g_default_crypto_context = NSSTrustDomain_CreateCryptoContext(td, NULL);
    if (!g_default_crypto_context) {
        goto loser;
    }
    g_default_trust_domain = td;
    return PR_SUCCESS;

loser:
    NSSTrustDomain_Destroy(td);
    return PR_FAILURE;
}

/*
 * must be called holding the ModuleListLock (either read or write).
 */
NSS_IMPLEMENT SECStatus
STAN_AddModuleToDefaultTrustDomain(
    SECMODModule *module)
{
    NSSTrustDomain *td;
    int i;
    td = STAN_GetDefaultTrustDomain();
    for (i = 0; i < module->slotCount; i++) {
        STAN_InitTokenForSlotInfo(td, module->slots[i]);
    }
    STAN_ResetTokenInterator(td);
    return SECSuccess;
}

/*
 * must be called holding the ModuleListLock (either read or write).
 */
NSS_IMPLEMENT SECStatus
STAN_RemoveModuleFromDefaultTrustDomain(
    SECMODModule *module)
{
    NSSToken *token;
    NSSTrustDomain *td;
    int i;
    td = STAN_GetDefaultTrustDomain();
<<<<<<< HEAD
    NSSRWLock_LockWrite(td->tokensLock);
=======
>>>>>>> a17af05f
    for (i = 0; i < module->slotCount; i++) {
        token = PK11Slot_GetNSSToken(module->slots[i]);
        if (token) {
            nssToken_NotifyCertsNotVisible(token);
<<<<<<< HEAD
            nssList_Remove(td->tokenList, token);
=======
            NSSRWLock_LockWrite(td->tokensLock);
            nssList_Remove(td->tokenList, token);
            NSSRWLock_UnlockWrite(td->tokensLock);
>>>>>>> a17af05f
            PK11Slot_SetNSSToken(module->slots[i], NULL);
            nssToken_Destroy(token);
        }
    }
    NSSRWLock_LockWrite(td->tokensLock);
    nssListIterator_Destroy(td->tokens);
    td->tokens = nssList_CreateIterator(td->tokenList);
    NSSRWLock_UnlockWrite(td->tokensLock);
    return SECSuccess;
}

NSS_IMPLEMENT PRStatus
STAN_Shutdown()
{
    PRStatus status = PR_SUCCESS;
    if (g_default_trust_domain) {
        if (NSSTrustDomain_Destroy(g_default_trust_domain) == PR_SUCCESS) {
            g_default_trust_domain = NULL;
        } else {
            status = PR_FAILURE;
        }
    }
    if (g_default_crypto_context) {
        if (NSSCryptoContext_Destroy(g_default_crypto_context) == PR_SUCCESS) {
            g_default_crypto_context = NULL;
        } else {
            status = PR_FAILURE;
        }
    }
    return status;
}

/* this function should not be a hack; it will be needed in 4.0 (rename) */
NSS_IMPLEMENT NSSItem *
STAN_GetCertIdentifierFromDER(NSSArena *arenaOpt, NSSDER *der)
{
    NSSItem *rvKey;
    SECItem secDER;
    SECItem secKey = { 0 };
    SECStatus secrv;
    PLArenaPool *arena;

    SECITEM_FROM_NSSITEM(&secDER, der);

    /* nss3 call uses nss3 arena's */
    arena = PORT_NewArena(256);
    if (!arena) {
        return NULL;
    }
    secrv = CERT_KeyFromDERCert(arena, &secDER, &secKey);
    if (secrv != SECSuccess) {
        PORT_FreeArena(arena, PR_FALSE);
        return NULL;
    }
    rvKey = nssItem_Create(arenaOpt, NULL, secKey.len, (void *)secKey.data);
    PORT_FreeArena(arena, PR_FALSE);
    return rvKey;
}

NSS_IMPLEMENT PRStatus
nssPKIX509_GetIssuerAndSerialFromDER(NSSDER *der,
                                     NSSDER *issuer, NSSDER *serial)
{
    SECItem derCert = { 0 };
    SECItem derIssuer = { 0 };
    SECItem derSerial = { 0 };
    SECStatus secrv;
    derCert.data = (unsigned char *)der->data;
    derCert.len = der->size;
    secrv = CERT_IssuerNameFromDERCert(&derCert, &derIssuer);
    if (secrv != SECSuccess) {
        return PR_FAILURE;
    }
    secrv = CERT_SerialNumberFromDERCert(&derCert, &derSerial);
    if (secrv != SECSuccess) {
        PORT_Free(derSerial.data);
        return PR_FAILURE;
    }
    issuer->data = derIssuer.data;
    issuer->size = derIssuer.len;
    serial->data = derSerial.data;
    serial->size = derSerial.len;
    return PR_SUCCESS;
}

static NSSItem *
nss3certificate_getIdentifier(nssDecodedCert *dc)
{
    NSSItem *rvID;
    CERTCertificate *c = (CERTCertificate *)dc->data;
    rvID = nssItem_Create(NULL, NULL, c->certKey.len, c->certKey.data);
    return rvID;
}

static void *
nss3certificate_getIssuerIdentifier(nssDecodedCert *dc)
{
    CERTCertificate *c = (CERTCertificate *)dc->data;
    return (void *)c->authKeyID;
}

static nssCertIDMatch
nss3certificate_matchIdentifier(nssDecodedCert *dc, void *id)
{
    CERTCertificate *c = (CERTCertificate *)dc->data;
    CERTAuthKeyID *authKeyID = (CERTAuthKeyID *)id;
    SECItem skid;
    nssCertIDMatch match = nssCertIDMatch_Unknown;

    /* keyIdentifier */
    if (authKeyID->keyID.len > 0 &&
        CERT_FindSubjectKeyIDExtension(c, &skid) == SECSuccess) {
        PRBool skiEqual;
        skiEqual = SECITEM_ItemsAreEqual(&authKeyID->keyID, &skid);
        PORT_Free(skid.data);
        if (skiEqual) {
            /* change the state to positive match, but keep going */
            match = nssCertIDMatch_Yes;
        } else {
            /* exit immediately on failure */
            return nssCertIDMatch_No;
        }
    }

    /* issuer/serial (treated as pair) */
    if (authKeyID->authCertIssuer) {
        SECItem *caName = NULL;
        SECItem *caSN = &authKeyID->authCertSerialNumber;

        caName = (SECItem *)CERT_GetGeneralNameByType(
            authKeyID->authCertIssuer,
            certDirectoryName, PR_TRUE);
        if (caName != NULL &&
            SECITEM_ItemsAreEqual(&c->derIssuer, caName) &&
            SECITEM_ItemsAreEqual(&c->serialNumber, caSN)) {
            match = nssCertIDMatch_Yes;
        } else {
            match = nssCertIDMatch_Unknown;
        }
    }
    return match;
}

static PRBool
nss3certificate_isValidIssuer(nssDecodedCert *dc)
{
    CERTCertificate *c = (CERTCertificate *)dc->data;
    unsigned int ignore;
    return CERT_IsCACert(c, &ignore);
}

static NSSUsage *
nss3certificate_getUsage(nssDecodedCert *dc)
{
    /* CERTCertificate *c = (CERTCertificate *)dc->data; */
    return NULL;
}

static PRBool
nss3certificate_isValidAtTime(nssDecodedCert *dc, NSSTime *time)
{
    SECCertTimeValidity validity;
    CERTCertificate *c = (CERTCertificate *)dc->data;
    validity = CERT_CheckCertValidTimes(c, NSSTime_GetPRTime(time), PR_TRUE);
    if (validity == secCertTimeValid) {
        return PR_TRUE;
    }
    return PR_FALSE;
}

static PRBool
nss3certificate_isNewerThan(nssDecodedCert *dc, nssDecodedCert *cmpdc)
{
    /* I know this isn't right, but this is glue code anyway */
    if (cmpdc->type == dc->type) {
        CERTCertificate *certa = (CERTCertificate *)dc->data;
        CERTCertificate *certb = (CERTCertificate *)cmpdc->data;
        return CERT_IsNewer(certa, certb);
    }
    return PR_FALSE;
}

/* CERT_FilterCertListByUsage */
static PRBool
nss3certificate_matchUsage(nssDecodedCert *dc, const NSSUsage *usage)
{
    CERTCertificate *cc;
    unsigned int requiredKeyUsage = 0;
    unsigned int requiredCertType = 0;
    SECStatus secrv;
    PRBool match;
    PRBool ca;

    /* This is for NSS 3.3 functions that do not specify a usage */
    if (usage->anyUsage) {
        return PR_TRUE;
    }
    ca = usage->nss3lookingForCA;
    secrv = CERT_KeyUsageAndTypeForCertUsage(usage->nss3usage, ca,
                                             &requiredKeyUsage,
                                             &requiredCertType);
    if (secrv != SECSuccess) {
        return PR_FALSE;
    }
    cc = (CERTCertificate *)dc->data;
    secrv = CERT_CheckKeyUsage(cc, requiredKeyUsage);
    match = (PRBool)(secrv == SECSuccess);
    if (match) {
        unsigned int certType = 0;
        if (ca) {
            (void)CERT_IsCACert(cc, &certType);
        } else {
            certType = cc->nsCertType;
        }
        if (!(certType & requiredCertType)) {
            match = PR_FALSE;
        }
    }
    return match;
}

static PRBool
nss3certificate_isTrustedForUsage(nssDecodedCert *dc, const NSSUsage *usage)
{
    CERTCertificate *cc;
    PRBool ca;
    SECStatus secrv;
    unsigned int requiredFlags;
    unsigned int trustFlags;
    SECTrustType trustType;
    CERTCertTrust trust;

    /* This is for NSS 3.3 functions that do not specify a usage */
    if (usage->anyUsage) {
        return PR_FALSE; /* XXX is this right? */
    }
    cc = (CERTCertificate *)dc->data;
    ca = usage->nss3lookingForCA;
    if (!ca) {
        PRBool trusted;
        unsigned int failedFlags;
        secrv = cert_CheckLeafTrust(cc, usage->nss3usage,
                                    &failedFlags, &trusted);
        return secrv == SECSuccess && trusted;
    }
    secrv = CERT_TrustFlagsForCACertUsage(usage->nss3usage, &requiredFlags,
                                          &trustType);
    if (secrv != SECSuccess) {
        return PR_FALSE;
    }
    secrv = CERT_GetCertTrust(cc, &trust);
    if (secrv != SECSuccess) {
        return PR_FALSE;
    }
    if (trustType == trustTypeNone) {
        /* normally trustTypeNone usages accept any of the given trust bits
         * being on as acceptable. */
        trustFlags = trust.sslFlags | trust.emailFlags |
                     trust.objectSigningFlags;
    } else {
        trustFlags = SEC_GET_TRUST_FLAGS(&trust, trustType);
    }
    return (trustFlags & requiredFlags) == requiredFlags;
}

static NSSASCII7 *
nss3certificate_getEmailAddress(nssDecodedCert *dc)
{
    CERTCertificate *cc = (CERTCertificate *)dc->data;
    return (cc && cc->emailAddr && cc->emailAddr[0])
               ? (NSSASCII7 *)cc->emailAddr
               : NULL;
}

static PRStatus
nss3certificate_getDERSerialNumber(nssDecodedCert *dc,
                                   NSSDER *serial, NSSArena *arena)
{
    CERTCertificate *cc = (CERTCertificate *)dc->data;
    SECItem derSerial = { 0 };
    SECStatus secrv;
    secrv = CERT_SerialNumberFromDERCert(&cc->derCert, &derSerial);
    if (secrv == SECSuccess) {
        (void)nssItem_Create(arena, serial, derSerial.len, derSerial.data);
        PORT_Free(derSerial.data);
        return PR_SUCCESS;
    }
    return PR_FAILURE;
}

/* Returns NULL if "encoding" cannot be decoded. */
NSS_IMPLEMENT nssDecodedCert *
nssDecodedPKIXCertificate_Create(
    NSSArena *arenaOpt,
    NSSDER *encoding)
{
    nssDecodedCert *rvDC = NULL;
    CERTCertificate *cert;
    SECItem secDER;

    SECITEM_FROM_NSSITEM(&secDER, encoding);
    cert = CERT_DecodeDERCertificate(&secDER, PR_TRUE, NULL);
    if (cert) {
        rvDC = nss_ZNEW(arenaOpt, nssDecodedCert);
        if (rvDC) {
            rvDC->type = NSSCertificateType_PKIX;
            rvDC->data = (void *)cert;
            rvDC->getIdentifier = nss3certificate_getIdentifier;
            rvDC->getIssuerIdentifier = nss3certificate_getIssuerIdentifier;
            rvDC->matchIdentifier = nss3certificate_matchIdentifier;
            rvDC->isValidIssuer = nss3certificate_isValidIssuer;
            rvDC->getUsage = nss3certificate_getUsage;
            rvDC->isValidAtTime = nss3certificate_isValidAtTime;
            rvDC->isNewerThan = nss3certificate_isNewerThan;
            rvDC->matchUsage = nss3certificate_matchUsage;
            rvDC->isTrustedForUsage = nss3certificate_isTrustedForUsage;
            rvDC->getEmailAddress = nss3certificate_getEmailAddress;
            rvDC->getDERSerialNumber = nss3certificate_getDERSerialNumber;
        } else {
            CERT_DestroyCertificate(cert);
        }
    }
    return rvDC;
}

static nssDecodedCert *
create_decoded_pkix_cert_from_nss3cert(
    NSSArena *arenaOpt,
    CERTCertificate *cc)
{
    nssDecodedCert *rvDC = nss_ZNEW(arenaOpt, nssDecodedCert);
    if (rvDC) {
        rvDC->type = NSSCertificateType_PKIX;
        rvDC->data = (void *)cc;
        rvDC->getIdentifier = nss3certificate_getIdentifier;
        rvDC->getIssuerIdentifier = nss3certificate_getIssuerIdentifier;
        rvDC->matchIdentifier = nss3certificate_matchIdentifier;
        rvDC->isValidIssuer = nss3certificate_isValidIssuer;
        rvDC->getUsage = nss3certificate_getUsage;
        rvDC->isValidAtTime = nss3certificate_isValidAtTime;
        rvDC->isNewerThan = nss3certificate_isNewerThan;
        rvDC->matchUsage = nss3certificate_matchUsage;
        rvDC->isTrustedForUsage = nss3certificate_isTrustedForUsage;
        rvDC->getEmailAddress = nss3certificate_getEmailAddress;
        rvDC->getDERSerialNumber = nss3certificate_getDERSerialNumber;
    }
    return rvDC;
}

NSS_IMPLEMENT PRStatus
nssDecodedPKIXCertificate_Destroy(nssDecodedCert *dc)
{
    CERTCertificate *cert = (CERTCertificate *)dc->data;

    /* The decoder may only be half initialized (the case where we find we
     * could not decode the certificate). In this case, there is not cert to
     * free, just free the dc structure. */
    if (cert) {
        PRBool freeSlot = cert->ownSlot;
        PK11SlotInfo *slot = cert->slot;
        PLArenaPool *arena = cert->arena;
        /* zero cert before freeing. Any stale references to this cert
         * after this point will probably cause an exception.  */
        PORT_Memset(cert, 0, sizeof *cert);
        /* free the arena that contains the cert. */
        PORT_FreeArena(arena, PR_FALSE);
        if (slot && freeSlot) {
            PK11_FreeSlot(slot);
        }
    }
    nss_ZFreeIf(dc);
    return PR_SUCCESS;
}

/* see pk11cert.c:pk11_HandleTrustObject */
static unsigned int
get_nss3trust_from_nss4trust(nssTrustLevel t)
{
    unsigned int rt = 0;
    if (t == nssTrustLevel_Trusted) {
        rt |= CERTDB_TERMINAL_RECORD | CERTDB_TRUSTED;
    }
    if (t == nssTrustLevel_TrustedDelegator) {
        rt |= CERTDB_VALID_CA | CERTDB_TRUSTED_CA;
    }
    if (t == nssTrustLevel_NotTrusted) {
        rt |= CERTDB_TERMINAL_RECORD;
    }
    if (t == nssTrustLevel_ValidDelegator) {
        rt |= CERTDB_VALID_CA;
    }
    return rt;
}

static CERTCertTrust *
cert_trust_from_stan_trust(NSSTrust *t, PLArenaPool *arena)
{
    CERTCertTrust *rvTrust;
    unsigned int client;
    if (!t) {
        return NULL;
    }
    rvTrust = PORT_ArenaAlloc(arena, sizeof(CERTCertTrust));
    if (!rvTrust)
        return NULL;
    rvTrust->sslFlags = get_nss3trust_from_nss4trust(t->serverAuth);
    client = get_nss3trust_from_nss4trust(t->clientAuth);
    if (client & (CERTDB_TRUSTED_CA | CERTDB_NS_TRUSTED_CA)) {
        client &= ~(CERTDB_TRUSTED_CA | CERTDB_NS_TRUSTED_CA);
        rvTrust->sslFlags |= CERTDB_TRUSTED_CLIENT_CA;
    }
    rvTrust->sslFlags |= client;
    rvTrust->emailFlags = get_nss3trust_from_nss4trust(t->emailProtection);
    rvTrust->objectSigningFlags = get_nss3trust_from_nss4trust(t->codeSigning);
    return rvTrust;
}

CERTCertTrust *
nssTrust_GetCERTCertTrustForCert(NSSCertificate *c, CERTCertificate *cc)
{
    CERTCertTrust *rvTrust = NULL;
    NSSTrustDomain *td = STAN_GetDefaultTrustDomain();
    NSSTrust *t;
    t = nssTrustDomain_FindTrustForCertificate(td, c);
    if (t) {
        rvTrust = cert_trust_from_stan_trust(t, cc->arena);
        if (!rvTrust) {
            nssTrust_Destroy(t);
            return NULL;
        }
        nssTrust_Destroy(t);
    } else {
        rvTrust = PORT_ArenaAlloc(cc->arena, sizeof(CERTCertTrust));
        if (!rvTrust) {
            return NULL;
        }
        memset(rvTrust, 0, sizeof(*rvTrust));
    }
    if (NSSCertificate_IsPrivateKeyAvailable(c, NULL, NULL)) {
        rvTrust->sslFlags |= CERTDB_USER;
        rvTrust->emailFlags |= CERTDB_USER;
        rvTrust->objectSigningFlags |= CERTDB_USER;
    }
    return rvTrust;
}

static nssCryptokiInstance *
get_cert_instance(NSSCertificate *c)
{
    nssCryptokiObject *instance, **ci;
    nssCryptokiObject **instances = nssPKIObject_GetInstances(&c->object);
    if (!instances) {
        return NULL;
    }
    instance = NULL;
    for (ci = instances; *ci; ci++) {
        if (!instance) {
            instance = nssCryptokiObject_Clone(*ci);
        } else {
            /* This only really works for two instances...  But 3.4 can't
             * handle more anyway.  The logic is, if there are multiple
             * instances, prefer the one that is not internal (e.g., on
             * a hardware device.
             */
            if (PK11_IsInternal(instance->token->pk11slot)) {
                nssCryptokiObject_Destroy(instance);
                instance = nssCryptokiObject_Clone(*ci);
            }
        }
    }
    nssCryptokiObjectArray_Destroy(instances);
    return instance;
}

char *
STAN_GetCERTCertificateNameForInstance(
    PLArenaPool *arenaOpt,
    NSSCertificate *c,
    nssCryptokiInstance *instance)
{
    NSSCryptoContext *context = c->object.cryptoContext;
    PRStatus nssrv;
    int nicklen, tokenlen, len;
    NSSUTF8 *tokenName = NULL;
    NSSUTF8 *stanNick = NULL;
    char *nickname = NULL;
    char *nick;

    if (instance) {
        stanNick = instance->label;
    } else if (context) {
        stanNick = c->object.tempName;
    }
    if (stanNick) {
        /* fill other fields needed by NSS3 functions using CERTCertificate */
        if (instance && (!PK11_IsInternalKeySlot(instance->token->pk11slot) ||
                         PORT_Strchr(stanNick, ':') != NULL)) {
            tokenName = nssToken_GetName(instance->token);
            tokenlen = nssUTF8_Size(tokenName, &nssrv);
        } else {
            /* don't use token name for internal slot; 3.3 didn't */
            tokenlen = 0;
        }
        nicklen = nssUTF8_Size(stanNick, &nssrv);
        len = tokenlen + nicklen;
        if (arenaOpt) {
            nickname = PORT_ArenaAlloc(arenaOpt, len);
        } else {
            nickname = PORT_Alloc(len);
        }
        nick = nickname;
        if (tokenName) {
            memcpy(nick, tokenName, tokenlen - 1);
            nick += tokenlen - 1;
            *nick++ = ':';
        }
        memcpy(nick, stanNick, nicklen - 1);
        nickname[len - 1] = '\0';
    }
    return nickname;
}

char *
STAN_GetCERTCertificateName(PLArenaPool *arenaOpt, NSSCertificate *c)
{
    char *result;
    nssCryptokiInstance *instance = get_cert_instance(c);
    /* It's OK to call this function, even if instance is NULL */
    result = STAN_GetCERTCertificateNameForInstance(arenaOpt, c, instance);
    if (instance)
        nssCryptokiObject_Destroy(instance);
    return result;
}

static void
fill_CERTCertificateFields(NSSCertificate *c, CERTCertificate *cc, PRBool forced)
{
    CERTCertTrust *trust = NULL;
    NSSTrust *nssTrust;
    NSSCryptoContext *context = c->object.cryptoContext;
    nssCryptokiInstance *instance;
    NSSUTF8 *stanNick = NULL;

    /* We are holding the base class object's lock on entry of this function
     * This lock protects writes to fields of the CERTCertificate .
     * It is also needed by some functions to compute values such as trust.
     */
    instance = get_cert_instance(c);

    if (instance) {
        stanNick = instance->label;
    } else if (context) {
        stanNick = c->object.tempName;
    }
    /* fill other fields needed by NSS3 functions using CERTCertificate */
    if ((!cc->nickname && stanNick) || forced) {
        PRStatus nssrv;
        int nicklen, tokenlen, len;
        NSSUTF8 *tokenName = NULL;
        char *nick;
        if (instance &&
            (!PK11_IsInternalKeySlot(instance->token->pk11slot) ||
             (stanNick && PORT_Strchr(stanNick, ':') != NULL))) {
            tokenName = nssToken_GetName(instance->token);
            tokenlen = nssUTF8_Size(tokenName, &nssrv);
        } else {
            /* don't use token name for internal slot; 3.3 didn't */
            tokenlen = 0;
        }
        if (stanNick) {
            nicklen = nssUTF8_Size(stanNick, &nssrv);
            len = tokenlen + nicklen;
            nick = PORT_ArenaAlloc(cc->arena, len);
            if (tokenName) {
                memcpy(nick, tokenName, tokenlen - 1);
                nick[tokenlen - 1] = ':';
                memcpy(nick + tokenlen, stanNick, nicklen - 1);
            } else {
                memcpy(nick, stanNick, nicklen - 1);
            }
            nick[len - 1] = '\0';
            cc->nickname = nick;
        } else {
            cc->nickname = NULL;
        }
    }
    if (context) {
        /* trust */
        nssTrust = nssCryptoContext_FindTrustForCertificate(context, c);
        if (!nssTrust) {
            /* chicken and egg issue:
             *
             * c->issuer and c->serial are empty at this point, but
             * nssTrustDomain_FindTrustForCertificate use them to look up
             * up the trust object, so we point them to cc->derIssuer and
             * cc->serialNumber.
             *
             * Our caller will fill these in with proper arena copies when we
             * return. */
            c->issuer.data = cc->derIssuer.data;
            c->issuer.size = cc->derIssuer.len;
            c->serial.data = cc->serialNumber.data;
            c->serial.size = cc->serialNumber.len;
            nssTrust = nssTrustDomain_FindTrustForCertificate(context->td, c);
        }
        if (nssTrust) {
            trust = cert_trust_from_stan_trust(nssTrust, cc->arena);
            if (trust) {
                /* we should destroy cc->trust before replacing it, but it's
                   allocated in cc->arena, so memory growth will occur on each
                   refresh */
                CERT_LockCertTrust(cc);
                cc->trust = trust;
                CERT_UnlockCertTrust(cc);
            }
            nssTrust_Destroy(nssTrust);
        }
    } else if (instance) {
        /* slot */
        if (cc->slot != instance->token->pk11slot) {
            if (cc->slot) {
                PK11_FreeSlot(cc->slot);
            }
            cc->slot = PK11_ReferenceSlot(instance->token->pk11slot);
        }
        cc->ownSlot = PR_TRUE;
        /* pkcs11ID */
        cc->pkcs11ID = instance->handle;
        /* trust */
        trust = nssTrust_GetCERTCertTrustForCert(c, cc);
        if (trust) {
            /* we should destroy cc->trust before replacing it, but it's
               allocated in cc->arena, so memory growth will occur on each
               refresh */
            CERT_LockCertTrust(cc);
            cc->trust = trust;
            CERT_UnlockCertTrust(cc);
        }
    }
    if (instance) {
        nssCryptokiObject_Destroy(instance);
    }
    /* database handle is now the trust domain */
    cc->dbhandle = c->object.trustDomain;
    /* subjectList ? */
    /* istemp and isperm are supported in NSS 3.4 */
    CERT_LockCertTempPerm(cc);
    cc->istemp = PR_FALSE; /* CERT_NewTemp will override this */
    cc->isperm = PR_TRUE;  /* by default */
    CERT_UnlockCertTempPerm(cc);
    /* pointer back */
    cc->nssCertificate = c;
    if (trust) {
        /* force the cert type to be recomputed to include trust info */
        PRUint32 nsCertType = cert_ComputeCertType(cc);

        /* Assert that it is safe to cast &cc->nsCertType to "PRInt32 *" */
        PORT_Assert(sizeof(cc->nsCertType) == sizeof(PRInt32));
        PR_ATOMIC_SET((PRInt32 *)&cc->nsCertType, nsCertType);
    }
}

static CERTCertificate *
stan_GetCERTCertificate(NSSCertificate *c, PRBool forceUpdate)
{
    nssDecodedCert *dc = NULL;
    CERTCertificate *cc = NULL;
    CERTCertTrust certTrust;

    /* make sure object does not go away until we finish */
    nssPKIObject_AddRef(&c->object);
    nssPKIObject_Lock(&c->object);

    dc = c->decoding;
    if (!dc) {
        dc = nssDecodedPKIXCertificate_Create(NULL, &c->encoding);
        if (!dc) {
<<<<<<< HEAD
            goto loser;
        }
        cc = (CERTCertificate *)dc->data;
        PORT_Assert(cc); /* software error */
        if (!cc) {
            nssDecodedPKIXCertificate_Destroy(dc);
            nss_SetError(NSS_ERROR_INTERNAL_ERROR);
            goto loser;
        }
=======
            goto loser;
        }
        cc = (CERTCertificate *)dc->data;
        PORT_Assert(cc); /* software error */
        if (!cc) {
            nssDecodedPKIXCertificate_Destroy(dc);
            nss_SetError(NSS_ERROR_INTERNAL_ERROR);
            goto loser;
        }
>>>>>>> a17af05f
        PORT_Assert(!c->decoding);
        if (!c->decoding) {
            c->decoding = dc;
        } else {
            /* this should never happen. Fail. */
            nssDecodedPKIXCertificate_Destroy(dc);
            nss_SetError(NSS_ERROR_INTERNAL_ERROR);
            goto loser;
        }
    }
    cc = (CERTCertificate *)dc->data;
    PORT_Assert(cc);
    if (!cc) {
        nss_SetError(NSS_ERROR_INTERNAL_ERROR);
        goto loser;
    }
    if (!cc->nssCertificate || forceUpdate) {
        fill_CERTCertificateFields(c, cc, forceUpdate);
    } else if (CERT_GetCertTrust(cc, &certTrust) != SECSuccess &&
               !c->object.cryptoContext) {
        /* if it's a perm cert, it might have been stored before the
         * trust, so look for the trust again.  But a temp cert can be
         * ignored.
         */
        CERTCertTrust *trust = NULL;
        trust = nssTrust_GetCERTCertTrustForCert(c, cc);

        CERT_LockCertTrust(cc);
        cc->trust = trust;
        CERT_UnlockCertTrust(cc);
    }

loser:
    nssPKIObject_Unlock(&c->object);
    nssPKIObject_Destroy(&c->object);
    return cc;
}

NSS_IMPLEMENT CERTCertificate *
STAN_ForceCERTCertificateUpdate(NSSCertificate *c)
{
    if (c->decoding) {
        return stan_GetCERTCertificate(c, PR_TRUE);
    }
    return NULL;
}

NSS_IMPLEMENT CERTCertificate *
STAN_GetCERTCertificate(NSSCertificate *c)
{
    return stan_GetCERTCertificate(c, PR_FALSE);
}
/*
 * many callers of STAN_GetCERTCertificate() intend that
 * the CERTCertificate returned inherits the reference to the
 * NSSCertificate. For these callers it's convenient to have
 * this function 'own' the reference and either return a valid
 * CERTCertificate structure which inherits the reference or
 * destroy the reference to NSSCertificate and returns NULL.
 */
NSS_IMPLEMENT CERTCertificate *
STAN_GetCERTCertificateOrRelease(NSSCertificate *c)
{
    CERTCertificate *nss3cert = stan_GetCERTCertificate(c, PR_FALSE);
    if (!nss3cert) {
        nssCertificate_Destroy(c);
    }
    return nss3cert;
}

static nssTrustLevel
get_stan_trust(unsigned int t, PRBool isClientAuth)
{
    if (isClientAuth) {
        if (t & CERTDB_TRUSTED_CLIENT_CA) {
            return nssTrustLevel_TrustedDelegator;
        }
    } else {
        if (t & CERTDB_TRUSTED_CA || t & CERTDB_NS_TRUSTED_CA) {
            return nssTrustLevel_TrustedDelegator;
        }
    }
    if (t & CERTDB_TRUSTED) {
        return nssTrustLevel_Trusted;
    }
    if (t & CERTDB_TERMINAL_RECORD) {
        return nssTrustLevel_NotTrusted;
    }
    if (t & CERTDB_VALID_CA) {
        return nssTrustLevel_ValidDelegator;
    }
    return nssTrustLevel_MustVerify;
}

NSS_EXTERN NSSCertificate *
STAN_GetNSSCertificate(CERTCertificate *cc)
{
    NSSCertificate *c;
    nssCryptokiInstance *instance;
    nssPKIObject *pkiob;
    NSSArena *arena;
    c = cc->nssCertificate;
    if (c) {
        return c;
    }
    /* i don't think this should happen.  but if it can, need to create
     * NSSCertificate from CERTCertificate values here.  */
    /* Yup, it can happen. */
    arena = NSSArena_Create();
    if (!arena) {
        return NULL;
    }
    c = nss_ZNEW(arena, NSSCertificate);
    if (!c) {
        nssArena_Destroy(arena);
        return NULL;
    }
    NSSITEM_FROM_SECITEM(&c->encoding, &cc->derCert);
    c->type = NSSCertificateType_PKIX;
    pkiob = nssPKIObject_Create(arena, NULL, cc->dbhandle, NULL, nssPKIMonitor);
    if (!pkiob) {
        nssArena_Destroy(arena);
        return NULL;
    }
    c->object = *pkiob;
    nssItem_Create(arena,
                   &c->issuer, cc->derIssuer.len, cc->derIssuer.data);
    nssItem_Create(arena,
                   &c->subject, cc->derSubject.len, cc->derSubject.data);
    if (PR_TRUE) {
        /* CERTCertificate stores serial numbers decoded.  I need the DER
        * here.  sigh.
        */
        SECItem derSerial;
        SECStatus secrv;
        secrv = CERT_SerialNumberFromDERCert(&cc->derCert, &derSerial);
        if (secrv == SECFailure) {
            nssArena_Destroy(arena);
            return NULL;
        }
        nssItem_Create(arena, &c->serial, derSerial.len, derSerial.data);
        PORT_Free(derSerial.data);
    }
    if (cc->emailAddr && cc->emailAddr[0]) {
        c->email = nssUTF8_Create(arena,
                                  nssStringType_PrintableString,
                                  (NSSUTF8 *)cc->emailAddr,
                                  PORT_Strlen(cc->emailAddr));
    }
    if (cc->slot) {
        instance = nss_ZNEW(arena, nssCryptokiInstance);
        if (!instance) {
            nssArena_Destroy(arena);
            return NULL;
        }
        instance->token = nssToken_AddRef(PK11Slot_GetNSSToken(cc->slot));
        instance->handle = cc->pkcs11ID;
        instance->isTokenObject = PR_TRUE;
        if (cc->nickname) {
            instance->label = nssUTF8_Create(arena,
                                             nssStringType_UTF8String,
                                             (NSSUTF8 *)cc->nickname,
                                             PORT_Strlen(cc->nickname));
        }
        nssPKIObject_AddInstance(&c->object, instance);
    }
    c->decoding = create_decoded_pkix_cert_from_nss3cert(NULL, cc);
    cc->nssCertificate = c;
    return c;
}

static NSSToken *
stan_GetTrustToken(
    NSSCertificate *c)
{
    NSSToken *ttok = NULL;
    NSSToken *rtok = NULL;
    NSSToken *tok = NULL;
    nssCryptokiObject **ip;
    nssCryptokiObject **instances = nssPKIObject_GetInstances(&c->object);
    if (!instances) {
        return PR_FALSE;
    }
    for (ip = instances; *ip; ip++) {
        nssCryptokiObject *instance = *ip;
        nssCryptokiObject *to =
            nssToken_FindTrustForCertificate(instance->token, NULL,
                                             &c->encoding, &c->issuer, &c->serial,
                                             nssTokenSearchType_TokenOnly);
        NSSToken *ctok = instance->token;
        PRBool ro = PK11_IsReadOnly(ctok->pk11slot);

        if (to) {
            nssCryptokiObject_Destroy(to);
            ttok = ctok;
            if (!ro) {
                break;
            }
        } else {
            if (!rtok && ro) {
                rtok = ctok;
            }
            if (!tok && !ro) {
                tok = ctok;
            }
        }
    }
    nssCryptokiObjectArray_Destroy(instances);
    return ttok ? ttok : (tok ? tok : rtok);
}

NSS_EXTERN PRStatus
STAN_ChangeCertTrust(CERTCertificate *cc, CERTCertTrust *trust)
{
    PRStatus nssrv;
    NSSCertificate *c = STAN_GetNSSCertificate(cc);
    NSSToken *tok;
    NSSTrustDomain *td;
    NSSTrust *nssTrust;
    NSSArena *arena;
    CERTCertTrust *oldTrust;
    CERTCertTrust *newTrust;
    nssListIterator *tokens;
    PRBool moving_object;
    nssCryptokiObject *newInstance;
    nssPKIObject *pkiob;

    if (c == NULL) {
        return PR_FAILURE;
    }
    oldTrust = nssTrust_GetCERTCertTrustForCert(c, cc);
    if (oldTrust) {
        if (memcmp(oldTrust, trust, sizeof(CERTCertTrust)) == 0) {
            /* ... and the new trust is no different, done) */
            return PR_SUCCESS;
        } else {
            /* take over memory already allocated in cc's arena */
            newTrust = oldTrust;
        }
    } else {
        newTrust = PORT_ArenaAlloc(cc->arena, sizeof(CERTCertTrust));
    }
    memcpy(newTrust, trust, sizeof(CERTCertTrust));
    CERT_LockCertTrust(cc);
    cc->trust = newTrust;
    CERT_UnlockCertTrust(cc);
    /* Set the NSSCerticate's trust */
    arena = nssArena_Create();
    if (!arena)
        return PR_FAILURE;
    nssTrust = nss_ZNEW(arena, NSSTrust);
    if (!nssTrust) {
        nssArena_Destroy(arena);
        return PR_FAILURE;
    }
    pkiob = nssPKIObject_Create(arena, NULL, cc->dbhandle, NULL, nssPKILock);
    if (!pkiob) {
        nssArena_Destroy(arena);
        return PR_FAILURE;
    }
    nssTrust->object = *pkiob;
    nssTrust->certificate = c;
    nssTrust->serverAuth = get_stan_trust(trust->sslFlags, PR_FALSE);
    nssTrust->clientAuth = get_stan_trust(trust->sslFlags, PR_TRUE);
    nssTrust->emailProtection = get_stan_trust(trust->emailFlags, PR_FALSE);
    nssTrust->codeSigning = get_stan_trust(trust->objectSigningFlags, PR_FALSE);
    nssTrust->stepUpApproved =
        (PRBool)(trust->sslFlags & CERTDB_GOVT_APPROVED_CA);
    if (c->object.cryptoContext != NULL) {
        /* The cert is in a context, set the trust there */
        NSSCryptoContext *cc = c->object.cryptoContext;
        nssrv = nssCryptoContext_ImportTrust(cc, nssTrust);
        if (nssrv != PR_SUCCESS) {
            goto done;
        }
        if (c->object.numInstances == 0) {
            /* The context is the only instance, finished */
            goto done;
        }
    }
    td = STAN_GetDefaultTrustDomain();
    tok = stan_GetTrustToken(c);
    moving_object = PR_FALSE;
    if (tok && PK11_IsReadOnly(tok->pk11slot)) {
        NSSRWLock_LockRead(td->tokensLock);
        tokens = nssList_CreateIterator(td->tokenList);
        if (!tokens) {
            nssrv = PR_FAILURE;
            NSSRWLock_UnlockRead(td->tokensLock);
            goto done;
        }
        for (tok = (NSSToken *)nssListIterator_Start(tokens);
             tok != (NSSToken *)NULL;
             tok = (NSSToken *)nssListIterator_Next(tokens)) {
            if (!PK11_IsReadOnly(tok->pk11slot))
                break;
        }
        nssListIterator_Finish(tokens);
        nssListIterator_Destroy(tokens);
        NSSRWLock_UnlockRead(td->tokensLock);
        moving_object = PR_TRUE;
    }
    if (tok) {
        if (moving_object) {
            /* this is kind of hacky.  the softoken needs the cert
             * object in order to store trust.  forcing it to be perm
             */
            NSSUTF8 *nickname = nssCertificate_GetNickname(c, NULL);
            NSSASCII7 *email = NULL;

            if (PK11_IsInternal(tok->pk11slot)) {
                email = c->email;
            }
            newInstance = nssToken_ImportCertificate(tok, NULL,
                                                     NSSCertificateType_PKIX,
                                                     &c->id,
                                                     nickname,
                                                     &c->encoding,
                                                     &c->issuer,
                                                     &c->subject,
                                                     &c->serial,
                                                     email,
                                                     PR_TRUE);
            nss_ZFreeIf(nickname);
            nickname = NULL;
            if (!newInstance) {
                nssrv = PR_FAILURE;
                goto done;
            }
            nssPKIObject_AddInstance(&c->object, newInstance);
        }
        newInstance = nssToken_ImportTrust(tok, NULL, &c->encoding,
                                           &c->issuer, &c->serial,
                                           nssTrust->serverAuth,
                                           nssTrust->clientAuth,
                                           nssTrust->codeSigning,
                                           nssTrust->emailProtection,
                                           nssTrust->stepUpApproved, PR_TRUE);
        /* If the selected token can't handle trust, dump the trust on
         * the internal token */
        if (!newInstance && !PK11_IsInternalKeySlot(tok->pk11slot)) {
            PK11SlotInfo *slot = PK11_GetInternalKeySlot();
            NSSUTF8 *nickname = nssCertificate_GetNickname(c, NULL);
            NSSASCII7 *email = c->email;
            tok = PK11Slot_GetNSSToken(slot);
            PK11_FreeSlot(slot);

            newInstance = nssToken_ImportCertificate(tok, NULL,
                                                     NSSCertificateType_PKIX,
                                                     &c->id,
                                                     nickname,
                                                     &c->encoding,
                                                     &c->issuer,
                                                     &c->subject,
                                                     &c->serial,
                                                     email,
                                                     PR_TRUE);
            nss_ZFreeIf(nickname);
            nickname = NULL;
            if (!newInstance) {
                nssrv = PR_FAILURE;
                goto done;
            }
            nssPKIObject_AddInstance(&c->object, newInstance);
            newInstance = nssToken_ImportTrust(tok, NULL, &c->encoding,
                                               &c->issuer, &c->serial,
                                               nssTrust->serverAuth,
                                               nssTrust->clientAuth,
                                               nssTrust->codeSigning,
                                               nssTrust->emailProtection,
                                               nssTrust->stepUpApproved, PR_TRUE);
        }
        if (newInstance) {
            nssCryptokiObject_Destroy(newInstance);
            nssrv = PR_SUCCESS;
        } else {
            nssrv = PR_FAILURE;
        }
    } else {
        nssrv = PR_FAILURE;
    }
done:
    (void)nssTrust_Destroy(nssTrust);
    return nssrv;
}

/*
** Delete trust objects matching the given slot.
** Returns error if a device fails to delete.
**
** This function has the side effect of moving the
** surviving entries to the front of the object list
** and nullifying the rest.
*/
static PRStatus
DeleteCertTrustMatchingSlot(PK11SlotInfo *pk11slot, nssPKIObject *tObject)
{
    int numNotDestroyed = 0; /* the ones skipped plus the failures */
    int failureCount = 0;    /* actual deletion failures by devices */
    unsigned int index;

    nssPKIObject_AddRef(tObject);
    nssPKIObject_Lock(tObject);
    /* Keep going even if a module fails to delete. */
    for (index = 0; index < tObject->numInstances; index++) {
        nssCryptokiObject *instance = tObject->instances[index];
        if (!instance) {
            continue;
        }

        /* ReadOnly and not matched treated the same */
        if (PK11_IsReadOnly(instance->token->pk11slot) ||
            pk11slot != instance->token->pk11slot) {
            tObject->instances[numNotDestroyed++] = instance;
            continue;
        }

        /* Here we have found a matching one */
        tObject->instances[index] = NULL;
        if (nssToken_DeleteStoredObject(instance) == PR_SUCCESS) {
            nssCryptokiObject_Destroy(instance);
        } else {
            tObject->instances[numNotDestroyed++] = instance;
            failureCount++;
        }
    }
    if (numNotDestroyed == 0) {
        nss_ZFreeIf(tObject->instances);
        tObject->numInstances = 0;
    } else {
        tObject->numInstances = numNotDestroyed;
    }

    nssPKIObject_Unlock(tObject);
    nssPKIObject_Destroy(tObject);

    return failureCount == 0 ? PR_SUCCESS : PR_FAILURE;
}

/*
** Delete trust objects matching the slot of the given certificate.
** Returns an error if any device fails to delete.
*/
NSS_EXTERN PRStatus
STAN_DeleteCertTrustMatchingSlot(NSSCertificate *c)
{
    PRStatus nssrv = PR_SUCCESS;

    unsigned int i;
    nssPKIObject *tobject = NULL;
    nssPKIObject *cobject = &c->object;

    NSSTrustDomain *td = STAN_GetDefaultTrustDomain();
    NSSTrust *nssTrust = nssTrustDomain_FindTrustForCertificate(td, c);
    if (!nssTrust) {
        return PR_FAILURE;
    }

    tobject = &nssTrust->object;

    /* Iterate through the cert and trust object instances looking for
     * those with matching pk11 slots to delete. Even if some device
     * can't delete we keep going. Keeping a status variable for the
     * loop so that once it's failed the other gets set.
     */
    NSSRWLock_LockRead(td->tokensLock);
    nssPKIObject_AddRef(cobject);
    nssPKIObject_Lock(cobject);
    for (i = 0; i < cobject->numInstances; i++) {
        nssCryptokiObject *cInstance = cobject->instances[i];
        if (cInstance && !PK11_IsReadOnly(cInstance->token->pk11slot)) {
            PRStatus status;
            if (!tobject->numInstances || !tobject->instances)
                continue;
            status = DeleteCertTrustMatchingSlot(cInstance->token->pk11slot, tobject);
            if (status == PR_FAILURE) {
                /* set the outer one but keep going */
                nssrv = PR_FAILURE;
            }
        }
    }
    nssTrust_Destroy(nssTrust);
    nssPKIObject_Unlock(cobject);
    nssPKIObject_Destroy(cobject);
    NSSRWLock_UnlockRead(td->tokensLock);
    return nssrv;
}

/* CERT_TraversePermCertsForSubject */
NSS_IMPLEMENT PRStatus
nssTrustDomain_TraverseCertificatesBySubject(
    NSSTrustDomain *td,
    NSSDER *subject,
    PRStatus (*callback)(NSSCertificate *c, void *arg),
    void *arg)
{
    PRStatus nssrv = PR_SUCCESS;
    NSSArena *tmpArena;
    NSSCertificate **subjectCerts;
    NSSCertificate *c;
    PRIntn i;
    tmpArena = NSSArena_Create();
    if (!tmpArena) {
        return PR_FAILURE;
    }
    subjectCerts = NSSTrustDomain_FindCertificatesBySubject(td, subject, NULL,
                                                            0, tmpArena);
    if (subjectCerts) {
        for (i = 0, c = subjectCerts[i]; c; i++) {
            nssrv = callback(c, arg);
            if (nssrv != PR_SUCCESS)
                break;
        }
    }
    nssArena_Destroy(tmpArena);
    return nssrv;
}

/* CERT_TraversePermCertsForNickname */
NSS_IMPLEMENT PRStatus
nssTrustDomain_TraverseCertificatesByNickname(
    NSSTrustDomain *td,
    NSSUTF8 *nickname,
    PRStatus (*callback)(NSSCertificate *c, void *arg),
    void *arg)
{
    PRStatus nssrv = PR_SUCCESS;
    NSSArena *tmpArena;
    NSSCertificate **nickCerts;
    NSSCertificate *c;
    PRIntn i;
    tmpArena = NSSArena_Create();
    if (!tmpArena) {
        return PR_FAILURE;
    }
    nickCerts = NSSTrustDomain_FindCertificatesByNickname(td, nickname, NULL,
                                                          0, tmpArena);
    if (nickCerts) {
        for (i = 0, c = nickCerts[i]; c; i++) {
            nssrv = callback(c, arg);
            if (nssrv != PR_SUCCESS)
                break;
        }
    }
    nssArena_Destroy(tmpArena);
    return nssrv;
}

static void
cert_dump_iter(const void *k, void *v, void *a)
{
    NSSCertificate *c = (NSSCertificate *)k;
    CERTCertificate *cert = STAN_GetCERTCertificate(c);
    printf("[%2d] \"%s\"\n", c->object.refCount, cert->subjectName);
}

void
nss_DumpCertificateCacheInfo()
{
    NSSTrustDomain *td;
    NSSCryptoContext *cc;
    td = STAN_GetDefaultTrustDomain();
    cc = STAN_GetDefaultCryptoContext();
    printf("\n\nCertificates in the cache:\n");
    nssTrustDomain_DumpCacheInfo(td, cert_dump_iter, NULL);
    printf("\n\nCertificates in the temporary store:\n");
    if (cc->certStore) {
        nssCertificateStore_DumpStoreInfo(cc->certStore, cert_dump_iter, NULL);
    }
}<|MERGE_RESOLUTION|>--- conflicted
+++ resolved
@@ -180,21 +180,13 @@
     NSSTrustDomain *td;
     int i;
     td = STAN_GetDefaultTrustDomain();
-<<<<<<< HEAD
-    NSSRWLock_LockWrite(td->tokensLock);
-=======
->>>>>>> a17af05f
     for (i = 0; i < module->slotCount; i++) {
         token = PK11Slot_GetNSSToken(module->slots[i]);
         if (token) {
             nssToken_NotifyCertsNotVisible(token);
-<<<<<<< HEAD
-            nssList_Remove(td->tokenList, token);
-=======
             NSSRWLock_LockWrite(td->tokensLock);
             nssList_Remove(td->tokenList, token);
             NSSRWLock_UnlockWrite(td->tokensLock);
->>>>>>> a17af05f
             PK11Slot_SetNSSToken(module->slots[i], NULL);
             nssToken_Destroy(token);
         }
@@ -872,7 +864,6 @@
     if (!dc) {
         dc = nssDecodedPKIXCertificate_Create(NULL, &c->encoding);
         if (!dc) {
-<<<<<<< HEAD
             goto loser;
         }
         cc = (CERTCertificate *)dc->data;
@@ -882,17 +873,6 @@
             nss_SetError(NSS_ERROR_INTERNAL_ERROR);
             goto loser;
         }
-=======
-            goto loser;
-        }
-        cc = (CERTCertificate *)dc->data;
-        PORT_Assert(cc); /* software error */
-        if (!cc) {
-            nssDecodedPKIXCertificate_Destroy(dc);
-            nss_SetError(NSS_ERROR_INTERNAL_ERROR);
-            goto loser;
-        }
->>>>>>> a17af05f
         PORT_Assert(!c->decoding);
         if (!c->decoding) {
             c->decoding = dc;
