/* This Source Code Form is subject to the terms of the Mozilla Public
 * License, v. 2.0. If a copy of the MPL was not distributed with this
 * file, You can obtain one at http://mozilla.org/MPL/2.0/. */

#include "nssrenam.h"
#include "p12t.h"
#include "p12.h"
#include "plarena.h"
#include "secitem.h"
#include "secoid.h"
#include "seccomon.h"
#include "secport.h"
#include "cert.h"
#include "secpkcs7.h"
#include "secasn1.h"
#include "secerr.h"
#include "pk11func.h"
#include "p12plcy.h"
#include "p12local.h"
#include "secder.h"
#include "secport.h"

#include "certdb.h"

#include "prcpucfg.h"

/* This belongs in secport.h */
#define PORT_ArenaGrowArray(poolp, oldptr, type, oldnum, newnum) \
    (type *)PORT_ArenaGrow((poolp), (oldptr),                    \
                           (oldnum) * sizeof(type), (newnum) * sizeof(type))

typedef struct sec_PKCS12SafeContentsContextStr sec_PKCS12SafeContentsContext;

/* Opaque structure for decoding SafeContents.  These are used
 * for each authenticated safe as well as any nested safe contents.
 */
struct sec_PKCS12SafeContentsContextStr {
    /* the parent decoder context */
    SEC_PKCS12DecoderContext *p12dcx;

    /* memory arena to allocate space from */
    PLArenaPool *arena;

    /* decoder context and destination for decoding safe contents */
    SEC_ASN1DecoderContext *safeContentsA1Dcx;
    sec_PKCS12SafeContents safeContents;

    /* information for decoding safe bags within the safe contents.
     * these variables are updated for each safe bag decoded.
     */
    SEC_ASN1DecoderContext *currentSafeBagA1Dcx;
    sec_PKCS12SafeBag *currentSafeBag;
    PRBool skipCurrentSafeBag;

    /* if the safe contents is nested, the parent is pointed to here. */
    sec_PKCS12SafeContentsContext *nestedSafeContentsCtx;
};

/* opaque decoder context structure.  information for decoding a pkcs 12
 * PDU are stored here as well as decoding pointers for intermediary
 * structures which are part of the PKCS 12 PDU.  Upon a successful
 * decode, the safe bags containing certificates and keys encountered.
 */
struct SEC_PKCS12DecoderContextStr {
    PLArenaPool *arena;
    PK11SlotInfo *slot;
    void *wincx;
    PRBool error;
    int errorValue;

    /* password */
    SECItem *pwitem;

    /* used for decoding the PFX structure */
    SEC_ASN1DecoderContext *pfxA1Dcx;
    sec_PKCS12PFXItem pfx;

    /* safe bags found during decoding */
    sec_PKCS12SafeBag **safeBags;
    unsigned int safeBagCount;

    /* state variables for decoding authenticated safes. */
    SEC_PKCS7DecoderContext *currentASafeP7Dcx;
    SEC_ASN1DecoderContext *aSafeA1Dcx;
    SEC_PKCS7DecoderContext *aSafeP7Dcx;
    SEC_PKCS7ContentInfo *aSafeCinfo;
    sec_PKCS12AuthenticatedSafe authSafe;
    sec_PKCS12SafeContents safeContents;

    /* safe contents info */
    unsigned int safeContentsCnt;
    sec_PKCS12SafeContentsContext **safeContentsList;

    /* HMAC info */
    sec_PKCS12MacData macData;

    /* routines for reading back the data to be hmac'd */
    /* They are called as follows.
     *
     * Stage 1: decode the aSafes cinfo into a buffer in dArg,
     * which p12d.c sometimes refers to as the "temp file".
     * This occurs during SEC_PKCS12DecoderUpdate calls.
     *
     * dOpen(dArg, PR_FALSE)
     * dWrite(dArg, buf, len)
     * ...
     * dWrite(dArg, buf, len)
     * dClose(dArg, PR_FALSE)
     *
     * Stage 2: verify MAC
     * This occurs SEC_PKCS12DecoderVerify.
     *
     * dOpen(dArg, PR_TRUE)
     * dRead(dArg, buf, IN_BUF_LEN)
     * ...
     * dRead(dArg, buf, IN_BUF_LEN)
     * dClose(dArg, PR_TRUE)
     */
    digestOpenFn dOpen;
    digestCloseFn dClose;
    digestIOFn dRead, dWrite;
    void *dArg;
    PRBool dIsOpen; /* is the temp file created? */

    /* helper functions */
    SECKEYGetPasswordKey pwfn;
    void *pwfnarg;
    PRBool swapUnicodeBytes;

    /* import information */
    PRBool bagsVerified;

    /* buffer management for the default callbacks implementation */
    void *buffer;       /* storage area */
    PRInt32 filesize;   /* actual data size */
    PRInt32 allocated;  /* total buffer size allocated */
    PRInt32 currentpos; /* position counter */
    SECPKCS12TargetTokenCAs tokenCAs;
    sec_PKCS12SafeBag **keyList; /* used by ...IterateNext() */
    unsigned int iteration;
    SEC_PKCS12DecoderItem decitem;
};

/* forward declarations of functions that are used when decoding
 * safeContents bags which are nested and when decoding the
 * authenticatedSafes.
 */
static SECStatus
sec_pkcs12_decoder_begin_nested_safe_contents(sec_PKCS12SafeContentsContext
                                                  *safeContentsCtx);
static SECStatus
sec_pkcs12_decoder_finish_nested_safe_contents(sec_PKCS12SafeContentsContext
                                                   *safeContentsCtx);

/* make sure that the PFX version being decoded is a version
 * which we support.
 */
static PRBool
sec_pkcs12_proper_version(sec_PKCS12PFXItem *pfx)
{
    /* if no version, assume it is not supported */
    if (pfx->version.len == 0) {
        return PR_FALSE;
    }

    if (DER_GetInteger(&pfx->version) > SEC_PKCS12_VERSION) {
        return PR_FALSE;
    }

    return PR_TRUE;
}

/* retrieve the key for decrypting the safe contents */
static PK11SymKey *
sec_pkcs12_decoder_get_decrypt_key(void *arg, SECAlgorithmID *algid)
{
    SEC_PKCS12DecoderContext *p12dcx = (SEC_PKCS12DecoderContext *)arg;
    PK11SlotInfo *slot;
    PK11SymKey *bulkKey;
<<<<<<< HEAD
    SECItem *pwitem;
    SECItem decodedPwitem = { 0 };
=======
    SECItem pwitem = { 0 };
>>>>>>> a17af05f
    SECOidTag algorithm;

    if (!p12dcx) {
        return NULL;
    }

    /* if no slot specified, use the internal key slot */
    if (p12dcx->slot) {
        slot = PK11_ReferenceSlot(p12dcx->slot);
    } else {
        slot = PK11_GetInternalKeySlot();
<<<<<<< HEAD
    }

    algorithm = SECOID_GetAlgorithmTag(algid);
    pwitem = p12dcx->pwitem;

    /* here we assume that the password is already encoded into
     * BMPString by the caller.  if the encryption scheme is not the
     * one defined in PKCS #12, decode the password back into
     * UTF-8. */
    if (!sec_pkcs12_is_pkcs12_pbe_algorithm(algorithm)) {
        if (!sec_pkcs12_convert_item_to_unicode(NULL, &decodedPwitem,
                                                p12dcx->pwitem,
                                                PR_TRUE, PR_FALSE, PR_FALSE)) {
            PORT_SetError(SEC_ERROR_NO_MEMORY);
            return NULL;
        }
        pwitem = &decodedPwitem;
    }

    bulkKey = PK11_PBEKeyGen(slot, algid, pwitem,
                             PR_FALSE, p12dcx->wincx);
=======
    }

    algorithm = SECOID_GetAlgorithmTag(algid);
    if (!sec_pkcs12_decode_password(NULL, &pwitem, algorithm, p12dcx->pwitem))
        return NULL;

    bulkKey = PK11_PBEKeyGen(slot, algid, &pwitem, PR_FALSE, p12dcx->wincx);
>>>>>>> a17af05f
    /* some tokens can't generate PBE keys on their own, generate the
     * key in the internal slot, and let the Import code deal with it,
     * (if the slot can't generate PBEs, then we need to use the internal
     * slot anyway to unwrap). */
    if (!bulkKey && !PK11_IsInternal(slot)) {
        PK11_FreeSlot(slot);
        slot = PK11_GetInternalKeySlot();
<<<<<<< HEAD
        bulkKey = PK11_PBEKeyGen(slot, algid, pwitem,
                                 PR_FALSE, p12dcx->wincx);
=======
        bulkKey = PK11_PBEKeyGen(slot, algid, &pwitem, PR_FALSE, p12dcx->wincx);
>>>>>>> a17af05f
    }
    PK11_FreeSlot(slot);

    /* set the password data on the key */
    if (bulkKey) {
        PK11_SetSymKeyUserData(bulkKey, p12dcx->pwitem, NULL);
    }

<<<<<<< HEAD
    if (decodedPwitem.data) {
        SECITEM_ZfreeItem(&decodedPwitem, PR_FALSE);
=======
    if (pwitem.data) {
        SECITEM_ZfreeItem(&pwitem, PR_FALSE);
>>>>>>> a17af05f
    }

    return bulkKey;
}

/* XXX this needs to be modified to handle enveloped data.  most
 * likely, it should mirror the routines for SMIME in that regard.
 */
static PRBool
sec_pkcs12_decoder_decryption_allowed(SECAlgorithmID *algid,
                                      PK11SymKey *bulkkey)
{
    PRBool decryptionAllowed = SEC_PKCS12DecryptionAllowed(algid);

    if (!decryptionAllowed) {
        return PR_FALSE;
    }

    return PR_TRUE;
}

/* when we encounter a new safe bag during the decoding, we need
 * to allocate space for the bag to be decoded to and set the
 * state variables appropriately.  all of the safe bags are allocated
 * in a buffer in the outer SEC_PKCS12DecoderContext, however,
 * a pointer to the safeBag is also used in the sec_PKCS12SafeContentsContext
 * for the current bag.
 */
static SECStatus
sec_pkcs12_decoder_init_new_safe_bag(sec_PKCS12SafeContentsContext
                                         *safeContentsCtx)
{
    void *mark = NULL;
    SEC_PKCS12DecoderContext *p12dcx;

    /* make sure that the structures are defined, and there has
     * not been an error in the decoding
     */
    if (!safeContentsCtx || !safeContentsCtx->p12dcx || safeContentsCtx->p12dcx->error) {
        return SECFailure;
    }

    p12dcx = safeContentsCtx->p12dcx;
    mark = PORT_ArenaMark(p12dcx->arena);

    /* allocate a new safe bag, if bags already exist, grow the
     * list of bags, otherwise allocate a new list.  the list is
     * NULL terminated.
     */
    p12dcx->safeBags = (!p12dcx->safeBagCount)
                           ? PORT_ArenaZNewArray(p12dcx->arena, sec_PKCS12SafeBag *, 2)
                           : PORT_ArenaGrowArray(p12dcx->arena, p12dcx->safeBags,
                                                 sec_PKCS12SafeBag *, p12dcx->safeBagCount + 1,
                                                 p12dcx->safeBagCount + 2);

    if (!p12dcx->safeBags) {
        p12dcx->errorValue = PORT_GetError();
        goto loser;
    }

    /* append the bag to the end of the list and update the reference
     * in the safeContentsCtx.
     */
    p12dcx->safeBags[p12dcx->safeBagCount] =
        safeContentsCtx->currentSafeBag =
            PORT_ArenaZNew(p12dcx->arena, sec_PKCS12SafeBag);
    if (!safeContentsCtx->currentSafeBag) {
        p12dcx->errorValue = PORT_GetError();
        goto loser;
    }
    p12dcx->safeBags[++p12dcx->safeBagCount] = NULL;

    safeContentsCtx->currentSafeBag->slot = safeContentsCtx->p12dcx->slot;
    safeContentsCtx->currentSafeBag->pwitem = safeContentsCtx->p12dcx->pwitem;
    safeContentsCtx->currentSafeBag->swapUnicodeBytes =
        safeContentsCtx->p12dcx->swapUnicodeBytes;
    safeContentsCtx->currentSafeBag->arena = safeContentsCtx->p12dcx->arena;
    safeContentsCtx->currentSafeBag->tokenCAs =
        safeContentsCtx->p12dcx->tokenCAs;

    PORT_ArenaUnmark(p12dcx->arena, mark);
    return SECSuccess;

loser:

    /* if an error occurred, release the memory and set the error flag
     * the only possible errors triggered by this function are memory
     * related.
     */
    if (mark) {
        PORT_ArenaRelease(p12dcx->arena, mark);
    }

    p12dcx->error = PR_TRUE;
    return SECFailure;
}

/* A wrapper for updating the ASN1 context in which a safeBag is
 * being decoded.  This function is called as a callback from
 * secasn1d when decoding SafeContents structures.
 */
static void
sec_pkcs12_decoder_safe_bag_update(void *arg, const char *data,
                                   unsigned long len, int depth,
                                   SEC_ASN1EncodingPart data_kind)
{
    sec_PKCS12SafeContentsContext *safeContentsCtx =
        (sec_PKCS12SafeContentsContext *)arg;
    SEC_PKCS12DecoderContext *p12dcx;
    SECStatus rv;

    /* make sure that we are not skipping the current safeBag,
     * and that there are no errors.  If so, just return rather
     * than continuing to process.
     */
    if (!safeContentsCtx || !safeContentsCtx->p12dcx ||
        safeContentsCtx->p12dcx->error || safeContentsCtx->skipCurrentSafeBag) {
        return;
    }
    p12dcx = safeContentsCtx->p12dcx;

    rv = SEC_ASN1DecoderUpdate(safeContentsCtx->currentSafeBagA1Dcx, data, len);
    if (rv != SECSuccess) {
        p12dcx->errorValue = PORT_GetError();
        goto loser;
    }

    return;

loser:
    /* set the error, and finish the decoder context.  because there
     * is not a way of returning an error message, it may be worth
     * while to do a check higher up and finish any decoding contexts
     * that are still open.
     */
    p12dcx->error = PR_TRUE;
    SEC_ASN1DecoderFinish(safeContentsCtx->currentSafeBagA1Dcx);
    safeContentsCtx->currentSafeBagA1Dcx = NULL;
    return;
}

/* notify function for decoding safeBags.  This function is
 * used to filter safeBag types which are not supported,
 * initiate the decoding of nested safe contents, and decode
 * safeBags in general.  this function is set when the decoder
 * context for the safeBag is first created.
 */
static void
sec_pkcs12_decoder_safe_bag_notify(void *arg, PRBool before,
                                   void *dest, int real_depth)
{
    sec_PKCS12SafeContentsContext *safeContentsCtx =
        (sec_PKCS12SafeContentsContext *)arg;
    SEC_PKCS12DecoderContext *p12dcx;
    sec_PKCS12SafeBag *bag;
    PRBool after;

    /* if an error is encountered, return */
    if (!safeContentsCtx || !safeContentsCtx->p12dcx ||
        safeContentsCtx->p12dcx->error) {
        return;
    }
    p12dcx = safeContentsCtx->p12dcx;

    /* to make things more readable */
    if (before)
        after = PR_FALSE;
    else
        after = PR_TRUE;

    /* have we determined the safeBagType yet? */
    bag = safeContentsCtx->currentSafeBag;
    if (bag->bagTypeTag == NULL) {
        if (after && (dest == &(bag->safeBagType))) {
            bag->bagTypeTag = SECOID_FindOID(&(bag->safeBagType));
            if (bag->bagTypeTag == NULL) {
                p12dcx->error = PR_TRUE;
                p12dcx->errorValue = SEC_ERROR_PKCS12_CORRUPT_PFX_STRUCTURE;
            }
        }
        return;
    }

    /* process the safeBag depending on it's type.  those
     * which we do not support, are ignored.  we start a decoding
     * context for a nested safeContents.
     */
    switch (bag->bagTypeTag->offset) {
        case SEC_OID_PKCS12_V1_KEY_BAG_ID:
        case SEC_OID_PKCS12_V1_CERT_BAG_ID:
        case SEC_OID_PKCS12_V1_PKCS8_SHROUDED_KEY_BAG_ID:
            break;
        case SEC_OID_PKCS12_V1_SAFE_CONTENTS_BAG_ID:
            /* if we are just starting to decode the safeContents, initialize
             * a new safeContentsCtx to process it.
             */
            if (before && (dest == &(bag->safeBagContent))) {
                sec_pkcs12_decoder_begin_nested_safe_contents(safeContentsCtx);
            } else if (after && (dest == &(bag->safeBagContent))) {
                /* clean up the nested decoding */
                sec_pkcs12_decoder_finish_nested_safe_contents(safeContentsCtx);
            }
            break;
        case SEC_OID_PKCS12_V1_CRL_BAG_ID:
        case SEC_OID_PKCS12_V1_SECRET_BAG_ID:
        default:
            /* skip any safe bag types we don't understand or handle */
            safeContentsCtx->skipCurrentSafeBag = PR_TRUE;
            break;
    }

    return;
}

/* notify function for decoding safe contents.  each entry in the
 * safe contents is a safeBag which needs to be allocated and
 * the decoding context initialized at the beginning and then
 * the context needs to be closed and finished at the end.
 *
 * this function is set when the safeContents decode context is
 * initialized.
 */
static void
sec_pkcs12_decoder_safe_contents_notify(void *arg, PRBool before,
                                        void *dest, int real_depth)
{
    sec_PKCS12SafeContentsContext *safeContentsCtx =
        (sec_PKCS12SafeContentsContext *)arg;
    SEC_PKCS12DecoderContext *p12dcx;
    SECStatus rv;

    /* if there is an error we don't want to continue processing,
     * just return and keep going.
     */
    if (!safeContentsCtx || !safeContentsCtx->p12dcx ||
        safeContentsCtx->p12dcx->error) {
        return;
    }
    p12dcx = safeContentsCtx->p12dcx;

    /* if we are done with the current safeBag, then we need to
     * finish the context and set the state variables appropriately.
     */
    if (!before) {
        SEC_ASN1DecoderClearFilterProc(safeContentsCtx->safeContentsA1Dcx);
        SEC_ASN1DecoderFinish(safeContentsCtx->currentSafeBagA1Dcx);
        safeContentsCtx->currentSafeBagA1Dcx = NULL;
        safeContentsCtx->skipCurrentSafeBag = PR_FALSE;
    } else {
        /* we are starting a new safe bag.  we need to allocate space
         * for the bag and initialize the decoding context.
         */
        rv = sec_pkcs12_decoder_init_new_safe_bag(safeContentsCtx);
        if (rv != SECSuccess) {
            goto loser;
        }

        /* set up the decoder context */
        safeContentsCtx->currentSafeBagA1Dcx =
            SEC_ASN1DecoderStart(p12dcx->arena,
                                 safeContentsCtx->currentSafeBag,
                                 sec_PKCS12SafeBagTemplate);
        if (!safeContentsCtx->currentSafeBagA1Dcx) {
            p12dcx->errorValue = PORT_GetError();
            goto loser;
        }

        /* set the notify and filter procs so that the safe bag
         * data gets sent to the proper location when decoding.
         */
        SEC_ASN1DecoderSetNotifyProc(safeContentsCtx->currentSafeBagA1Dcx,
                                     sec_pkcs12_decoder_safe_bag_notify,
                                     safeContentsCtx);
        SEC_ASN1DecoderSetFilterProc(safeContentsCtx->safeContentsA1Dcx,
                                     sec_pkcs12_decoder_safe_bag_update,
                                     safeContentsCtx, PR_TRUE);
    }

    return;

loser:
    /* in the event of an error, we want to close the decoding
     * context and clear the filter and notify procedures.
     */
    p12dcx->error = PR_TRUE;

    if (safeContentsCtx->currentSafeBagA1Dcx) {
        SEC_ASN1DecoderFinish(safeContentsCtx->currentSafeBagA1Dcx);
        safeContentsCtx->currentSafeBagA1Dcx = NULL;
    }

    SEC_ASN1DecoderClearNotifyProc(safeContentsCtx->safeContentsA1Dcx);
    SEC_ASN1DecoderClearFilterProc(safeContentsCtx->safeContentsA1Dcx);

    return;
}

/* initialize the safeContents for decoding.  this routine
 * is used for authenticatedSafes as well as nested safeContents.
 */
static sec_PKCS12SafeContentsContext *
sec_pkcs12_decoder_safe_contents_init_decode(SEC_PKCS12DecoderContext *p12dcx,
                                             PRBool nestedSafe)
{
    sec_PKCS12SafeContentsContext *safeContentsCtx = NULL;
    const SEC_ASN1Template *theTemplate;

    if (!p12dcx || p12dcx->error) {
        return NULL;
    }

    /* allocate a new safeContents list or grow the existing list and
     * append the new safeContents onto the end.
     */
    p12dcx->safeContentsList = (!p12dcx->safeContentsCnt)
                                   ? PORT_ArenaZNewArray(p12dcx->arena, sec_PKCS12SafeContentsContext *, 2)
                                   : PORT_ArenaGrowArray(p12dcx->arena, p12dcx->safeContentsList,
                                                         sec_PKCS12SafeContentsContext *,
                                                         1 + p12dcx->safeContentsCnt,
                                                         2 + p12dcx->safeContentsCnt);

    if (!p12dcx->safeContentsList) {
        p12dcx->errorValue = PORT_GetError();
        goto loser;
    }

    p12dcx->safeContentsList[p12dcx->safeContentsCnt] = safeContentsCtx =
        PORT_ArenaZNew(p12dcx->arena, sec_PKCS12SafeContentsContext);
    if (!p12dcx->safeContentsList[p12dcx->safeContentsCnt]) {
        p12dcx->errorValue = PORT_GetError();
        goto loser;
    }
    p12dcx->safeContentsList[++p12dcx->safeContentsCnt] = NULL;

    /* set up the state variables */
    safeContentsCtx->p12dcx = p12dcx;
    safeContentsCtx->arena = p12dcx->arena;

    /* begin the decoding -- the template is based on whether we are
     * decoding a nested safeContents or not.
     */
    if (nestedSafe == PR_TRUE) {
        theTemplate = sec_PKCS12NestedSafeContentsDecodeTemplate;
    } else {
        theTemplate = sec_PKCS12SafeContentsDecodeTemplate;
    }

    /* start the decoder context */
    safeContentsCtx->safeContentsA1Dcx = SEC_ASN1DecoderStart(p12dcx->arena,
                                                              &safeContentsCtx->safeContents,
                                                              theTemplate);

    if (!safeContentsCtx->safeContentsA1Dcx) {
        p12dcx->errorValue = PORT_GetError();
        goto loser;
    }

    /* set the safeContents notify procedure to look for
     * and start the decode of safeBags.
     */
    SEC_ASN1DecoderSetNotifyProc(safeContentsCtx->safeContentsA1Dcx,
                                 sec_pkcs12_decoder_safe_contents_notify,
                                 safeContentsCtx);

    return safeContentsCtx;

loser:
    /* in the case of an error, we want to finish the decoder
     * context and set the error flag.
     */
    if (safeContentsCtx && safeContentsCtx->safeContentsA1Dcx) {
        SEC_ASN1DecoderFinish(safeContentsCtx->safeContentsA1Dcx);
        safeContentsCtx->safeContentsA1Dcx = NULL;
    }

    p12dcx->error = PR_TRUE;

    return NULL;
}

/* wrapper for updating safeContents.  this is set as the filter of
 * safeBag when there is a nested safeContents.
 */
static void
sec_pkcs12_decoder_nested_safe_contents_update(void *arg, const char *buf,
                                               unsigned long len, int depth,
                                               SEC_ASN1EncodingPart data_kind)
{
    sec_PKCS12SafeContentsContext *safeContentsCtx =
        (sec_PKCS12SafeContentsContext *)arg;
    SEC_PKCS12DecoderContext *p12dcx;
    SECStatus rv;

    /* check for an error */
    if (!safeContentsCtx || !safeContentsCtx->p12dcx ||
        safeContentsCtx->p12dcx->error || !safeContentsCtx->safeContentsA1Dcx) {
        return;
    }

    /* no need to update if no data sent in */
    if (!len || !buf) {
        return;
    }

    /* update the decoding context */
    p12dcx = safeContentsCtx->p12dcx;
    rv = SEC_ASN1DecoderUpdate(safeContentsCtx->safeContentsA1Dcx, buf, len);
    if (rv != SECSuccess) {
        p12dcx->errorValue = PORT_GetError();
        goto loser;
    }

    return;

loser:
    /* handle any errors.  If a decoding context is open, close it. */
    p12dcx->error = PR_TRUE;
    if (safeContentsCtx->safeContentsA1Dcx) {
        SEC_ASN1DecoderFinish(safeContentsCtx->safeContentsA1Dcx);
        safeContentsCtx->safeContentsA1Dcx = NULL;
    }
}

/* whenever a new safeContentsSafeBag is encountered, we need
 * to init a safeContentsContext.
 */
static SECStatus
sec_pkcs12_decoder_begin_nested_safe_contents(sec_PKCS12SafeContentsContext
                                                  *safeContentsCtx)
{
    /* check for an error */
    if (!safeContentsCtx || !safeContentsCtx->p12dcx ||
        safeContentsCtx->p12dcx->error) {
        return SECFailure;
    }

    safeContentsCtx->nestedSafeContentsCtx =
        sec_pkcs12_decoder_safe_contents_init_decode(safeContentsCtx->p12dcx,
                                                     PR_TRUE);
    if (!safeContentsCtx->nestedSafeContentsCtx) {
        return SECFailure;
    }

    /* set up new filter proc */
    SEC_ASN1DecoderSetNotifyProc(
        safeContentsCtx->nestedSafeContentsCtx->safeContentsA1Dcx,
        sec_pkcs12_decoder_safe_contents_notify,
        safeContentsCtx->nestedSafeContentsCtx);

    SEC_ASN1DecoderSetFilterProc(safeContentsCtx->currentSafeBagA1Dcx,
                                 sec_pkcs12_decoder_nested_safe_contents_update,
                                 safeContentsCtx->nestedSafeContentsCtx,
                                 PR_TRUE);

    return SECSuccess;
}

/* when the safeContents is done decoding, we need to reset the
 * proper filter and notify procs and close the decoding context
 */
static SECStatus
sec_pkcs12_decoder_finish_nested_safe_contents(sec_PKCS12SafeContentsContext
                                                   *safeContentsCtx)
{
    /* check for error */
    if (!safeContentsCtx || !safeContentsCtx->p12dcx ||
        safeContentsCtx->p12dcx->error) {
        return SECFailure;
    }

    /* clean up */
    SEC_ASN1DecoderClearFilterProc(safeContentsCtx->currentSafeBagA1Dcx);
    SEC_ASN1DecoderClearNotifyProc(
        safeContentsCtx->nestedSafeContentsCtx->safeContentsA1Dcx);
    SEC_ASN1DecoderFinish(
        safeContentsCtx->nestedSafeContentsCtx->safeContentsA1Dcx);
    safeContentsCtx->nestedSafeContentsCtx->safeContentsA1Dcx = NULL;
    safeContentsCtx->nestedSafeContentsCtx = NULL;

    return SECSuccess;
}

/* wrapper for updating safeContents.  This is used when decoding
 * the nested safeContents and any authenticatedSafes.
 */
static void
sec_pkcs12_decoder_safe_contents_callback(void *arg, const char *buf,
                                          unsigned long len)
{
    SECStatus rv;
    sec_PKCS12SafeContentsContext *safeContentsCtx =
        (sec_PKCS12SafeContentsContext *)arg;
    SEC_PKCS12DecoderContext *p12dcx;

    /* check for error */
    if (!safeContentsCtx || !safeContentsCtx->p12dcx ||
        safeContentsCtx->p12dcx->error || !safeContentsCtx->safeContentsA1Dcx) {
        return;
    }
    p12dcx = safeContentsCtx->p12dcx;

    /* update the decoder */
    rv = SEC_ASN1DecoderUpdate(safeContentsCtx->safeContentsA1Dcx, buf, len);
    if (rv != SECSuccess) {
        /* if we fail while trying to decode a 'safe', it's probably because
         * we didn't have the correct password. */
        PORT_SetError(SEC_ERROR_BAD_PASSWORD);
        p12dcx->errorValue = SEC_ERROR_PKCS12_CORRUPT_PFX_STRUCTURE;
        SEC_PKCS7DecoderAbort(p12dcx->currentASafeP7Dcx, SEC_ERROR_BAD_PASSWORD);
        goto loser;
    }

    return;

loser:
    /* set the error and finish the context */
    p12dcx->error = PR_TRUE;
    if (safeContentsCtx->safeContentsA1Dcx) {
        SEC_ASN1DecoderFinish(safeContentsCtx->safeContentsA1Dcx);
        safeContentsCtx->safeContentsA1Dcx = NULL;
    }

    return;
}

/* this is a wrapper for the ASN1 decoder to call SEC_PKCS7DecoderUpdate
 */
static void
sec_pkcs12_decoder_wrap_p7_update(void *arg, const char *data,
                                  unsigned long len, int depth,
                                  SEC_ASN1EncodingPart data_kind)
{
    SEC_PKCS7DecoderContext *p7dcx = (SEC_PKCS7DecoderContext *)arg;

    SEC_PKCS7DecoderUpdate(p7dcx, data, len);
}

/* notify function for decoding aSafes.  at the beginning,
 * of an authenticatedSafe, we start a decode of a safeContents.
 * at the end, we clean up the safeContents decoder context and
 * reset state variables
 */
static void
sec_pkcs12_decoder_asafes_notify(void *arg, PRBool before, void *dest,
                                 int real_depth)
{
    SEC_PKCS12DecoderContext *p12dcx;
    sec_PKCS12SafeContentsContext *safeContentsCtx;

    /* make sure no error occurred. */
    p12dcx = (SEC_PKCS12DecoderContext *)arg;
    if (!p12dcx || p12dcx->error) {
        return;
    }

    if (before) {

        /* init a new safeContentsContext */
        safeContentsCtx = sec_pkcs12_decoder_safe_contents_init_decode(p12dcx,
                                                                       PR_FALSE);
        if (!safeContentsCtx) {
            goto loser;
        }

        /* initiate the PKCS7ContentInfo decode */
        p12dcx->currentASafeP7Dcx = SEC_PKCS7DecoderStart(
            sec_pkcs12_decoder_safe_contents_callback,
            safeContentsCtx,
            p12dcx->pwfn, p12dcx->pwfnarg,
            sec_pkcs12_decoder_get_decrypt_key, p12dcx,
            sec_pkcs12_decoder_decryption_allowed);
        if (!p12dcx->currentASafeP7Dcx) {
            p12dcx->errorValue = PORT_GetError();
            goto loser;
        }
        SEC_ASN1DecoderSetFilterProc(p12dcx->aSafeA1Dcx,
                                     sec_pkcs12_decoder_wrap_p7_update,
                                     p12dcx->currentASafeP7Dcx, PR_TRUE);
    }

    if (!before) {
        /* if one is being decoded, finish the decode */
        if (p12dcx->currentASafeP7Dcx != NULL) {
            SEC_PKCS7ContentInfo *cinfo;
            unsigned int cnt = p12dcx->safeContentsCnt - 1;
            safeContentsCtx = p12dcx->safeContentsList[cnt];
            if (safeContentsCtx->safeContentsA1Dcx) {
                SEC_ASN1DecoderFinish(safeContentsCtx->safeContentsA1Dcx);
                safeContentsCtx->safeContentsA1Dcx = NULL;
            }
            cinfo = SEC_PKCS7DecoderFinish(p12dcx->currentASafeP7Dcx);
            p12dcx->currentASafeP7Dcx = NULL;
            if (!cinfo) {
                p12dcx->errorValue = PORT_GetError();
                goto loser;
            }
            SEC_PKCS7DestroyContentInfo(cinfo); /* don't leak it */
        }
    }

    return;

loser:
    /* set the error flag */
    p12dcx->error = PR_TRUE;
    return;
}

/* wrapper for updating asafes decoding context.  this function
 * writes data being decoded to disk, so that a mac can be computed
 * later.
 */
static void
sec_pkcs12_decoder_asafes_callback(void *arg, const char *buf,
                                   unsigned long len)
{
    SEC_PKCS12DecoderContext *p12dcx = (SEC_PKCS12DecoderContext *)arg;
    SECStatus rv;

    if (!p12dcx || p12dcx->error) {
        return;
    }

    /* update the context */
    rv = SEC_ASN1DecoderUpdate(p12dcx->aSafeA1Dcx, buf, len);
    if (rv != SECSuccess) {
        p12dcx->errorValue = PORT_GetError();
        p12dcx->error = PR_TRUE;
        goto loser;
    }

    /* if we are writing to a file, write out the new information */
    if (p12dcx->dWrite) {
        unsigned long writeLen = (*p12dcx->dWrite)(p12dcx->dArg,
                                                   (unsigned char *)buf, len);
        if (writeLen != len) {
            p12dcx->errorValue = PORT_GetError();
            goto loser;
        }
    }

    return;

loser:
    /* set the error flag */
    p12dcx->error = PR_TRUE;
    SEC_ASN1DecoderFinish(p12dcx->aSafeA1Dcx);
    p12dcx->aSafeA1Dcx = NULL;

    return;
}

/* start the decode of an authenticatedSafe contentInfo.
 */
static SECStatus
sec_pkcs12_decode_start_asafes_cinfo(SEC_PKCS12DecoderContext *p12dcx)
{
    if (!p12dcx || p12dcx->error) {
        return SECFailure;
    }

    /* start the decode context */
    p12dcx->aSafeA1Dcx = SEC_ASN1DecoderStart(p12dcx->arena,
                                              &p12dcx->authSafe,
                                              sec_PKCS12AuthenticatedSafeTemplate);
    if (!p12dcx->aSafeA1Dcx) {
        p12dcx->errorValue = PORT_GetError();
        goto loser;
    }

    /* set the notify function */
    SEC_ASN1DecoderSetNotifyProc(p12dcx->aSafeA1Dcx,
                                 sec_pkcs12_decoder_asafes_notify, p12dcx);

    /* begin the authSafe decoder context */
    p12dcx->aSafeP7Dcx = SEC_PKCS7DecoderStart(
        sec_pkcs12_decoder_asafes_callback, p12dcx,
        p12dcx->pwfn, p12dcx->pwfnarg, NULL, NULL, NULL);
    if (!p12dcx->aSafeP7Dcx) {
        p12dcx->errorValue = PORT_GetError();
        goto loser;
    }

    /* open the temp file for writing, if the digest functions were set */
    if (p12dcx->dOpen && (*p12dcx->dOpen)(p12dcx->dArg, PR_FALSE) != SECSuccess) {
        p12dcx->errorValue = PORT_GetError();
        goto loser;
    }
    /* dOpen(dArg, PR_FALSE) creates the temp file */
    p12dcx->dIsOpen = PR_TRUE;

    return SECSuccess;

loser:
    p12dcx->error = PR_TRUE;

    if (p12dcx->aSafeA1Dcx) {
        SEC_ASN1DecoderFinish(p12dcx->aSafeA1Dcx);
        p12dcx->aSafeA1Dcx = NULL;
    }

    if (p12dcx->aSafeP7Dcx) {
        SEC_PKCS7DecoderFinish(p12dcx->aSafeP7Dcx);
        p12dcx->aSafeP7Dcx = NULL;
    }

    return SECFailure;
}

/* wrapper for updating the safeContents.  this function is used as
 * a filter for the pfx when decoding the authenticated safes
 */
static void
sec_pkcs12_decode_asafes_cinfo_update(void *arg, const char *buf,
                                      unsigned long len, int depth,
                                      SEC_ASN1EncodingPart data_kind)
{
    SEC_PKCS12DecoderContext *p12dcx;
    SECStatus rv;

    p12dcx = (SEC_PKCS12DecoderContext *)arg;
    if (!p12dcx || p12dcx->error) {
        return;
    }

    /* update the safeContents decoder */
    rv = SEC_PKCS7DecoderUpdate(p12dcx->aSafeP7Dcx, buf, len);
    if (rv != SECSuccess) {
        p12dcx->errorValue = SEC_ERROR_PKCS12_CORRUPT_PFX_STRUCTURE;
        goto loser;
    }

    return;

loser:

    /* did we find an error?  if so, close the context and set the
     * error flag.
     */
    SEC_PKCS7DecoderFinish(p12dcx->aSafeP7Dcx);
    p12dcx->aSafeP7Dcx = NULL;
    p12dcx->error = PR_TRUE;
}

/* notify procedure used while decoding the pfx.  When we encounter
 * the authSafes, we want to trigger the decoding of authSafes as well
 * as when we encounter the macData, trigger the decoding of it.  we do
 * this because we we are streaming the decoder and not decoding in place.
 * the pfx which is the destination, only has the version decoded into it.
 */
static void
sec_pkcs12_decoder_pfx_notify_proc(void *arg, PRBool before, void *dest,
                                   int real_depth)
{
    SECStatus rv;
    SEC_PKCS12DecoderContext *p12dcx = (SEC_PKCS12DecoderContext *)arg;

    /* if an error occurs, clear the notifyProc and the filterProc
     * and continue.
     */
    if (p12dcx->error) {
        SEC_ASN1DecoderClearNotifyProc(p12dcx->pfxA1Dcx);
        SEC_ASN1DecoderClearFilterProc(p12dcx->pfxA1Dcx);
        return;
    }

    if (before && (dest == &p12dcx->pfx.encodedAuthSafe)) {

        /* we want to make sure this is a version we support */
        if (!sec_pkcs12_proper_version(&p12dcx->pfx)) {
            p12dcx->errorValue = SEC_ERROR_PKCS12_UNSUPPORTED_VERSION;
            goto loser;
        }

        /* start the decode of the aSafes cinfo... */
        rv = sec_pkcs12_decode_start_asafes_cinfo(p12dcx);
        if (rv != SECSuccess) {
            goto loser;
        }

        /* set the filter proc to update the authenticated safes. */
        SEC_ASN1DecoderSetFilterProc(p12dcx->pfxA1Dcx,
                                     sec_pkcs12_decode_asafes_cinfo_update,
                                     p12dcx, PR_TRUE);
    }

    if (!before && (dest == &p12dcx->pfx.encodedAuthSafe)) {

        /* we are done decoding the authenticatedSafes, so we need to
         * finish the decoderContext and clear the filter proc
         * and close the hmac callback, if present
         */
        p12dcx->aSafeCinfo = SEC_PKCS7DecoderFinish(p12dcx->aSafeP7Dcx);
        p12dcx->aSafeP7Dcx = NULL;
        if (!p12dcx->aSafeCinfo) {
            p12dcx->errorValue = PORT_GetError();
            goto loser;
        }
        SEC_ASN1DecoderClearFilterProc(p12dcx->pfxA1Dcx);
        if (p12dcx->dClose && ((*p12dcx->dClose)(p12dcx->dArg, PR_FALSE) != SECSuccess)) {
            p12dcx->errorValue = PORT_GetError();
            goto loser;
        }
    }

    return;

loser:
    p12dcx->error = PR_TRUE;
}

/*  default implementations of the open/close/read/write functions for
    SEC_PKCS12DecoderStart
*/

#define DEFAULT_TEMP_SIZE 4096

static SECStatus
p12u_DigestOpen(void *arg, PRBool readData)
{
    SEC_PKCS12DecoderContext *p12cxt = arg;

    p12cxt->currentpos = 0;

    if (PR_FALSE == readData) {
        /* allocate an initial buffer */
        p12cxt->filesize = 0;
        p12cxt->allocated = DEFAULT_TEMP_SIZE;
        p12cxt->buffer = PORT_Alloc(DEFAULT_TEMP_SIZE);
        PR_ASSERT(p12cxt->buffer);
    } else {
        PR_ASSERT(p12cxt->buffer);
        if (!p12cxt->buffer) {
            return SECFailure; /* no data to read */
        }
    }

    return SECSuccess;
}

static SECStatus
p12u_DigestClose(void *arg, PRBool removeFile)
{
    SEC_PKCS12DecoderContext *p12cxt = arg;

    PR_ASSERT(p12cxt);
    if (!p12cxt) {
        return SECFailure;
    }
    p12cxt->currentpos = 0;

    if (PR_TRUE == removeFile) {
        PR_ASSERT(p12cxt->buffer);
        if (!p12cxt->buffer) {
            return SECFailure;
        }
        if (p12cxt->buffer) {
            PORT_Free(p12cxt->buffer);
            p12cxt->buffer = NULL;
            p12cxt->allocated = 0;
            p12cxt->filesize = 0;
        }
    }

    return SECSuccess;
}

static int
p12u_DigestRead(void *arg, unsigned char *buf, unsigned long len)
{
    int toread = len;
    SEC_PKCS12DecoderContext *p12cxt = arg;

    if (!buf || len == 0 || !p12cxt->buffer) {
        PORT_SetError(SEC_ERROR_INVALID_ARGS);
        return -1;
    }

    if ((p12cxt->filesize - p12cxt->currentpos) < (long)len) {
        /* trying to read past the end of the buffer */
        toread = p12cxt->filesize - p12cxt->currentpos;
    }
    memcpy(buf, (char *)p12cxt->buffer + p12cxt->currentpos, toread);
    p12cxt->currentpos += toread;
    return toread;
}

static int
p12u_DigestWrite(void *arg, unsigned char *buf, unsigned long len)
{
    SEC_PKCS12DecoderContext *p12cxt = arg;

    if (!buf || len == 0) {
        return -1;
    }

    if (p12cxt->currentpos + (long)len > p12cxt->filesize) {
        p12cxt->filesize = p12cxt->currentpos + len;
    } else {
        p12cxt->filesize += len;
    }
    if (p12cxt->filesize > p12cxt->allocated) {
        void *newbuffer;
        size_t newsize = p12cxt->filesize + DEFAULT_TEMP_SIZE;
        newbuffer = PORT_Realloc(p12cxt->buffer, newsize);
        if (NULL == newbuffer) {
            return -1; /* can't extend the buffer */
        }
        p12cxt->buffer = newbuffer;
        p12cxt->allocated = newsize;
    }
    PR_ASSERT(p12cxt->buffer);
    memcpy((char *)p12cxt->buffer + p12cxt->currentpos, buf, len);
    p12cxt->currentpos += len;
    return len;
}

/* SEC_PKCS12DecoderStart
 *      Creates a decoder context for decoding a PKCS 12 PDU objct.
 *      This function sets up the initial decoding context for the
 *      PFX and sets the needed state variables.
 *
 *      pwitem - the password for the hMac and any encoded safes.
 *               this should be changed to take a callback which retrieves
 *               the password.  it may be possible for different safes to
 *               have different passwords.  also, the password is already
 *               in unicode.  it should probably be converted down below via
 *               a unicode conversion callback.
 *      slot - the slot to import the dataa into should multiple slots
 *               be supported based on key type and cert type?
 *      dOpen, dClose, dRead, dWrite - digest routines for writing data
 *               to a file so it could be read back and the hmac recomputed
 *               and verified.  doesn't seem to be a way for both encoding
 *               and decoding to be single pass, thus the need for these
 *               routines.
 *      dArg - the argument for dOpen, etc.
 *
 *      if NULL == dOpen == dClose == dRead == dWrite == dArg, then default
 *      implementations using a memory buffer are used
 *
 *      This function returns the decoder context, if it was successful.
 *      Otherwise, null is returned.
 */
SEC_PKCS12DecoderContext *
SEC_PKCS12DecoderStart(SECItem *pwitem, PK11SlotInfo *slot, void *wincx,
                       digestOpenFn dOpen, digestCloseFn dClose,
                       digestIOFn dRead, digestIOFn dWrite, void *dArg)
{
    SEC_PKCS12DecoderContext *p12dcx;
    PLArenaPool *arena;

    arena = PORT_NewArena(2048); /* different size? */
    if (!arena) {
        return NULL; /* error is already set */
    }

    /* allocate the decoder context and set the state variables */
    p12dcx = PORT_ArenaZNew(arena, SEC_PKCS12DecoderContext);
    if (!p12dcx) {
        goto loser; /* error is already set */
    }

    if (!dOpen && !dClose && !dRead && !dWrite && !dArg) {
        /* use default implementations */
        dOpen = p12u_DigestOpen;
        dClose = p12u_DigestClose;
        dRead = p12u_DigestRead;
        dWrite = p12u_DigestWrite;
        dArg = (void *)p12dcx;
    }

    p12dcx->arena = arena;
    p12dcx->pwitem = pwitem;
    p12dcx->slot = (slot ? PK11_ReferenceSlot(slot)
                         : PK11_GetInternalKeySlot());
    p12dcx->wincx = wincx;
    p12dcx->tokenCAs = SECPKCS12TargetTokenNoCAs;
#ifdef IS_LITTLE_ENDIAN
    p12dcx->swapUnicodeBytes = PR_TRUE;
#else
    p12dcx->swapUnicodeBytes = PR_FALSE;
#endif
    p12dcx->errorValue = 0;
    p12dcx->error = PR_FALSE;

    /* start the decoding of the PFX and set the notify proc
     * for the PFX item.
     */
    p12dcx->pfxA1Dcx = SEC_ASN1DecoderStart(p12dcx->arena, &p12dcx->pfx,
                                            sec_PKCS12PFXItemTemplate);
    if (!p12dcx->pfxA1Dcx) {
        PK11_FreeSlot(p12dcx->slot);
        goto loser;
    }

    SEC_ASN1DecoderSetNotifyProc(p12dcx->pfxA1Dcx,
                                 sec_pkcs12_decoder_pfx_notify_proc,
                                 p12dcx);

    /* set up digest functions */
    p12dcx->dOpen = dOpen;
    p12dcx->dWrite = dWrite;
    p12dcx->dClose = dClose;
    p12dcx->dRead = dRead;
    p12dcx->dArg = dArg;
    p12dcx->dIsOpen = PR_FALSE;

    p12dcx->keyList = NULL;
    p12dcx->decitem.type = 0;
    p12dcx->decitem.der = NULL;
    p12dcx->decitem.hasKey = PR_FALSE;
    p12dcx->decitem.friendlyName = NULL;
    p12dcx->iteration = 0;

    return p12dcx;

loser:
    PORT_FreeArena(arena, PR_TRUE);
    return NULL;
}

SECStatus
SEC_PKCS12DecoderSetTargetTokenCAs(SEC_PKCS12DecoderContext *p12dcx,
                                   SECPKCS12TargetTokenCAs tokenCAs)
{
    if (!p12dcx || p12dcx->error) {
        return SECFailure;
    }
    p12dcx->tokenCAs = tokenCAs;
    return SECSuccess;
}

/* SEC_PKCS12DecoderUpdate
 *      Streaming update sending more data to the decoder.  If
 *      an error occurs, SECFailure is returned.
 *
 *      p12dcx - the decoder context
 *      data, len - the data buffer and length of data to send to
 *              the update functions.
 */
SECStatus
SEC_PKCS12DecoderUpdate(SEC_PKCS12DecoderContext *p12dcx,
                        unsigned char *data, unsigned long len)
{
    SECStatus rv;

    if (!p12dcx || p12dcx->error) {
        PORT_SetError(SEC_ERROR_INVALID_ARGS);
        return SECFailure;
    }

    /* update the PFX decoder context */
    rv = SEC_ASN1DecoderUpdate(p12dcx->pfxA1Dcx, (const char *)data, len);
    if (rv != SECSuccess) {
        p12dcx->errorValue = SEC_ERROR_PKCS12_CORRUPT_PFX_STRUCTURE;
        goto loser;
    }

    return SECSuccess;

loser:

    p12dcx->error = PR_TRUE;
    return SECFailure;
}

/* This should be a nice sized buffer for reading in data (potentially large
** amounts) to be MACed.  It should be MUCH larger than HASH_LENGTH_MAX.
*/
#define IN_BUF_LEN 1024
#ifdef DEBUG
static const char bufferEnd[] = { "BufferEnd" };
#endif
#define FUDGE 128 /* must be as large as bufferEnd or more. */

/* verify the hmac by reading the data from the temporary file
 * using the routines specified when the decodingContext was
 * created and return SECSuccess if the hmac matches.
 */
static SECStatus
sec_pkcs12_decoder_verify_mac(SEC_PKCS12DecoderContext *p12dcx)
{
    PK11Context *pk11cx = NULL;
    PK11SymKey *symKey = NULL;
    SECItem *params = NULL;
    unsigned char *buf;
    SECStatus rv = SECFailure;
    SECStatus lrv;
    unsigned int bufLen;
    int iteration;
    int bytesRead;
    SECOidTag algtag;
    SECItem hmacRes;
    SECItem ignore = { 0 };
    CK_MECHANISM_TYPE integrityMech;

    if (!p12dcx || p12dcx->error) {
        PORT_SetError(SEC_ERROR_INVALID_ARGS);
        return SECFailure;
    }
    buf = (unsigned char *)PORT_Alloc(IN_BUF_LEN + FUDGE);
    if (!buf)
        return SECFailure; /* error code has been set. */

#ifdef DEBUG
    memcpy(buf + IN_BUF_LEN, bufferEnd, sizeof bufferEnd);
#endif

    /* generate hmac key */
    if (p12dcx->macData.iter.data) {
        iteration = (int)DER_GetInteger(&p12dcx->macData.iter);
    } else {
        iteration = 1;
    }

    params = PK11_CreatePBEParams(&p12dcx->macData.macSalt, p12dcx->pwitem,
                                  iteration);

    algtag = SECOID_GetAlgorithmTag(&p12dcx->macData.safeMac.digestAlgorithm);
    switch (algtag) {
        case SEC_OID_SHA1:
            integrityMech = CKM_NETSCAPE_PBE_SHA1_HMAC_KEY_GEN;
            break;
        case SEC_OID_MD5:
            integrityMech = CKM_NETSCAPE_PBE_MD5_HMAC_KEY_GEN;
            break;
        case SEC_OID_MD2:
            integrityMech = CKM_NETSCAPE_PBE_MD2_HMAC_KEY_GEN;
            break;
        case SEC_OID_SHA224:
            integrityMech = CKM_NSS_PKCS12_PBE_SHA224_HMAC_KEY_GEN;
            break;
        case SEC_OID_SHA256:
            integrityMech = CKM_NSS_PKCS12_PBE_SHA256_HMAC_KEY_GEN;
            break;
        case SEC_OID_SHA384:
            integrityMech = CKM_NSS_PKCS12_PBE_SHA384_HMAC_KEY_GEN;
            break;
        case SEC_OID_SHA512:
            integrityMech = CKM_NSS_PKCS12_PBE_SHA512_HMAC_KEY_GEN;
            break;
        default:
            goto loser;
    }

    symKey = PK11_KeyGen(NULL, integrityMech, params, 0, NULL);
    PK11_DestroyPBEParams(params);
    params = NULL;
    if (!symKey)
        goto loser;
    /* init hmac */
    pk11cx = PK11_CreateContextBySymKey(sec_pkcs12_algtag_to_mech(algtag),
                                        CKA_SIGN, symKey, &ignore);
    if (!pk11cx) {
        goto loser;
    }
    lrv = PK11_DigestBegin(pk11cx);
    if (lrv == SECFailure) {
        goto loser;
    }

    /* try to open the data for readback */
    if (p12dcx->dOpen && ((*p12dcx->dOpen)(p12dcx->dArg, PR_TRUE) != SECSuccess)) {
        goto loser;
    }

    /* read the data back IN_BUF_LEN bytes at a time and recompute
     * the hmac.  if fewer bytes are read than are requested, it is
     * assumed that the end of file has been reached. if bytesRead
     * is returned as -1, then an error occurred reading from the
     * file.
     */
    do {
        bytesRead = (*p12dcx->dRead)(p12dcx->dArg, buf, IN_BUF_LEN);
        if (bytesRead < 0) {
            PORT_SetError(SEC_ERROR_PKCS12_UNABLE_TO_READ);
            goto loser;
        }
        PORT_Assert(bytesRead <= IN_BUF_LEN);
        PORT_Assert(!memcmp(buf + IN_BUF_LEN, bufferEnd, sizeof bufferEnd));

        if (bytesRead > IN_BUF_LEN) {
            /* dRead callback overflowed buffer. */
            PORT_SetError(SEC_ERROR_INPUT_LEN);
            goto loser;
        }

        if (bytesRead) {
            lrv = PK11_DigestOp(pk11cx, buf, bytesRead);
            if (lrv == SECFailure) {
                goto loser;
            }
        }
    } while (bytesRead == IN_BUF_LEN);

    /* finish the hmac context */
    lrv = PK11_DigestFinal(pk11cx, buf, &bufLen, IN_BUF_LEN);
    if (lrv == SECFailure) {
        goto loser;
    }

    hmacRes.data = buf;
    hmacRes.len = bufLen;

    /* is the hmac computed the same as the hmac which was decoded? */
    rv = SECSuccess;
    if (SECITEM_CompareItem(&hmacRes, &p12dcx->macData.safeMac.digest) != SECEqual) {
        PORT_SetError(SEC_ERROR_PKCS12_INVALID_MAC);
        rv = SECFailure;
    }

loser:
    /* close the file and remove it */
    if (p12dcx->dClose) {
        (*p12dcx->dClose)(p12dcx->dArg, PR_TRUE);
        p12dcx->dIsOpen = PR_FALSE;
    }

    if (pk11cx) {
        PK11_DestroyContext(pk11cx, PR_TRUE);
    }
    if (params) {
        PK11_DestroyPBEParams(params);
    }
    if (symKey) {
        PK11_FreeSymKey(symKey);
    }
    PORT_ZFree(buf, IN_BUF_LEN + FUDGE);

    return rv;
}

/* SEC_PKCS12DecoderVerify
 *      Verify the macData or the signature of the decoded PKCS 12 PDU.
 *      If the signature or the macData do not match, SECFailure is
 *      returned.
 *
 *      p12dcx - the decoder context
 */
SECStatus
SEC_PKCS12DecoderVerify(SEC_PKCS12DecoderContext *p12dcx)
{
    SECStatus rv = SECSuccess;

    /* make sure that no errors have occurred... */
    if (!p12dcx) {
        PORT_SetError(SEC_ERROR_INVALID_ARGS);
        return SECFailure;
    }
    if (p12dcx->error) {
        /* error code is already set! PORT_SetError(p12dcx->errorValue); */
        return SECFailure;
    }

    rv = SEC_ASN1DecoderFinish(p12dcx->pfxA1Dcx);
    p12dcx->pfxA1Dcx = NULL;
    if (rv != SECSuccess) {
        return rv;
    }

    /* check the signature or the mac depending on the type of
     * integrity used.
     */
    if (p12dcx->pfx.encodedMacData.len) {
        rv = SEC_ASN1DecodeItem(p12dcx->arena, &p12dcx->macData,
                                sec_PKCS12MacDataTemplate,
                                &p12dcx->pfx.encodedMacData);
        if (rv == SECSuccess) {
            return sec_pkcs12_decoder_verify_mac(p12dcx);
        }
        return rv;
    }
    if (SEC_PKCS7VerifySignature(p12dcx->aSafeCinfo, certUsageEmailSigner,
                                 PR_FALSE)) {
        return SECSuccess;
    }
    PORT_SetError(SEC_ERROR_PKCS12_INVALID_MAC);
    return SECFailure;
}

/* SEC_PKCS12DecoderFinish
 *      Free any open ASN1 or PKCS7 decoder contexts and then
 *      free the arena pool which everything should be allocated
 *      from.  This function should be called upon completion of
 *      decoding and installing of a pfx pdu.  This should be
 *      called even if an error occurs.
 *
 *      p12dcx - the decoder context
 */
void
SEC_PKCS12DecoderFinish(SEC_PKCS12DecoderContext *p12dcx)
{
    unsigned int i;

    if (!p12dcx) {
        PORT_SetError(SEC_ERROR_INVALID_ARGS);
        return;
    }

    if (p12dcx->pfxA1Dcx) {
        SEC_ASN1DecoderFinish(p12dcx->pfxA1Dcx);
        p12dcx->pfxA1Dcx = NULL;
    }

    if (p12dcx->aSafeA1Dcx) {
        SEC_ASN1DecoderFinish(p12dcx->aSafeA1Dcx);
        p12dcx->aSafeA1Dcx = NULL;
    }

    /* cleanup any old ASN1 decoder contexts */
    for (i = 0; i < p12dcx->safeContentsCnt; ++i) {
        sec_PKCS12SafeContentsContext *safeContentsCtx, *nested;
        safeContentsCtx = p12dcx->safeContentsList[i];
        if (safeContentsCtx) {
            nested = safeContentsCtx->nestedSafeContentsCtx;
            while (nested) {
                if (nested->safeContentsA1Dcx) {
                    SEC_ASN1DecoderFinish(nested->safeContentsA1Dcx);
                    nested->safeContentsA1Dcx = NULL;
                }
                nested = nested->nestedSafeContentsCtx;
            }
            if (safeContentsCtx->safeContentsA1Dcx) {
                SEC_ASN1DecoderFinish(safeContentsCtx->safeContentsA1Dcx);
                safeContentsCtx->safeContentsA1Dcx = NULL;
            }
        }
    }

    if (p12dcx->currentASafeP7Dcx &&
        p12dcx->currentASafeP7Dcx != p12dcx->aSafeP7Dcx) {
        SEC_PKCS7ContentInfo *cinfo;
        cinfo = SEC_PKCS7DecoderFinish(p12dcx->currentASafeP7Dcx);
        if (cinfo) {
            SEC_PKCS7DestroyContentInfo(cinfo); /* don't leak it */
        }
    }
    p12dcx->currentASafeP7Dcx = NULL;

    if (p12dcx->aSafeP7Dcx) {
        SEC_PKCS7ContentInfo *cinfo;
        cinfo = SEC_PKCS7DecoderFinish(p12dcx->aSafeP7Dcx);
        if (cinfo) {
            SEC_PKCS7DestroyContentInfo(cinfo);
        }
        p12dcx->aSafeP7Dcx = NULL;
    }

    if (p12dcx->aSafeCinfo) {
        SEC_PKCS7DestroyContentInfo(p12dcx->aSafeCinfo);
        p12dcx->aSafeCinfo = NULL;
    }

    if (p12dcx->decitem.type != 0 && p12dcx->decitem.der != NULL) {
        SECITEM_FreeItem(p12dcx->decitem.der, PR_TRUE);
    }
    if (p12dcx->decitem.friendlyName != NULL) {
        SECITEM_FreeItem(p12dcx->decitem.friendlyName, PR_TRUE);
    }

    if (p12dcx->slot) {
        PK11_FreeSlot(p12dcx->slot);
        p12dcx->slot = NULL;
    }

    if (p12dcx->dIsOpen && p12dcx->dClose) {
        (*p12dcx->dClose)(p12dcx->dArg, PR_TRUE);
        p12dcx->dIsOpen = PR_FALSE;
    }

    if (p12dcx->arena) {
        PORT_FreeArena(p12dcx->arena, PR_TRUE);
    }
}

static SECStatus
sec_pkcs12_decoder_set_attribute_value(sec_PKCS12SafeBag *bag,
                                       SECOidTag attributeType,
                                       SECItem *attrValue)
{
    int i = 0;
    SECOidData *oid;

    if (!bag || !attrValue) {
        PORT_SetError(SEC_ERROR_INVALID_ARGS);
        return SECFailure;
    }

    oid = SECOID_FindOIDByTag(attributeType);
    if (!oid) {
        return SECFailure;
    }

    if (!bag->attribs) {
        bag->attribs =
            PORT_ArenaZNewArray(bag->arena, sec_PKCS12Attribute *, 2);
    } else {
        while (bag->attribs[i])
            i++;
        bag->attribs = PORT_ArenaGrowArray(bag->arena, bag->attribs,
                                           sec_PKCS12Attribute *, i + 1, i + 2);
    }

    if (!bag->attribs) {
        return SECFailure;
    }

    bag->attribs[i] = PORT_ArenaZNew(bag->arena, sec_PKCS12Attribute);
    if (!bag->attribs[i]) {
        return SECFailure;
    }

    bag->attribs[i]->attrValue = PORT_ArenaZNewArray(bag->arena, SECItem *, 2);
    if (!bag->attribs[i]->attrValue) {
        return SECFailure;
    }

    bag->attribs[i + 1] = NULL;
    bag->attribs[i]->attrValue[0] = attrValue;
    bag->attribs[i]->attrValue[1] = NULL;

    return SECITEM_CopyItem(bag->arena, &bag->attribs[i]->attrType, &oid->oid);
}

static SECItem *
sec_pkcs12_get_attribute_value(sec_PKCS12SafeBag *bag,
                               SECOidTag attributeType)
{
    int i;

    if (!bag->attribs) {
        PORT_SetError(SEC_ERROR_INVALID_ARGS);
        return NULL;
    }

    for (i = 0; bag->attribs[i] != NULL; i++) {
        if (SECOID_FindOIDTag(&bag->attribs[i]->attrType) == attributeType) {
            return bag->attribs[i]->attrValue[0];
        }
    }
    return NULL;
}

/* For now, this function will merely remove any ":"
 * in the nickname which the PK11 functions may have
 * placed there.  This will keep dual certs from appearing
 * twice under "Your" certificates when imported onto smart
 * cards.  Once with the name "Slot:Cert" and another with
 * the nickname "Slot:Slot:Cert"
 */
static void
sec_pkcs12_sanitize_nickname(PK11SlotInfo *slot, SECItem *nick)
{
    char *nickname;
    char *delimit;
    int delimitlen;

    nickname = (char *)nick->data;
    if ((delimit = PORT_Strchr(nickname, ':')) != NULL) {
        char *slotName;
        int slotNameLen;

        slotNameLen = delimit - nickname;
        slotName = PORT_NewArray(char, (slotNameLen + 1));
        PORT_Assert(slotName);
        if (slotName == NULL) {
            /* What else can we do?*/
            return;
        }
        PORT_Memcpy(slotName, nickname, slotNameLen);
        slotName[slotNameLen] = '\0';
        if (PORT_Strcmp(PK11_GetTokenName(slot), slotName) == 0) {
            delimitlen = PORT_Strlen(delimit + 1);
            PORT_Memmove(nickname, delimit + 1, delimitlen + 1);
            nick->len = delimitlen;
        }
        PORT_Free(slotName);
    }
}

static SECItem *
sec_pkcs12_get_nickname(sec_PKCS12SafeBag *bag)
{
    SECItem *src, *dest;

    if (!bag) {
        PORT_SetError(SEC_ERROR_INVALID_ARGS);
        return NULL;
    }

    src = sec_pkcs12_get_attribute_value(bag, SEC_OID_PKCS9_FRIENDLY_NAME);

    /* The return value src is 16-bit Unicode characters, in big-endian format.
     * Check if it is NULL or empty name.
     */
    if (!src || !src->data || src->len < 2 || (!src->data[0] && !src->data[1])) {
        return NULL;
    }

    dest = (SECItem *)PORT_ZAlloc(sizeof(SECItem));
    if (!dest) {
        goto loser;
    }
    if (!sec_pkcs12_convert_item_to_unicode(NULL, dest, src, PR_FALSE,
                                            PR_FALSE, PR_FALSE)) {
        goto loser;
    }

    sec_pkcs12_sanitize_nickname(bag->slot, dest);

    return dest;

loser:
    if (dest) {
        SECITEM_ZfreeItem(dest, PR_TRUE);
    }

    bag->problem = PR_TRUE;
    bag->error = PORT_GetError();
    return NULL;
}

static SECStatus
sec_pkcs12_set_nickname(sec_PKCS12SafeBag *bag, SECItem *name)
{
    sec_PKCS12Attribute *attr = NULL;
    SECOidData *oid = SECOID_FindOIDByTag(SEC_OID_PKCS9_FRIENDLY_NAME);

    if (!bag || !bag->arena || !name) {
        PORT_SetError(SEC_ERROR_INVALID_ARGS);
        return SECFailure;
    }

    if (!bag->attribs) {
        if (!oid) {
            goto loser;
        }

        bag->attribs =
            PORT_ArenaZNewArray(bag->arena, sec_PKCS12Attribute *, 2);
        if (!bag->attribs) {
            goto loser;
        }
        bag->attribs[0] = PORT_ArenaZNew(bag->arena, sec_PKCS12Attribute);
        if (!bag->attribs[0]) {
            goto loser;
        }
        bag->attribs[1] = NULL;

        attr = bag->attribs[0];
        if (SECITEM_CopyItem(bag->arena, &attr->attrType, &oid->oid) != SECSuccess) {
            goto loser;
        }
    } else {
        int i;
        for (i = 0; bag->attribs[i]; i++) {
            if (SECOID_FindOIDTag(&bag->attribs[i]->attrType) == SEC_OID_PKCS9_FRIENDLY_NAME) {
                attr = bag->attribs[i];
                break;
            }
        }
        if (!attr) {
            if (!oid) {
                goto loser;
            }
            bag->attribs = PORT_ArenaGrowArray(bag->arena, bag->attribs,
                                               sec_PKCS12Attribute *, i + 1, i + 2);
            if (!bag->attribs) {
                goto loser;
            }
            bag->attribs[i] = PORT_ArenaZNew(bag->arena, sec_PKCS12Attribute);
            if (!bag->attribs[i]) {
                goto loser;
            }
            bag->attribs[i + 1] = NULL;
            attr = bag->attribs[i];
            if (SECITEM_CopyItem(bag->arena, &attr->attrType, &oid->oid) != SECSuccess) {
                goto loser;
            }
        }
    }

    PORT_Assert(attr);
    if (!attr->attrValue) {
        attr->attrValue = PORT_ArenaZNewArray(bag->arena, SECItem *, 2);
        if (!attr->attrValue) {
            goto loser;
        }
        attr->attrValue[0] = PORT_ArenaZNew(bag->arena, SECItem);
        if (!attr->attrValue[0]) {
            goto loser;
        }
        attr->attrValue[1] = NULL;
    }

    name->len = PORT_Strlen((char *)name->data);
    if (!sec_pkcs12_convert_item_to_unicode(bag->arena, attr->attrValue[0],
                                            name, PR_FALSE, PR_FALSE, PR_TRUE)) {
        goto loser;
    }

    return SECSuccess;

loser:
    bag->problem = PR_TRUE;
    bag->error = PORT_GetError();
    return SECFailure;
}

static SECStatus
sec_pkcs12_get_key_info(sec_PKCS12SafeBag *key)
{
    int i = 0;
    SECKEYPrivateKeyInfo *pki = NULL;

    if (!key) {
        PORT_SetError(SEC_ERROR_INVALID_ARGS);
        return SECFailure;
    }

    /* if the bag does *not* contain an unencrypted PrivateKeyInfo
     * then we cannot convert the attributes.  We are propagating
     * attributes within the PrivateKeyInfo to the SafeBag level.
     */
    if (SECOID_FindOIDTag(&(key->safeBagType)) !=
        SEC_OID_PKCS12_V1_KEY_BAG_ID) {
        return SECSuccess;
    }

    pki = key->safeBagContent.pkcs8KeyBag;

    if (!pki || !pki->attributes) {
        return SECSuccess;
    }

    while (pki->attributes[i]) {
        SECOidTag tag = SECOID_FindOIDTag(&pki->attributes[i]->attrType);

        if (tag == SEC_OID_PKCS9_LOCAL_KEY_ID ||
            tag == SEC_OID_PKCS9_FRIENDLY_NAME) {
            SECItem *attrValue = sec_pkcs12_get_attribute_value(key, tag);
            if (!attrValue) {
                if (sec_pkcs12_decoder_set_attribute_value(key, tag,
                                                           pki->attributes[i]->attrValue[0]) != SECSuccess) {
                    key->problem = PR_TRUE;
                    key->error = PORT_GetError();
                    return SECFailure;
                }
            }
        }
        i++;
    }

    return SECSuccess;
}

/* retrieve the nickname for the certificate bag.  first look
 * in the cert bag, otherwise get it from the key.
 */
static SECItem *
sec_pkcs12_get_nickname_for_cert(sec_PKCS12SafeBag *cert,
                                 sec_PKCS12SafeBag *key)
{
    SECItem *nickname;

    if (!cert) {
        PORT_SetError(SEC_ERROR_INVALID_ARGS);
        return NULL;
    }

    nickname = sec_pkcs12_get_nickname(cert);
    if (nickname) {
        return nickname;
    }

    if (key) {
        nickname = sec_pkcs12_get_nickname(key);

        if (nickname && sec_pkcs12_set_nickname(cert, nickname) != SECSuccess) {
            SECITEM_ZfreeItem(nickname, PR_TRUE);
            return NULL;
        }
    }

    return nickname;
}

/* set the nickname for the certificate */
static SECStatus
sec_pkcs12_set_nickname_for_cert(sec_PKCS12SafeBag *cert,
                                 sec_PKCS12SafeBag *key,
                                 SECItem *nickname)
{
    if (!nickname || !cert) {
        PORT_SetError(SEC_ERROR_INVALID_ARGS);
        return SECFailure;
    }

    if (sec_pkcs12_set_nickname(cert, nickname) != SECSuccess) {
        return SECFailure;
    }

    if (key) {
        if (sec_pkcs12_set_nickname(key, nickname) != SECSuccess) {
            cert->problem = PR_TRUE;
            cert->error = key->error;
            return SECFailure;
        }
    }

    return SECSuccess;
}

/* retrieve the DER cert from the cert bag */
static SECItem *
sec_pkcs12_get_der_cert(sec_PKCS12SafeBag *cert)
{
    if (!cert) {
        PORT_SetError(SEC_ERROR_INVALID_ARGS);
        return NULL;
    }

    if (SECOID_FindOIDTag(&cert->safeBagType) != SEC_OID_PKCS12_V1_CERT_BAG_ID) {
        return NULL;
    }

    /* only support X509 certs not SDSI */
    if (SECOID_FindOIDTag(&cert->safeBagContent.certBag->bagID) != SEC_OID_PKCS9_X509_CERT) {
        return NULL;
    }

    return SECITEM_DupItem(&(cert->safeBagContent.certBag->value.x509Cert));
}

struct certNickInfo {
    PLArenaPool *arena;
    unsigned int nNicks;
    SECItem **nickList;
    unsigned int error;
};

/* callback for traversing certificates to gather the nicknames
 * used in a particular traversal.  for instance, when using
 * CERT_TraversePermCertsForSubject, gather the nicknames and
 * store them in the certNickInfo for a particular DN.
 *
 * this handles the case where multiple nicknames are allowed
 * for the same dn, which is not currently allowed, but may be
 * in the future.
 */
static SECStatus
gatherNicknames(CERTCertificate *cert, void *arg)
{
    struct certNickInfo *nickArg = (struct certNickInfo *)arg;
    SECItem tempNick;
    unsigned int i;

    if (!cert || !nickArg || nickArg->error) {
        PORT_SetError(SEC_ERROR_INVALID_ARGS);
        return SECFailure;
    }

    if (!cert->nickname) {
        return SECSuccess;
    }

    tempNick.data = (unsigned char *)cert->nickname;
    tempNick.len = PORT_Strlen(cert->nickname) + 1;
    tempNick.type = siAsciiString;

    /* do we already have the nickname in the list? */
    if (nickArg->nNicks > 0) {

        /* nicknames have been encountered, but there is no list -- bad */
        if (!nickArg->nickList) {
            nickArg->error = SEC_ERROR_INVALID_ARGS;
            PORT_SetError(SEC_ERROR_INVALID_ARGS);
            return SECFailure;
        }

        for (i = 0; i < nickArg->nNicks; i++) {
            if (SECITEM_CompareItem(nickArg->nickList[i], &tempNick) == SECEqual) {
                return SECSuccess;
            }
        }
    }

    /* add the nickname to the list */
    nickArg->nickList = (nickArg->nNicks == 0)
                            ? PORT_ArenaZNewArray(nickArg->arena, SECItem *, 2)
                            : PORT_ArenaGrowArray(nickArg->arena, nickArg->nickList, SECItem *,
                                                  nickArg->nNicks + 1, nickArg->nNicks + 2);

    if (!nickArg->nickList) {
        nickArg->error = SEC_ERROR_NO_MEMORY;
        return SECFailure;
    }

    nickArg->nickList[nickArg->nNicks] =
        PORT_ArenaZNew(nickArg->arena, SECItem);
    if (!nickArg->nickList[nickArg->nNicks]) {
        nickArg->error = PORT_GetError();
        return SECFailure;
    }

    if (SECITEM_CopyItem(nickArg->arena, nickArg->nickList[nickArg->nNicks],
                         &tempNick) != SECSuccess) {
        nickArg->error = PORT_GetError();
        return SECFailure;
    }

    nickArg->nNicks++;

    return SECSuccess;
}

/* traverses the certs in the data base or in the token for the
 * DN to see if any certs currently have a nickname set.
 * If so, return it.
 */
static SECItem *
sec_pkcs12_get_existing_nick_for_dn(sec_PKCS12SafeBag *cert)
{
    struct certNickInfo *nickArg = NULL;
    SECItem *derCert, *returnDn = NULL;
    PLArenaPool *arena = NULL;
    CERTCertificate *tempCert;

    if (!cert) {
        PORT_SetError(SEC_ERROR_INVALID_ARGS);
        return NULL;
    }

    derCert = sec_pkcs12_get_der_cert(cert);
    if (!derCert) {
        return NULL;
    }

    tempCert = CERT_DecodeDERCertificate(derCert, PR_FALSE, NULL);
    if (!tempCert) {
        returnDn = NULL;
        goto loser;
    }

    arena = PORT_NewArena(1024);
    if (!arena) {
        returnDn = NULL;
        goto loser;
    }
    nickArg = PORT_ArenaZNew(arena, struct certNickInfo);
    if (!nickArg) {
        returnDn = NULL;
        goto loser;
    }
    nickArg->error = 0;
    nickArg->nNicks = 0;
    nickArg->nickList = NULL;
    nickArg->arena = arena;

    /* if the token is local, first traverse the cert database
     * then traverse the token.
     */
    if (PK11_TraverseCertsForSubjectInSlot(tempCert, cert->slot, gatherNicknames,
                                           (void *)nickArg) != SECSuccess) {
        returnDn = NULL;
        goto loser;
    }

    if (nickArg->error) {
        /* XXX do we want to set the error? */
        returnDn = NULL;
        goto loser;
    }

    if (nickArg->nNicks == 0) {
        returnDn = NULL;
        goto loser;
    }

    /* set it to the first name, for now.  handle multiple names? */
    returnDn = SECITEM_DupItem(nickArg->nickList[0]);

loser:
    if (arena) {
        PORT_FreeArena(arena, PR_TRUE);
    }

    if (tempCert) {
        CERT_DestroyCertificate(tempCert);
    }

    if (derCert) {
        SECITEM_FreeItem(derCert, PR_TRUE);
    }

    return (returnDn);
}

/* counts certificates found for a given traversal function */
static SECStatus
countCertificate(CERTCertificate *cert, void *arg)
{
    unsigned int *nCerts = (unsigned int *)arg;

    if (!cert || !arg) {
        PORT_SetError(SEC_ERROR_INVALID_ARGS);
        return SECFailure;
    }

    (*nCerts)++;
    return SECSuccess;
}

static PRBool
sec_pkcs12_certs_for_nickname_exist(SECItem *nickname, PK11SlotInfo *slot)
{
    unsigned int nCerts = 0;

    if (!nickname || !slot) {
        PORT_SetError(SEC_ERROR_INVALID_ARGS);
        return PR_TRUE;
    }

    /* we want to check the local database first if we are importing to it */
    PK11_TraverseCertsForNicknameInSlot(nickname, slot, countCertificate,
                                        (void *)&nCerts);
    return (PRBool)(nCerts != 0);
}

/* validate cert nickname such that there is a one-to-one relation
 * between nicknames and dn's.  we want to enforce the case that the
 * nickname is non-NULL and that there is only one nickname per DN.
 *
 * if there is a problem with a nickname or the nickname is not present,
 * the user will be prompted for it.
 */
static void
sec_pkcs12_validate_cert_nickname(sec_PKCS12SafeBag *cert,
                                  sec_PKCS12SafeBag *key,
                                  SEC_PKCS12NicknameCollisionCallback nicknameCb,
                                  CERTCertificate *leafCert)
{
    SECItem *certNickname, *existingDNNick;
    PRBool setNickname = PR_FALSE, cancel = PR_FALSE;
    SECItem *newNickname = NULL;

    if (!cert || !cert->hasKey) {
        PORT_SetError(SEC_ERROR_INVALID_ARGS);
        return;
    }

    if (!nicknameCb) {
        cert->problem = PR_TRUE;
        cert->error = SEC_ERROR_INVALID_ARGS;
        PORT_SetError(SEC_ERROR_INVALID_ARGS);
        return;
    }

    if (cert->hasKey && !key) {
        cert->problem = PR_TRUE;
        cert->error = SEC_ERROR_INVALID_ARGS;
        PORT_SetError(SEC_ERROR_INVALID_ARGS);
        return;
    }

    certNickname = sec_pkcs12_get_nickname_for_cert(cert, key);
    existingDNNick = sec_pkcs12_get_existing_nick_for_dn(cert);

    /* nickname is already used w/ this dn, so it is safe to return */
    if (certNickname && existingDNNick &&
        SECITEM_CompareItem(certNickname, existingDNNick) == SECEqual) {
        goto loser;
    }

    /* nickname not set in pkcs 12 bags, but a nick is already used for
     * this dn.  set the nicks in the p12 bags and finish.
     */
    if (existingDNNick) {
        sec_pkcs12_set_nickname_for_cert(cert, key, existingDNNick);
        goto loser;
    }

    /* at this point, we have a certificate for which the DN is not located
     * on the token.  the nickname specified may or may not be NULL.  if it
     * is not null, we need to make sure that there are no other certificates
     * with this nickname in the token for it to be valid.  this imposes a
     * one to one relationship between DN and nickname.
     *
     * if the nickname is null, we need the user to enter a nickname for
     * the certificate.
     *
     * once we have a nickname, we make sure that the nickname is unique
     * for the DN.  if it is not, the user is reprompted to enter a new
     * nickname.
     *
     * in order to exit this loop, the nickname entered is either unique
     * or the user hits cancel and the certificate is not imported.
     */
    setNickname = PR_FALSE;
    while (1) {
        /* we will use the nickname so long as no other certs have the
         * same nickname.  and the nickname is not NULL.
         */
        if (certNickname && certNickname->data &&
            !sec_pkcs12_certs_for_nickname_exist(certNickname, cert->slot)) {
            if (setNickname) {
                sec_pkcs12_set_nickname_for_cert(cert, key, certNickname);
            }
            break;
        }

        setNickname = PR_FALSE;
        newNickname = (*nicknameCb)(certNickname, &cancel, leafCert);
        if (cancel) {
            cert->problem = PR_TRUE;
            cert->error = SEC_ERROR_USER_CANCELLED;
            break;
        }

        if (!newNickname) {
            cert->problem = PR_TRUE;
            cert->error = PORT_GetError();
            break;
        }

        /* at this point we have a new nickname, if we have an existing
         * certNickname, we need to free it and assign the new nickname
         * to it to avoid a memory leak.  happy?
         */
        if (certNickname) {
            SECITEM_ZfreeItem(certNickname, PR_TRUE);
            certNickname = NULL;
        }

        certNickname = newNickname;
        setNickname = PR_TRUE;
        /* go back and recheck the new nickname */
    }

loser:
    if (certNickname) {
        SECITEM_ZfreeItem(certNickname, PR_TRUE);
    }

    if (existingDNNick) {
        SECITEM_ZfreeItem(existingDNNick, PR_TRUE);
    }
}

static void
sec_pkcs12_validate_cert(sec_PKCS12SafeBag *cert,
                         sec_PKCS12SafeBag *key,
                         SEC_PKCS12NicknameCollisionCallback nicknameCb)
{
    CERTCertificate *leafCert;

    if (!cert) {
        PORT_SetError(SEC_ERROR_INVALID_ARGS);
        return;
    }

    cert->validated = PR_TRUE;

    if (!nicknameCb) {
        cert->noInstall = PR_TRUE;
        cert->problem = PR_TRUE;
        cert->error = SEC_ERROR_INVALID_ARGS;
        PORT_SetError(SEC_ERROR_INVALID_ARGS);
        return;
    }

    if (!cert->safeBagContent.certBag) {
        cert->noInstall = PR_TRUE;
        cert->problem = PR_TRUE;
        cert->error = SEC_ERROR_PKCS12_CORRUPT_PFX_STRUCTURE;
        return;
    }

    cert->noInstall = PR_FALSE;
    cert->unused = PR_FALSE;
    cert->problem = PR_FALSE;
    cert->error = 0;

    leafCert = CERT_DecodeDERCertificate(
        &cert->safeBagContent.certBag->value.x509Cert, PR_FALSE, NULL);
    if (!leafCert) {
        cert->noInstall = PR_TRUE;
        cert->problem = PR_TRUE;
        cert->error = PORT_GetError();
        return;
    }

    sec_pkcs12_validate_cert_nickname(cert, key, nicknameCb, leafCert);

    CERT_DestroyCertificate(leafCert);
}

static void
sec_pkcs12_validate_key_by_cert(sec_PKCS12SafeBag *cert, sec_PKCS12SafeBag *key,
                                void *wincx)
{
    CERTCertificate *leafCert;
    SECKEYPrivateKey *privk;

    if (!key) {
        PORT_SetError(SEC_ERROR_INVALID_ARGS);
        return;
    }

    key->validated = PR_TRUE;

    if (!cert) {
        key->problem = PR_TRUE;
        key->noInstall = PR_TRUE;
        key->error = SEC_ERROR_PKCS12_UNABLE_TO_IMPORT_KEY;
        return;
    }

    leafCert = CERT_DecodeDERCertificate(
        &(cert->safeBagContent.certBag->value.x509Cert), PR_FALSE, NULL);
    if (!leafCert) {
        key->problem = PR_TRUE;
        key->noInstall = PR_TRUE;
        key->error = PORT_GetError();
        return;
    }

    privk = PK11_FindPrivateKeyFromCert(key->slot, leafCert, wincx);
    if (!privk) {
        privk = PK11_FindKeyByDERCert(key->slot, leafCert, wincx);
    }

    if (privk) {
        SECKEY_DestroyPrivateKey(privk);
        key->noInstall = PR_TRUE;
    }

    CERT_DestroyCertificate(leafCert);
}

static SECStatus
sec_pkcs12_add_cert(sec_PKCS12SafeBag *cert, PRBool keyExists, void *wincx)
{
    SECItem *derCert, *nickName;
    char *nickData = NULL;
    PRBool isIntermediateCA;
    SECStatus rv;

    if (!cert) {
        PORT_SetError(SEC_ERROR_INVALID_ARGS);
        return SECFailure;
    }

    if (cert->problem || cert->noInstall || cert->installed) {
        return SECSuccess;
    }

    derCert = &cert->safeBagContent.certBag->value.x509Cert;

    PORT_Assert(!cert->problem && !cert->noInstall);

    nickName = sec_pkcs12_get_nickname(cert);
    if (nickName) {
        nickData = (char *)nickName->data;
    }

    isIntermediateCA = CERT_IsCADERCert(derCert, NULL) &&
                       !CERT_IsRootDERCert(derCert);

    if (keyExists) {
        CERTCertificate *newCert;

        newCert = CERT_NewTempCertificate(CERT_GetDefaultCertDB(),
                                          derCert, NULL, PR_FALSE, PR_FALSE);
        if (!newCert) {
            if (nickName)
                SECITEM_ZfreeItem(nickName, PR_TRUE);
            cert->error = PORT_GetError();
            cert->problem = PR_TRUE;
            return SECFailure;
        }

        rv = PK11_ImportCertForKeyToSlot(cert->slot, newCert, nickData,
                                         PR_TRUE, wincx);
        CERT_DestroyCertificate(newCert);
    } else if ((cert->tokenCAs == SECPKCS12TargetTokenNoCAs) ||
               ((cert->tokenCAs == SECPKCS12TargetTokenIntermediateCAs) &&
                !isIntermediateCA)) {
        SECItem *certList[2];
        certList[0] = derCert;
        certList[1] = NULL;

        rv = CERT_ImportCerts(CERT_GetDefaultCertDB(), certUsageUserCertImport,
                              1, certList, NULL, PR_TRUE, PR_FALSE, nickData);
    } else {
        rv = PK11_ImportDERCert(cert->slot, derCert, CK_INVALID_HANDLE,
                                nickData, PR_FALSE);
    }
    if (rv) {
        cert->problem = 1;
        cert->error = PORT_GetError();
    }
    cert->installed = PR_TRUE;
    if (nickName)
        SECITEM_ZfreeItem(nickName, PR_TRUE);
    return rv;
}

static SECItem *
sec_pkcs12_get_public_value_and_type(SECKEYPublicKey *pubKey, KeyType *type);

static SECStatus
sec_pkcs12_add_key(sec_PKCS12SafeBag *key, SECKEYPublicKey *pubKey,
                   unsigned int keyUsage,
                   SECItem *nickName, void *wincx)
{
    SECStatus rv;
    SECItem *publicValue = NULL;
    KeyType keyType;

    /* We should always have values for "key" and "pubKey"
       so they can be dereferenced later. */
    if (!key || !pubKey) {
        PORT_SetError(SEC_ERROR_INVALID_ARGS);
        return SECFailure;
    }

    if (key->problem || key->noInstall) {
        return SECSuccess;
    }

    /* get the value and type from the public key */
    publicValue = sec_pkcs12_get_public_value_and_type(pubKey, &keyType);
    if (!publicValue) {
        key->error = SEC_ERROR_PKCS12_UNABLE_TO_IMPORT_KEY;
        key->problem = PR_TRUE;
        return SECFailure;
    }

    switch (SECOID_FindOIDTag(&key->safeBagType)) {
        case SEC_OID_PKCS12_V1_KEY_BAG_ID:
            rv = PK11_ImportPrivateKeyInfo(key->slot,
                                           key->safeBagContent.pkcs8KeyBag,
                                           nickName, publicValue, PR_TRUE, PR_TRUE,
                                           keyUsage, wincx);
            break;
<<<<<<< HEAD
        case SEC_OID_PKCS12_V1_PKCS8_SHROUDED_KEY_BAG_ID:
            rv = PK11_ImportEncryptedPrivateKeyInfo(key->slot,
                                                    key->safeBagContent.pkcs8ShroudedKeyBag,
                                                    key->pwitem, nickName, publicValue,
                                                    PR_TRUE, PR_TRUE, keyType, keyUsage,
                                                    wincx);
            break;
=======
        case SEC_OID_PKCS12_V1_PKCS8_SHROUDED_KEY_BAG_ID: {
            SECItem pwitem = { 0 };
            SECAlgorithmID *algid =
                &key->safeBagContent.pkcs8ShroudedKeyBag->algorithm;
            SECOidTag algorithm = SECOID_GetAlgorithmTag(algid);

            if (!sec_pkcs12_decode_password(NULL, &pwitem, algorithm,
                                            key->pwitem))
                return SECFailure;
            rv = PK11_ImportEncryptedPrivateKeyInfo(key->slot,
                                                    key->safeBagContent.pkcs8ShroudedKeyBag,
                                                    &pwitem, nickName, publicValue,
                                                    PR_TRUE, PR_TRUE, keyType, keyUsage,
                                                    wincx);
            if (pwitem.data) {
                SECITEM_ZfreeItem(&pwitem, PR_FALSE);
            }
            break;
        }
>>>>>>> a17af05f
        default:
            key->error = SEC_ERROR_PKCS12_UNSUPPORTED_VERSION;
            key->problem = PR_TRUE;
            if (nickName) {
                SECITEM_ZfreeItem(nickName, PR_TRUE);
            }
            return SECFailure;
    }

    if (rv != SECSuccess) {
        key->error = SEC_ERROR_PKCS12_UNABLE_TO_IMPORT_KEY;
        key->problem = PR_TRUE;
    } else {
        /* try to import the public key. Failure to do so is not fatal,
         * not all tokens can store the public key */
        if (pubKey) {
            PK11_ImportPublicKey(key->slot, pubKey, PR_TRUE);
        }
        key->installed = PR_TRUE;
    }

    return rv;
}

/*
 * The correctness of the code in this file ABSOLUTELY REQUIRES
 * that ALL BAGs share a single common arena.
 *
 * This function allocates the bag list from the arena of whatever bag
 * happens to be passed to it.  Each time a new bag is handed to it,
 * it grows (resizes) the arena of the bag that was handed to it.
 * If the bags have different arenas, it will grow the wrong arena.
 *
 * Worse, if the bags had separate arenas, then while destroying the bags
 * in a bag list, when the bag whose arena contained the bag list was
 * destroyed, the baglist itself would be destroyed, making it difficult
 * or impossible to continue to destroy the bags in the destroyed list.
 */
static SECStatus
sec_pkcs12_add_item_to_bag_list(sec_PKCS12SafeBag ***bagList,
                                sec_PKCS12SafeBag *bag)
{
    sec_PKCS12SafeBag **newBagList = NULL;
    int i = 0;

    if (!bagList || !bag) {
        PORT_SetError(SEC_ERROR_INVALID_ARGS);
        return SECFailure;
    }

    if (!(*bagList)) {
        newBagList = PORT_ArenaZNewArray(bag->arena, sec_PKCS12SafeBag *, 2);
    } else {
        while ((*bagList)[i])
            i++;
        newBagList = PORT_ArenaGrowArray(bag->arena, *bagList,
                                         sec_PKCS12SafeBag *, i + 1, i + 2);
    }

    if (!newBagList) {
        PORT_SetError(SEC_ERROR_NO_MEMORY);
        return SECFailure;
    }

    newBagList[i] = bag;
    newBagList[i + 1] = NULL;
    *bagList = newBagList;

    return SECSuccess;
}

static sec_PKCS12SafeBag **
sec_pkcs12_find_certs_for_key(sec_PKCS12SafeBag **safeBags,
                              sec_PKCS12SafeBag *key)
{
    sec_PKCS12SafeBag **certList = NULL;
    SECItem *keyId;
    int i;

    if (!safeBags || !safeBags[0]) {
        PORT_SetError(SEC_ERROR_INVALID_ARGS);
        return NULL;
    }

    keyId = sec_pkcs12_get_attribute_value(key, SEC_OID_PKCS9_LOCAL_KEY_ID);
    if (!keyId) {
        return NULL;
    }

    for (i = 0; safeBags[i]; i++) {
        if (SECOID_FindOIDTag(&(safeBags[i]->safeBagType)) == SEC_OID_PKCS12_V1_CERT_BAG_ID) {
            SECItem *certKeyId = sec_pkcs12_get_attribute_value(safeBags[i],
                                                                SEC_OID_PKCS9_LOCAL_KEY_ID);

            if (certKeyId && (SECITEM_CompareItem(certKeyId, keyId) == SECEqual)) {
                if (sec_pkcs12_add_item_to_bag_list(&certList, safeBags[i]) != SECSuccess) {
                    /* This would leak the partial list of safeBags,
                     * but that list is allocated from the arena of
                     * one of the safebags, and will be destroyed when
                     * that arena is destroyed.  So this is not a real leak.
                     */
                    return NULL;
                }
            }
        }
    }

    return certList;
}

CERTCertList *
SEC_PKCS12DecoderGetCerts(SEC_PKCS12DecoderContext *p12dcx)
{
    CERTCertList *certList = NULL;
    sec_PKCS12SafeBag **safeBags;
    int i;

    if (!p12dcx || !p12dcx->safeBags || !p12dcx->safeBags[0]) {
        PORT_SetError(SEC_ERROR_INVALID_ARGS);
        return NULL;
    }

    safeBags = p12dcx->safeBags;
    certList = CERT_NewCertList();

    if (certList == NULL) {
        return NULL;
    }

    for (i = 0; safeBags[i]; i++) {
        if (SECOID_FindOIDTag(&(safeBags[i]->safeBagType)) == SEC_OID_PKCS12_V1_CERT_BAG_ID) {
            SECItem *derCert = sec_pkcs12_get_der_cert(safeBags[i]);
            CERTCertificate *tempCert = NULL;

            if (derCert == NULL)
                continue;
            tempCert = CERT_NewTempCertificate(CERT_GetDefaultCertDB(),
                                               derCert, NULL,
                                               PR_FALSE, PR_TRUE);

            if (tempCert) {
                CERT_AddCertToListTail(certList, tempCert);
            }
            SECITEM_FreeItem(derCert, PR_TRUE);
        }
        /* fixed an infinite loop here, by ensuring that i gets incremented
         * if derCert is NULL above.
         */
    }

    return certList;
}
static sec_PKCS12SafeBag **
sec_pkcs12_get_key_bags(sec_PKCS12SafeBag **safeBags)
{
    int i;
    sec_PKCS12SafeBag **keyList = NULL;
    SECOidTag bagType;

    if (!safeBags || !safeBags[0]) {
        PORT_SetError(SEC_ERROR_INVALID_ARGS);
        return NULL;
    }

    for (i = 0; safeBags[i]; i++) {
        bagType = SECOID_FindOIDTag(&(safeBags[i]->safeBagType));
        switch (bagType) {
            case SEC_OID_PKCS12_V1_KEY_BAG_ID:
            case SEC_OID_PKCS12_V1_PKCS8_SHROUDED_KEY_BAG_ID:
                if (sec_pkcs12_add_item_to_bag_list(&keyList, safeBags[i]) != SECSuccess) {
                    /* This would leak, except that keyList is allocated
                     * from the arena shared by all the safeBags.
                     */
                    return NULL;
                }
                break;
            default:
                break;
        }
    }

    return keyList;
}

/* This function takes two passes over the bags, validating them
 * The two passes are intended to mirror exactly the two passes in
 * sec_pkcs12_install_bags.  But they don't. :(
 */
static SECStatus
sec_pkcs12_validate_bags(sec_PKCS12SafeBag **safeBags,
                         SEC_PKCS12NicknameCollisionCallback nicknameCb,
                         void *wincx)
{
    sec_PKCS12SafeBag **keyList;
    int i;

    if (!safeBags || !nicknameCb) {
        PORT_SetError(SEC_ERROR_INVALID_ARGS);
        return SECFailure;
    }

    if (!safeBags[0]) {
        return SECSuccess;
    }

    /* First pass.  Find all the key bags.
     * Find the matching cert(s) for each key.
     */
    keyList = sec_pkcs12_get_key_bags(safeBags);
    if (keyList) {
        for (i = 0; keyList[i]; ++i) {
            sec_PKCS12SafeBag *key = keyList[i];
            sec_PKCS12SafeBag **certList =
                sec_pkcs12_find_certs_for_key(safeBags, key);

            if (certList) {
                int j;

                if (SECOID_FindOIDTag(&(key->safeBagType)) ==
                    SEC_OID_PKCS12_V1_KEY_BAG_ID) {
                    /* if it is an unencrypted private key then make sure
                     * the attributes are propageted to the appropriate
                     * level
                     */
                    if (sec_pkcs12_get_key_info(key) != SECSuccess) {
                        return SECFailure;
                    }
                }

                sec_pkcs12_validate_key_by_cert(certList[0], key, wincx);
                for (j = 0; certList[j]; ++j) {
                    sec_PKCS12SafeBag *cert = certList[j];
                    cert->hasKey = PR_TRUE;
                    if (key->problem) {
                        cert->problem = PR_TRUE;
                        cert->error = key->error;
                        continue;
                    }
                    sec_pkcs12_validate_cert(cert, key, nicknameCb);
                    if (cert->problem) {
                        key->problem = cert->problem;
                        key->error = cert->error;
                    }
                }
            }
        }
    }

    /* Now take a second pass over the safebags and mark for installation any
     * certs that were neither installed nor disqualified by the first pass.
     */
    for (i = 0; safeBags[i]; ++i) {
        sec_PKCS12SafeBag *bag = safeBags[i];

        if (!bag->validated) {
            SECOidTag bagType = SECOID_FindOIDTag(&bag->safeBagType);

            switch (bagType) {
                case SEC_OID_PKCS12_V1_CERT_BAG_ID:
                    sec_pkcs12_validate_cert(bag, NULL, nicknameCb);
                    break;
                case SEC_OID_PKCS12_V1_KEY_BAG_ID:
                case SEC_OID_PKCS12_V1_PKCS8_SHROUDED_KEY_BAG_ID:
                    bag->noInstall = PR_TRUE;
                    bag->problem = PR_TRUE;
                    bag->error = SEC_ERROR_PKCS12_UNABLE_TO_IMPORT_KEY;
                    break;
                default:
                    bag->noInstall = PR_TRUE;
            }
        }
    }

    return SECSuccess;
}

SECStatus
SEC_PKCS12DecoderValidateBags(SEC_PKCS12DecoderContext *p12dcx,
                              SEC_PKCS12NicknameCollisionCallback nicknameCb)
{
    SECStatus rv;
    int i, noInstallCnt, probCnt, bagCnt, errorVal = 0;
    if (!p12dcx || p12dcx->error || !p12dcx->safeBags) {
        PORT_SetError(SEC_ERROR_INVALID_ARGS);
        return SECFailure;
    }

    rv = sec_pkcs12_validate_bags(p12dcx->safeBags, nicknameCb, p12dcx->wincx);
    if (rv == SECSuccess) {
        p12dcx->bagsVerified = PR_TRUE;
    }

    noInstallCnt = probCnt = bagCnt = 0;
    i = 0;
    while (p12dcx->safeBags[i]) {
        bagCnt++;
        if (p12dcx->safeBags[i]->noInstall)
            noInstallCnt++;
        if (p12dcx->safeBags[i]->problem) {
            probCnt++;
            errorVal = p12dcx->safeBags[i]->error;
        }
        i++;
    }

    /* formerly was erroneous code here that assumed that if all bags
     * failed to import, then the problem was duplicated data;
     * that is, it assume that the problem must be that the file had
     * previously been successfully imported.  But importing a
     * previously imported file causes NO ERRORS at all, and this
     * false assumption caused real errors to be hidden behind false
     * errors about duplicated data.
     */

    if (probCnt) {
        PORT_SetError(errorVal);
        return SECFailure;
    }

    return rv;
}

SECStatus
SEC_PKCS12DecoderRenameCertNicknames(SEC_PKCS12DecoderContext *p12dcx,
                                     SEC_PKCS12NicknameRenameCallback nicknameCb,
                                     void *arg)
{
    int i;
    sec_PKCS12SafeBag *safeBag;
    CERTCertificate *cert;
    SECStatus srv;

    if (!p12dcx || p12dcx->error || !p12dcx->safeBags || !nicknameCb) {
        PORT_SetError(SEC_ERROR_INVALID_ARGS);
        return SECFailure;
    }

    for (i = 0; (safeBag = p12dcx->safeBags[i]); i++) {
        SECItem *newNickname = NULL;
        SECItem *defaultNickname = NULL;
        SECStatus rename_rv;

        if (SECOID_FindOIDTag(&(safeBag->safeBagType)) !=
            SEC_OID_PKCS12_V1_CERT_BAG_ID) {
            continue;
        }

        cert = CERT_DecodeDERCertificate(
            &safeBag->safeBagContent.certBag->value.x509Cert,
            PR_FALSE, NULL);
        if (!cert) {
            return SECFailure;
        }

        defaultNickname = sec_pkcs12_get_nickname(safeBag);
        rename_rv = (*nicknameCb)(cert, defaultNickname, &newNickname, arg);

        CERT_DestroyCertificate(cert);

        if (defaultNickname) {
            SECITEM_ZfreeItem(defaultNickname, PR_TRUE);
            defaultNickname = NULL;
        }

        if (rename_rv != SECSuccess) {
            return rename_rv;
        }

        if (newNickname) {
            srv = sec_pkcs12_set_nickname(safeBag, newNickname);
            SECITEM_ZfreeItem(newNickname, PR_TRUE);
            newNickname = NULL;
            if (srv != SECSuccess) {
                return SECFailure;
            }
        }
    }

    return SECSuccess;
}

static SECKEYPublicKey *
sec_pkcs12_get_public_key_and_usage(sec_PKCS12SafeBag *certBag,
                                    unsigned int *usage)
{
    SECKEYPublicKey *pubKey = NULL;
    CERTCertificate *cert = NULL;

    if (!certBag || !usage) {
        PORT_SetError(SEC_ERROR_INVALID_ARGS);
        return NULL;
    }

    *usage = 0;

    cert = CERT_DecodeDERCertificate(
        &certBag->safeBagContent.certBag->value.x509Cert, PR_FALSE, NULL);
    if (!cert) {
        return NULL;
    }

    *usage = cert->keyUsage;
    pubKey = CERT_ExtractPublicKey(cert);
    CERT_DestroyCertificate(cert);
    return pubKey;
}

static SECItem *
sec_pkcs12_get_public_value_and_type(SECKEYPublicKey *pubKey,
                                     KeyType *type)
{
    SECItem *pubValue = NULL;

    if (!type || !pubKey) {
        PORT_SetError(SEC_ERROR_INVALID_ARGS);
        return NULL;
    }

    *type = pubKey->keyType;
    switch (pubKey->keyType) {
        case dsaKey:
            pubValue = &pubKey->u.dsa.publicValue;
            break;
        case dhKey:
            pubValue = &pubKey->u.dh.publicValue;
            break;
        case rsaKey:
            pubValue = &pubKey->u.rsa.modulus;
            break;
        case ecKey:
            pubValue = &pubKey->u.ec.publicValue;
            break;
        default:
            pubValue = NULL;
    }

    return pubValue;
}

/* This function takes two passes over the bags, installing them in the
 * desired slot.  The two passes are intended to mirror exactly the
 * two passes in sec_pkcs12_validate_bags.
 */
static SECStatus
sec_pkcs12_install_bags(sec_PKCS12SafeBag **safeBags, void *wincx)
{
    sec_PKCS12SafeBag **keyList;
    int i;
    int failedKeys = 0;

    if (!safeBags) {
        PORT_SetError(SEC_ERROR_INVALID_ARGS);
        return SECFailure;
    }

    if (!safeBags[0]) {
        return SECSuccess;
    }

    /* First pass.  Find all the key bags.
     * Try to install them, and any certs associated with them.
     */
    keyList = sec_pkcs12_get_key_bags(safeBags);
    if (keyList) {
        for (i = 0; keyList[i]; i++) {
            SECStatus rv;
            SECKEYPublicKey *pubKey = NULL;
            SECItem *nickName = NULL;
            sec_PKCS12SafeBag *key = keyList[i];
            sec_PKCS12SafeBag **certList;
            unsigned int keyUsage;

            if (key->problem) {
                ++failedKeys;
                continue;
            }

            certList = sec_pkcs12_find_certs_for_key(safeBags, key);
            if (certList && certList[0]) {
                pubKey = sec_pkcs12_get_public_key_and_usage(certList[0],
                                                             &keyUsage);
                /* use the cert's nickname, if it has one, else use the
                 * key's nickname, else fail.
                 */
                nickName = sec_pkcs12_get_nickname_for_cert(certList[0], key);
            } else {
                nickName = sec_pkcs12_get_nickname(key);
            }
            if (!nickName) {
                key->error = SEC_ERROR_BAD_NICKNAME;
                key->problem = PR_TRUE;
                rv = SECFailure;
            } else if (!pubKey) {
                key->error = SEC_ERROR_PKCS12_UNABLE_TO_IMPORT_KEY;
                key->problem = PR_TRUE;
                rv = SECFailure;
            } else {
                rv = sec_pkcs12_add_key(key, pubKey, keyUsage, nickName, wincx);
            }
            if (pubKey) {
                SECKEY_DestroyPublicKey(pubKey);
                pubKey = NULL;
            }
            if (nickName) {
                SECITEM_FreeItem(nickName, PR_TRUE);
                nickName = NULL;
            }
            if (rv != SECSuccess) {
                PORT_SetError(key->error);
                ++failedKeys;
            }

            if (certList) {
                int j;

                for (j = 0; certList[j]; j++) {
                    sec_PKCS12SafeBag *cert = certList[j];
                    SECStatus certRv;

                    if (!cert)
                        continue;
                    if (rv != SECSuccess) {
                        cert->problem = key->problem;
                        cert->error = key->error;
                        cert->noInstall = PR_TRUE;
                        continue;
                    }

                    certRv = sec_pkcs12_add_cert(cert, cert->hasKey, wincx);
                    if (certRv != SECSuccess) {
                        key->problem = cert->problem;
                        key->error = cert->error;
                        PORT_SetError(cert->error);
                        return SECFailure;
                    }
                }
            }
        }
    }
    if (failedKeys)
        return SECFailure;

    /* Now take a second pass over the safebags and install any certs
     * that were neither installed nor disqualified by the first pass.
     */
    for (i = 0; safeBags[i]; i++) {
        sec_PKCS12SafeBag *bag = safeBags[i];

        if (!bag->installed && !bag->problem && !bag->noInstall) {
            SECStatus rv;
            SECOidTag bagType = SECOID_FindOIDTag(&(bag->safeBagType));

            switch (bagType) {
                case SEC_OID_PKCS12_V1_CERT_BAG_ID:
                    rv = sec_pkcs12_add_cert(bag, bag->hasKey, wincx);
                    if (rv != SECSuccess) {
                        PORT_SetError(bag->error);
                        return SECFailure;
                    }
                    break;
                case SEC_OID_PKCS12_V1_KEY_BAG_ID:
                case SEC_OID_PKCS12_V1_PKCS8_SHROUDED_KEY_BAG_ID:
                default:
                    break;
            }
        }
    }

    return SECSuccess;
}

SECStatus
SEC_PKCS12DecoderImportBags(SEC_PKCS12DecoderContext *p12dcx)
{
    if (!p12dcx || p12dcx->error) {
        PORT_SetError(SEC_ERROR_INVALID_ARGS);
        return SECFailure;
    }

    if (!p12dcx->bagsVerified) {
        return SECFailure;
    }

    return sec_pkcs12_install_bags(p12dcx->safeBags, p12dcx->wincx);
}

PRBool
sec_pkcs12_bagHasKey(SEC_PKCS12DecoderContext *p12dcx, sec_PKCS12SafeBag *bag)
{
    int i;
    SECItem *keyId;
    SECItem *certKeyId;

    certKeyId = sec_pkcs12_get_attribute_value(bag, SEC_OID_PKCS9_LOCAL_KEY_ID);
    if (certKeyId == NULL) {
        return PR_FALSE;
    }

    for (i = 0; p12dcx->keyList && p12dcx->keyList[i]; i++) {
        keyId = sec_pkcs12_get_attribute_value(p12dcx->keyList[i],
                                               SEC_OID_PKCS9_LOCAL_KEY_ID);
        if (!keyId) {
            continue;
        }
        if (SECITEM_CompareItem(certKeyId, keyId) == SECEqual) {
            return PR_TRUE;
        }
    }
    return PR_FALSE;
}

SECItem *
sec_pkcs12_get_friendlyName(sec_PKCS12SafeBag *bag)
{
    SECItem *friendlyName;
    SECItem *tempnm;

    tempnm = sec_pkcs12_get_attribute_value(bag, SEC_OID_PKCS9_FRIENDLY_NAME);
    friendlyName = (SECItem *)PORT_ZAlloc(sizeof(SECItem));
    if (friendlyName) {
        if (!sec_pkcs12_convert_item_to_unicode(NULL, friendlyName,
                                                tempnm, PR_TRUE, PR_FALSE, PR_FALSE)) {
            SECITEM_FreeItem(friendlyName, PR_TRUE);
            friendlyName = NULL;
        }
    }
    return friendlyName;
}

/* Following two functions provide access to selected portions of the safe bags.
 * Iteration is implemented per decoder context and may be accessed after
 * SEC_PKCS12DecoderVerify() returns success.
 * When ...DecoderIterateNext() returns SUCCESS a decoder item has been returned
 * where item.type is always set; item.friendlyName is set if it is non-null;
 * item.der, item.hasKey are set only for SEC_OID_PKCS12_V1_CERT_BAG_ID items.
 * ...DecoderIterateNext() returns FAILURE when the list is exhausted or when
 * arguments are invalid; PORT_GetError() is 0 at end-of-list.
 * Caller has read-only access to decoder items. Any SECItems generated are
 * owned by the decoder context and are freed by ...DecoderFinish().
 */
SECStatus
SEC_PKCS12DecoderIterateInit(SEC_PKCS12DecoderContext *p12dcx)
{
    if (!p12dcx || p12dcx->error) {
        PORT_SetError(SEC_ERROR_INVALID_ARGS);
        return SECFailure;
    }

    p12dcx->iteration = 0;
    return SECSuccess;
}

SECStatus
SEC_PKCS12DecoderIterateNext(SEC_PKCS12DecoderContext *p12dcx,
                             const SEC_PKCS12DecoderItem **ipp)
{
    sec_PKCS12SafeBag *bag;

    if (!p12dcx || p12dcx->error) {
        PORT_SetError(SEC_ERROR_INVALID_ARGS);
        return SECFailure;
    }

    if (p12dcx->decitem.type != 0 && p12dcx->decitem.der != NULL) {
        SECITEM_FreeItem(p12dcx->decitem.der, PR_TRUE);
    }
    if (p12dcx->decitem.shroudAlg != NULL) {
        SECOID_DestroyAlgorithmID(p12dcx->decitem.shroudAlg, PR_TRUE);
    }
    if (p12dcx->decitem.friendlyName != NULL) {
        SECITEM_FreeItem(p12dcx->decitem.friendlyName, PR_TRUE);
    }
    p12dcx->decitem.type = 0;
    p12dcx->decitem.der = NULL;
    p12dcx->decitem.shroudAlg = NULL;
    p12dcx->decitem.friendlyName = NULL;
    p12dcx->decitem.hasKey = PR_FALSE;
    *ipp = NULL;
    if (p12dcx->keyList == NULL) {
        p12dcx->keyList = sec_pkcs12_get_key_bags(p12dcx->safeBags);
    }

    for (; p12dcx->iteration < p12dcx->safeBagCount; p12dcx->iteration++) {
        bag = p12dcx->safeBags[p12dcx->iteration];
        if (bag == NULL || bag->problem) {
            continue;
        }
        p12dcx->decitem.type = SECOID_FindOIDTag(&(bag->safeBagType));
        switch (p12dcx->decitem.type) {
            case SEC_OID_PKCS12_V1_CERT_BAG_ID:
                p12dcx->decitem.der = sec_pkcs12_get_der_cert(bag);
                p12dcx->decitem.friendlyName = sec_pkcs12_get_friendlyName(bag);
                p12dcx->decitem.hasKey = sec_pkcs12_bagHasKey(p12dcx, bag);
                break;
            case SEC_OID_PKCS12_V1_PKCS8_SHROUDED_KEY_BAG_ID:
                p12dcx->decitem.shroudAlg = PORT_ZNew(SECAlgorithmID);
                if (p12dcx->decitem.shroudAlg) {
                    SECOID_CopyAlgorithmID(NULL, p12dcx->decitem.shroudAlg,
                                           &bag->safeBagContent.pkcs8ShroudedKeyBag->algorithm);
                }
            /* fall through */
            case SEC_OID_PKCS12_V1_KEY_BAG_ID:
                p12dcx->decitem.friendlyName = sec_pkcs12_get_friendlyName(bag);
                break;
            default:
                /* return these even though we don't expect them */
                break;
            case SEC_OID_UNKNOWN:
                /* ignore these */
                continue;
        }
        *ipp = &p12dcx->decitem;
        p12dcx->iteration++;
        break; /* end for() */
    }

    PORT_SetError(0); /* end-of-list is SECFailure with no PORT error */
    return ((p12dcx->decitem.type == 0) ? SECFailure : SECSuccess);
}

static SECStatus
sec_pkcs12_decoder_append_bag_to_context(SEC_PKCS12DecoderContext *p12dcx,
                                         sec_PKCS12SafeBag *bag)
{
    if (!p12dcx || p12dcx->error) {
        PORT_SetError(SEC_ERROR_INVALID_ARGS);
        return SECFailure;
    }

    p12dcx->safeBags = !p12dcx->safeBagCount
                           ? PORT_ArenaZNewArray(p12dcx->arena, sec_PKCS12SafeBag *, 2)
                           : PORT_ArenaGrowArray(p12dcx->arena, p12dcx->safeBags,
                                                 sec_PKCS12SafeBag *, p12dcx->safeBagCount + 1,
                                                 p12dcx->safeBagCount + 2);

    if (!p12dcx->safeBags) {
        PORT_SetError(SEC_ERROR_NO_MEMORY);
        return SECFailure;
    }

    p12dcx->safeBags[p12dcx->safeBagCount] = bag;
    p12dcx->safeBags[p12dcx->safeBagCount + 1] = NULL;
    p12dcx->safeBagCount++;

    return SECSuccess;
}

static sec_PKCS12SafeBag *
sec_pkcs12_decoder_convert_old_key(SEC_PKCS12DecoderContext *p12dcx,
                                   void *key, PRBool isEspvk)
{
    sec_PKCS12SafeBag *keyBag;
    SECOidData *oid;
    SECOidTag keyTag;
    SECItem *keyID, *nickName, *newNickName;

    if (!p12dcx || p12dcx->error || !key) {
        PORT_SetError(SEC_ERROR_INVALID_ARGS);
        return NULL;
    }

    newNickName = PORT_ArenaZNew(p12dcx->arena, SECItem);
    keyBag = PORT_ArenaZNew(p12dcx->arena, sec_PKCS12SafeBag);
    if (!keyBag || !newNickName) {
        return NULL;
    }

    keyBag->swapUnicodeBytes = p12dcx->swapUnicodeBytes;
    keyBag->slot = p12dcx->slot;
    keyBag->arena = p12dcx->arena;
    keyBag->pwitem = p12dcx->pwitem;
    keyBag->tokenCAs = p12dcx->tokenCAs;
    keyBag->oldBagType = PR_TRUE;

    keyTag = (isEspvk) ? SEC_OID_PKCS12_V1_PKCS8_SHROUDED_KEY_BAG_ID : SEC_OID_PKCS12_V1_KEY_BAG_ID;
    oid = SECOID_FindOIDByTag(keyTag);
    if (!oid) {
        return NULL;
    }

    if (SECITEM_CopyItem(p12dcx->arena, &keyBag->safeBagType, &oid->oid) != SECSuccess) {
        return NULL;
    }

    if (isEspvk) {
        SEC_PKCS12ESPVKItem *espvk = (SEC_PKCS12ESPVKItem *)key;
        keyBag->safeBagContent.pkcs8ShroudedKeyBag =
            espvk->espvkCipherText.pkcs8KeyShroud;
        nickName = &(espvk->espvkData.uniNickName);
        if (!espvk->espvkData.assocCerts || !espvk->espvkData.assocCerts[0]) {
            PORT_SetError(SEC_ERROR_PKCS12_CORRUPT_PFX_STRUCTURE);
            return NULL;
        }
        keyID = &espvk->espvkData.assocCerts[0]->digest;
    } else {
        SEC_PKCS12PrivateKey *pk = (SEC_PKCS12PrivateKey *)key;
        keyBag->safeBagContent.pkcs8KeyBag = &pk->pkcs8data;
        nickName = &(pk->pvkData.uniNickName);
        if (!pk->pvkData.assocCerts || !pk->pvkData.assocCerts[0]) {
            PORT_SetError(SEC_ERROR_PKCS12_CORRUPT_PFX_STRUCTURE);
            return NULL;
        }
        keyID = &pk->pvkData.assocCerts[0]->digest;
    }

    if (nickName->len) {
        if (nickName->len >= 2) {
            if (nickName->data[0] && nickName->data[1]) {
                if (!sec_pkcs12_convert_item_to_unicode(p12dcx->arena, newNickName,
                                                        nickName, PR_FALSE, PR_FALSE, PR_TRUE)) {
                    return NULL;
                }
                nickName = newNickName;
            } else if (nickName->data[0] && !nickName->data[1]) {
                unsigned int j = 0;
                unsigned char t;
                for (j = 0; j < nickName->len; j += 2) {
                    t = nickName->data[j + 1];
                    nickName->data[j + 1] = nickName->data[j];
                    nickName->data[j] = t;
                }
            }
        } else {
            if (!sec_pkcs12_convert_item_to_unicode(p12dcx->arena, newNickName,
                                                    nickName, PR_FALSE, PR_FALSE, PR_TRUE)) {
                return NULL;
            }
            nickName = newNickName;
        }
    }

    if (sec_pkcs12_decoder_set_attribute_value(keyBag,
                                               SEC_OID_PKCS9_FRIENDLY_NAME,
                                               nickName) != SECSuccess) {
        return NULL;
    }

    if (sec_pkcs12_decoder_set_attribute_value(keyBag, SEC_OID_PKCS9_LOCAL_KEY_ID,
                                               keyID) != SECSuccess) {
        return NULL;
    }

    return keyBag;
}

static sec_PKCS12SafeBag *
sec_pkcs12_decoder_create_cert(SEC_PKCS12DecoderContext *p12dcx,
                               SECItem *derCert)
{
    sec_PKCS12SafeBag *certBag;
    SECOidData *oid;
    SGNDigestInfo *digest;
    SECItem *keyId;
    SECStatus rv;

    if (!p12dcx || p12dcx->error || !derCert) {
        PORT_SetError(SEC_ERROR_INVALID_ARGS);
        return NULL;
    }

    keyId = PORT_ArenaZNew(p12dcx->arena, SECItem);
    if (!keyId) {
        return NULL;
    }

    digest = sec_pkcs12_compute_thumbprint(derCert);
    if (!digest) {
        return NULL;
    }

    rv = SECITEM_CopyItem(p12dcx->arena, keyId, &digest->digest);
    SGN_DestroyDigestInfo(digest);
    if (rv != SECSuccess) {
        PORT_SetError(SEC_ERROR_NO_MEMORY);
        return NULL;
    }

    oid = SECOID_FindOIDByTag(SEC_OID_PKCS12_V1_CERT_BAG_ID);
    certBag = PORT_ArenaZNew(p12dcx->arena, sec_PKCS12SafeBag);
    if (!certBag || !oid || (SECITEM_CopyItem(p12dcx->arena,
                                              &certBag->safeBagType, &oid->oid) != SECSuccess)) {
        return NULL;
    }

    certBag->slot = p12dcx->slot;
    certBag->pwitem = p12dcx->pwitem;
    certBag->swapUnicodeBytes = p12dcx->swapUnicodeBytes;
    certBag->arena = p12dcx->arena;
    certBag->tokenCAs = p12dcx->tokenCAs;

    oid = SECOID_FindOIDByTag(SEC_OID_PKCS9_X509_CERT);
    certBag->safeBagContent.certBag =
        PORT_ArenaZNew(p12dcx->arena, sec_PKCS12CertBag);
    if (!certBag->safeBagContent.certBag || !oid ||
        (SECITEM_CopyItem(p12dcx->arena,
                          &certBag->safeBagContent.certBag->bagID,
                          &oid->oid) != SECSuccess)) {
        return NULL;
    }

    if (SECITEM_CopyItem(p12dcx->arena,
                         &(certBag->safeBagContent.certBag->value.x509Cert),
                         derCert) != SECSuccess) {
        return NULL;
    }

    if (sec_pkcs12_decoder_set_attribute_value(certBag, SEC_OID_PKCS9_LOCAL_KEY_ID,
                                               keyId) != SECSuccess) {
        return NULL;
    }

    return certBag;
}

static sec_PKCS12SafeBag **
sec_pkcs12_decoder_convert_old_cert(SEC_PKCS12DecoderContext *p12dcx,
                                    SEC_PKCS12CertAndCRL *oldCert)
{
    sec_PKCS12SafeBag **certList;
    SECItem **derCertList;
    int i, j;

    if (!p12dcx || p12dcx->error || !oldCert) {
        PORT_SetError(SEC_ERROR_INVALID_ARGS);
        return NULL;
    }

    derCertList = SEC_PKCS7GetCertificateList(&oldCert->value.x509->certOrCRL);
    if (!derCertList) {
        return NULL;
    }

    i = 0;
    while (derCertList[i])
        i++;

    certList = PORT_ArenaZNewArray(p12dcx->arena, sec_PKCS12SafeBag *, (i + 1));
    if (!certList) {
        return NULL;
    }

    for (j = 0; j < i; j++) {
        certList[j] = sec_pkcs12_decoder_create_cert(p12dcx, derCertList[j]);
        if (!certList[j]) {
            return NULL;
        }
    }

    return certList;
}

static SECStatus
sec_pkcs12_decoder_convert_old_key_and_certs(SEC_PKCS12DecoderContext *p12dcx,
                                             void *oldKey, PRBool isEspvk,
                                             SEC_PKCS12SafeContents *safe,
                                             SEC_PKCS12Baggage *baggage)
{
    sec_PKCS12SafeBag *key, **certList;
    SEC_PKCS12CertAndCRL *oldCert;
    SEC_PKCS12PVKSupportingData *pvkData;
    int i;
    SECItem *keyName;

    if (!p12dcx || !oldKey) {
        return SECFailure;
    }

    if (isEspvk) {
        pvkData = &((SEC_PKCS12ESPVKItem *)(oldKey))->espvkData;
    } else {
        pvkData = &((SEC_PKCS12PrivateKey *)(oldKey))->pvkData;
    }

    if (!pvkData->assocCerts || !pvkData->assocCerts[0]) {
        PORT_SetError(SEC_ERROR_PKCS12_CORRUPT_PFX_STRUCTURE);
        return SECFailure;
    }

    oldCert = (SEC_PKCS12CertAndCRL *)sec_pkcs12_find_object(safe, baggage,
                                                             SEC_OID_PKCS12_CERT_AND_CRL_BAG_ID, NULL,
                                                             pvkData->assocCerts[0]);
    if (!oldCert) {
        PORT_SetError(SEC_ERROR_PKCS12_CORRUPT_PFX_STRUCTURE);
        return SECFailure;
    }

    key = sec_pkcs12_decoder_convert_old_key(p12dcx, oldKey, isEspvk);
    certList = sec_pkcs12_decoder_convert_old_cert(p12dcx, oldCert);
    if (!key || !certList) {
        return SECFailure;
    }

    if (sec_pkcs12_decoder_append_bag_to_context(p12dcx, key) != SECSuccess) {
        return SECFailure;
    }

    keyName = sec_pkcs12_get_nickname(key);
    if (!keyName) {
        return SECFailure;
    }

    i = 0;
    while (certList[i]) {
        if (sec_pkcs12_decoder_append_bag_to_context(p12dcx, certList[i]) != SECSuccess) {
            return SECFailure;
        }
        i++;
    }

    certList = sec_pkcs12_find_certs_for_key(p12dcx->safeBags, key);
    if (!certList) {
        return SECFailure;
    }

    i = 0;
    while (certList[i] != 0) {
        if (sec_pkcs12_set_nickname(certList[i], keyName) != SECSuccess) {
            return SECFailure;
        }
        i++;
    }

    return SECSuccess;
}

static SECStatus
sec_pkcs12_decoder_convert_old_safe_to_bags(SEC_PKCS12DecoderContext *p12dcx,
                                            SEC_PKCS12SafeContents *safe,
                                            SEC_PKCS12Baggage *baggage)
{
    SECStatus rv;

    if (!p12dcx || p12dcx->error) {
        PORT_SetError(SEC_ERROR_INVALID_ARGS);
        return SECFailure;
    }

    if (safe && safe->contents) {
        int i = 0;
        while (safe->contents[i] != NULL) {
            if (SECOID_FindOIDTag(&safe->contents[i]->safeBagType) == SEC_OID_PKCS12_KEY_BAG_ID) {
                int j = 0;
                SEC_PKCS12PrivateKeyBag *privBag =
                    safe->contents[i]->safeContent.keyBag;

                while (privBag->privateKeys[j] != NULL) {
                    SEC_PKCS12PrivateKey *pk = privBag->privateKeys[j];
                    rv = sec_pkcs12_decoder_convert_old_key_and_certs(p12dcx, pk,
                                                                      PR_FALSE, safe, baggage);
                    if (rv != SECSuccess) {
                        goto loser;
                    }
                    j++;
                }
            }
            i++;
        }
    }

    if (baggage && baggage->bags) {
        int i = 0;
        while (baggage->bags[i] != NULL) {
            SEC_PKCS12BaggageItem *bag = baggage->bags[i];
            int j = 0;

            if (!bag->espvks) {
                i++;
                continue;
            }

            while (bag->espvks[j] != NULL) {
                SEC_PKCS12ESPVKItem *espvk = bag->espvks[j];
                rv = sec_pkcs12_decoder_convert_old_key_and_certs(p12dcx, espvk,
                                                                  PR_TRUE, safe, baggage);
                if (rv != SECSuccess) {
                    goto loser;
                }
                j++;
            }
            i++;
        }
    }

    return SECSuccess;

loser:
    return SECFailure;
}

SEC_PKCS12DecoderContext *
sec_PKCS12ConvertOldSafeToNew(PLArenaPool *arena, PK11SlotInfo *slot,
                              PRBool swapUnicode, SECItem *pwitem,
                              void *wincx, SEC_PKCS12SafeContents *safe,
                              SEC_PKCS12Baggage *baggage)
{
    SEC_PKCS12DecoderContext *p12dcx;

    if (!arena || !slot || !pwitem) {
        PORT_SetError(SEC_ERROR_INVALID_ARGS);
        return NULL;
    }

    if (!safe && !baggage) {
        PORT_SetError(SEC_ERROR_INVALID_ARGS);
        return NULL;
    }

    p12dcx = PORT_ArenaZNew(arena, SEC_PKCS12DecoderContext);
    if (!p12dcx) {
        return NULL;
    }

    p12dcx->arena = arena;
    p12dcx->slot = PK11_ReferenceSlot(slot);
    p12dcx->wincx = wincx;
    p12dcx->error = PR_FALSE;
    p12dcx->swapUnicodeBytes = swapUnicode;
    p12dcx->pwitem = pwitem;
    p12dcx->tokenCAs = SECPKCS12TargetTokenNoCAs;

    if (sec_pkcs12_decoder_convert_old_safe_to_bags(p12dcx, safe, baggage) != SECSuccess) {
        p12dcx->error = PR_TRUE;
        return NULL;
    }

    return p12dcx;
}<|MERGE_RESOLUTION|>--- conflicted
+++ resolved
@@ -177,12 +177,7 @@
     SEC_PKCS12DecoderContext *p12dcx = (SEC_PKCS12DecoderContext *)arg;
     PK11SlotInfo *slot;
     PK11SymKey *bulkKey;
-<<<<<<< HEAD
-    SECItem *pwitem;
-    SECItem decodedPwitem = { 0 };
-=======
     SECItem pwitem = { 0 };
->>>>>>> a17af05f
     SECOidTag algorithm;
 
     if (!p12dcx) {
@@ -194,29 +189,6 @@
         slot = PK11_ReferenceSlot(p12dcx->slot);
     } else {
         slot = PK11_GetInternalKeySlot();
-<<<<<<< HEAD
-    }
-
-    algorithm = SECOID_GetAlgorithmTag(algid);
-    pwitem = p12dcx->pwitem;
-
-    /* here we assume that the password is already encoded into
-     * BMPString by the caller.  if the encryption scheme is not the
-     * one defined in PKCS #12, decode the password back into
-     * UTF-8. */
-    if (!sec_pkcs12_is_pkcs12_pbe_algorithm(algorithm)) {
-        if (!sec_pkcs12_convert_item_to_unicode(NULL, &decodedPwitem,
-                                                p12dcx->pwitem,
-                                                PR_TRUE, PR_FALSE, PR_FALSE)) {
-            PORT_SetError(SEC_ERROR_NO_MEMORY);
-            return NULL;
-        }
-        pwitem = &decodedPwitem;
-    }
-
-    bulkKey = PK11_PBEKeyGen(slot, algid, pwitem,
-                             PR_FALSE, p12dcx->wincx);
-=======
     }
 
     algorithm = SECOID_GetAlgorithmTag(algid);
@@ -224,7 +196,6 @@
         return NULL;
 
     bulkKey = PK11_PBEKeyGen(slot, algid, &pwitem, PR_FALSE, p12dcx->wincx);
->>>>>>> a17af05f
     /* some tokens can't generate PBE keys on their own, generate the
      * key in the internal slot, and let the Import code deal with it,
      * (if the slot can't generate PBEs, then we need to use the internal
@@ -232,12 +203,7 @@
     if (!bulkKey && !PK11_IsInternal(slot)) {
         PK11_FreeSlot(slot);
         slot = PK11_GetInternalKeySlot();
-<<<<<<< HEAD
-        bulkKey = PK11_PBEKeyGen(slot, algid, pwitem,
-                                 PR_FALSE, p12dcx->wincx);
-=======
         bulkKey = PK11_PBEKeyGen(slot, algid, &pwitem, PR_FALSE, p12dcx->wincx);
->>>>>>> a17af05f
     }
     PK11_FreeSlot(slot);
 
@@ -246,13 +212,8 @@
         PK11_SetSymKeyUserData(bulkKey, p12dcx->pwitem, NULL);
     }
 
-<<<<<<< HEAD
-    if (decodedPwitem.data) {
-        SECITEM_ZfreeItem(&decodedPwitem, PR_FALSE);
-=======
     if (pwitem.data) {
         SECITEM_ZfreeItem(&pwitem, PR_FALSE);
->>>>>>> a17af05f
     }
 
     return bulkKey;
@@ -2499,15 +2460,6 @@
                                            nickName, publicValue, PR_TRUE, PR_TRUE,
                                            keyUsage, wincx);
             break;
-<<<<<<< HEAD
-        case SEC_OID_PKCS12_V1_PKCS8_SHROUDED_KEY_BAG_ID:
-            rv = PK11_ImportEncryptedPrivateKeyInfo(key->slot,
-                                                    key->safeBagContent.pkcs8ShroudedKeyBag,
-                                                    key->pwitem, nickName, publicValue,
-                                                    PR_TRUE, PR_TRUE, keyType, keyUsage,
-                                                    wincx);
-            break;
-=======
         case SEC_OID_PKCS12_V1_PKCS8_SHROUDED_KEY_BAG_ID: {
             SECItem pwitem = { 0 };
             SECAlgorithmID *algid =
@@ -2527,7 +2479,6 @@
             }
             break;
         }
->>>>>>> a17af05f
         default:
             key->error = SEC_ERROR_PKCS12_UNSUPPORTED_VERSION;
             key->problem = PR_TRUE;
