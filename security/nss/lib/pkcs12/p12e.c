--- conflicted
+++ resolved
@@ -397,24 +397,9 @@
     }
     safeInfo->arena = p12ctxt->arena;
 
-<<<<<<< HEAD
-    if (sec_pkcs12_is_pkcs12_pbe_algorithm(privAlg)) {
-        /* convert the password to unicode */
-        if (!sec_pkcs12_convert_item_to_unicode(NULL, &uniPwitem, pwitem,
-                                                PR_TRUE, PR_TRUE, PR_TRUE)) {
-            PORT_SetError(SEC_ERROR_NO_MEMORY);
-            goto loser;
-        }
-    } else {
-        if (SECITEM_CopyItem(NULL, &uniPwitem, pwitem) != SECSuccess) {
-            PORT_SetError(SEC_ERROR_NO_MEMORY);
-            goto loser;
-        }
-=======
     if (!sec_pkcs12_encode_password(NULL, &uniPwitem, privAlg, pwitem)) {
         PORT_SetError(SEC_ERROR_NO_MEMORY);
         goto loser;
->>>>>>> a17af05f
     }
     if (SECITEM_CopyItem(p12ctxt->arena, &safeInfo->pwitem, &uniPwitem) != SECSuccess) {
         PORT_SetError(SEC_ERROR_NO_MEMORY);
@@ -1227,13 +1212,8 @@
         SECKEYEncryptedPrivateKeyInfo *epki = NULL;
         PK11SlotInfo *slot = NULL;
 
-<<<<<<< HEAD
-        if (!sec_pkcs12_convert_item_to_unicode(p12ctxt->arena, &uniPwitem,
-                                                pwitem, PR_TRUE, PR_TRUE, PR_TRUE)) {
-=======
         if (!sec_pkcs12_encode_password(p12ctxt->arena, &uniPwitem, algorithm,
                                         pwitem)) {
->>>>>>> a17af05f
             PORT_SetError(SEC_ERROR_NO_MEMORY);
             goto loser;
         }
