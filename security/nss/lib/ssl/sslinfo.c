--- conflicted
+++ resolved
@@ -432,8 +432,6 @@
     if (!label || !labelLen || !out || !outLen ||
         (hasContext && (!context || !contextLen))) {
         PORT_SetError(SEC_ERROR_INVALID_ARGS);
-<<<<<<< HEAD
-=======
         return SECFailure;
     }
 
@@ -446,15 +444,7 @@
 
     if (hasContext && contextLen > MAX_CONTEXT_LEN) {
         PORT_SetError(SEC_ERROR_INVALID_ARGS);
->>>>>>> a17af05f
-        return SECFailure;
-    }
-
-    if (ss->version >= SSL_LIBRARY_VERSION_TLS_1_3) {
-        return tls13_Exporter(ss, ss->ssl3.hs.exporterSecret,
-                              label, labelLen,
-                              context, hasContext ? contextLen : 0,
-                              out, outLen);
+        return SECFailure;
     }
 
     /* construct PRF arguments */
