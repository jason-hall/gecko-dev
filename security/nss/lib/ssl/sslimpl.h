--- conflicted
+++ resolved
@@ -298,10 +298,7 @@
     unsigned int requireDHENamedGroups : 1;
     unsigned int enable0RttData : 1;
     unsigned int enableShortHeaders : 1;
-<<<<<<< HEAD
-=======
     unsigned int enableAltHandshaketype : 1;
->>>>>>> a17af05f
 } sslOptions;
 
 typedef enum { sslHandshakingUndetermined = 0,
@@ -887,10 +884,7 @@
     ssl3KEADef kea_def_mutable;     /* Used to hold the writable kea_def
                                      * we use for TLS 1.3 */
     PRBool shortHeaders;            /* Assigned if we are doing short headers. */
-<<<<<<< HEAD
-=======
     PRBool altHandshakeType;        /* Assigned if we are doing the wrapped handshake. */
->>>>>>> a17af05f
 } SSL3HandshakeState;
 
 /*
@@ -1237,8 +1231,6 @@
     SSLProtocolVariant protocolVariant;
 };
 
-<<<<<<< HEAD
-=======
 struct sslSelfEncryptKeysStr {
     PRCallOnceType setup;
     PRUint8 keyName[SELF_ENCRYPT_KEY_NAME_LEN];
@@ -1247,7 +1239,6 @@
 };
 typedef struct sslSelfEncryptKeysStr sslSelfEncryptKeys;
 
->>>>>>> a17af05f
 extern char ssl_debug;
 extern char ssl_trace;
 extern FILE *ssl_trace_iob;
@@ -1650,11 +1641,7 @@
 
 extern void ssl3_DestroySSL3Info(sslSocket *ss);
 
-<<<<<<< HEAD
-extern SECStatus ssl_ClientReadVersion(sslSocket *ss, SSL3Opaque **b,
-=======
 extern SECStatus ssl_ClientReadVersion(sslSocket *ss, PRUint8 **b,
->>>>>>> a17af05f
                                        PRUint32 *length,
                                        SSL3ProtocolVersion *version);
 extern SECStatus ssl3_NegotiateVersion(sslSocket *ss,
@@ -1674,11 +1661,7 @@
 extern SECStatus ssl3_SendECDHServerKeyExchange(sslSocket *ss);
 extern SECStatus ssl_ImportECDHKeyShare(
     sslSocket *ss, SECKEYPublicKey *peerKey,
-<<<<<<< HEAD
-    SSL3Opaque *b, PRUint32 length, const sslNamedGroupDef *curve);
-=======
     PRUint8 *b, PRUint32 length, const sslNamedGroupDef *curve);
->>>>>>> a17af05f
 SECStatus tls13_EncodeECDHEKeyShareKEX(const sslSocket *ss,
                                        const SECKEYPublicKey *pubKey);
 
@@ -1699,21 +1682,12 @@
 extern SECStatus ssl3_AppendSignatureAndHashAlgorithm(
     sslSocket *ss, const SSLSignatureAndHashAlg *sigAndHash);
 extern SECStatus ssl3_ConsumeHandshake(sslSocket *ss, void *v, PRUint32 bytes,
-<<<<<<< HEAD
-                                       SSL3Opaque **b, PRUint32 *length);
-extern SECStatus ssl3_ConsumeHandshakeNumber(sslSocket *ss, PRUint32 *num,
-                                             PRUint32 bytes, SSL3Opaque **b,
-                                             PRUint32 *length);
-extern SECStatus ssl3_ConsumeHandshakeVariable(sslSocket *ss, SECItem *i,
-                                               PRUint32 bytes, SSL3Opaque **b,
-=======
                                        PRUint8 **b, PRUint32 *length);
 extern SECStatus ssl3_ConsumeHandshakeNumber(sslSocket *ss, PRUint32 *num,
                                              PRUint32 bytes, PRUint8 **b,
                                              PRUint32 *length);
 extern SECStatus ssl3_ConsumeHandshakeVariable(sslSocket *ss, SECItem *i,
                                                PRUint32 bytes, PRUint8 **b,
->>>>>>> a17af05f
                                                PRUint32 *length);
 extern PRUint8 *ssl_EncodeUintX(PRUint64 value, unsigned int bytes,
                                 PRUint8 *to);
@@ -1741,18 +1715,11 @@
 SECStatus ssl3_EncodeSessionTicket(sslSocket *ss,
                                    const NewSessionTicket *ticket_input,
                                    SECItem *ticket_data);
-<<<<<<< HEAD
-SECStatus ssl_MaybeSetSessionTicketKeyPair(const sslKeyPair *keyPair);
-SECStatus ssl_GetSessionTicketKeys(sslSocket *ss, unsigned char *keyName,
-                                   PK11SymKey **encKey, PK11SymKey **macKey);
-void ssl_ResetSessionTicketKeys();
-=======
 
 SECStatus ssl_MaybeSetSelfEncryptKeyPair(const sslKeyPair *keyPair);
 SECStatus ssl_GetSelfEncryptKeys(sslSocket *ss, unsigned char *keyName,
                                  PK11SymKey **encKey, PK11SymKey **macKey);
 void ssl_ResetSelfEncryptKeys();
->>>>>>> a17af05f
 
 extern SECStatus ssl3_ValidateNextProtoNego(const unsigned char *data,
                                             unsigned int length);
@@ -1833,32 +1800,20 @@
 SECStatus ssl3_SetupPendingCipherSpec(sslSocket *ss);
 SECStatus ssl3_FlushHandshake(sslSocket *ss, PRInt32 flags);
 SECStatus ssl3_CompleteHandleCertificate(sslSocket *ss,
-<<<<<<< HEAD
-                                         SSL3Opaque *b, PRUint32 length);
-=======
                                          PRUint8 *b, PRUint32 length);
->>>>>>> a17af05f
 void ssl3_SendAlertForCertError(sslSocket *ss, PRErrorCode errCode);
 SECStatus ssl3_HandleNoCertificate(sslSocket *ss);
 SECStatus ssl3_SendEmptyCertificate(sslSocket *ss);
 void ssl3_CleanupPeerCerts(sslSocket *ss);
 SECStatus ssl3_SendCertificateStatus(sslSocket *ss);
 SECStatus ssl3_AuthCertificate(sslSocket *ss);
-<<<<<<< HEAD
-SECStatus ssl_ReadCertificateStatus(sslSocket *ss, SSL3Opaque *b,
-=======
 SECStatus ssl_ReadCertificateStatus(sslSocket *ss, PRUint8 *b,
->>>>>>> a17af05f
                                     PRUint32 length);
 SECStatus ssl3_EncodeSigAlgs(const sslSocket *ss, PRUint8 *buf,
                              unsigned maxLen, PRUint32 *len);
 SECStatus ssl_GetCertificateRequestCAs(sslSocket *ss, unsigned int *calenp,
                                        SECItem **namesp, unsigned int *nnamesp);
-<<<<<<< HEAD
-SECStatus ssl3_ParseCertificateRequestCAs(sslSocket *ss, SSL3Opaque **b,
-=======
 SECStatus ssl3_ParseCertificateRequestCAs(sslSocket *ss, PRUint8 **b,
->>>>>>> a17af05f
                                           PRUint32 *length, PLArenaPool *arena,
                                           CERTDistNames *ca_list);
 SECStatus ssl3_CompleteHandleCertificateRequest(
