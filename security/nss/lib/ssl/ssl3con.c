/* -*- Mode: C; tab-width: 8; indent-tabs-mode: nil; c-basic-offset: 4 -*- */
/*
 * SSL3 Protocol
 *
 * This Source Code Form is subject to the terms of the Mozilla Public
 * License, v. 2.0. If a copy of the MPL was not distributed with this
 * file, You can obtain one at http://mozilla.org/MPL/2.0/. */

/* TODO(ekr): Implement HelloVerifyRequest on server side. OK for now. */

#include "cert.h"
#include "ssl.h"
#include "cryptohi.h" /* for DSAU_ stuff */
#include "keyhi.h"
#include "secder.h"
#include "secitem.h"
#include "sechash.h"

#include "sslimpl.h"
#include "sslproto.h"
#include "sslerr.h"
#include "ssl3ext.h"
#include "ssl3exthandle.h"
#include "prtime.h"
#include "prinrval.h"
#include "prerror.h"
#include "pratom.h"
#include "prthread.h"
#include "nss.h"
#include "nssoptions.h"

#include "pk11func.h"
#include "secmod.h"
#include "blapi.h"

#include <stdio.h>
#ifdef NSS_SSL_ENABLE_ZLIB
#include "zlib.h"
#endif

<<<<<<< HEAD
#ifndef PK11_SETATTRS
#define PK11_SETATTRS(x, id, v, l) \
    (x)->type = (id);              \
    (x)->pValue = (v);             \
    (x)->ulValueLen = (l);
#endif

=======
>>>>>>> a17af05f
static PK11SymKey *ssl3_GenerateRSAPMS(sslSocket *ss, ssl3CipherSpec *spec,
                                       PK11SlotInfo *serverKeySlot);
static SECStatus ssl3_DeriveMasterSecret(sslSocket *ss, PK11SymKey *pms);
static SECStatus ssl3_DeriveConnectionKeys(sslSocket *ss);
static SECStatus ssl3_HandshakeFailure(sslSocket *ss);
static SECStatus ssl3_SendCertificate(sslSocket *ss);
static SECStatus ssl3_SendCertificateRequest(sslSocket *ss);
static SECStatus ssl3_SendNextProto(sslSocket *ss);
static SECStatus ssl3_SendFinished(sslSocket *ss, PRInt32 flags);
static SECStatus ssl3_SendServerHelloDone(sslSocket *ss);
static SECStatus ssl3_SendServerKeyExchange(sslSocket *ss);
static SECStatus ssl3_HandleClientHelloPart2(sslSocket *ss,
                                             SECItem *suites,
                                             SECItem *comps,
                                             sslSessionID *sid);
static SECStatus ssl3_HandleServerHelloPart2(sslSocket *ss,
                                             const SECItem *sidBytes,
                                             int *retErrCode);
static SECStatus ssl3_HandlePostHelloHandshakeMessage(sslSocket *ss,
                                                      PRUint8 *b,
                                                      PRUint32 length,
                                                      SSL3Hashes *hashesPtr);
static SECStatus ssl3_FlushHandshakeMessages(sslSocket *ss, PRInt32 flags);

static SECStatus Null_Cipher(void *ctx, unsigned char *output, int *outputLen,
                             int maxOutputLen, const unsigned char *input,
                             int inputLen);

static CK_MECHANISM_TYPE ssl3_GetHashMechanismByHashType(SSLHashType hashType);
static CK_MECHANISM_TYPE ssl3_GetMgfMechanismByHashType(SSLHashType hash);
PRBool ssl_IsRsaPssSignatureScheme(SSLSignatureScheme scheme);

#define MAX_SEND_BUF_LENGTH 32000 /* watch for 16-bit integer overflow */
#define MIN_SEND_BUF_LENGTH 4000

/* This list of SSL3 cipher suites is sorted in descending order of
 * precedence (desirability).  It only includes cipher suites we implement.
 * This table is modified by SSL3_SetPolicy(). The ordering of cipher suites
 * in this table must match the ordering in SSL_ImplementedCiphers (sslenum.c)
 *
 * Important: See bug 946147 before enabling, reordering, or adding any cipher
 * suites to this list.
 */
/* clang-format off */
static ssl3CipherSuiteCfg cipherSuites[ssl_V3_SUITES_IMPLEMENTED] = {
   /*      cipher_suite                     policy       enabled   isPresent */
 /* Special TLS 1.3 suites. */
 { TLS_AES_128_GCM_SHA256, SSL_ALLOWED, PR_TRUE, PR_FALSE },
 { TLS_CHACHA20_POLY1305_SHA256, SSL_ALLOWED, PR_TRUE, PR_FALSE },
 { TLS_AES_256_GCM_SHA384, SSL_ALLOWED, PR_TRUE, PR_FALSE },

 { TLS_ECDHE_ECDSA_WITH_AES_128_GCM_SHA256, SSL_ALLOWED, PR_TRUE, PR_FALSE},
 { TLS_ECDHE_RSA_WITH_AES_128_GCM_SHA256,   SSL_ALLOWED, PR_TRUE, PR_FALSE},
 { TLS_ECDHE_ECDSA_WITH_CHACHA20_POLY1305_SHA256, SSL_ALLOWED, PR_TRUE, PR_FALSE},
 { TLS_ECDHE_RSA_WITH_CHACHA20_POLY1305_SHA256,   SSL_ALLOWED, PR_TRUE, PR_FALSE},
 { TLS_ECDHE_ECDSA_WITH_AES_256_GCM_SHA384, SSL_ALLOWED, PR_FALSE, PR_FALSE},
 { TLS_ECDHE_RSA_WITH_AES_256_GCM_SHA384,   SSL_ALLOWED, PR_FALSE, PR_FALSE},
   /* TLS_ECDHE_ECDSA_WITH_AES_256_CBC_SHA is out of order to work around
    * bug 946147.
    */
 { TLS_ECDHE_ECDSA_WITH_AES_256_CBC_SHA,    SSL_ALLOWED, PR_TRUE, PR_FALSE},
 { TLS_ECDHE_ECDSA_WITH_AES_128_CBC_SHA,    SSL_ALLOWED, PR_TRUE, PR_FALSE},
 { TLS_ECDHE_RSA_WITH_AES_128_CBC_SHA,      SSL_ALLOWED, PR_TRUE, PR_FALSE},
 { TLS_ECDHE_ECDSA_WITH_AES_128_CBC_SHA256, SSL_ALLOWED, PR_TRUE, PR_FALSE},
 { TLS_ECDHE_RSA_WITH_AES_128_CBC_SHA256,   SSL_ALLOWED, PR_TRUE, PR_FALSE},
 { TLS_ECDHE_RSA_WITH_AES_256_CBC_SHA,      SSL_ALLOWED, PR_TRUE, PR_FALSE},
 { TLS_ECDHE_ECDSA_WITH_AES_256_CBC_SHA384, SSL_ALLOWED, PR_FALSE, PR_FALSE},
 { TLS_ECDHE_RSA_WITH_AES_256_CBC_SHA384,   SSL_ALLOWED, PR_FALSE, PR_FALSE},
 { TLS_ECDHE_ECDSA_WITH_3DES_EDE_CBC_SHA,   SSL_ALLOWED, PR_FALSE, PR_FALSE},
 { TLS_ECDHE_RSA_WITH_3DES_EDE_CBC_SHA,     SSL_ALLOWED, PR_FALSE, PR_FALSE},
 { TLS_ECDHE_ECDSA_WITH_RC4_128_SHA,        SSL_ALLOWED, PR_FALSE, PR_FALSE},
 { TLS_ECDHE_RSA_WITH_RC4_128_SHA,          SSL_ALLOWED, PR_FALSE, PR_FALSE},

 { TLS_DHE_RSA_WITH_AES_128_GCM_SHA256,     SSL_ALLOWED, PR_TRUE,  PR_FALSE},
 { TLS_DHE_RSA_WITH_CHACHA20_POLY1305_SHA256,SSL_ALLOWED,PR_TRUE,  PR_FALSE},
 { TLS_DHE_DSS_WITH_AES_128_GCM_SHA256,     SSL_ALLOWED, PR_FALSE, PR_FALSE},
 { TLS_DHE_RSA_WITH_AES_256_GCM_SHA384,     SSL_ALLOWED, PR_FALSE, PR_FALSE},
 { TLS_DHE_DSS_WITH_AES_256_GCM_SHA384,     SSL_ALLOWED, PR_FALSE, PR_FALSE},
 { TLS_DHE_RSA_WITH_AES_128_CBC_SHA,        SSL_ALLOWED, PR_TRUE,  PR_FALSE},
 { TLS_DHE_DSS_WITH_AES_128_CBC_SHA,        SSL_ALLOWED, PR_TRUE,  PR_FALSE},
 { TLS_DHE_RSA_WITH_AES_128_CBC_SHA256,     SSL_ALLOWED, PR_TRUE,  PR_FALSE},
 { TLS_DHE_DSS_WITH_AES_128_CBC_SHA256,     SSL_ALLOWED, PR_FALSE, PR_FALSE},
 { TLS_DHE_RSA_WITH_CAMELLIA_128_CBC_SHA,   SSL_ALLOWED, PR_FALSE, PR_FALSE},
 { TLS_DHE_DSS_WITH_CAMELLIA_128_CBC_SHA,   SSL_ALLOWED, PR_FALSE, PR_FALSE},
 { TLS_DHE_RSA_WITH_AES_256_CBC_SHA,        SSL_ALLOWED, PR_TRUE,  PR_FALSE},
 { TLS_DHE_DSS_WITH_AES_256_CBC_SHA,        SSL_ALLOWED, PR_TRUE,  PR_FALSE},
 { TLS_DHE_RSA_WITH_AES_256_CBC_SHA256,     SSL_ALLOWED, PR_TRUE,  PR_FALSE},
 { TLS_DHE_DSS_WITH_AES_256_CBC_SHA256,     SSL_ALLOWED, PR_FALSE, PR_FALSE},
 { TLS_DHE_RSA_WITH_CAMELLIA_256_CBC_SHA,   SSL_ALLOWED, PR_FALSE, PR_FALSE},
 { TLS_DHE_DSS_WITH_CAMELLIA_256_CBC_SHA,   SSL_ALLOWED, PR_FALSE, PR_FALSE},
 { TLS_DHE_RSA_WITH_3DES_EDE_CBC_SHA,       SSL_ALLOWED, PR_TRUE,  PR_FALSE},
 { TLS_DHE_DSS_WITH_3DES_EDE_CBC_SHA,       SSL_ALLOWED, PR_TRUE,  PR_FALSE},
 { TLS_DHE_DSS_WITH_RC4_128_SHA,            SSL_ALLOWED, PR_FALSE, PR_FALSE},

 { TLS_ECDH_ECDSA_WITH_AES_128_CBC_SHA,     SSL_ALLOWED, PR_FALSE, PR_FALSE},
 { TLS_ECDH_RSA_WITH_AES_128_CBC_SHA,       SSL_ALLOWED, PR_FALSE, PR_FALSE},
 { TLS_ECDH_ECDSA_WITH_AES_256_CBC_SHA,     SSL_ALLOWED, PR_FALSE, PR_FALSE},
 { TLS_ECDH_RSA_WITH_AES_256_CBC_SHA,       SSL_ALLOWED, PR_FALSE, PR_FALSE},
 { TLS_ECDH_ECDSA_WITH_3DES_EDE_CBC_SHA,    SSL_ALLOWED, PR_FALSE, PR_FALSE},
 { TLS_ECDH_RSA_WITH_3DES_EDE_CBC_SHA,      SSL_ALLOWED, PR_FALSE, PR_FALSE},
 { TLS_ECDH_ECDSA_WITH_RC4_128_SHA,         SSL_ALLOWED, PR_FALSE, PR_FALSE},
 { TLS_ECDH_RSA_WITH_RC4_128_SHA,           SSL_ALLOWED, PR_FALSE, PR_FALSE},

 /* RSA */
 { TLS_RSA_WITH_AES_128_GCM_SHA256,         SSL_ALLOWED, PR_TRUE,  PR_FALSE},
 { TLS_RSA_WITH_AES_256_GCM_SHA384,         SSL_ALLOWED, PR_FALSE, PR_FALSE},
 { TLS_RSA_WITH_AES_128_CBC_SHA,            SSL_ALLOWED, PR_TRUE,  PR_FALSE},
 { TLS_RSA_WITH_AES_128_CBC_SHA256,         SSL_ALLOWED, PR_TRUE,  PR_FALSE},
 { TLS_RSA_WITH_CAMELLIA_128_CBC_SHA,       SSL_ALLOWED, PR_FALSE, PR_FALSE},
 { TLS_RSA_WITH_AES_256_CBC_SHA,            SSL_ALLOWED, PR_TRUE,  PR_FALSE},
 { TLS_RSA_WITH_AES_256_CBC_SHA256,         SSL_ALLOWED, PR_TRUE,  PR_FALSE},
 { TLS_RSA_WITH_CAMELLIA_256_CBC_SHA,       SSL_ALLOWED, PR_FALSE, PR_FALSE},
 { TLS_RSA_WITH_SEED_CBC_SHA,               SSL_ALLOWED, PR_FALSE, PR_FALSE},
 { TLS_RSA_WITH_3DES_EDE_CBC_SHA,           SSL_ALLOWED, PR_TRUE,  PR_FALSE},
 { TLS_RSA_WITH_RC4_128_SHA,                SSL_ALLOWED, PR_TRUE,  PR_FALSE},
 { TLS_RSA_WITH_RC4_128_MD5,                SSL_ALLOWED, PR_TRUE,  PR_FALSE},

 /* 56-bit DES "domestic" cipher suites */
 { TLS_DHE_RSA_WITH_DES_CBC_SHA,            SSL_ALLOWED, PR_FALSE, PR_FALSE},
 { TLS_DHE_DSS_WITH_DES_CBC_SHA,            SSL_ALLOWED, PR_FALSE, PR_FALSE},
 { TLS_RSA_WITH_DES_CBC_SHA,                SSL_ALLOWED, PR_FALSE, PR_FALSE},

 /* ciphersuites with no encryption */
 { TLS_ECDHE_ECDSA_WITH_NULL_SHA,           SSL_ALLOWED, PR_FALSE, PR_FALSE},
 { TLS_ECDHE_RSA_WITH_NULL_SHA,             SSL_ALLOWED, PR_FALSE, PR_FALSE},
 { TLS_ECDH_RSA_WITH_NULL_SHA,              SSL_ALLOWED, PR_FALSE, PR_FALSE},
 { TLS_ECDH_ECDSA_WITH_NULL_SHA,            SSL_ALLOWED, PR_FALSE, PR_FALSE},
 { TLS_RSA_WITH_NULL_SHA,                   SSL_ALLOWED, PR_FALSE, PR_FALSE},
 { TLS_RSA_WITH_NULL_SHA256,                SSL_ALLOWED, PR_FALSE, PR_FALSE},
 { TLS_RSA_WITH_NULL_MD5,                   SSL_ALLOWED, PR_FALSE, PR_FALSE},
};
/* clang-format on */

/* This is the default supported set of signature schemes.  The order of the
 * hashes here is all that is important, since that will (sometimes) determine
 * which hash we use.  The key pair (i.e., cert) is the primary thing that
 * determines what we use and this doesn't affect how we select key pairs.  The
 * order of signature types is based on the same rules for ordering we use for
 * cipher suites just for consistency.
 */
static const SSLSignatureScheme defaultSignatureSchemes[] = {
    ssl_sig_ecdsa_secp256r1_sha256,
    ssl_sig_ecdsa_secp384r1_sha384,
    ssl_sig_ecdsa_secp521r1_sha512,
    ssl_sig_ecdsa_sha1,
    ssl_sig_rsa_pss_sha256,
    ssl_sig_rsa_pss_sha384,
    ssl_sig_rsa_pss_sha512,
    ssl_sig_rsa_pkcs1_sha256,
    ssl_sig_rsa_pkcs1_sha384,
    ssl_sig_rsa_pkcs1_sha512,
    ssl_sig_rsa_pkcs1_sha1,
    ssl_sig_dsa_sha256,
    ssl_sig_dsa_sha384,
    ssl_sig_dsa_sha512,
    ssl_sig_dsa_sha1
};
PR_STATIC_ASSERT(PR_ARRAY_SIZE(defaultSignatureSchemes) <=
                 MAX_SIGNATURE_SCHEMES);

/* Verify that SSL_ImplementedCiphers and cipherSuites are in consistent order.
 */
#ifdef DEBUG
void
ssl3_CheckCipherSuiteOrderConsistency()
{
    unsigned int i;

    PORT_Assert(SSL_NumImplementedCiphers == PR_ARRAY_SIZE(cipherSuites));

    for (i = 0; i < PR_ARRAY_SIZE(cipherSuites); ++i) {
        PORT_Assert(SSL_ImplementedCiphers[i] == cipherSuites[i].cipher_suite);
    }
}
#endif

/* This list of SSL3 compression methods is sorted in descending order of
 * precedence (desirability).  It only includes compression methods we
 * implement.
 */
static const SSLCompressionMethod ssl_compression_methods[] = {
#ifdef NSS_SSL_ENABLE_ZLIB
    ssl_compression_deflate,
#endif
    ssl_compression_null
};

static const unsigned int ssl_compression_method_count =
    PR_ARRAY_SIZE(ssl_compression_methods);

/* compressionEnabled returns true iff the compression algorithm is enabled
 * for the given SSL socket. */
static PRBool
ssl_CompressionEnabled(sslSocket *ss, SSLCompressionMethod compression)
{
    SSL3ProtocolVersion version;

    if (compression == ssl_compression_null) {
        return PR_TRUE; /* Always enabled */
    }
    if (ss->sec.isServer) {
        /* We can't easily check that the client didn't attempt TLS 1.3,
         * so this will have to do. */
        PORT_Assert(ss->version < SSL_LIBRARY_VERSION_TLS_1_3);
        version = ss->version;
    } else {
        version = ss->vrange.max;
    }
    if (version >= SSL_LIBRARY_VERSION_TLS_1_3) {
        return PR_FALSE;
    }
#ifdef NSS_SSL_ENABLE_ZLIB
    if (compression == ssl_compression_deflate) {
        if (IS_DTLS(ss)) {
            return PR_FALSE;
        }
        return ss->opt.enableDeflate;
    }
#endif
    return PR_FALSE;
}

static const /*SSL3ClientCertificateType */ PRUint8 certificate_types[] = {
    ct_RSA_sign,
    ct_ECDSA_sign,
    ct_DSS_sign,
};

static SSL3Statistics ssl3stats;

/* Record protection algorithms, indexed by SSL3BulkCipher.
 *
 * The |max_records| field (|mr| below) is set to a number that is higher than
 * recommended in some literature (esp. TLS 1.3) because we currently abort the
 * connection when this limit is reached and we want to ensure that we only
 * rarely hit this limit.  See bug 1268745 for details.
 */
#define MR_MAX RECORD_SEQ_MAX  /* 2^48-1 */
#define MR_128 (0x5aULL << 28) /* For AES and similar. */
#define MR_LOW (1ULL << 20)    /* For weak ciphers. */
/* clang-format off */
static const ssl3BulkCipherDef bulk_cipher_defs[] = {
    /*                                    |--------- Lengths ---------| */
    /* cipher             calg            :  s                        : */
    /*                                    :  e                  b     n */
    /* oid                short_name mr   :                     l     o */
    /*                                    k  r                  o  t  n */
    /*                                    e  e               i  c  a  c */
    /*                                    y  t  type         v  k  g  e */
    {cipher_null,         calg_null,      0, 0, type_stream, 0, 0, 0, 0,
     SEC_OID_NULL_CIPHER, "NULL", MR_MAX},
    {cipher_rc4,          calg_rc4,      16,16, type_stream, 0, 0, 0, 0,
     SEC_OID_RC4,         "RC4", MR_LOW},
    {cipher_des,          calg_des,       8, 8, type_block,  8, 8, 0, 0,
     SEC_OID_DES_CBC,     "DES-CBC", MR_LOW},
    {cipher_3des,         calg_3des,     24,24, type_block,  8, 8, 0, 0,
     SEC_OID_DES_EDE3_CBC, "3DES-EDE-CBC", MR_LOW},
    {cipher_aes_128,      calg_aes,      16,16, type_block, 16,16, 0, 0,
     SEC_OID_AES_128_CBC, "AES-128", MR_128},
    {cipher_aes_256,      calg_aes,      32,32, type_block, 16,16, 0, 0,
     SEC_OID_AES_256_CBC, "AES-256", MR_128},
    {cipher_camellia_128, calg_camellia, 16,16, type_block, 16,16, 0, 0,
     SEC_OID_CAMELLIA_128_CBC, "Camellia-128", MR_128},
    {cipher_camellia_256, calg_camellia, 32,32, type_block, 16,16, 0, 0,
     SEC_OID_CAMELLIA_256_CBC, "Camellia-256", MR_128},
    {cipher_seed,         calg_seed,     16,16, type_block, 16,16, 0, 0,
     SEC_OID_SEED_CBC,    "SEED-CBC", MR_128},
    {cipher_aes_128_gcm,  calg_aes_gcm,  16,16, type_aead,   4, 0,16, 8,
     SEC_OID_AES_128_GCM, "AES-128-GCM", MR_128},
    {cipher_aes_256_gcm,  calg_aes_gcm,  32,32, type_aead,   4, 0,16, 8,
     SEC_OID_AES_256_GCM, "AES-256-GCM", MR_128},
    {cipher_chacha20,     calg_chacha20, 32,32, type_aead,  12, 0,16, 0,
     SEC_OID_CHACHA20_POLY1305, "ChaCha20-Poly1305", MR_MAX},
    {cipher_missing,      calg_null,      0, 0, type_stream, 0, 0, 0, 0,
     SEC_OID_UNKNOWN,     "missing", 0U},
};

static const ssl3KEADef kea_defs[] =
{ /* indexed by SSL3KeyExchangeAlgorithm */
    /* kea            exchKeyType signKeyType authKeyType ephemeral  oid */
    {kea_null,           ssl_kea_null, nullKey, ssl_auth_null, PR_FALSE, 0},
    {kea_rsa,            ssl_kea_rsa,  nullKey, ssl_auth_rsa_decrypt, PR_FALSE, SEC_OID_TLS_RSA},
    {kea_dh_dss,         ssl_kea_dh,   dsaKey, ssl_auth_dsa, PR_FALSE, SEC_OID_TLS_DH_DSS},
    {kea_dh_rsa,         ssl_kea_dh,   rsaKey, ssl_auth_rsa_sign, PR_FALSE, SEC_OID_TLS_DH_RSA},
    {kea_dhe_dss,        ssl_kea_dh,   dsaKey, ssl_auth_dsa, PR_TRUE,  SEC_OID_TLS_DHE_DSS},
    {kea_dhe_rsa,        ssl_kea_dh,   rsaKey, ssl_auth_rsa_sign, PR_TRUE,  SEC_OID_TLS_DHE_RSA},
    {kea_dh_anon,        ssl_kea_dh,   nullKey, ssl_auth_null, PR_TRUE,  SEC_OID_TLS_DH_ANON},
    {kea_ecdh_ecdsa,     ssl_kea_ecdh, nullKey, ssl_auth_ecdh_ecdsa, PR_FALSE, SEC_OID_TLS_ECDH_ECDSA},
    {kea_ecdhe_ecdsa,    ssl_kea_ecdh, ecKey, ssl_auth_ecdsa, PR_TRUE,  SEC_OID_TLS_ECDHE_ECDSA},
    {kea_ecdh_rsa,       ssl_kea_ecdh, nullKey, ssl_auth_ecdh_rsa, PR_FALSE, SEC_OID_TLS_ECDH_RSA},
    {kea_ecdhe_rsa,      ssl_kea_ecdh, rsaKey, ssl_auth_rsa_sign, PR_TRUE,  SEC_OID_TLS_ECDHE_RSA},
    {kea_ecdh_anon,      ssl_kea_ecdh, nullKey, ssl_auth_null, PR_TRUE,  SEC_OID_TLS_ECDH_ANON},
    {kea_ecdhe_psk,      ssl_kea_ecdh_psk, nullKey, ssl_auth_psk, PR_TRUE, SEC_OID_TLS_ECDHE_PSK},
    {kea_dhe_psk,      ssl_kea_dh_psk, nullKey, ssl_auth_psk, PR_TRUE, SEC_OID_TLS_DHE_PSK},
    {kea_tls13_any,      ssl_kea_tls13_any, nullKey, ssl_auth_tls13_any, PR_TRUE, SEC_OID_TLS13_KEA_ANY},
};

/* must use ssl_LookupCipherSuiteDef to access */
static const ssl3CipherSuiteDef cipher_suite_defs[] =
{
/*  cipher_suite                    bulk_cipher_alg mac_alg key_exchange_alg prf_hash */
/*  Note that the prf_hash_alg is the hash function used by the PRF, see sslimpl.h.  */

    {TLS_NULL_WITH_NULL_NULL,       cipher_null,   mac_null, kea_null, ssl_hash_none},
    {TLS_RSA_WITH_NULL_MD5,         cipher_null,   mac_md5, kea_rsa, ssl_hash_none},
    {TLS_RSA_WITH_NULL_SHA,         cipher_null,   mac_sha, kea_rsa, ssl_hash_none},
    {TLS_RSA_WITH_NULL_SHA256,      cipher_null,   hmac_sha256, kea_rsa, ssl_hash_sha256},
    {TLS_RSA_WITH_RC4_128_MD5,      cipher_rc4,    mac_md5, kea_rsa, ssl_hash_none},
    {TLS_RSA_WITH_RC4_128_SHA,      cipher_rc4,    mac_sha, kea_rsa, ssl_hash_none},
    {TLS_RSA_WITH_DES_CBC_SHA,      cipher_des,    mac_sha, kea_rsa, ssl_hash_none},
    {TLS_RSA_WITH_3DES_EDE_CBC_SHA, cipher_3des,   mac_sha, kea_rsa, ssl_hash_none},
    {TLS_DHE_DSS_WITH_DES_CBC_SHA,  cipher_des,    mac_sha, kea_dhe_dss, ssl_hash_none},
    {TLS_DHE_DSS_WITH_3DES_EDE_CBC_SHA,
                                    cipher_3des,   mac_sha, kea_dhe_dss, ssl_hash_none},
    {TLS_DHE_DSS_WITH_RC4_128_SHA,  cipher_rc4,    mac_sha, kea_dhe_dss, ssl_hash_none},
    {TLS_DHE_RSA_WITH_DES_CBC_SHA,  cipher_des,    mac_sha, kea_dhe_rsa, ssl_hash_none},
    {TLS_DHE_RSA_WITH_3DES_EDE_CBC_SHA,
                                    cipher_3des,   mac_sha, kea_dhe_rsa, ssl_hash_none},


/* New TLS cipher suites */
    {TLS_RSA_WITH_AES_128_CBC_SHA,      cipher_aes_128, mac_sha, kea_rsa, ssl_hash_none},
    {TLS_RSA_WITH_AES_128_CBC_SHA256,   cipher_aes_128, hmac_sha256, kea_rsa, ssl_hash_sha256},
    {TLS_DHE_DSS_WITH_AES_128_CBC_SHA,  cipher_aes_128, mac_sha, kea_dhe_dss, ssl_hash_none},
    {TLS_DHE_RSA_WITH_AES_128_CBC_SHA,  cipher_aes_128, mac_sha, kea_dhe_rsa, ssl_hash_none},
    {TLS_DHE_RSA_WITH_AES_128_CBC_SHA256, cipher_aes_128, hmac_sha256, kea_dhe_rsa, ssl_hash_sha256},
    {TLS_RSA_WITH_AES_256_CBC_SHA,      cipher_aes_256, mac_sha, kea_rsa, ssl_hash_none},
    {TLS_RSA_WITH_AES_256_CBC_SHA256,   cipher_aes_256, hmac_sha256, kea_rsa, ssl_hash_sha256},
    {TLS_DHE_DSS_WITH_AES_256_CBC_SHA,  cipher_aes_256, mac_sha, kea_dhe_dss, ssl_hash_none},
    {TLS_DHE_RSA_WITH_AES_256_CBC_SHA,  cipher_aes_256, mac_sha, kea_dhe_rsa, ssl_hash_none},
    {TLS_DHE_RSA_WITH_AES_256_CBC_SHA256, cipher_aes_256, hmac_sha256, kea_dhe_rsa, ssl_hash_sha256},
    {TLS_DHE_RSA_WITH_AES_256_GCM_SHA384, cipher_aes_256_gcm, mac_aead, kea_dhe_rsa, ssl_hash_sha384},

    {TLS_RSA_WITH_SEED_CBC_SHA,     cipher_seed,   mac_sha, kea_rsa, ssl_hash_none},

    {TLS_RSA_WITH_CAMELLIA_128_CBC_SHA, cipher_camellia_128, mac_sha, kea_rsa, ssl_hash_none},
    {TLS_DHE_DSS_WITH_CAMELLIA_128_CBC_SHA,
     cipher_camellia_128, mac_sha, kea_dhe_dss, ssl_hash_none},
    {TLS_DHE_RSA_WITH_CAMELLIA_128_CBC_SHA,
     cipher_camellia_128, mac_sha, kea_dhe_rsa, ssl_hash_none},
    {TLS_RSA_WITH_CAMELLIA_256_CBC_SHA, cipher_camellia_256, mac_sha, kea_rsa, ssl_hash_none},
    {TLS_DHE_DSS_WITH_CAMELLIA_256_CBC_SHA,
     cipher_camellia_256, mac_sha, kea_dhe_dss, ssl_hash_none},
    {TLS_DHE_RSA_WITH_CAMELLIA_256_CBC_SHA,
     cipher_camellia_256, mac_sha, kea_dhe_rsa, ssl_hash_none},

    {TLS_DHE_RSA_WITH_AES_128_GCM_SHA256, cipher_aes_128_gcm, mac_aead, kea_dhe_rsa, ssl_hash_sha256},
    {TLS_RSA_WITH_AES_128_GCM_SHA256, cipher_aes_128_gcm, mac_aead, kea_rsa, ssl_hash_sha256},

    {TLS_ECDHE_RSA_WITH_AES_128_GCM_SHA256, cipher_aes_128_gcm, mac_aead, kea_ecdhe_rsa, ssl_hash_sha256},
    {TLS_ECDHE_ECDSA_WITH_AES_128_GCM_SHA256, cipher_aes_128_gcm, mac_aead, kea_ecdhe_ecdsa, ssl_hash_sha256},
    {TLS_ECDHE_ECDSA_WITH_AES_256_GCM_SHA384, cipher_aes_256_gcm, mac_aead, kea_ecdhe_ecdsa, ssl_hash_sha384},
    {TLS_ECDHE_RSA_WITH_AES_256_GCM_SHA384, cipher_aes_256_gcm, mac_aead, kea_ecdhe_rsa, ssl_hash_sha384},
    {TLS_ECDHE_ECDSA_WITH_AES_256_CBC_SHA384, cipher_aes_256, hmac_sha384, kea_ecdhe_ecdsa, ssl_hash_sha384},
    {TLS_ECDHE_RSA_WITH_AES_256_CBC_SHA384, cipher_aes_256, hmac_sha384, kea_ecdhe_rsa, ssl_hash_sha384},
    {TLS_DHE_DSS_WITH_AES_128_GCM_SHA256, cipher_aes_128_gcm, mac_aead, kea_dhe_dss, ssl_hash_sha256},
    {TLS_DHE_DSS_WITH_AES_128_CBC_SHA256, cipher_aes_128, hmac_sha256, kea_dhe_dss, ssl_hash_sha256},
    {TLS_DHE_DSS_WITH_AES_256_CBC_SHA256, cipher_aes_256, hmac_sha256, kea_dhe_dss, ssl_hash_sha256},
    {TLS_DHE_DSS_WITH_AES_256_GCM_SHA384, cipher_aes_256_gcm, mac_aead, kea_dhe_dss, ssl_hash_sha384},
    {TLS_RSA_WITH_AES_256_GCM_SHA384, cipher_aes_256_gcm, mac_aead, kea_rsa, ssl_hash_sha384},

    {TLS_DHE_RSA_WITH_CHACHA20_POLY1305_SHA256, cipher_chacha20, mac_aead, kea_dhe_rsa, ssl_hash_sha256},

    {TLS_ECDHE_RSA_WITH_CHACHA20_POLY1305_SHA256, cipher_chacha20, mac_aead, kea_ecdhe_rsa, ssl_hash_sha256},
    {TLS_ECDHE_ECDSA_WITH_CHACHA20_POLY1305_SHA256, cipher_chacha20, mac_aead, kea_ecdhe_ecdsa, ssl_hash_sha256},

    {TLS_ECDH_ECDSA_WITH_NULL_SHA,        cipher_null, mac_sha, kea_ecdh_ecdsa, ssl_hash_none},
    {TLS_ECDH_ECDSA_WITH_RC4_128_SHA,      cipher_rc4, mac_sha, kea_ecdh_ecdsa, ssl_hash_none},
    {TLS_ECDH_ECDSA_WITH_3DES_EDE_CBC_SHA, cipher_3des, mac_sha, kea_ecdh_ecdsa, ssl_hash_none},
    {TLS_ECDH_ECDSA_WITH_AES_128_CBC_SHA, cipher_aes_128, mac_sha, kea_ecdh_ecdsa, ssl_hash_none},
    {TLS_ECDH_ECDSA_WITH_AES_256_CBC_SHA, cipher_aes_256, mac_sha, kea_ecdh_ecdsa, ssl_hash_none},

    {TLS_ECDHE_ECDSA_WITH_NULL_SHA,        cipher_null, mac_sha, kea_ecdhe_ecdsa, ssl_hash_none},
    {TLS_ECDHE_ECDSA_WITH_RC4_128_SHA,      cipher_rc4, mac_sha, kea_ecdhe_ecdsa, ssl_hash_none},
    {TLS_ECDHE_ECDSA_WITH_3DES_EDE_CBC_SHA, cipher_3des, mac_sha, kea_ecdhe_ecdsa, ssl_hash_none},
    {TLS_ECDHE_ECDSA_WITH_AES_128_CBC_SHA, cipher_aes_128, mac_sha, kea_ecdhe_ecdsa, ssl_hash_none},
    {TLS_ECDHE_ECDSA_WITH_AES_128_CBC_SHA256, cipher_aes_128, hmac_sha256, kea_ecdhe_ecdsa, ssl_hash_sha256},
    {TLS_ECDHE_ECDSA_WITH_AES_256_CBC_SHA, cipher_aes_256, mac_sha, kea_ecdhe_ecdsa, ssl_hash_none},

    {TLS_ECDH_RSA_WITH_NULL_SHA,         cipher_null,    mac_sha, kea_ecdh_rsa, ssl_hash_none},
    {TLS_ECDH_RSA_WITH_RC4_128_SHA,      cipher_rc4,     mac_sha, kea_ecdh_rsa, ssl_hash_none},
    {TLS_ECDH_RSA_WITH_3DES_EDE_CBC_SHA, cipher_3des,    mac_sha, kea_ecdh_rsa, ssl_hash_none},
    {TLS_ECDH_RSA_WITH_AES_128_CBC_SHA,  cipher_aes_128, mac_sha, kea_ecdh_rsa, ssl_hash_none},
    {TLS_ECDH_RSA_WITH_AES_256_CBC_SHA,  cipher_aes_256, mac_sha, kea_ecdh_rsa, ssl_hash_none},

    {TLS_ECDHE_RSA_WITH_NULL_SHA,         cipher_null,    mac_sha, kea_ecdhe_rsa, ssl_hash_none},
    {TLS_ECDHE_RSA_WITH_RC4_128_SHA,      cipher_rc4,     mac_sha, kea_ecdhe_rsa, ssl_hash_none},
    {TLS_ECDHE_RSA_WITH_3DES_EDE_CBC_SHA, cipher_3des,    mac_sha, kea_ecdhe_rsa, ssl_hash_none},
    {TLS_ECDHE_RSA_WITH_AES_128_CBC_SHA,  cipher_aes_128, mac_sha, kea_ecdhe_rsa, ssl_hash_none},
    {TLS_ECDHE_RSA_WITH_AES_128_CBC_SHA256, cipher_aes_128, hmac_sha256, kea_ecdhe_rsa, ssl_hash_sha256},
    {TLS_ECDHE_RSA_WITH_AES_256_CBC_SHA,  cipher_aes_256, mac_sha, kea_ecdhe_rsa, ssl_hash_none},

    {TLS_AES_128_GCM_SHA256, cipher_aes_128_gcm, mac_aead, kea_tls13_any, ssl_hash_sha256},
    {TLS_CHACHA20_POLY1305_SHA256, cipher_chacha20, mac_aead, kea_tls13_any, ssl_hash_sha256},
    {TLS_AES_256_GCM_SHA384, cipher_aes_256_gcm, mac_aead, kea_tls13_any, ssl_hash_sha384},
};
/* clang-format on */

static const CK_MECHANISM_TYPE auth_alg_defs[] = {
    CKM_INVALID_MECHANISM, /* ssl_auth_null */
    CKM_RSA_PKCS,          /* ssl_auth_rsa_decrypt */
    CKM_DSA, /* ? _SHA1 */ /* ssl_auth_dsa */
    CKM_INVALID_MECHANISM, /* ssl_auth_kea (unused) */
    CKM_ECDSA,             /* ssl_auth_ecdsa */
    CKM_ECDH1_DERIVE,      /* ssl_auth_ecdh_rsa */
    CKM_ECDH1_DERIVE,      /* ssl_auth_ecdh_ecdsa */
    CKM_RSA_PKCS,          /* ssl_auth_rsa_sign */
    CKM_RSA_PKCS_PSS,      /* ssl_auth_rsa_pss */
    CKM_NSS_HKDF_SHA256,   /* ssl_auth_psk (just check for HKDF) */
    CKM_INVALID_MECHANISM  /* ssl_auth_tls13_any */
};
PR_STATIC_ASSERT(PR_ARRAY_SIZE(auth_alg_defs) == ssl_auth_size);

static const CK_MECHANISM_TYPE kea_alg_defs[] = {
    CKM_INVALID_MECHANISM, /* ssl_kea_null */
    CKM_RSA_PKCS,          /* ssl_kea_rsa */
    CKM_DH_PKCS_DERIVE,    /* ssl_kea_dh */
    CKM_INVALID_MECHANISM, /* ssl_kea_fortezza (unused) */
    CKM_ECDH1_DERIVE,      /* ssl_kea_ecdh */
    CKM_ECDH1_DERIVE,      /* ssl_kea_ecdh_psk */
    CKM_DH_PKCS_DERIVE,    /* ssl_kea_dh_psk */
    CKM_INVALID_MECHANISM, /* ssl_kea_tls13_any */
};
PR_STATIC_ASSERT(PR_ARRAY_SIZE(kea_alg_defs) == ssl_kea_size);

typedef struct SSLCipher2MechStr {
    SSLCipherAlgorithm calg;
    CK_MECHANISM_TYPE cmech;
} SSLCipher2Mech;

/* indexed by type SSLCipherAlgorithm */
static const SSLCipher2Mech alg2Mech[] = {
    /* calg,          cmech  */
    { calg_null, (CK_MECHANISM_TYPE)0x80000000L },
    { calg_rc4, CKM_RC4 },
    { calg_rc2, CKM_RC2_CBC },
    { calg_des, CKM_DES_CBC },
    { calg_3des, CKM_DES3_CBC },
    { calg_idea, CKM_IDEA_CBC },
    { calg_fortezza, CKM_SKIPJACK_CBC64 },
    { calg_aes, CKM_AES_CBC },
    { calg_camellia, CKM_CAMELLIA_CBC },
    { calg_seed, CKM_SEED_CBC },
    { calg_aes_gcm, CKM_AES_GCM },
    { calg_chacha20, CKM_NSS_CHACHA20_POLY1305 },
    /*  { calg_init     , (CK_MECHANISM_TYPE)0x7fffffffL    }  */
};

#define mmech_invalid (CK_MECHANISM_TYPE)0x80000000L
#define mmech_md5 CKM_SSL3_MD5_MAC
#define mmech_sha CKM_SSL3_SHA1_MAC
#define mmech_md5_hmac CKM_MD5_HMAC
#define mmech_sha_hmac CKM_SHA_1_HMAC
#define mmech_sha256_hmac CKM_SHA256_HMAC
#define mmech_sha384_hmac CKM_SHA384_HMAC

/* clang-format off */
static const ssl3MACDef mac_defs[] = { /* indexed by SSL3MACAlgorithm */
    /* pad_size is only used for SSL 3.0 MAC. See RFC 6101 Sec. 5.2.3.1. */
    /* mac      mmech       pad_size  mac_size                       */
    { mac_null, mmech_invalid,    0,  0         ,  0},
    { mac_md5,  mmech_md5,       48,  MD5_LENGTH,  SEC_OID_HMAC_MD5 },
    { mac_sha,  mmech_sha,       40,  SHA1_LENGTH, SEC_OID_HMAC_SHA1},
    {hmac_md5,  mmech_md5_hmac,   0,  MD5_LENGTH,  SEC_OID_HMAC_MD5},
    {hmac_sha,  mmech_sha_hmac,   0,  SHA1_LENGTH, SEC_OID_HMAC_SHA1},
    {hmac_sha256, mmech_sha256_hmac, 0, SHA256_LENGTH, SEC_OID_HMAC_SHA256},
    { mac_aead, mmech_invalid,    0,  0, 0 },
    {hmac_sha384, mmech_sha384_hmac, 0, SHA384_LENGTH, SEC_OID_HMAC_SHA384}
};
/* clang-format on */

const PRUint8 tls13_downgrade_random[] = { 0x44, 0x4F, 0x57, 0x4E,
                                           0x47, 0x52, 0x44, 0x01 };
const PRUint8 tls12_downgrade_random[] = { 0x44, 0x4F, 0x57, 0x4E,
                                           0x47, 0x52, 0x44, 0x00 };
PR_STATIC_ASSERT(sizeof(tls13_downgrade_random) ==
                 sizeof(tls13_downgrade_random));

/* The ECCWrappedKeyInfo structure defines how various pieces of
 * information are laid out within wrappedSymmetricWrappingkey
 * for ECDH key exchange. Since wrappedSymmetricWrappingkey is
 * a 512-byte buffer (see sslimpl.h), the variable length field
 * in ECCWrappedKeyInfo can be at most (512 - 8) = 504 bytes.
 *
 * XXX For now, NSS only supports named elliptic curves of size 571 bits
 * or smaller. The public value will fit within 145 bytes and EC params
 * will fit within 12 bytes. We'll need to revisit this when NSS
 * supports arbitrary curves.
 */
#define MAX_EC_WRAPPED_KEY_BUFLEN 504

typedef struct ECCWrappedKeyInfoStr {
    PRUint16 size;                          /* EC public key size in bits */
    PRUint16 encodedParamLen;               /* length (in bytes) of DER encoded EC params */
    PRUint16 pubValueLen;                   /* length (in bytes) of EC public value */
    PRUint16 wrappedKeyLen;                 /* length (in bytes) of the wrapped key */
    PRUint8 var[MAX_EC_WRAPPED_KEY_BUFLEN]; /* this buffer contains the */
    /* EC public-key params, the EC public value and the wrapped key  */
} ECCWrappedKeyInfo;

CK_MECHANISM_TYPE
ssl3_Alg2Mech(SSLCipherAlgorithm calg)
{
    PORT_Assert(alg2Mech[calg].calg == calg);
    return alg2Mech[calg].cmech;
}

#if defined(TRACE)

static char *
ssl3_DecodeHandshakeType(int msgType)
{
    char *rv;
    static char line[40];

    switch (msgType) {
        case hello_request:
            rv = "hello_request (0)";
            break;
        case client_hello:
            rv = "client_hello  (1)";
            break;
        case server_hello:
            rv = "server_hello  (2)";
            break;
        case hello_verify_request:
            rv = "hello_verify_request (3)";
            break;
        case new_session_ticket:
            rv = "session_ticket (4)";
            break;
        case hello_retry_request:
            rv = "hello_retry_request (6)";
            break;
        case encrypted_extensions:
            rv = "encrypted_extensions (8)";
            break;
        case certificate:
            rv = "certificate  (11)";
            break;
        case server_key_exchange:
            rv = "server_key_exchange (12)";
            break;
        case certificate_request:
            rv = "certificate_request (13)";
            break;
        case server_hello_done:
            rv = "server_hello_done   (14)";
            break;
        case certificate_verify:
            rv = "certificate_verify  (15)";
            break;
        case client_key_exchange:
            rv = "client_key_exchange (16)";
            break;
        case finished:
            rv = "finished     (20)";
            break;
        default:
            sprintf(line, "*UNKNOWN* handshake type! (%d)", msgType);
            rv = line;
    }
    return rv;
}

static char *
ssl3_DecodeContentType(int msgType)
{
    char *rv;
    static char line[40];

    switch (msgType) {
        case content_change_cipher_spec:
            rv = "change_cipher_spec (20)";
            break;
        case content_alert:
            rv = "alert      (21)";
            break;
        case content_handshake:
            rv = "handshake  (22)";
            break;
        case content_application_data:
            rv = "application_data (23)";
            break;
        default:
            sprintf(line, "*UNKNOWN* record type! (%d)", msgType);
            rv = line;
    }
    return rv;
}

#endif

SSL3Statistics *
SSL_GetStatistics(void)
{
    return &ssl3stats;
}

typedef struct tooLongStr {
#if defined(IS_LITTLE_ENDIAN)
    PRInt32 low;
    PRInt32 high;
#else
    PRInt32 high;
    PRInt32 low;
#endif
} tooLong;

void
SSL_AtomicIncrementLong(long *x)
{
    if ((sizeof *x) == sizeof(PRInt32)) {
        PR_ATOMIC_INCREMENT((PRInt32 *)x);
    } else {
        tooLong *tl = (tooLong *)x;
        if (PR_ATOMIC_INCREMENT(&tl->low) == 0)
            PR_ATOMIC_INCREMENT(&tl->high);
    }
}

static PRBool
ssl3_CipherSuiteAllowedForVersionRange(
    ssl3CipherSuite cipherSuite,
    const SSLVersionRange *vrange)
{
    switch (cipherSuite) {
        case TLS_DHE_RSA_WITH_AES_256_CBC_SHA256:
        case TLS_RSA_WITH_AES_256_CBC_SHA256:
        case TLS_ECDHE_ECDSA_WITH_AES_128_CBC_SHA256:
        case TLS_ECDHE_ECDSA_WITH_AES_256_CBC_SHA384:
        case TLS_ECDHE_RSA_WITH_AES_128_CBC_SHA256:
        case TLS_ECDHE_RSA_WITH_AES_256_CBC_SHA384:
        case TLS_DHE_RSA_WITH_AES_128_CBC_SHA256:
        case TLS_RSA_WITH_AES_128_CBC_SHA256:
        case TLS_RSA_WITH_AES_128_GCM_SHA256:
        case TLS_RSA_WITH_AES_256_GCM_SHA384:
        case TLS_DHE_DSS_WITH_AES_128_CBC_SHA256:
        case TLS_DHE_DSS_WITH_AES_256_CBC_SHA256:
        case TLS_RSA_WITH_NULL_SHA256:
        case TLS_DHE_DSS_WITH_AES_128_GCM_SHA256:
        case TLS_DHE_DSS_WITH_AES_256_GCM_SHA384:
        case TLS_ECDHE_ECDSA_WITH_AES_128_GCM_SHA256:
        case TLS_ECDHE_ECDSA_WITH_AES_256_GCM_SHA384:
        case TLS_ECDHE_RSA_WITH_AES_128_GCM_SHA256:
        case TLS_ECDHE_RSA_WITH_AES_256_GCM_SHA384:
        case TLS_DHE_RSA_WITH_AES_128_GCM_SHA256:
        case TLS_DHE_RSA_WITH_AES_256_GCM_SHA384:
        case TLS_ECDHE_ECDSA_WITH_CHACHA20_POLY1305_SHA256:
        case TLS_ECDHE_RSA_WITH_CHACHA20_POLY1305_SHA256:
        case TLS_DHE_RSA_WITH_CHACHA20_POLY1305_SHA256:
            return vrange->max >= SSL_LIBRARY_VERSION_TLS_1_2 &&
                   vrange->min < SSL_LIBRARY_VERSION_TLS_1_3;

        /* RFC 4492: ECC cipher suites need TLS extensions to negotiate curves and
         * point formats.*/
        case TLS_ECDH_ECDSA_WITH_NULL_SHA:
        case TLS_ECDH_ECDSA_WITH_RC4_128_SHA:
        case TLS_ECDH_ECDSA_WITH_3DES_EDE_CBC_SHA:
        case TLS_ECDH_ECDSA_WITH_AES_128_CBC_SHA:
        case TLS_ECDH_ECDSA_WITH_AES_256_CBC_SHA:
        case TLS_ECDHE_ECDSA_WITH_NULL_SHA:
        case TLS_ECDHE_ECDSA_WITH_RC4_128_SHA:
        case TLS_ECDHE_ECDSA_WITH_3DES_EDE_CBC_SHA:
        case TLS_ECDHE_ECDSA_WITH_AES_128_CBC_SHA:
        case TLS_ECDHE_ECDSA_WITH_AES_256_CBC_SHA:
        case TLS_ECDH_RSA_WITH_NULL_SHA:
        case TLS_ECDH_RSA_WITH_RC4_128_SHA:
        case TLS_ECDH_RSA_WITH_3DES_EDE_CBC_SHA:
        case TLS_ECDH_RSA_WITH_AES_128_CBC_SHA:
        case TLS_ECDH_RSA_WITH_AES_256_CBC_SHA:
        case TLS_ECDHE_RSA_WITH_NULL_SHA:
        case TLS_ECDHE_RSA_WITH_RC4_128_SHA:
        case TLS_ECDHE_RSA_WITH_3DES_EDE_CBC_SHA:
        case TLS_ECDHE_RSA_WITH_AES_128_CBC_SHA:
        case TLS_ECDHE_RSA_WITH_AES_256_CBC_SHA:
            return vrange->max >= SSL_LIBRARY_VERSION_TLS_1_0 &&
                   vrange->min < SSL_LIBRARY_VERSION_TLS_1_3;

        case TLS_AES_128_GCM_SHA256:
        case TLS_AES_256_GCM_SHA384:
        case TLS_CHACHA20_POLY1305_SHA256:
            return vrange->max >= SSL_LIBRARY_VERSION_TLS_1_3;

        default:
            return vrange->min < SSL_LIBRARY_VERSION_TLS_1_3;
    }
}

/* return pointer to ssl3CipherSuiteDef for suite, or NULL */
/* XXX This does a linear search.  A binary search would be better. */
const ssl3CipherSuiteDef *
ssl_LookupCipherSuiteDef(ssl3CipherSuite suite)
{
    int cipher_suite_def_len =
        sizeof(cipher_suite_defs) / sizeof(cipher_suite_defs[0]);
    int i;

    for (i = 0; i < cipher_suite_def_len; i++) {
        if (cipher_suite_defs[i].cipher_suite == suite)
            return &cipher_suite_defs[i];
    }
    PORT_Assert(PR_FALSE); /* We should never get here. */
    PORT_SetError(SSL_ERROR_UNKNOWN_CIPHER_SUITE);
    return NULL;
}

/* Find the cipher configuration struct associate with suite */
/* XXX This does a linear search.  A binary search would be better. */
static ssl3CipherSuiteCfg *
ssl_LookupCipherSuiteCfgMutable(ssl3CipherSuite suite,
                                ssl3CipherSuiteCfg *suites)
{
    int i;

    for (i = 0; i < ssl_V3_SUITES_IMPLEMENTED; i++) {
        if (suites[i].cipher_suite == suite)
            return &suites[i];
    }
    /* return NULL and let the caller handle it.  */
    PORT_SetError(SSL_ERROR_UNKNOWN_CIPHER_SUITE);
    return NULL;
}

const static ssl3CipherSuiteCfg *
ssl_LookupCipherSuiteCfg(ssl3CipherSuite suite, const ssl3CipherSuiteCfg *suites)
{
    return ssl_LookupCipherSuiteCfgMutable(suite,
                                           CONST_CAST(ssl3CipherSuiteCfg, suites));
}

static PRBool
ssl_NamedGroupTypeEnabled(const sslSocket *ss, SSLKEAType keaType)
{
    unsigned int i;
    for (i = 0; i < SSL_NAMED_GROUP_COUNT; ++i) {
        if (ss->namedGroupPreferences[i] &&
            ss->namedGroupPreferences[i]->keaType == keaType) {
            return PR_TRUE;
        }
    }
    return PR_FALSE;
}

static PRBool
ssl_KEAEnabled(const sslSocket *ss, SSLKEAType keaType)
{
    switch (keaType) {
        case ssl_kea_rsa:
            return PR_TRUE;

        case ssl_kea_dh:
        case ssl_kea_dh_psk: {
            if (ss->sec.isServer && !ss->opt.enableServerDhe) {
                return PR_FALSE;
            }

            if (ss->sec.isServer) {
                /* If the server requires named FFDHE groups, then the client
                 * must have included an FFDHE group. peerSupportsFfdheGroups
                 * is set to true in ssl_HandleSupportedGroupsXtn(). */
                if (ss->opt.requireDHENamedGroups &&
                    !ss->xtnData.peerSupportsFfdheGroups) {
                    return PR_FALSE;
                }

                /* We can use the weak DH group if all of these are true:
                 * 1. We don't require named groups.
                 * 2. The peer doesn't support named groups.
                 * 3. This isn't TLS 1.3.
                 * 4. The weak group is enabled. */
                if (!ss->opt.requireDHENamedGroups &&
                    !ss->xtnData.peerSupportsFfdheGroups &&
                    ss->version < SSL_LIBRARY_VERSION_TLS_1_3 &&
                    ss->ssl3.dheWeakGroupEnabled) {
                    return PR_TRUE;
                }
            } else {
                if (ss->version < SSL_LIBRARY_VERSION_TLS_1_3 &&
                    !ss->opt.requireDHENamedGroups) {
                    /* The client enables DHE cipher suites even if no DHE groups
                     * are enabled. Only if this isn't TLS 1.3 and named groups
                     * are not required. */
                    return PR_TRUE;
                }
            }
            return ssl_NamedGroupTypeEnabled(ss, ssl_kea_dh);
        }

        case ssl_kea_ecdh:
        case ssl_kea_ecdh_psk:
            return ssl_NamedGroupTypeEnabled(ss, ssl_kea_ecdh);

        case ssl_kea_tls13_any:
            return PR_TRUE;

        case ssl_kea_fortezza:
        default:
            PORT_Assert(0);
    }
    return PR_FALSE;
}

static PRBool
ssl_HasCert(const sslSocket *ss, SSLAuthType authType)
{
    PRCList *cursor;
    if (authType == ssl_auth_null || authType == ssl_auth_psk || authType == ssl_auth_tls13_any) {
        return PR_TRUE;
    }
    for (cursor = PR_NEXT_LINK(&ss->serverCerts);
         cursor != &ss->serverCerts;
         cursor = PR_NEXT_LINK(cursor)) {
        sslServerCert *cert = (sslServerCert *)cursor;
        if (!cert->serverKeyPair ||
            !cert->serverKeyPair->privKey ||
            !cert->serverCertChain ||
            !SSL_CERT_IS(cert, authType)) {
            continue;
        }
        /* When called from ssl3_config_match_init(), all the EC curves will be
         * enabled, so this will essentially do nothing (unless we implement
         * curve configuration).  However, once we have seen the
         * supported_groups extension and this is called from config_match(),
         * this will filter out certificates with an unsupported curve. */
        if ((authType == ssl_auth_ecdsa ||
             authType == ssl_auth_ecdh_ecdsa ||
             authType == ssl_auth_ecdh_rsa) &&
            !ssl_NamedGroupEnabled(ss, cert->namedCurve)) {
            continue;
        }
        return PR_TRUE;
    }
    return PR_FALSE;
}

const ssl3BulkCipherDef *
ssl_GetBulkCipherDef(const ssl3CipherSuiteDef *cipher_def)
{
    PORT_Assert(cipher_def->bulk_cipher_alg < PR_ARRAY_SIZE(bulk_cipher_defs));
    PORT_Assert(bulk_cipher_defs[cipher_def->bulk_cipher_alg].cipher == cipher_def->bulk_cipher_alg);
    return &bulk_cipher_defs[cipher_def->bulk_cipher_alg];
}

/* Initialize the suite->isPresent value for config_match
 * Returns count of enabled ciphers supported by extant tokens,
 * regardless of policy or user preference.
 * If this returns zero, the user cannot do SSL v3.
 */
int
ssl3_config_match_init(sslSocket *ss)
{
    ssl3CipherSuiteCfg *suite;
    const ssl3CipherSuiteDef *cipher_def;
    SSLCipherAlgorithm cipher_alg;
    CK_MECHANISM_TYPE cipher_mech;
    SSLAuthType authType;
    SSLKEAType keaType;
    int i;
    int numPresent = 0;
    int numEnabled = 0;

    PORT_Assert(ss);
    if (!ss) {
        PORT_SetError(SEC_ERROR_INVALID_ARGS);
        return 0;
    }
    if (SSL_ALL_VERSIONS_DISABLED(&ss->vrange)) {
        return 0;
    }

    for (i = 0; i < ssl_V3_SUITES_IMPLEMENTED; i++) {
        suite = &ss->cipherSuites[i];
        if (suite->enabled) {
            ++numEnabled;
            /* We need the cipher defs to see if we have a token that can handle
             * this cipher.  It isn't part of the static definition.
             */
            cipher_def = ssl_LookupCipherSuiteDef(suite->cipher_suite);
            if (!cipher_def) {
                suite->isPresent = PR_FALSE;
                continue;
            }
            cipher_alg = ssl_GetBulkCipherDef(cipher_def)->calg;
            cipher_mech = ssl3_Alg2Mech(cipher_alg);

            /* Mark the suites that are backed by real tokens, certs and keys */
            suite->isPresent = PR_TRUE;

            authType = kea_defs[cipher_def->key_exchange_alg].authKeyType;
            if (authType != ssl_auth_null && authType != ssl_auth_tls13_any) {
                if (ss->sec.isServer && !ssl_HasCert(ss, authType)) {
                    suite->isPresent = PR_FALSE;
                }
                if (!PK11_TokenExists(auth_alg_defs[authType])) {
                    suite->isPresent = PR_FALSE;
                }
            }

            keaType = kea_defs[cipher_def->key_exchange_alg].exchKeyType;
            if (keaType != ssl_kea_null &&
                keaType != ssl_kea_tls13_any &&
                !PK11_TokenExists(kea_alg_defs[keaType])) {
                suite->isPresent = PR_FALSE;
            }

            if (cipher_alg != calg_null &&
                !PK11_TokenExists(cipher_mech)) {
                suite->isPresent = PR_FALSE;
            }

            if (suite->isPresent) {
                ++numPresent;
            }
        }
    }
    PORT_Assert(numPresent > 0 || numEnabled == 0);
    if (numPresent <= 0) {
        PORT_SetError(SSL_ERROR_NO_CIPHERS_SUPPORTED);
    }
    return numPresent;
}

/* Return PR_TRUE if suite is usable.  This if the suite is permitted by policy,
 * enabled, has a certificate (as needed), has a viable key agreement method, is
 * usable with the negotiated TLS version, and is otherwise usable. */
static PRBool
config_match(const ssl3CipherSuiteCfg *suite, int policy,
             const SSLVersionRange *vrange, const sslSocket *ss)
{
    const ssl3CipherSuiteDef *cipher_def;
    const ssl3KEADef *kea_def;

    PORT_Assert(policy != SSL_NOT_ALLOWED);
    if (policy == SSL_NOT_ALLOWED)
        return PR_FALSE;

    if (!suite->enabled || !suite->isPresent)
        return PR_FALSE;

    if ((suite->policy == SSL_NOT_ALLOWED) ||
        (suite->policy > policy))
        return PR_FALSE;

    PORT_Assert(ss != NULL);
    cipher_def = ssl_LookupCipherSuiteDef(suite->cipher_suite);
    PORT_Assert(cipher_def != NULL);
    kea_def = &kea_defs[cipher_def->key_exchange_alg];
    PORT_Assert(kea_def != NULL);
    if (!ssl_KEAEnabled(ss, kea_def->exchKeyType)) {
        return PR_FALSE;
    }

    if (ss->sec.isServer && !ssl_HasCert(ss, kea_def->authKeyType)) {
        return PR_FALSE;
    }

    return ssl3_CipherSuiteAllowedForVersionRange(suite->cipher_suite, vrange);
}

/* Return the number of cipher suites that are usable. */
/* called from ssl3_SendClientHello */
static int
count_cipher_suites(sslSocket *ss, int policy)
{
    int i, count = 0;

    if (SSL_ALL_VERSIONS_DISABLED(&ss->vrange)) {
        return 0;
    }
    for (i = 0; i < ssl_V3_SUITES_IMPLEMENTED; i++) {
        if (config_match(&ss->cipherSuites[i], policy, &ss->vrange, ss))
            count++;
    }
    if (count <= 0) {
        PORT_SetError(SSL_ERROR_SSL_DISABLED);
    }
    return count;
}

/*
 * Null compression, mac and encryption functions
 */
static SECStatus
Null_Cipher(void *ctx, unsigned char *output, int *outputLen, int maxOutputLen,
            const unsigned char *input, int inputLen)
{
    if (inputLen > maxOutputLen) {
        *outputLen = 0; /* Match PK11_CipherOp in setting outputLen */
        PORT_SetError(SEC_ERROR_OUTPUT_LEN);
        return SECFailure;
    }
    *outputLen = inputLen;
    if (inputLen > 0 && input != output) {
        PORT_Memcpy(output, input, inputLen);
    }
    return SECSuccess;
}

/*
 * SSL3 Utility functions
 */

/* allowLargerPeerVersion controls whether the function will select the
 * highest enabled SSL version or fail when peerVersion is greater than the
 * highest enabled version.
 *
 * If allowLargerPeerVersion is true, peerVersion is the peer's highest
 * enabled version rather than the peer's selected version.
 */
SECStatus
ssl3_NegotiateVersion(sslSocket *ss, SSL3ProtocolVersion peerVersion,
                      PRBool allowLargerPeerVersion)
{
    if (SSL_ALL_VERSIONS_DISABLED(&ss->vrange)) {
        PORT_SetError(SSL_ERROR_SSL_DISABLED);
        return SECFailure;
    }

    if (peerVersion < ss->vrange.min ||
        (peerVersion > ss->vrange.max && !allowLargerPeerVersion)) {
        PORT_SetError(SSL_ERROR_UNSUPPORTED_VERSION);
        return SECFailure;
    }

    ss->version = PR_MIN(peerVersion, ss->vrange.max);
    PORT_Assert(ssl3_VersionIsSupported(ss->protocolVariant, ss->version));

    return SECSuccess;
}

/* Used by the client when the server produces a version number.
 * This reads, validates, and normalizes the value. */
SECStatus
<<<<<<< HEAD
ssl_ClientReadVersion(sslSocket *ss, SSL3Opaque **b, unsigned int *len,
=======
ssl_ClientReadVersion(sslSocket *ss, PRUint8 **b, unsigned int *len,
>>>>>>> a17af05f
                      SSL3ProtocolVersion *version)
{
    SSL3ProtocolVersion v;
    PRUint32 temp;
    SECStatus rv;

    rv = ssl3_ConsumeHandshakeNumber(ss, &temp, 2, b, len);
    if (rv != SECSuccess) {
        return SECFailure; /* alert has been sent */
    }

#ifdef TLS_1_3_DRAFT_VERSION
    if (temp == SSL_LIBRARY_VERSION_TLS_1_3) {
        (void)SSL3_SendAlert(ss, alert_fatal, protocol_version);
        PORT_SetError(SSL_ERROR_UNSUPPORTED_VERSION);
        return SECFailure;
    }
<<<<<<< HEAD
    if (temp == tls13_EncodeDraftVersion(SSL_LIBRARY_VERSION_TLS_1_3)) {
=======
    if (temp == tls13_EncodeDraftVersion(SSL_LIBRARY_VERSION_TLS_1_3) || (ss->opt.enableAltHandshaketype &&
                                                                          (temp == tls13_EncodeAltDraftVersion(SSL_LIBRARY_VERSION_TLS_1_3)))) {
>>>>>>> a17af05f
        v = SSL_LIBRARY_VERSION_TLS_1_3;
    } else {
        v = (SSL3ProtocolVersion)temp;
    }
#else
    v = (SSL3ProtocolVersion)temp;
#endif

    if (IS_DTLS(ss)) {
        /* If this fails, we get 0 back and the next check to fails. */
        v = dtls_DTLSVersionToTLSVersion(v);
    }

    PORT_Assert(!SSL_ALL_VERSIONS_DISABLED(&ss->vrange));
    if (ss->vrange.min > v || ss->vrange.max < v) {
        (void)SSL3_SendAlert(ss, alert_fatal,
                             (v > SSL_LIBRARY_VERSION_3_0) ? protocol_version
                                                           : handshake_failure);
        PORT_SetError(SSL_ERROR_UNSUPPORTED_VERSION);
        return SECFailure;
    }
    *version = v;
    return SECSuccess;
}

static SECStatus
ssl3_GetNewRandom(SSL3Random *random)
{
    SECStatus rv;

    rv = PK11_GenerateRandom(random->rand, SSL3_RANDOM_LENGTH);
    if (rv != SECSuccess) {
        ssl_MapLowLevelError(SSL_ERROR_GENERATE_RANDOM_FAILURE);
    }
    return rv;
}

/* Called by ssl3_SendServerKeyExchange and ssl3_SendCertificateVerify */
SECStatus
ssl3_SignHashes(sslSocket *ss, SSL3Hashes *hash, SECKEYPrivateKey *key,
                SECItem *buf)
{
    SECStatus rv = SECFailure;
    PRBool doDerEncode = PR_FALSE;
    PRBool isTLS = (PRBool)(ss->ssl3.pwSpec->version > SSL_LIBRARY_VERSION_3_0);
    PRBool useRsaPss = ssl_IsRsaPssSignatureScheme(ss->ssl3.hs.signatureScheme);
    SECItem hashItem;

    buf->data = NULL;

    switch (SECKEY_GetPrivateKeyType(key)) {
        case rsaKey:
            hashItem.data = hash->u.raw;
            hashItem.len = hash->len;
            break;
        case dsaKey:
            doDerEncode = isTLS;
            /* ssl_hash_none is used to specify the MD5/SHA1 concatenated hash.
             * In that case, we use just the SHA1 part. */
            if (hash->hashAlg == ssl_hash_none) {
                hashItem.data = hash->u.s.sha;
                hashItem.len = sizeof(hash->u.s.sha);
            } else {
                hashItem.data = hash->u.raw;
                hashItem.len = hash->len;
            }
            break;
        case ecKey:
            doDerEncode = PR_TRUE;
            /* ssl_hash_none is used to specify the MD5/SHA1 concatenated hash.
             * In that case, we use just the SHA1 part. */
            if (hash->hashAlg == ssl_hash_none) {
                hashItem.data = hash->u.s.sha;
                hashItem.len = sizeof(hash->u.s.sha);
            } else {
                hashItem.data = hash->u.raw;
                hashItem.len = hash->len;
            }
            break;
        default:
            PORT_SetError(SEC_ERROR_INVALID_KEY);
            goto done;
    }
    PRINT_BUF(60, (NULL, "hash(es) to be signed", hashItem.data, hashItem.len));

    if (useRsaPss || hash->hashAlg == ssl_hash_none) {
        CK_MECHANISM_TYPE mech = PK11_MapSignKeyType(key->keyType);
        int signatureLen = PK11_SignatureLen(key);

        SECItem *params = NULL;
        CK_RSA_PKCS_PSS_PARAMS pssParams;
        SECItem pssParamsItem = { siBuffer,
                                  (unsigned char *)&pssParams,
                                  sizeof(pssParams) };

        if (signatureLen <= 0) {
            PORT_SetError(SEC_ERROR_INVALID_KEY);
            goto done;
        }

        buf->len = (unsigned)signatureLen;
        buf->data = (unsigned char *)PORT_Alloc(signatureLen);
        if (!buf->data)
            goto done; /* error code was set. */

        if (useRsaPss) {
            pssParams.hashAlg = ssl3_GetHashMechanismByHashType(hash->hashAlg);
            pssParams.mgf = ssl3_GetMgfMechanismByHashType(hash->hashAlg);
            pssParams.sLen = hashItem.len;
            params = &pssParamsItem;
            mech = CKM_RSA_PKCS_PSS;
        }

        rv = PK11_SignWithMechanism(key, mech, params, buf, &hashItem);
    } else {
        SECOidTag hashOID = ssl3_HashTypeToOID(hash->hashAlg);
        rv = SGN_Digest(key, hashOID, buf, &hashItem);
    }
    if (rv != SECSuccess) {
        ssl_MapLowLevelError(SSL_ERROR_SIGN_HASHES_FAILURE);
    } else if (doDerEncode) {
        SECItem derSig = { siBuffer, NULL, 0 };

        /* This also works for an ECDSA signature */
        rv = DSAU_EncodeDerSigWithLen(&derSig, buf, buf->len);
        if (rv == SECSuccess) {
            PORT_Free(buf->data); /* discard unencoded signature. */
            *buf = derSig;        /* give caller encoded signature. */
        } else if (derSig.data) {
            PORT_Free(derSig.data);
        }
    }

    if (ss->sec.isServer) {
        ss->sec.signatureScheme = ss->ssl3.hs.signatureScheme;
    }
    PRINT_BUF(60, (NULL, "signed hashes", (unsigned char *)buf->data, buf->len));
done:
    if (rv != SECSuccess && buf->data) {
        PORT_Free(buf->data);
        buf->data = NULL;
    }
    return rv;
}

/* Called from ssl3_HandleServerKeyExchange, ssl3_HandleCertificateVerify */
SECStatus
ssl3_VerifySignedHashes(sslSocket *ss, SSLSignatureScheme scheme, SSL3Hashes *hash,
                        SECItem *buf)
{
    SECKEYPublicKey *key;
    SECItem *signature = NULL;
    SECStatus rv = SECFailure;
    SECItem hashItem;
    SECOidTag encAlg;
    SECOidTag hashAlg;
    void *pwArg = ss->pkcs11PinArg;
    PRBool isRsaPssScheme = ssl_IsRsaPssSignatureScheme(scheme);

    PRINT_BUF(60, (NULL, "check signed hashes",
                   buf->data, buf->len));

    key = CERT_ExtractPublicKey(ss->sec.peerCert);
    if (key == NULL) {
        ssl_MapLowLevelError(SSL_ERROR_EXTRACT_PUBLIC_KEY_FAILURE);
        return SECFailure;
    }

    hashAlg = ssl3_HashTypeToOID(hash->hashAlg);
    switch (SECKEY_GetPublicKeyType(key)) {
        case rsaKey:
            encAlg = SEC_OID_PKCS1_RSA_ENCRYPTION;
            hashItem.data = hash->u.raw;
            hashItem.len = hash->len;
            if (scheme == ssl_sig_none) {
                scheme = ssl_sig_rsa_pkcs1_sha1md5;
            }
            break;
        case dsaKey:
            encAlg = SEC_OID_ANSIX9_DSA_SIGNATURE;
            /* ssl_hash_none is used to specify the MD5/SHA1 concatenated hash.
             * In that case, we use just the SHA1 part. */
            if (hash->hashAlg == ssl_hash_none) {
                hashItem.data = hash->u.s.sha;
                hashItem.len = sizeof(hash->u.s.sha);
            } else {
                hashItem.data = hash->u.raw;
                hashItem.len = hash->len;
            }
            /* Allow DER encoded DSA signatures in SSL 3.0 */
            if (ss->ssl3.prSpec->version > SSL_LIBRARY_VERSION_3_0 ||
                buf->len != SECKEY_SignatureLen(key)) {
                signature = DSAU_DecodeDerSigToLen(buf, SECKEY_SignatureLen(key));
                if (!signature) {
                    PORT_SetError(SSL_ERROR_BAD_HANDSHAKE_HASH_VALUE);
                    goto loser;
                }
                buf = signature;
            }
            if (scheme == ssl_sig_none) {
                scheme = ssl_sig_dsa_sha1;
            }
            break;

        case ecKey:
            encAlg = SEC_OID_ANSIX962_EC_PUBLIC_KEY;
            /* ssl_hash_none is used to specify the MD5/SHA1 concatenated hash.
             * In that case, we use just the SHA1 part.
             * ECDSA signatures always encode the integers r and s using ASN.1
             * (unlike DSA where ASN.1 encoding is used with TLS but not with
             * SSL3). So we can use VFY_VerifyDigestDirect for ECDSA.
             */
            if (hash->hashAlg == ssl_hash_none) {
                hashAlg = SEC_OID_SHA1;
                hashItem.data = hash->u.s.sha;
                hashItem.len = sizeof(hash->u.s.sha);
            } else {
                hashItem.data = hash->u.raw;
                hashItem.len = hash->len;
            }
            if (scheme == ssl_sig_none) {
                scheme = ssl_sig_ecdsa_sha1;
            }
            break;

        default:
            PORT_SetError(SEC_ERROR_UNSUPPORTED_KEYALG);
            goto loser;
    }

    PRINT_BUF(60, (NULL, "hash(es) to be verified",
                   hashItem.data, hashItem.len));

    if (isRsaPssScheme ||
        hashAlg == SEC_OID_UNKNOWN ||
        SECKEY_GetPublicKeyType(key) == dsaKey) {
        /* VFY_VerifyDigestDirect requires DSA signatures to be DER-encoded.
         * DSA signatures are DER-encoded in TLS but not in SSL3 and the code
         * above always removes the DER encoding of DSA signatures when
         * present. Thus DSA signatures are always verified with PK11_Verify.
         */
        CK_MECHANISM_TYPE mech = PK11_MapSignKeyType(key->keyType);

        SECItem *params = NULL;
        CK_RSA_PKCS_PSS_PARAMS pssParams;
        SECItem pssParamsItem = { siBuffer,
                                  (unsigned char *)&pssParams,
                                  sizeof(pssParams) };

        if (isRsaPssScheme) {
            pssParams.hashAlg = ssl3_GetHashMechanismByHashType(hash->hashAlg);
            pssParams.mgf = ssl3_GetMgfMechanismByHashType(hash->hashAlg);
            pssParams.sLen = hashItem.len;
            params = &pssParamsItem;
            mech = CKM_RSA_PKCS_PSS;
        }

        rv = PK11_VerifyWithMechanism(key, mech, params, buf, &hashItem, pwArg);
    } else {
        rv = VFY_VerifyDigestDirect(&hashItem, key, buf, encAlg, hashAlg,
                                    pwArg);
    }
    if (signature) {
        SECITEM_FreeItem(signature, PR_TRUE);
    }
    if (rv != SECSuccess) {
        ssl_MapLowLevelError(SSL_ERROR_BAD_HANDSHAKE_HASH_VALUE);
    }
    if (!ss->sec.isServer) {
        ss->sec.signatureScheme = scheme;
    }

loser:
    SECKEY_DestroyPublicKey(key);
#ifdef UNSAFE_FUZZER_MODE
    rv = SECSuccess;
    PORT_SetError(0);
#endif
    return rv;
}

/* Caller must set hiLevel error code. */
/* Called from ssl3_ComputeDHKeyHash
 * which are called from ssl3_HandleServerKeyExchange.
 *
 * hashAlg: ssl_hash_none indicates the pre-1.2, MD5/SHA1 combination hash.
 */
SECStatus
ssl3_ComputeCommonKeyHash(SSLHashType hashAlg,
                          PRUint8 *hashBuf, unsigned int bufLen,
                          SSL3Hashes *hashes)
{
    SECStatus rv;
    SECOidTag hashOID;

    if (hashAlg == ssl_hash_none) {
        rv = PK11_HashBuf(SEC_OID_MD5, hashes->u.s.md5, hashBuf, bufLen);
        if (rv != SECSuccess) {
            ssl_MapLowLevelError(SSL_ERROR_MD5_DIGEST_FAILURE);
            return rv;
        }
        rv = PK11_HashBuf(SEC_OID_SHA1, hashes->u.s.sha, hashBuf, bufLen);
        if (rv != SECSuccess) {
            ssl_MapLowLevelError(SSL_ERROR_SHA_DIGEST_FAILURE);
            return rv;
        }
        hashes->len = MD5_LENGTH + SHA1_LENGTH;
    } else {
        hashOID = ssl3_HashTypeToOID(hashAlg);
        hashes->len = HASH_ResultLenByOidTag(hashOID);
        if (hashes->len == 0 || hashes->len > sizeof(hashes->u.raw)) {
            ssl_MapLowLevelError(SSL_ERROR_UNSUPPORTED_HASH_ALGORITHM);
            return SECFailure;
        }
        rv = PK11_HashBuf(hashOID, hashes->u.raw, hashBuf, bufLen);
        if (rv != SECSuccess) {
            ssl_MapLowLevelError(SSL_ERROR_DIGEST_FAILURE);
            return rv;
        }
    }
    hashes->hashAlg = hashAlg;
    return SECSuccess;
}

/* Caller must set hiLevel error code. */
/* Called from ssl3_HandleServerKeyExchange. */
static SECStatus
ssl3_ComputeDHKeyHash(sslSocket *ss, SSLHashType hashAlg, SSL3Hashes *hashes,
                      SECItem dh_p, SECItem dh_g, SECItem dh_Ys, PRBool padY)
{
    PRUint8 *hashBuf;
    PRUint8 *pBuf;
    SECStatus rv = SECSuccess;
    unsigned int bufLen, yLen;
    PRUint8 buf[2 * SSL3_RANDOM_LENGTH + 2 + 4096 / 8 + 2 + 4096 / 8];

    PORT_Assert(dh_p.data);
    PORT_Assert(dh_g.data);
    PORT_Assert(dh_Ys.data);

    yLen = padY ? dh_p.len : dh_Ys.len;
    bufLen = 2 * SSL3_RANDOM_LENGTH +
             2 + dh_p.len +
             2 + dh_g.len +
             2 + yLen;
    if (bufLen <= sizeof buf) {
        hashBuf = buf;
    } else {
        hashBuf = PORT_Alloc(bufLen);
        if (!hashBuf) {
            return SECFailure;
        }
    }

    memcpy(hashBuf, &ss->ssl3.hs.client_random, SSL3_RANDOM_LENGTH);
    pBuf = hashBuf + SSL3_RANDOM_LENGTH;
    memcpy(pBuf, &ss->ssl3.hs.server_random, SSL3_RANDOM_LENGTH);
    pBuf += SSL3_RANDOM_LENGTH;
    pBuf = ssl_EncodeUintX(dh_p.len, 2, pBuf);
    memcpy(pBuf, dh_p.data, dh_p.len);
    pBuf += dh_p.len;
    pBuf = ssl_EncodeUintX(dh_g.len, 2, pBuf);
    memcpy(pBuf, dh_g.data, dh_g.len);
    pBuf += dh_g.len;
    pBuf = ssl_EncodeUintX(yLen, 2, pBuf);
    if (padY && dh_p.len > dh_Ys.len) {
        memset(pBuf, 0, dh_p.len - dh_Ys.len);
        pBuf += dh_p.len - dh_Ys.len;
    }
    /* If we're padding Y, dh_Ys can't be longer than dh_p. */
    PORT_Assert(!padY || dh_p.len >= dh_Ys.len);
    memcpy(pBuf, dh_Ys.data, dh_Ys.len);
    pBuf += dh_Ys.len;
    PORT_Assert((unsigned int)(pBuf - hashBuf) == bufLen);

    rv = ssl3_ComputeCommonKeyHash(hashAlg, hashBuf, bufLen, hashes);

    PRINT_BUF(95, (NULL, "DHkey hash: ", hashBuf, bufLen));
    if (rv == SECSuccess) {
        if (hashAlg == ssl_hash_none) {
            PRINT_BUF(95, (NULL, "DHkey hash: MD5 result",
                           hashes->u.s.md5, MD5_LENGTH));
            PRINT_BUF(95, (NULL, "DHkey hash: SHA1 result",
                           hashes->u.s.sha, SHA1_LENGTH));
        } else {
            PRINT_BUF(95, (NULL, "DHkey hash: result",
                           hashes->u.raw, hashes->len));
        }
    }

    if (hashBuf != buf && hashBuf != NULL)
        PORT_Free(hashBuf);
    return rv;
}

/* Called twice, only from ssl3_DestroyCipherSpec (immediately below). */
static void
ssl3_CleanupKeyMaterial(ssl3KeyMaterial *mat)
{
    if (mat->write_key != NULL) {
        PK11_FreeSymKey(mat->write_key);
        mat->write_key = NULL;
    }
    if (mat->write_mac_key != NULL) {
        PK11_FreeSymKey(mat->write_mac_key);
        mat->write_mac_key = NULL;
    }
    if (mat->write_mac_context != NULL) {
        PK11_DestroyContext(mat->write_mac_context, PR_TRUE);
        mat->write_mac_context = NULL;
    }
}

/* Called from ssl3_SendChangeCipherSpecs() and
**         ssl3_HandleChangeCipherSpecs()
**             ssl3_DestroySSL3Info
** Caller must hold SpecWriteLock.
*/
void
ssl3_DestroyCipherSpec(ssl3CipherSpec *spec, PRBool freeSrvName)
{
    /*  PORT_Assert( ss->opt.noLocks || ssl_HaveSpecWriteLock(ss)); Don't have ss! */
    if (spec->encodeContext) {
        PK11_DestroyContext(spec->encodeContext, PR_TRUE);
        spec->encodeContext = NULL;
    }
    if (spec->decodeContext) {
        PK11_DestroyContext(spec->decodeContext, PR_TRUE);
        spec->decodeContext = NULL;
    }
    if (spec->destroyCompressContext && spec->compressContext) {
        spec->destroyCompressContext(spec->compressContext, 1);
        spec->compressContext = NULL;
    }
    if (spec->destroyDecompressContext && spec->decompressContext) {
        spec->destroyDecompressContext(spec->decompressContext, 1);
        spec->decompressContext = NULL;
    }
    if (spec->master_secret != NULL) {
        PK11_FreeSymKey(spec->master_secret);
        spec->master_secret = NULL;
    }
    spec->msItem.data = NULL;
    spec->msItem.len = 0;
    ssl3_CleanupKeyMaterial(&spec->client);
    ssl3_CleanupKeyMaterial(&spec->server);
    spec->destroyCompressContext = NULL;
    spec->destroyDecompressContext = NULL;
}

/* Fill in the pending cipher spec with info from the selected ciphersuite.
** This is as much initialization as we can do without having key material.
** Called from ssl3_HandleServerHello(), ssl3_SendServerHello()
** Caller must hold the ssl3 handshake lock.
** Acquires & releases SpecWriteLock.
*/
SECStatus
ssl3_SetupPendingCipherSpec(sslSocket *ss)
{
    ssl3CipherSpec *pwSpec;
    ssl3CipherSpec *cwSpec;
    ssl3CipherSuite suite = ss->ssl3.hs.cipher_suite;
    SSL3MACAlgorithm mac;
    SSL3KeyExchangeAlgorithm kea;
    const ssl3CipherSuiteDef *suite_def;
    PRBool isTLS;

    PORT_Assert(ss->opt.noLocks || ssl_HaveSSL3HandshakeLock(ss));
    PORT_Assert(ss->version < SSL_LIBRARY_VERSION_TLS_1_3);

    ssl_GetSpecWriteLock(ss); /*******************************/

    pwSpec = ss->ssl3.pwSpec;
    PORT_Assert(pwSpec == ss->ssl3.prSpec);

    /* This hack provides maximal interoperability with SSL 3 servers. */
    cwSpec = ss->ssl3.cwSpec;
    if (cwSpec->mac_def->mac == mac_null) {
        /* SSL records are not being MACed. */
        cwSpec->version = ss->version;
    }

    pwSpec->version = ss->version;
    isTLS = (PRBool)(pwSpec->version > SSL_LIBRARY_VERSION_3_0);

    SSL_TRC(3, ("%d: SSL3[%d]: Set XXX Pending Cipher Suite to 0x%04x",
                SSL_GETPID(), ss->fd, suite));

    suite_def = ssl_LookupCipherSuiteDef(suite);
    if (suite_def == NULL) {
        ssl_ReleaseSpecWriteLock(ss);
        return SECFailure; /* error code set by ssl_LookupCipherSuiteDef */
    }

    if (IS_DTLS(ss)) {
        /* Double-check that we did not pick an RC4 suite */
        PORT_Assert(suite_def->bulk_cipher_alg != cipher_rc4);
    }

    kea = suite_def->key_exchange_alg;
    mac = suite_def->mac_alg;
    if (mac <= ssl_mac_sha && mac != ssl_mac_null && isTLS)
        mac += 2;

    ss->ssl3.hs.suite_def = suite_def;
    ss->ssl3.hs.kea_def = &kea_defs[kea];
    PORT_Assert(ss->ssl3.hs.kea_def->kea == kea);

    pwSpec->cipher_def = ssl_GetBulkCipherDef(suite_def);

    pwSpec->mac_def = &mac_defs[mac];
    PORT_Assert(pwSpec->mac_def->mac == mac);

    pwSpec->encodeContext = NULL;
    pwSpec->decodeContext = NULL;

    pwSpec->mac_size = pwSpec->mac_def->mac_size;

    pwSpec->compression_method = ss->ssl3.hs.compression;
    pwSpec->compressContext = NULL;
    pwSpec->decompressContext = NULL;

    ssl_ReleaseSpecWriteLock(ss); /*******************************/
    return SECSuccess;
}

#ifdef NSS_SSL_ENABLE_ZLIB
#define SSL3_DEFLATE_CONTEXT_SIZE sizeof(z_stream)

static SECStatus
ssl3_MapZlibError(int zlib_error)
{
    switch (zlib_error) {
        case Z_OK:
            return SECSuccess;
        default:
            return SECFailure;
    }
}

static SECStatus
ssl3_DeflateInit(void *void_context)
{
    z_stream *context = void_context;
    context->zalloc = NULL;
    context->zfree = NULL;
    context->opaque = NULL;

    return ssl3_MapZlibError(deflateInit(context, Z_DEFAULT_COMPRESSION));
}

static SECStatus
ssl3_InflateInit(void *void_context)
{
    z_stream *context = void_context;
    context->zalloc = NULL;
    context->zfree = NULL;
    context->opaque = NULL;
    context->next_in = NULL;
    context->avail_in = 0;

    return ssl3_MapZlibError(inflateInit(context));
}

static SECStatus
ssl3_DeflateCompress(void *void_context, unsigned char *out, int *out_len,
                     int maxout, const unsigned char *in, int inlen)
{
    z_stream *context = void_context;

    if (!inlen) {
        *out_len = 0;
        return SECSuccess;
    }

    context->next_in = (unsigned char *)in;
    context->avail_in = inlen;
    context->next_out = out;
    context->avail_out = maxout;
    if (deflate(context, Z_SYNC_FLUSH) != Z_OK) {
        return SECFailure;
    }
    if (context->avail_out == 0) {
        /* We ran out of space! */
        SSL_TRC(3, ("%d: SSL3[%d] Ran out of buffer while compressing",
                    SSL_GETPID()));
        return SECFailure;
    }

    *out_len = maxout - context->avail_out;
    return SECSuccess;
}

static SECStatus
ssl3_DeflateDecompress(void *void_context, unsigned char *out, int *out_len,
                       int maxout, const unsigned char *in, int inlen)
{
    z_stream *context = void_context;

    if (!inlen) {
        *out_len = 0;
        return SECSuccess;
    }

    context->next_in = (unsigned char *)in;
    context->avail_in = inlen;
    context->next_out = out;
    context->avail_out = maxout;
    if (inflate(context, Z_SYNC_FLUSH) != Z_OK) {
        PORT_SetError(SSL_ERROR_DECOMPRESSION_FAILURE);
        return SECFailure;
    }

    *out_len = maxout - context->avail_out;
    return SECSuccess;
}

static SECStatus
ssl3_DestroyCompressContext(void *void_context, PRBool unused)
{
    deflateEnd(void_context);
    PORT_Free(void_context);
    return SECSuccess;
}

static SECStatus
ssl3_DestroyDecompressContext(void *void_context, PRBool unused)
{
    inflateEnd(void_context);
    PORT_Free(void_context);
    return SECSuccess;
}

#endif /* NSS_SSL_ENABLE_ZLIB */

/* Initialize the compression functions and contexts for the given
 * CipherSpec.  */
static SECStatus
ssl3_InitCompressionContext(ssl3CipherSpec *pwSpec)
{
    /* Setup the compression functions */
    switch (pwSpec->compression_method) {
        case ssl_compression_null:
            pwSpec->compressor = NULL;
            pwSpec->decompressor = NULL;
            pwSpec->compressContext = NULL;
            pwSpec->decompressContext = NULL;
            pwSpec->destroyCompressContext = NULL;
            pwSpec->destroyDecompressContext = NULL;
            break;
#ifdef NSS_SSL_ENABLE_ZLIB
        case ssl_compression_deflate:
            pwSpec->compressor = ssl3_DeflateCompress;
            pwSpec->decompressor = ssl3_DeflateDecompress;
            pwSpec->compressContext = PORT_Alloc(SSL3_DEFLATE_CONTEXT_SIZE);
            pwSpec->decompressContext = PORT_Alloc(SSL3_DEFLATE_CONTEXT_SIZE);
            pwSpec->destroyCompressContext = ssl3_DestroyCompressContext;
            pwSpec->destroyDecompressContext = ssl3_DestroyDecompressContext;
            ssl3_DeflateInit(pwSpec->compressContext);
            ssl3_InflateInit(pwSpec->decompressContext);
            break;
#endif /* NSS_SSL_ENABLE_ZLIB */
        default:
            PORT_Assert(0);
            PORT_SetError(SEC_ERROR_LIBRARY_FAILURE);
            return SECFailure;
    }

    return SECSuccess;
}

/* ssl3_BuildRecordPseudoHeader writes the SSL/TLS pseudo-header (the data
 * which is included in the MAC or AEAD additional data) to |out| and returns
 * its length. See https://tools.ietf.org/html/rfc5246#section-6.2.3.3 for the
 * definition of the AEAD additional data.
 *
 * TLS pseudo-header includes the record's version field, SSL's doesn't. Which
 * pseudo-header defintiion to use should be decided based on the version of
 * the protocol that was negotiated when the cipher spec became current, NOT
 * based on the version value in the record itself, and the decision is passed
 * to this function as the |includesVersion| argument. But, the |version|
 * argument should be the record's version value.
 */
static unsigned int
ssl3_BuildRecordPseudoHeader(unsigned char *out,
                             sslSequenceNumber seq_num,
                             SSL3ContentType type,
                             PRBool includesVersion,
                             SSL3ProtocolVersion version,
                             PRBool isDTLS,
                             int length)
{
    out[0] = (unsigned char)(seq_num >> 56);
    out[1] = (unsigned char)(seq_num >> 48);
    out[2] = (unsigned char)(seq_num >> 40);
    out[3] = (unsigned char)(seq_num >> 32);
    out[4] = (unsigned char)(seq_num >> 24);
    out[5] = (unsigned char)(seq_num >> 16);
    out[6] = (unsigned char)(seq_num >> 8);
    out[7] = (unsigned char)(seq_num >> 0);
    out[8] = type;

    /* SSL3 MAC doesn't include the record's version field. */
    if (!includesVersion) {
        out[9] = MSB(length);
        out[10] = LSB(length);
        return 11;
    }

    /* TLS MAC and AEAD additional data include version. */
    if (isDTLS) {
        SSL3ProtocolVersion dtls_version;

        dtls_version = dtls_TLSVersionToDTLSVersion(version);
        out[9] = MSB(dtls_version);
        out[10] = LSB(dtls_version);
    } else {
        out[9] = MSB(version);
        out[10] = LSB(version);
    }
    out[11] = MSB(length);
    out[12] = LSB(length);
    return 13;
}

static SECStatus
ssl3_AESGCM(ssl3KeyMaterial *keys,
            PRBool doDecrypt,
            unsigned char *out,
            int *outlen,
            int maxout,
            const unsigned char *in,
            int inlen,
            const unsigned char *additionalData,
            int additionalDataLen)
{
    SECItem param;
    SECStatus rv = SECFailure;
    unsigned char nonce[12];
    unsigned int uOutLen;
    CK_GCM_PARAMS gcmParams;

    const int tagSize = bulk_cipher_defs[cipher_aes_128_gcm].tag_size;
    const int explicitNonceLen =
        bulk_cipher_defs[cipher_aes_128_gcm].explicit_nonce_size;

    /* See https://tools.ietf.org/html/rfc5288#section-3 for details of how the
     * nonce is formed. */
    memcpy(nonce, keys->write_iv, 4);
    if (doDecrypt) {
        memcpy(nonce + 4, in, explicitNonceLen);
        in += explicitNonceLen;
        inlen -= explicitNonceLen;
        *outlen = 0;
    } else {
        if (maxout < explicitNonceLen) {
            PORT_SetError(SEC_ERROR_INPUT_LEN);
            return SECFailure;
        }
        /* Use the 64-bit sequence number as the explicit nonce. */
        memcpy(nonce + 4, additionalData, explicitNonceLen);
        memcpy(out, additionalData, explicitNonceLen);
        out += explicitNonceLen;
        maxout -= explicitNonceLen;
        *outlen = explicitNonceLen;
    }

    param.type = siBuffer;
    param.data = (unsigned char *)&gcmParams;
    param.len = sizeof(gcmParams);
    gcmParams.pIv = nonce;
    gcmParams.ulIvLen = sizeof(nonce);
    gcmParams.pAAD = (unsigned char *)additionalData; /* const cast */
    gcmParams.ulAADLen = additionalDataLen;
    gcmParams.ulTagBits = tagSize * 8;

    if (doDecrypt) {
        rv = PK11_Decrypt(keys->write_key, CKM_AES_GCM, &param, out, &uOutLen,
                          maxout, in, inlen);
    } else {
        rv = PK11_Encrypt(keys->write_key, CKM_AES_GCM, &param, out, &uOutLen,
                          maxout, in, inlen);
    }
    *outlen += (int)uOutLen;

    return rv;
}

static SECStatus
ssl3_ChaCha20Poly1305(ssl3KeyMaterial *keys, PRBool doDecrypt,
                      unsigned char *out, int *outlen, int maxout,
                      const unsigned char *in, int inlen,
                      const unsigned char *additionalData,
                      int additionalDataLen)
{
    size_t i;
    SECItem param;
    SECStatus rv = SECFailure;
    unsigned int uOutLen;
    unsigned char nonce[12];
    CK_NSS_AEAD_PARAMS aeadParams;

    const int tagSize = bulk_cipher_defs[cipher_chacha20].tag_size;

    /* See
     * https://tools.ietf.org/html/draft-ietf-tls-chacha20-poly1305-04#section-2
     * for details of how the nonce is formed. */
    PORT_Memcpy(nonce, keys->write_iv, 12);

    /* XOR the last 8 bytes of the IV with the sequence number. */
    PORT_Assert(additionalDataLen >= 8);
    for (i = 0; i < 8; ++i) {
        nonce[4 + i] ^= additionalData[i];
    }

    param.type = siBuffer;
    param.len = sizeof(aeadParams);
    param.data = (unsigned char *)&aeadParams;
    memset(&aeadParams, 0, sizeof(aeadParams));
    aeadParams.pNonce = nonce;
    aeadParams.ulNonceLen = sizeof(nonce);
    aeadParams.pAAD = (unsigned char *)additionalData;
    aeadParams.ulAADLen = additionalDataLen;
    aeadParams.ulTagLen = tagSize;

    if (doDecrypt) {
        rv = PK11_Decrypt(keys->write_key, CKM_NSS_CHACHA20_POLY1305, &param,
                          out, &uOutLen, maxout, in, inlen);
    } else {
        rv = PK11_Encrypt(keys->write_key, CKM_NSS_CHACHA20_POLY1305, &param,
                          out, &uOutLen, maxout, in, inlen);
    }
    *outlen = (int)uOutLen;

    return rv;
}

/* Initialize encryption and MAC contexts for pending spec.
 * Master Secret already is derived.
 * Caller holds Spec write lock.
 */
static SECStatus
ssl3_InitPendingContexts(sslSocket *ss)
{
    ssl3CipherSpec *pwSpec;
    const ssl3BulkCipherDef *cipher_def;
    PK11Context *serverContext = NULL;
    PK11Context *clientContext = NULL;
    SECItem *param;
    CK_MECHANISM_TYPE mechanism;
    CK_MECHANISM_TYPE mac_mech;
    CK_ULONG macLength;
    SECItem iv;
    SECItem mac_param;
    SSLCipherAlgorithm calg;

    PORT_Assert(ss->opt.noLocks || ssl_HaveSSL3HandshakeLock(ss));
    PORT_Assert(ss->opt.noLocks || ssl_HaveSpecWriteLock(ss));
    PORT_Assert(ss->ssl3.prSpec == ss->ssl3.pwSpec);

    pwSpec = ss->ssl3.pwSpec;
    cipher_def = pwSpec->cipher_def;
    macLength = pwSpec->mac_size;
    calg = cipher_def->calg;
    PORT_Assert(alg2Mech[calg].calg == calg);

    pwSpec->client.write_mac_context = NULL;
    pwSpec->server.write_mac_context = NULL;

    if (cipher_def->type == type_aead) {
        pwSpec->encode = NULL;
        pwSpec->decode = NULL;
        pwSpec->encodeContext = NULL;
        pwSpec->decodeContext = NULL;
        switch (calg) {
            case calg_aes_gcm:
                pwSpec->aead = ssl3_AESGCM;
                break;
            case calg_chacha20:
                pwSpec->aead = ssl3_ChaCha20Poly1305;
                break;
            default:
                PORT_SetError(SEC_ERROR_LIBRARY_FAILURE);
                return SECFailure;
        }
        return SECSuccess;
    }

    /*
    ** Now setup the MAC contexts,
    **   crypto contexts are setup below.
    */

    mac_mech = pwSpec->mac_def->mmech;
    mac_param.data = (unsigned char *)&macLength;
    mac_param.len = sizeof(macLength);
    mac_param.type = 0;

    pwSpec->client.write_mac_context = PK11_CreateContextBySymKey(
        mac_mech, CKA_SIGN, pwSpec->client.write_mac_key, &mac_param);
    if (pwSpec->client.write_mac_context == NULL) {
        ssl_MapLowLevelError(SSL_ERROR_SYM_KEY_CONTEXT_FAILURE);
        goto fail;
    }
    pwSpec->server.write_mac_context = PK11_CreateContextBySymKey(
        mac_mech, CKA_SIGN, pwSpec->server.write_mac_key, &mac_param);
    if (pwSpec->server.write_mac_context == NULL) {
        ssl_MapLowLevelError(SSL_ERROR_SYM_KEY_CONTEXT_FAILURE);
        goto fail;
    }

    /*
    ** Now setup the crypto contexts.
    */

    if (calg == calg_null) {
        pwSpec->encode = Null_Cipher;
        pwSpec->decode = Null_Cipher;
        return SECSuccess;
    }
    mechanism = ssl3_Alg2Mech(calg);

    /*
     * build the server context
     */
    iv.data = pwSpec->server.write_iv;
    iv.len = cipher_def->iv_size;
    param = PK11_ParamFromIV(mechanism, &iv);
    if (param == NULL) {
        ssl_MapLowLevelError(SSL_ERROR_IV_PARAM_FAILURE);
        goto fail;
    }
    serverContext = PK11_CreateContextBySymKey(mechanism,
                                               (ss->sec.isServer ? CKA_ENCRYPT
                                                                 : CKA_DECRYPT),
                                               pwSpec->server.write_key, param);
    iv.data = PK11_IVFromParam(mechanism, param, (int *)&iv.len);
    if (iv.data)
        PORT_Memcpy(pwSpec->server.write_iv, iv.data, iv.len);
    SECITEM_FreeItem(param, PR_TRUE);
    if (serverContext == NULL) {
        ssl_MapLowLevelError(SSL_ERROR_SYM_KEY_CONTEXT_FAILURE);
        goto fail;
    }

    /*
     * build the client context
     */
    iv.data = pwSpec->client.write_iv;
    iv.len = cipher_def->iv_size;

    param = PK11_ParamFromIV(mechanism, &iv);
    if (param == NULL) {
        ssl_MapLowLevelError(SSL_ERROR_IV_PARAM_FAILURE);
        goto fail;
    }
    clientContext = PK11_CreateContextBySymKey(mechanism,
                                               (ss->sec.isServer ? CKA_DECRYPT
                                                                 : CKA_ENCRYPT),
                                               pwSpec->client.write_key, param);
    iv.data = PK11_IVFromParam(mechanism, param, (int *)&iv.len);
    if (iv.data)
        PORT_Memcpy(pwSpec->client.write_iv, iv.data, iv.len);
    SECITEM_FreeItem(param, PR_TRUE);
    if (clientContext == NULL) {
        ssl_MapLowLevelError(SSL_ERROR_SYM_KEY_CONTEXT_FAILURE);
        goto fail;
    }
    pwSpec->encode = (SSLCipher)PK11_CipherOp;
    pwSpec->decode = (SSLCipher)PK11_CipherOp;

    pwSpec->encodeContext = (ss->sec.isServer) ? serverContext : clientContext;
    pwSpec->decodeContext = (ss->sec.isServer) ? clientContext : serverContext;

    serverContext = NULL;
    clientContext = NULL;

    ssl3_InitCompressionContext(pwSpec);

    return SECSuccess;

fail:
    if (serverContext != NULL)
        PK11_DestroyContext(serverContext, PR_TRUE);
    if (pwSpec->client.write_mac_context != NULL) {
        PK11_DestroyContext(pwSpec->client.write_mac_context, PR_TRUE);
        pwSpec->client.write_mac_context = NULL;
    }
    if (pwSpec->server.write_mac_context != NULL) {
        PK11_DestroyContext(pwSpec->server.write_mac_context, PR_TRUE);
        pwSpec->server.write_mac_context = NULL;
    }

    return SECFailure;
}

HASH_HashType
ssl3_GetTls12HashType(sslSocket *ss)
{
    if (ss->ssl3.pwSpec->version < SSL_LIBRARY_VERSION_TLS_1_2) {
        return HASH_AlgNULL;
    }

    switch (ss->ssl3.hs.suite_def->prf_hash) {
        case ssl_hash_sha384:
            return HASH_AlgSHA384;
        case ssl_hash_sha256:
        case ssl_hash_none:
            /* ssl_hash_none is for pre-1.2 suites, which use SHA-256. */
            return HASH_AlgSHA256;
        default:
            PORT_Assert(0);
    }
    return HASH_AlgSHA256;
}

/* Complete the initialization of all keys, ciphers, MACs and their contexts
 * for the pending Cipher Spec.
 * Called from: ssl3_SendClientKeyExchange  (for Full handshake)
 *              ssl3_HandleRSAClientKeyExchange (for Full handshake)
 *              ssl3_HandleServerHello      (for session restart)
 *              ssl3_HandleClientHello      (for session restart)
 * Sets error code, but caller probably should override to disambiguate.
 * NULL pms means re-use old master_secret.
 *
 *  If the old master secret is reused, pms is NULL and the master secret is
 *  already in pwSpec->master_secret.
 */
SECStatus
ssl3_InitPendingCipherSpec(sslSocket *ss, PK11SymKey *pms)
{
    ssl3CipherSpec *pwSpec;
    ssl3CipherSpec *cwSpec;
    SECStatus rv;

    PORT_Assert(ss->opt.noLocks || ssl_HaveSSL3HandshakeLock(ss));

    ssl_GetSpecWriteLock(ss); /**************************************/

    PORT_Assert(ss->ssl3.prSpec == ss->ssl3.pwSpec);

    pwSpec = ss->ssl3.pwSpec;
    cwSpec = ss->ssl3.cwSpec;

    if (pms || (!pwSpec->msItem.len && !pwSpec->master_secret)) {
        rv = ssl3_DeriveMasterSecret(ss, pms);
        if (rv != SECSuccess) {
            goto done; /* err code set by ssl3_DeriveMasterSecret */
        }
    }
    if (pwSpec->master_secret) {
        rv = ssl3_DeriveConnectionKeys(ss);
        if (rv == SECSuccess) {
            rv = ssl3_InitPendingContexts(ss);
        }
    } else {
        PORT_Assert(pwSpec->master_secret);
        PORT_SetError(SEC_ERROR_LIBRARY_FAILURE);
        rv = SECFailure;
    }
    if (rv != SECSuccess) {
        goto done;
    }

    /* Generic behaviors -- common to all crypto methods */
    if (!IS_DTLS(ss)) {
        pwSpec->read_seq_num = pwSpec->write_seq_num = 0;
    } else {
        if (cwSpec->epoch == PR_UINT16_MAX) {
            /* The problem here is that we have rehandshaked too many
             * times (you are not allowed to wrap the epoch). The
             * spec says you should be discarding the connection
             * and start over, so not much we can do here. */
            PORT_SetError(SEC_ERROR_LIBRARY_FAILURE);
            rv = SECFailure;
            goto done;
        }
        /* The sequence number has the high 16 bits as the epoch. */
        pwSpec->epoch = cwSpec->epoch + 1;
        pwSpec->read_seq_num = pwSpec->write_seq_num =
            (sslSequenceNumber)pwSpec->epoch << 48;

        dtls_InitRecvdRecords(&pwSpec->recvdRecords);
    }

done:
    ssl_ReleaseSpecWriteLock(ss); /******************************/
    if (rv != SECSuccess)
        ssl_MapLowLevelError(SSL_ERROR_SESSION_KEY_GEN_FAILURE);
    return rv;
}

/*
 * 60 bytes is 3 times the maximum length MAC size that is supported.
 */
static const unsigned char mac_pad_1[60] = {
    0x36, 0x36, 0x36, 0x36, 0x36, 0x36, 0x36, 0x36,
    0x36, 0x36, 0x36, 0x36, 0x36, 0x36, 0x36, 0x36,
    0x36, 0x36, 0x36, 0x36, 0x36, 0x36, 0x36, 0x36,
    0x36, 0x36, 0x36, 0x36, 0x36, 0x36, 0x36, 0x36,
    0x36, 0x36, 0x36, 0x36, 0x36, 0x36, 0x36, 0x36,
    0x36, 0x36, 0x36, 0x36, 0x36, 0x36, 0x36, 0x36,
    0x36, 0x36, 0x36, 0x36, 0x36, 0x36, 0x36, 0x36,
    0x36, 0x36, 0x36, 0x36
};
static const unsigned char mac_pad_2[60] = {
    0x5c, 0x5c, 0x5c, 0x5c, 0x5c, 0x5c, 0x5c, 0x5c,
    0x5c, 0x5c, 0x5c, 0x5c, 0x5c, 0x5c, 0x5c, 0x5c,
    0x5c, 0x5c, 0x5c, 0x5c, 0x5c, 0x5c, 0x5c, 0x5c,
    0x5c, 0x5c, 0x5c, 0x5c, 0x5c, 0x5c, 0x5c, 0x5c,
    0x5c, 0x5c, 0x5c, 0x5c, 0x5c, 0x5c, 0x5c, 0x5c,
    0x5c, 0x5c, 0x5c, 0x5c, 0x5c, 0x5c, 0x5c, 0x5c,
    0x5c, 0x5c, 0x5c, 0x5c, 0x5c, 0x5c, 0x5c, 0x5c,
    0x5c, 0x5c, 0x5c, 0x5c
};

/* Called from: ssl3_SendRecord()
** Caller must already hold the SpecReadLock. (wish we could assert that!)
*/
static SECStatus
ssl3_ComputeRecordMAC(
    ssl3CipherSpec *spec,
    PRBool useServerMacKey,
    const unsigned char *header,
    unsigned int headerLen,
    const PRUint8 *input,
    int inputLength,
    unsigned char *outbuf,
    unsigned int *outLength)
{
    const ssl3MACDef *mac_def;
    SECStatus rv;

    PRINT_BUF(95, (NULL, "frag hash1: header", header, headerLen));
    PRINT_BUF(95, (NULL, "frag hash1: input", input, inputLength));

    mac_def = spec->mac_def;
    if (mac_def->mac == mac_null) {
        *outLength = 0;
        return SECSuccess;
    }

    PK11Context *mac_context =
        (useServerMacKey ? spec->server.write_mac_context
                         : spec->client.write_mac_context);
    rv = PK11_DigestBegin(mac_context);
    rv |= PK11_DigestOp(mac_context, header, headerLen);
    rv |= PK11_DigestOp(mac_context, input, inputLength);
    rv |= PK11_DigestFinal(mac_context, outbuf, outLength, spec->mac_size);
    PORT_Assert(rv != SECSuccess || *outLength == (unsigned)spec->mac_size);

    PRINT_BUF(95, (NULL, "frag hash2: result", outbuf, *outLength));

    if (rv != SECSuccess) {
        rv = SECFailure;
        ssl_MapLowLevelError(SSL_ERROR_MAC_COMPUTATION_FAILURE);
    }
    return rv;
}

/* Called from: ssl3_HandleRecord()
 * Caller must already hold the SpecReadLock. (wish we could assert that!)
 *
 * On entry:
 *   originalLen >= inputLen >= MAC size
*/
static SECStatus
ssl3_ComputeRecordMACConstantTime(
    ssl3CipherSpec *spec,
    PRBool useServerMacKey,
    const unsigned char *header,
    unsigned int headerLen,
    const PRUint8 *input,
    int inputLen,
    int originalLen,
    unsigned char *outbuf,
    unsigned int *outLen)
{
    CK_MECHANISM_TYPE macType;
    CK_NSS_MAC_CONSTANT_TIME_PARAMS params;
    SECItem param, inputItem, outputItem;
    SECStatus rv;
    PK11SymKey *key;

    PORT_Assert(inputLen >= spec->mac_size);
    PORT_Assert(originalLen >= inputLen);

    if (spec->mac_def->mac == mac_null) {
        *outLen = 0;
        return SECSuccess;
    }

    macType = CKM_NSS_HMAC_CONSTANT_TIME;
    if (spec->version == SSL_LIBRARY_VERSION_3_0) {
        macType = CKM_NSS_SSL3_MAC_CONSTANT_TIME;
    }

    params.macAlg = spec->mac_def->mmech;
    params.ulBodyTotalLen = originalLen;
    params.pHeader = (unsigned char *)header; /* const cast */
    params.ulHeaderLen = headerLen;

    param.data = (unsigned char *)&params;
    param.len = sizeof(params);
    param.type = 0;

    inputItem.data = (unsigned char *)input;
    inputItem.len = inputLen;
    inputItem.type = 0;

    outputItem.data = outbuf;
    outputItem.len = *outLen;
    outputItem.type = 0;

    key = spec->server.write_mac_key;
    if (!useServerMacKey) {
        key = spec->client.write_mac_key;
    }

    rv = PK11_SignWithSymKey(key, macType, &param, &outputItem, &inputItem);
    if (rv != SECSuccess) {
        if (PORT_GetError() == SEC_ERROR_INVALID_ALGORITHM) {
            /* ssl3_ComputeRecordMAC() expects the MAC to have been removed
             * from the input length already. */
            return ssl3_ComputeRecordMAC(spec, useServerMacKey,
                                         header, headerLen,
                                         input, inputLen - spec->mac_size,
                                         outbuf, outLen);
        }

        *outLen = 0;
        rv = SECFailure;
        ssl_MapLowLevelError(SSL_ERROR_MAC_COMPUTATION_FAILURE);
        return rv;
    }

    PORT_Assert(outputItem.len == (unsigned)spec->mac_size);
    *outLen = outputItem.len;

    return rv;
}

static PRBool
ssl3_ClientAuthTokenPresent(sslSessionID *sid)
{
    PK11SlotInfo *slot = NULL;
    PRBool isPresent = PR_TRUE;

    /* we only care if we are doing client auth */
    if (!sid || !sid->u.ssl3.clAuthValid) {
        return PR_TRUE;
    }

    /* get the slot */
    slot = SECMOD_LookupSlot(sid->u.ssl3.clAuthModuleID,
                             sid->u.ssl3.clAuthSlotID);
    if (slot == NULL ||
        !PK11_IsPresent(slot) ||
        sid->u.ssl3.clAuthSeries != PK11_GetSlotSeries(slot) ||
        sid->u.ssl3.clAuthSlotID != PK11_GetSlotID(slot) ||
        sid->u.ssl3.clAuthModuleID != PK11_GetModuleID(slot) ||
        (PK11_NeedLogin(slot) && !PK11_IsLoggedIn(slot, NULL))) {
        isPresent = PR_FALSE;
    }
    if (slot) {
        PK11_FreeSlot(slot);
    }
    return isPresent;
}

/* Caller must hold the spec read lock. */
SECStatus
ssl3_CompressMACEncryptRecord(ssl3CipherSpec *cwSpec,
                              PRBool isServer,
                              PRBool isDTLS,
                              PRBool capRecordVersion,
                              SSL3ContentType type,
                              const PRUint8 *pIn,
                              PRUint32 contentLen,
                              sslBuffer *wrBuf)
{
    const ssl3BulkCipherDef *cipher_def;
    SECStatus rv;
    PRUint32 macLen = 0;
    PRUint32 fragLen;
    PRUint32 p1Len, p2Len, oddLen = 0;
    unsigned int ivLen = 0;
    unsigned char pseudoHeader[13];
    unsigned int pseudoHeaderLen;

    cipher_def = cwSpec->cipher_def;

    if (cipher_def->type == type_block &&
        cwSpec->version >= SSL_LIBRARY_VERSION_TLS_1_1) {
        /* Prepend the per-record explicit IV using technique 2b from
         * RFC 4346 section 6.2.3.2: The IV is a cryptographically
         * strong random number XORed with the CBC residue from the previous
         * record.
         */
        ivLen = cipher_def->iv_size;
        if (ivLen > wrBuf->space) {
            PORT_SetError(SEC_ERROR_LIBRARY_FAILURE);
            return SECFailure;
        }
        rv = PK11_GenerateRandom(wrBuf->buf, ivLen);
        if (rv != SECSuccess) {
            ssl_MapLowLevelError(SSL_ERROR_GENERATE_RANDOM_FAILURE);
            return rv;
        }
        rv = cwSpec->encode(cwSpec->encodeContext,
                            wrBuf->buf,         /* output */
                            (int *)&wrBuf->len, /* outlen */
                            ivLen,              /* max outlen */
                            wrBuf->buf,         /* input */
                            ivLen);             /* input len */
        if (rv != SECSuccess || wrBuf->len != ivLen) {
            PORT_SetError(SSL_ERROR_ENCRYPTION_FAILURE);
            return SECFailure;
        }
    }

    if (cwSpec->compressor) {
        int outlen;
        rv = cwSpec->compressor(cwSpec->compressContext, wrBuf->buf + ivLen,
                                &outlen, wrBuf->space - ivLen, pIn, contentLen);
        if (rv != SECSuccess)
            return rv;
        pIn = wrBuf->buf + ivLen;
        contentLen = outlen;
    }

    pseudoHeaderLen = ssl3_BuildRecordPseudoHeader(
        pseudoHeader, cwSpec->write_seq_num, type,
        cwSpec->version >= SSL_LIBRARY_VERSION_TLS_1_0, cwSpec->version,
        isDTLS, contentLen);
    PORT_Assert(pseudoHeaderLen <= sizeof(pseudoHeader));
    if (cipher_def->type == type_aead) {
        const int nonceLen = cipher_def->explicit_nonce_size;
        const int tagLen = cipher_def->tag_size;

        if (nonceLen + contentLen + tagLen > wrBuf->space) {
            PORT_SetError(SEC_ERROR_LIBRARY_FAILURE);
            return SECFailure;
        }

        rv = cwSpec->aead(
            isServer ? &cwSpec->server : &cwSpec->client,
            PR_FALSE,           /* do encrypt */
            wrBuf->buf,         /* output  */
            (int *)&wrBuf->len, /* out len */
            wrBuf->space,       /* max out */
            pIn, contentLen,    /* input   */
            pseudoHeader, pseudoHeaderLen);
        if (rv != SECSuccess) {
            PORT_SetError(SSL_ERROR_ENCRYPTION_FAILURE);
            return SECFailure;
        }
    } else {
        /*
         * Add the MAC
         */
        rv = ssl3_ComputeRecordMAC(cwSpec, isServer, pseudoHeader,
                                   pseudoHeaderLen, pIn, contentLen,
                                   wrBuf->buf + ivLen + contentLen, &macLen);
        if (rv != SECSuccess) {
            ssl_MapLowLevelError(SSL_ERROR_MAC_COMPUTATION_FAILURE);
            return SECFailure;
        }
        p1Len = contentLen;
        p2Len = macLen;
        fragLen = contentLen + macLen; /* needs to be encrypted */
        PORT_Assert(fragLen <= MAX_FRAGMENT_LENGTH + 1024);

        /*
         * Pad the text (if we're doing a block cipher)
         * then Encrypt it
         */
        if (cipher_def->type == type_block) {
            unsigned char *pBuf;
            int padding_length;
            int i;

            oddLen = contentLen % cipher_def->block_size;
            /* Assume blockSize is a power of two */
            padding_length = cipher_def->block_size - 1 - ((fragLen) & (cipher_def->block_size - 1));
            fragLen += padding_length + 1;
            PORT_Assert((fragLen % cipher_def->block_size) == 0);

            /* Pad according to TLS rules (also acceptable to SSL3). */
            pBuf = &wrBuf->buf[ivLen + fragLen - 1];
            for (i = padding_length + 1; i > 0; --i) {
                *pBuf-- = padding_length;
            }
            /* now, if contentLen is not a multiple of block size, fix it */
            p2Len = fragLen - p1Len;
        }
        if (p1Len < 256) {
            oddLen = p1Len;
            p1Len = 0;
        } else {
            p1Len -= oddLen;
        }
        if (oddLen) {
            p2Len += oddLen;
            PORT_Assert((cipher_def->block_size < 2) ||
                        (p2Len % cipher_def->block_size) == 0);
            memmove(wrBuf->buf + ivLen + p1Len, pIn + p1Len, oddLen);
        }
        if (p1Len > 0) {
            int cipherBytesPart1 = -1;
            rv = cwSpec->encode(cwSpec->encodeContext,
                                wrBuf->buf + ivLen, /* output */
                                &cipherBytesPart1,  /* actual outlen */
                                p1Len,              /* max outlen */
                                pIn,
                                p1Len); /* input, and inputlen */
            PORT_Assert(rv == SECSuccess && cipherBytesPart1 == (int)p1Len);
            if (rv != SECSuccess || cipherBytesPart1 != (int)p1Len) {
                PORT_SetError(SSL_ERROR_ENCRYPTION_FAILURE);
                return SECFailure;
            }
            wrBuf->len += cipherBytesPart1;
        }
        if (p2Len > 0) {
            int cipherBytesPart2 = -1;
            rv = cwSpec->encode(cwSpec->encodeContext,
                                wrBuf->buf + ivLen + p1Len,
                                &cipherBytesPart2, /* output and actual outLen */
                                p2Len,             /* max outlen */
                                wrBuf->buf + ivLen + p1Len,
                                p2Len); /* input and inputLen*/
            PORT_Assert(rv == SECSuccess && cipherBytesPart2 == (int)p2Len);
            if (rv != SECSuccess || cipherBytesPart2 != (int)p2Len) {
                PORT_SetError(SSL_ERROR_ENCRYPTION_FAILURE);
                return SECFailure;
            }
            wrBuf->len += cipherBytesPart2;
        }
    }

    return SECSuccess;
}

SECStatus
ssl_ProtectRecord(sslSocket *ss, ssl3CipherSpec *cwSpec,
                  PRBool capRecordVersion, SSL3ContentType type,
<<<<<<< HEAD
                  const SSL3Opaque *pIn, PRUint32 contentLen, sslBuffer *wrBuf)
=======
                  const PRUint8 *pIn, PRUint32 contentLen, sslBuffer *wrBuf)
>>>>>>> a17af05f
{
    const ssl3BulkCipherDef *cipher_def = cwSpec->cipher_def;
    PRUint16 headerLen;
    sslBuffer protBuf;
    SSL3ProtocolVersion version = cwSpec->version;
    PRBool isTLS13;
    PRUint8 *ptr = wrBuf->buf;
    SECStatus rv;

    if (ss->ssl3.hs.shortHeaders) {
        PORT_Assert(!IS_DTLS(ss));
        PORT_Assert(ss->version >= SSL_LIBRARY_VERSION_TLS_1_3);
        headerLen = TLS13_RECORD_HEADER_LENGTH_SHORT;
    } else {
        headerLen = IS_DTLS(ss) ? DTLS_RECORD_HEADER_LENGTH : SSL3_RECORD_HEADER_LENGTH;
    }
    protBuf.buf = wrBuf->buf + headerLen;
    protBuf.len = 0;
    protBuf.space = wrBuf->space - headerLen;

    PORT_Assert(cipher_def->max_records <= RECORD_SEQ_MAX);
    if ((cwSpec->write_seq_num & RECORD_SEQ_MAX) >= cipher_def->max_records) {
        SSL_TRC(3, ("%d: SSL[-]: write sequence number at limit 0x%0llx",
                    SSL_GETPID(), cwSpec->write_seq_num));
        PORT_SetError(SSL_ERROR_TOO_MANY_RECORDS);
        return SECFailure;
    }
<<<<<<< HEAD

    isTLS13 = (PRBool)(cwSpec->version >= SSL_LIBRARY_VERSION_TLS_1_3);

=======

    isTLS13 = (PRBool)(cwSpec->version >= SSL_LIBRARY_VERSION_TLS_1_3);

>>>>>>> a17af05f
#ifdef UNSAFE_FUZZER_MODE
    rv = Null_Cipher(NULL, protBuf.buf, (int *)&protBuf.len, protBuf.space,
                     pIn, contentLen);
#else
    if (isTLS13) {
        rv = tls13_ProtectRecord(ss, cwSpec, type, pIn, contentLen, &protBuf);
    } else {
        rv = ssl3_CompressMACEncryptRecord(cwSpec, ss->sec.isServer,
                                           IS_DTLS(ss), capRecordVersion, type,
                                           pIn, contentLen, &protBuf);
<<<<<<< HEAD
    }
#endif
    if (rv != SECSuccess) {
        return SECFailure; /* error was set */
    }

    PORT_Assert(protBuf.len <= MAX_FRAGMENT_LENGTH + (isTLS13 ? 256 : 1024));
    wrBuf->len = protBuf.len + headerLen;

=======
    }
#endif
    if (rv != SECSuccess) {
        return SECFailure; /* error was set */
    }

    PORT_Assert(protBuf.len <= MAX_FRAGMENT_LENGTH + (isTLS13 ? 256 : 1024));
    wrBuf->len = protBuf.len + headerLen;

>>>>>>> a17af05f
    if (ss->ssl3.hs.shortHeaders) {
        PORT_Assert(!IS_DTLS(ss)); /* Decoder not yet implemented. */
        (void)ssl_EncodeUintX(0x8000 | protBuf.len, 2, ptr);
    } else {
#ifndef UNSAFE_FUZZER_MODE
        if (isTLS13 && cipher_def->calg != ssl_calg_null) {
            *ptr++ = content_application_data;
        } else
#endif
        {
            *ptr++ = type;
        }

        if (IS_DTLS(ss)) {
            version = isTLS13 ? SSL_LIBRARY_VERSION_TLS_1_1 : version;
            version = dtls_TLSVersionToDTLSVersion(version);

            ptr = ssl_EncodeUintX(version, 2, ptr);
            ptr = ssl_EncodeUintX(cwSpec->write_seq_num, 8, ptr);
        } else {
            if (capRecordVersion || isTLS13) {
                version = PR_MIN(SSL_LIBRARY_VERSION_TLS_1_0, version);
            }
            ptr = ssl_EncodeUintX(version, 2, ptr);
        }
        (void)ssl_EncodeUintX(protBuf.len, 2, ptr);
    }
    ++cwSpec->write_seq_num;

    return SECSuccess;
}

/* Process the plain text before sending it.
 * Returns the number of bytes of plaintext that were successfully sent
 *  plus the number of bytes of plaintext that were copied into the
 *  output (write) buffer.
 * Returns SECFailure on a hard IO error, memory error, or crypto error.
 * Does NOT return SECWouldBlock.
 *
 * Notes on the use of the private ssl flags:
 * (no private SSL flags)
 *    Attempt to make and send SSL records for all plaintext
 *    If non-blocking and a send gets WOULD_BLOCK,
 *    or if the pending (ciphertext) buffer is not empty,
 *    then buffer remaining bytes of ciphertext into pending buf,
 *    and continue to do that for all succssive records until all
 *    bytes are used.
 * ssl_SEND_FLAG_FORCE_INTO_BUFFER
 *    As above, except this suppresses all write attempts, and forces
 *    all ciphertext into the pending ciphertext buffer.
 * ssl_SEND_FLAG_USE_EPOCH (for DTLS)
 *    Forces the use of the provided epoch
 * ssl_SEND_FLAG_CAP_RECORD_VERSION
 *    Caps the record layer version number of TLS ClientHello to { 3, 1 }
 *    (TLS 1.0). Some TLS 1.0 servers (which seem to use F5 BIG-IP) ignore
 *    ClientHello.client_version and use the record layer version number
 *    (TLSPlaintext.version) instead when negotiating protocol versions. In
 *    addition, if the record layer version number of ClientHello is { 3, 2 }
 *    (TLS 1.1) or higher, these servers reset the TCP connections. Lastly,
 *    some F5 BIG-IP servers hang if a record containing a ClientHello has a
 *    version greater than { 3, 1 } and a length greater than 255. Set this
 *    flag to work around such servers.
 */
PRInt32
ssl3_SendRecord(sslSocket *ss,
                ssl3CipherSpec *cwSpec, /* non-NULL for DTLS retransmits */
                SSL3ContentType type,
                const PRUint8 *pIn, /* input buffer */
                PRInt32 nIn,        /* bytes of input */
                PRInt32 flags)
{
    sslBuffer *wrBuf = &ss->sec.writeBuf;
    SECStatus rv;
    PRInt32 totalSent = 0;
    PRBool capRecordVersion;
    ssl3CipherSpec *spec;

    SSL_TRC(3, ("%d: SSL3[%d] SendRecord type: %s nIn=%d",
                SSL_GETPID(), ss->fd, ssl3_DecodeContentType(type),
                nIn));
    PRINT_BUF(50, (ss, "Send record (plain text)", pIn, nIn));

    PORT_Assert(ss->opt.noLocks || ssl_HaveXmitBufLock(ss));

    if (ss->ssl3.fatalAlertSent) {
        SSL_TRC(3, ("%d: SSL3[%d] Suppress write, fatal alert already sent",
                    SSL_GETPID(), ss->fd));
        return SECFailure;
    }

    capRecordVersion = ((flags & ssl_SEND_FLAG_CAP_RECORD_VERSION) != 0);

    if (capRecordVersion) {
        /* ssl_SEND_FLAG_CAP_RECORD_VERSION can only be used with the
         * TLS initial ClientHello. */
        PORT_Assert(!IS_DTLS(ss));
        PORT_Assert(!ss->firstHsDone);
        PORT_Assert(type == content_handshake);
        PORT_Assert(ss->ssl3.hs.ws == wait_server_hello);
    }

    if (ss->ssl3.initialized == PR_FALSE) {
        /* This can happen on a server if the very first incoming record
        ** looks like a defective ssl3 record (e.g. too long), and we're
        ** trying to send an alert.
        */
        PR_ASSERT(type == content_alert);
        ssl3_InitState(ss);
    }

    /* check for Token Presence */
    if (!ssl3_ClientAuthTokenPresent(ss->sec.ci.sid)) {
        PORT_SetError(SSL_ERROR_TOKEN_INSERTION_REMOVAL);
        return SECFailure;
    }

    while (nIn > 0) {
        PRUint32 contentLen = PR_MIN(nIn, MAX_FRAGMENT_LENGTH);
        unsigned int spaceNeeded;
        unsigned int numRecords;

        ssl_GetSpecReadLock(ss); /********************************/

        if (nIn > 1 && ss->opt.cbcRandomIV &&
            ss->ssl3.cwSpec->version < SSL_LIBRARY_VERSION_TLS_1_1 &&
            type == content_application_data &&
            ss->ssl3.cwSpec->cipher_def->type == type_block /* CBC mode */) {
            /* We will split the first byte of the record into its own record,
             * as explained in the documentation for SSL_CBC_RANDOM_IV in ssl.h
             */
            numRecords = 2;
        } else {
            numRecords = 1;
        }

        spaceNeeded = contentLen + (numRecords * SSL3_BUFFER_FUDGE);
        if (ss->ssl3.cwSpec->version >= SSL_LIBRARY_VERSION_TLS_1_1 &&
            ss->ssl3.cwSpec->cipher_def->type == type_block) {
            spaceNeeded += ss->ssl3.cwSpec->cipher_def->iv_size;
        }
        if (spaceNeeded > wrBuf->space) {
            rv = sslBuffer_Grow(wrBuf, spaceNeeded);
            if (rv != SECSuccess) {
                SSL_DBG(("%d: SSL3[%d]: SendRecord, tried to get %d bytes",
                         SSL_GETPID(), ss->fd, spaceNeeded));
                goto spec_locked_loser; /* sslBuffer_Grow set error code. */
            }
        }

        if (numRecords == 2) {
            sslBuffer secondRecord;
            rv = ssl_ProtectRecord(ss, ss->ssl3.cwSpec, capRecordVersion, type,
                                   pIn, 1, wrBuf);
            if (rv != SECSuccess)
                goto spec_locked_loser;

            PRINT_BUF(50, (ss, "send (encrypted) record data [1/2]:",
                           wrBuf->buf, wrBuf->len));

            secondRecord.buf = wrBuf->buf + wrBuf->len;
            secondRecord.len = 0;
            secondRecord.space = wrBuf->space - wrBuf->len;

            rv = ssl_ProtectRecord(ss, ss->ssl3.cwSpec, capRecordVersion, type,
                                   pIn + 1, contentLen - 1, &secondRecord);
            if (rv == SECSuccess) {
                PRINT_BUF(50, (ss, "send (encrypted) record data [2/2]:",
                               secondRecord.buf, secondRecord.len));
                wrBuf->len += secondRecord.len;
            }
        } else {
            if (cwSpec) {
                /* cwSpec can only be set for retransmissions of DTLS handshake
                 * messages. */
                PORT_Assert(IS_DTLS(ss) &&
                            (type == content_handshake ||
                             type == content_change_cipher_spec));
                spec = cwSpec;
            } else {
                spec = ss->ssl3.cwSpec;
            }

            rv = ssl_ProtectRecord(ss, spec, !IS_DTLS(ss) && capRecordVersion,
                                   type, pIn, contentLen, wrBuf);
            if (rv == SECSuccess) {
                PRINT_BUF(50, (ss, "send (encrypted) record data:",
                               wrBuf->buf, wrBuf->len));
            }
        }

    spec_locked_loser:
        ssl_ReleaseSpecReadLock(ss); /************************************/

        if (rv != SECSuccess)
            return SECFailure;

        pIn += contentLen;
        nIn -= contentLen;
        PORT_Assert(nIn >= 0);

        /* If there's still some previously saved ciphertext,
         * or the caller doesn't want us to send the data yet,
         * then add all our new ciphertext to the amount previously saved.
         */
        if ((ss->pendingBuf.len > 0) ||
            (flags & ssl_SEND_FLAG_FORCE_INTO_BUFFER)) {

            rv = ssl_SaveWriteData(ss, wrBuf->buf, wrBuf->len);
            if (rv != SECSuccess) {
                /* presumably a memory error, SEC_ERROR_NO_MEMORY */
                return SECFailure;
            }
            wrBuf->len = 0; /* All cipher text is saved away. */

            if (!(flags & ssl_SEND_FLAG_FORCE_INTO_BUFFER)) {
                PRInt32 sent;
                ss->handshakeBegun = 1;
                sent = ssl_SendSavedWriteData(ss);
                if (sent < 0 && PR_GetError() != PR_WOULD_BLOCK_ERROR) {
                    ssl_MapLowLevelError(SSL_ERROR_SOCKET_WRITE_FAILURE);
                    return SECFailure;
                }
                if (ss->pendingBuf.len) {
                    flags |= ssl_SEND_FLAG_FORCE_INTO_BUFFER;
                }
            }
        } else if (wrBuf->len > 0) {
            PRInt32 sent;
            ss->handshakeBegun = 1;
            sent = ssl_DefSend(ss, wrBuf->buf, wrBuf->len,
                               flags & ~ssl_SEND_FLAG_MASK);
            if (sent < 0) {
                if (PR_GetError() != PR_WOULD_BLOCK_ERROR) {
                    ssl_MapLowLevelError(SSL_ERROR_SOCKET_WRITE_FAILURE);
                    return SECFailure;
                }
                /* we got PR_WOULD_BLOCK_ERROR, which means none was sent. */
                sent = 0;
            }
            wrBuf->len -= sent;
            if (wrBuf->len) {
                if (IS_DTLS(ss)) {
                    /* DTLS just says no in this case. No buffering */
                    PR_SetError(PR_WOULD_BLOCK_ERROR, 0);
                    return SECFailure;
                }
                /* now take all the remaining unsent new ciphertext and
                 * append it to the buffer of previously unsent ciphertext.
                 */
                rv = ssl_SaveWriteData(ss, wrBuf->buf + sent, wrBuf->len);
                if (rv != SECSuccess) {
                    /* presumably a memory error, SEC_ERROR_NO_MEMORY */
                    return SECFailure;
                }
            }
        }
        totalSent += contentLen;
    }
    return totalSent;
}

#define SSL3_PENDING_HIGH_WATER 1024

/* Attempt to send the content of "in" in an SSL application_data record.
 * Returns "len" or SECFailure,   never SECWouldBlock, nor SECSuccess.
 */
int
ssl3_SendApplicationData(sslSocket *ss, const unsigned char *in,
                         PRInt32 len, PRInt32 flags)
{
    PRInt32 totalSent = 0;
    PRInt32 discarded = 0;

    PORT_Assert(ss->opt.noLocks || ssl_HaveXmitBufLock(ss));
    /* These flags for internal use only */
    PORT_Assert(!(flags & ssl_SEND_FLAG_NO_RETRANSMIT));
    if (len < 0 || !in) {
        PORT_SetError(PR_INVALID_ARGUMENT_ERROR);
        return SECFailure;
    }

    if (ss->pendingBuf.len > SSL3_PENDING_HIGH_WATER &&
        !ssl_SocketIsBlocking(ss)) {
        PORT_Assert(!ssl_SocketIsBlocking(ss));
        PORT_SetError(PR_WOULD_BLOCK_ERROR);
        return SECFailure;
    }

    if (ss->appDataBuffered && len) {
        PORT_Assert(in[0] == (unsigned char)(ss->appDataBuffered));
        if (in[0] != (unsigned char)(ss->appDataBuffered)) {
            PORT_SetError(PR_INVALID_ARGUMENT_ERROR);
            return SECFailure;
        }
        in++;
        len--;
        discarded = 1;
    }
    while (len > totalSent) {
        PRInt32 sent, toSend;

        if (totalSent > 0) {
            /*
             * The thread yield is intended to give the reader thread a
             * chance to get some cycles while the writer thread is in
             * the middle of a large application data write.  (See
             * Bugzilla bug 127740, comment #1.)
             */
            ssl_ReleaseXmitBufLock(ss);
            PR_Sleep(PR_INTERVAL_NO_WAIT); /* PR_Yield(); */
            ssl_GetXmitBufLock(ss);
        }
        toSend = PR_MIN(len - totalSent, MAX_FRAGMENT_LENGTH);

        /*
         * Note that the 0 epoch is OK because flags will never require
         * its use, as guaranteed by the PORT_Assert above.
         */
        sent = ssl3_SendRecord(ss, NULL, content_application_data,
                               in + totalSent, toSend, flags);
        if (sent < 0) {
            if (totalSent > 0 && PR_GetError() == PR_WOULD_BLOCK_ERROR) {
                PORT_Assert(ss->lastWriteBlocked);
                break;
            }
            return SECFailure; /* error code set by ssl3_SendRecord */
        }
        totalSent += sent;
        if (ss->pendingBuf.len) {
            /* must be a non-blocking socket */
            PORT_Assert(!ssl_SocketIsBlocking(ss));
            PORT_Assert(ss->lastWriteBlocked);
            break;
        }
    }
    if (ss->pendingBuf.len) {
        /* Must be non-blocking. */
        PORT_Assert(!ssl_SocketIsBlocking(ss));
        if (totalSent > 0) {
            ss->appDataBuffered = 0x100 | in[totalSent - 1];
        }

        totalSent = totalSent + discarded - 1;
        if (totalSent <= 0) {
            PORT_SetError(PR_WOULD_BLOCK_ERROR);
            totalSent = SECFailure;
        }
        return totalSent;
    }
    ss->appDataBuffered = 0;
    return totalSent + discarded;
}

/* Attempt to send buffered handshake messages.
 * This function returns SECSuccess or SECFailure, never SECWouldBlock.
 * Always set sendBuf.len to 0, even when returning SECFailure.
 *
 * Depending on whether we are doing DTLS or not, this either calls
 *
 * - ssl3_FlushHandshakeMessages if non-DTLS
 * - dtls_FlushHandshakeMessages if DTLS
 *
 * Called from SSL3_SendAlert(), ssl3_SendChangeCipherSpecs(),
 *             ssl3_AppendHandshake(), ssl3_SendClientHello(),
 *             ssl3_SendHelloRequest(), ssl3_SendServerHelloDone(),
 *             ssl3_SendFinished(),
 */
SECStatus
ssl3_FlushHandshake(sslSocket *ss, PRInt32 flags)
{
    if (IS_DTLS(ss)) {
        return dtls_FlushHandshakeMessages(ss, flags);
    } else {
        return ssl3_FlushHandshakeMessages(ss, flags);
    }
}

/* Attempt to send the content of sendBuf buffer in an SSL handshake record.
 * This function returns SECSuccess or SECFailure, never SECWouldBlock.
 * Always set sendBuf.len to 0, even when returning SECFailure.
 *
 * Called from ssl3_FlushHandshake
 */
static SECStatus
ssl3_FlushHandshakeMessages(sslSocket *ss, PRInt32 flags)
{
    static const PRInt32 allowedFlags = ssl_SEND_FLAG_FORCE_INTO_BUFFER |
                                        ssl_SEND_FLAG_CAP_RECORD_VERSION;
    PRInt32 count = -1;
    SECStatus rv;
    SSL3ContentType ct = content_handshake;

    PORT_Assert(ss->opt.noLocks || ssl_HaveSSL3HandshakeLock(ss));
    PORT_Assert(ss->opt.noLocks || ssl_HaveXmitBufLock(ss));

    if (!ss->sec.ci.sendBuf.buf || !ss->sec.ci.sendBuf.len)
        return SECSuccess;

    /* only these flags are allowed */
    PORT_Assert(!(flags & ~allowedFlags));
    if ((flags & ~allowedFlags) != 0) {
        PORT_SetError(SEC_ERROR_INVALID_ARGS);
        return SECFailure;
    }
    /* Maybe send the first message with alt handshake type. */
    if (ss->ssl3.hs.altHandshakeType) {
        ct = content_alt_handshake;
        ss->ssl3.hs.altHandshakeType = PR_FALSE;
    }
    count = ssl3_SendRecord(ss, NULL, ct,
                            ss->sec.ci.sendBuf.buf,
                            ss->sec.ci.sendBuf.len, flags);
    if (count < 0) {
        int err = PORT_GetError();
        PORT_Assert(err != PR_WOULD_BLOCK_ERROR);
        if (err == PR_WOULD_BLOCK_ERROR) {
            PORT_SetError(SEC_ERROR_LIBRARY_FAILURE);
        }
        rv = SECFailure;
    } else if ((unsigned int)count < ss->sec.ci.sendBuf.len) {
        /* short write should never happen */
        PORT_Assert((unsigned int)count >= ss->sec.ci.sendBuf.len);
        PORT_SetError(SEC_ERROR_LIBRARY_FAILURE);
        rv = SECFailure;
    } else {
        rv = SECSuccess;
    }

    /* Whether we succeeded or failed, toss the old handshake data. */
    ss->sec.ci.sendBuf.len = 0;
    return rv;
}

/*
 * Called from ssl3_HandleAlert and from ssl3_HandleCertificate when
 * the remote client sends a negative response to our certificate request.
 * Returns SECFailure if the application has required client auth.
 *         SECSuccess otherwise.
 */
SECStatus
ssl3_HandleNoCertificate(sslSocket *ss)
{
    ssl3_CleanupPeerCerts(ss);

    /* If the server has required client-auth blindly but doesn't
     * actually look at the certificate it won't know that no
     * certificate was presented so we shutdown the socket to ensure
     * an error.  We only do this if we haven't already completed the
     * first handshake because if we're redoing the handshake we
     * know the server is paying attention to the certificate.
     */
    if ((ss->opt.requireCertificate == SSL_REQUIRE_ALWAYS) ||
        (!ss->firstHsDone &&
         (ss->opt.requireCertificate == SSL_REQUIRE_FIRST_HANDSHAKE))) {
        PRFileDesc *lower;

        if (!ss->opt.noCache) {
            ss->sec.uncache(ss->sec.ci.sid);
        }
        SSL3_SendAlert(ss, alert_fatal, bad_certificate);

        lower = ss->fd->lower;
#ifdef _WIN32
        lower->methods->shutdown(lower, PR_SHUTDOWN_SEND);
#else
        lower->methods->shutdown(lower, PR_SHUTDOWN_BOTH);
#endif
        PORT_SetError(SSL_ERROR_NO_CERTIFICATE);
        return SECFailure;
    }
    return SECSuccess;
}

/************************************************************************
 * Alerts
 */

/*
** Acquires both handshake and XmitBuf locks.
** Called from: ssl3_IllegalParameter   <-
**              ssl3_HandshakeFailure   <-
**              ssl3_HandleAlert    <- ssl3_HandleRecord.
**              ssl3_HandleChangeCipherSpecs <- ssl3_HandleRecord
**              ssl3_ConsumeHandshakeVariable <-
**              ssl3_HandleHelloRequest <-
**              ssl3_HandleServerHello  <-
**              ssl3_HandleServerKeyExchange <-
**              ssl3_HandleCertificateRequest <-
**              ssl3_HandleServerHelloDone <-
**              ssl3_HandleClientHello  <-
**              ssl3_HandleV2ClientHello <-
**              ssl3_HandleCertificateVerify <-
**              ssl3_HandleClientKeyExchange <-
**              ssl3_HandleCertificate  <-
**              ssl3_HandleFinished <-
**              ssl3_HandleHandshakeMessage <-
**              ssl3_HandlePostHelloHandshakeMessage <-
**              ssl3_HandleRecord   <-
**
*/
SECStatus
SSL3_SendAlert(sslSocket *ss, SSL3AlertLevel level, SSL3AlertDescription desc)
{
    PRUint8 bytes[2];
    SECStatus rv;
    PRBool needHsLock = !ssl_HaveSSL3HandshakeLock(ss);

    /* Check that if I need the HS lock I also need the Xmit lock */
    PORT_Assert(!needHsLock || !ssl_HaveXmitBufLock(ss));

    SSL_TRC(3, ("%d: SSL3[%d]: send alert record, level=%d desc=%d",
                SSL_GETPID(), ss->fd, level, desc));

    bytes[0] = level;
    bytes[1] = desc;

    if (needHsLock) {
        ssl_GetSSL3HandshakeLock(ss);
    }
    if (level == alert_fatal) {
        if (!ss->opt.noCache && ss->sec.ci.sid) {
            ss->sec.uncache(ss->sec.ci.sid);
        }
    }
    ssl_GetXmitBufLock(ss);
    rv = ssl3_FlushHandshake(ss, ssl_SEND_FLAG_FORCE_INTO_BUFFER);
    if (rv == SECSuccess) {
        PRInt32 sent;
        sent = ssl3_SendRecord(ss, NULL, content_alert, bytes, 2,
                               (desc == no_certificate) ? ssl_SEND_FLAG_FORCE_INTO_BUFFER : 0);
        rv = (sent >= 0) ? SECSuccess : (SECStatus)sent;
    }
    if (level == alert_fatal) {
        ss->ssl3.fatalAlertSent = PR_TRUE;
    }
    ssl_ReleaseXmitBufLock(ss);
    if (needHsLock) {
        ssl_ReleaseSSL3HandshakeLock(ss);
    }
    if (rv == SECSuccess && ss->alertSentCallback) {
        SSLAlert alert = { level, desc };
        ss->alertSentCallback(ss->fd, ss->alertSentCallbackArg, &alert);
    }
    return rv; /* error set by ssl3_FlushHandshake or ssl3_SendRecord */
}

/*
 * Send illegal_parameter alert.  Set generic error number.
 */
static SECStatus
ssl3_IllegalParameter(sslSocket *ss)
{
    (void)SSL3_SendAlert(ss, alert_fatal, illegal_parameter);
    PORT_SetError(ss->sec.isServer ? SSL_ERROR_BAD_CLIENT
                                   : SSL_ERROR_BAD_SERVER);
    return SECFailure;
}

/*
 * Send handshake_Failure alert.  Set generic error number.
 */
static SECStatus
ssl3_HandshakeFailure(sslSocket *ss)
{
    (void)SSL3_SendAlert(ss, alert_fatal, handshake_failure);
    PORT_SetError(ss->sec.isServer ? SSL_ERROR_BAD_CLIENT
                                   : SSL_ERROR_BAD_SERVER);
    return SECFailure;
}

void
ssl3_SendAlertForCertError(sslSocket *ss, PRErrorCode errCode)
{
    SSL3AlertDescription desc = bad_certificate;
    PRBool isTLS = ss->version >= SSL_LIBRARY_VERSION_3_1_TLS;

    switch (errCode) {
        case SEC_ERROR_LIBRARY_FAILURE:
            desc = unsupported_certificate;
            break;
        case SEC_ERROR_EXPIRED_CERTIFICATE:
            desc = certificate_expired;
            break;
        case SEC_ERROR_REVOKED_CERTIFICATE:
            desc = certificate_revoked;
            break;
        case SEC_ERROR_INADEQUATE_KEY_USAGE:
        case SEC_ERROR_INADEQUATE_CERT_TYPE:
            desc = certificate_unknown;
            break;
        case SEC_ERROR_UNTRUSTED_CERT:
            desc = isTLS ? access_denied : certificate_unknown;
            break;
        case SEC_ERROR_UNKNOWN_ISSUER:
        case SEC_ERROR_UNTRUSTED_ISSUER:
            desc = isTLS ? unknown_ca : certificate_unknown;
            break;
        case SEC_ERROR_EXPIRED_ISSUER_CERTIFICATE:
            desc = isTLS ? unknown_ca : certificate_expired;
            break;

        case SEC_ERROR_CERT_NOT_IN_NAME_SPACE:
        case SEC_ERROR_PATH_LEN_CONSTRAINT_INVALID:
        case SEC_ERROR_CA_CERT_INVALID:
        case SEC_ERROR_BAD_SIGNATURE:
        default:
            desc = bad_certificate;
            break;
    }
    SSL_DBG(("%d: SSL3[%d]: peer certificate is no good: error=%d",
             SSL_GETPID(), ss->fd, errCode));

    (void)SSL3_SendAlert(ss, alert_fatal, desc);
}

/*
 * Send decode_error alert.  Set generic error number.
 */
SECStatus
ssl3_DecodeError(sslSocket *ss)
{
    (void)SSL3_SendAlert(ss, alert_fatal,
                         ss->version > SSL_LIBRARY_VERSION_3_0 ? decode_error
                                                               : illegal_parameter);
    PORT_SetError(ss->sec.isServer ? SSL_ERROR_BAD_CLIENT
                                   : SSL_ERROR_BAD_SERVER);
    return SECFailure;
}

/* Called from ssl3_HandleRecord.
** Caller must hold both RecvBuf and Handshake locks.
*/
static SECStatus
ssl3_HandleAlert(sslSocket *ss, sslBuffer *buf)
{
    SSL3AlertLevel level;
    SSL3AlertDescription desc;
    int error;

    PORT_Assert(ss->opt.noLocks || ssl_HaveRecvBufLock(ss));
    PORT_Assert(ss->opt.noLocks || ssl_HaveSSL3HandshakeLock(ss));

    SSL_TRC(3, ("%d: SSL3[%d]: handle alert record", SSL_GETPID(), ss->fd));

    if (buf->len != 2) {
        (void)ssl3_DecodeError(ss);
        PORT_SetError(SSL_ERROR_RX_MALFORMED_ALERT);
        return SECFailure;
    }
    level = (SSL3AlertLevel)buf->buf[0];
    desc = (SSL3AlertDescription)buf->buf[1];
    buf->len = 0;
    SSL_TRC(5, ("%d: SSL3[%d] received alert, level = %d, description = %d",
                SSL_GETPID(), ss->fd, level, desc));

    if (ss->alertReceivedCallback) {
        SSLAlert alert = { level, desc };
        ss->alertReceivedCallback(ss->fd, ss->alertReceivedCallbackArg, &alert);
    }

    switch (desc) {
        case close_notify:
            ss->recvdCloseNotify = 1;
            error = SSL_ERROR_CLOSE_NOTIFY_ALERT;
            break;
        case unexpected_message:
            error = SSL_ERROR_HANDSHAKE_UNEXPECTED_ALERT;
            break;
        case bad_record_mac:
            error = SSL_ERROR_BAD_MAC_ALERT;
            break;
        case decryption_failed_RESERVED:
            error = SSL_ERROR_DECRYPTION_FAILED_ALERT;
            break;
        case record_overflow:
            error = SSL_ERROR_RECORD_OVERFLOW_ALERT;
            break;
        case decompression_failure:
            error = SSL_ERROR_DECOMPRESSION_FAILURE_ALERT;
            break;
        case handshake_failure:
            error = SSL_ERROR_HANDSHAKE_FAILURE_ALERT;
            break;
        case no_certificate:
            error = SSL_ERROR_NO_CERTIFICATE;
            break;
        case bad_certificate:
            error = SSL_ERROR_BAD_CERT_ALERT;
            break;
        case unsupported_certificate:
            error = SSL_ERROR_UNSUPPORTED_CERT_ALERT;
            break;
        case certificate_revoked:
            error = SSL_ERROR_REVOKED_CERT_ALERT;
            break;
        case certificate_expired:
            error = SSL_ERROR_EXPIRED_CERT_ALERT;
            break;
        case certificate_unknown:
            error = SSL_ERROR_CERTIFICATE_UNKNOWN_ALERT;
            break;
        case illegal_parameter:
            error = SSL_ERROR_ILLEGAL_PARAMETER_ALERT;
            break;
        case inappropriate_fallback:
            error = SSL_ERROR_INAPPROPRIATE_FALLBACK_ALERT;
            break;

        /* All alerts below are TLS only. */
        case unknown_ca:
            error = SSL_ERROR_UNKNOWN_CA_ALERT;
            break;
        case access_denied:
            error = SSL_ERROR_ACCESS_DENIED_ALERT;
            break;
        case decode_error:
            error = SSL_ERROR_DECODE_ERROR_ALERT;
            break;
        case decrypt_error:
            error = SSL_ERROR_DECRYPT_ERROR_ALERT;
            break;
        case export_restriction:
            error = SSL_ERROR_EXPORT_RESTRICTION_ALERT;
            break;
        case protocol_version:
            error = SSL_ERROR_PROTOCOL_VERSION_ALERT;
            break;
        case insufficient_security:
            error = SSL_ERROR_INSUFFICIENT_SECURITY_ALERT;
            break;
        case internal_error:
            error = SSL_ERROR_INTERNAL_ERROR_ALERT;
            break;
        case user_canceled:
            error = SSL_ERROR_USER_CANCELED_ALERT;
            break;
        case no_renegotiation:
            error = SSL_ERROR_NO_RENEGOTIATION_ALERT;
            break;

        /* Alerts for TLS client hello extensions */
        case missing_extension:
            error = SSL_ERROR_MISSING_EXTENSION_ALERT;
            break;
        case unsupported_extension:
            error = SSL_ERROR_UNSUPPORTED_EXTENSION_ALERT;
            break;
        case certificate_unobtainable:
            error = SSL_ERROR_CERTIFICATE_UNOBTAINABLE_ALERT;
            break;
        case unrecognized_name:
            error = SSL_ERROR_UNRECOGNIZED_NAME_ALERT;
            break;
        case bad_certificate_status_response:
            error = SSL_ERROR_BAD_CERT_STATUS_RESPONSE_ALERT;
            break;
        case bad_certificate_hash_value:
            error = SSL_ERROR_BAD_CERT_HASH_VALUE_ALERT;
            break;
        case end_of_early_data:
            error = SSL_ERROR_END_OF_EARLY_DATA_ALERT;
            break;
        default:
            error = SSL_ERROR_RX_UNKNOWN_ALERT;
            break;
    }
    if ((ss->version >= SSL_LIBRARY_VERSION_TLS_1_3) &&
        (ss->ssl3.hs.ws != wait_server_hello)) {
        /* TLS 1.3 requires all but "end of data" alerts to be
         * treated as fatal. */
        switch (desc) {
            case close_notify:
            case user_canceled:
            case end_of_early_data:
                break;
            default:
                level = alert_fatal;
        }
    }
    if (level == alert_fatal) {
        if (!ss->opt.noCache) {
            ss->sec.uncache(ss->sec.ci.sid);
        }
        if ((ss->ssl3.hs.ws == wait_server_hello) &&
            (desc == handshake_failure)) {
            /* XXX This is a hack.  We're assuming that any handshake failure
             * XXX on the client hello is a failure to match ciphers.
             */
            error = SSL_ERROR_NO_CYPHER_OVERLAP;
        }
        PORT_SetError(error);
        return SECFailure;
    }
    if (desc == end_of_early_data) {
        return tls13_HandleEndOfEarlyData(ss);
    }
    if ((desc == no_certificate) && (ss->ssl3.hs.ws == wait_client_cert)) {
        /* I'm a server. I've requested a client cert. He hasn't got one. */
        SECStatus rv;

        PORT_Assert(ss->sec.isServer);
        ss->ssl3.hs.ws = wait_client_key;
        rv = ssl3_HandleNoCertificate(ss);
        return rv;
    }
    return SECSuccess;
}

/*
 * Change Cipher Specs
 * Called from ssl3_HandleServerHelloDone,
 *             ssl3_HandleClientHello,
 * and         ssl3_HandleFinished
 *
 * Acquires and releases spec write lock, to protect switching the current
 * and pending write spec pointers.
 */

static SECStatus
ssl3_SendChangeCipherSpecs(sslSocket *ss)
{
    PRUint8 change = change_cipher_spec_choice;
    ssl3CipherSpec *pwSpec;
    SECStatus rv;
    PRInt32 sent;

    SSL_TRC(3, ("%d: SSL3[%d]: send change_cipher_spec record",
                SSL_GETPID(), ss->fd));

    PORT_Assert(ss->opt.noLocks || ssl_HaveXmitBufLock(ss));
    PORT_Assert(ss->opt.noLocks || ssl_HaveSSL3HandshakeLock(ss));

    rv = ssl3_FlushHandshake(ss, ssl_SEND_FLAG_FORCE_INTO_BUFFER);
    if (rv != SECSuccess) {
        return rv; /* error code set by ssl3_FlushHandshake */
    }
    if (!IS_DTLS(ss)) {
        sent = ssl3_SendRecord(ss, NULL, content_change_cipher_spec, &change, 1,
                               ssl_SEND_FLAG_FORCE_INTO_BUFFER);
        if (sent < 0) {
            return (SECStatus)sent; /* error code set by ssl3_SendRecord */
        }
    } else {
        rv = dtls_QueueMessage(ss, content_change_cipher_spec, &change, 1);
        if (rv != SECSuccess) {
            return rv;
        }
    }

    /* swap the pending and current write specs. */
    ssl_GetSpecWriteLock(ss); /**************************************/
    pwSpec = ss->ssl3.pwSpec;

    ss->ssl3.pwSpec = ss->ssl3.cwSpec;
    ss->ssl3.cwSpec = pwSpec;

    SSL_TRC(3, ("%d: SSL3[%d] Set Current Write Cipher Suite to Pending",
                SSL_GETPID(), ss->fd));

    /* We need to free up the contexts, keys and certs ! */
    /* If we are really through with the old cipher spec
     * (Both the read and write sides have changed) destroy it.
     */
    if (ss->ssl3.prSpec == ss->ssl3.pwSpec) {
        if (!IS_DTLS(ss)) {
            ssl3_DestroyCipherSpec(ss->ssl3.pwSpec, PR_FALSE /*freeSrvName*/);
        } else {
            /* With DTLS, we need to set a holddown timer in case the final
             * message got lost */
            rv = dtls_StartHolddownTimer(ss);
        }
    }
    ssl_ReleaseSpecWriteLock(ss); /**************************************/

    return rv;
}

/* Called from ssl3_HandleRecord.
** Caller must hold both RecvBuf and Handshake locks.
 *
 * Acquires and releases spec write lock, to protect switching the current
 * and pending write spec pointers.
*/
static SECStatus
ssl3_HandleChangeCipherSpecs(sslSocket *ss, sslBuffer *buf)
{
    ssl3CipherSpec *prSpec;
    SSL3WaitState ws = ss->ssl3.hs.ws;
    SSL3ChangeCipherSpecChoice change;

    PORT_Assert(ss->opt.noLocks || ssl_HaveRecvBufLock(ss));
    PORT_Assert(ss->opt.noLocks || ssl_HaveSSL3HandshakeLock(ss));

    SSL_TRC(3, ("%d: SSL3[%d]: handle change_cipher_spec record",
                SSL_GETPID(), ss->fd));

    if (ws != wait_change_cipher) {
        if (IS_DTLS(ss)) {
            /* Ignore this because it's out of order. */
            SSL_TRC(3, ("%d: SSL3[%d]: discard out of order "
                        "DTLS change_cipher_spec",
                        SSL_GETPID(), ss->fd));
            buf->len = 0;
            return SECSuccess;
        }
        (void)SSL3_SendAlert(ss, alert_fatal, unexpected_message);
        PORT_SetError(SSL_ERROR_RX_UNEXPECTED_CHANGE_CIPHER);
        return SECFailure;
    }
    /* Handshake messages should not span ChangeCipherSpec. */
    if (ss->ssl3.hs.header_bytes) {
        (void)SSL3_SendAlert(ss, alert_fatal, unexpected_message);
        PORT_SetError(SSL_ERROR_RX_UNEXPECTED_CHANGE_CIPHER);
        return SECFailure;
    }
    if (buf->len != 1) {
        (void)ssl3_DecodeError(ss);
        PORT_SetError(SSL_ERROR_RX_MALFORMED_CHANGE_CIPHER);
        return SECFailure;
    }
    change = (SSL3ChangeCipherSpecChoice)buf->buf[0];
    if (change != change_cipher_spec_choice) {
        /* illegal_parameter is correct here for both SSL3 and TLS. */
        (void)ssl3_IllegalParameter(ss);
        PORT_SetError(SSL_ERROR_RX_MALFORMED_CHANGE_CIPHER);
        return SECFailure;
    }
    buf->len = 0;

    /* Swap the pending and current read specs. */
    ssl_GetSpecWriteLock(ss); /*************************************/
    prSpec = ss->ssl3.prSpec;

    ss->ssl3.prSpec = ss->ssl3.crSpec;
    ss->ssl3.crSpec = prSpec;
    ss->ssl3.hs.ws = wait_finished;

    SSL_TRC(3, ("%d: SSL3[%d] Set Current Read Cipher Suite to Pending",
                SSL_GETPID(), ss->fd));

    /* If we are really through with the old cipher prSpec
     * (Both the read and write sides have changed) destroy it.
     */
    if (ss->ssl3.prSpec == ss->ssl3.pwSpec) {
        ssl3_DestroyCipherSpec(ss->ssl3.prSpec, PR_FALSE /*freeSrvName*/);
    }
    ssl_ReleaseSpecWriteLock(ss); /*************************************/
    return SECSuccess;
}

static CK_MECHANISM_TYPE
ssl3_GetMgfMechanismByHashType(SSLHashType hash)
{
    switch (hash) {
        case ssl_hash_sha256:
            return CKG_MGF1_SHA256;
        case ssl_hash_sha384:
            return CKG_MGF1_SHA384;
        case ssl_hash_sha512:
            return CKG_MGF1_SHA512;
        default:
            PORT_Assert(0);
    }
    return CKG_MGF1_SHA256;
}

/* Function valid for >= TLS 1.2, only. */
static CK_MECHANISM_TYPE
ssl3_GetHashMechanismByHashType(SSLHashType hashType)
{
    switch (hashType) {
        case ssl_hash_sha512:
            return CKM_SHA512;
        case ssl_hash_sha384:
            return CKM_SHA384;
        case ssl_hash_sha256:
        case ssl_hash_none:
            /* ssl_hash_none is for pre-1.2 suites, which use SHA-256. */
            return CKM_SHA256;
        case ssl_hash_sha1:
            return CKM_SHA_1;
        default:
            PORT_Assert(0);
    }
    return CKM_SHA256;
}

/* Function valid for >= TLS 1.2, only. */
static CK_MECHANISM_TYPE
ssl3_GetPrfHashMechanism(sslSocket *ss)
{
    return ssl3_GetHashMechanismByHashType(ss->ssl3.hs.suite_def->prf_hash);
}

static SSLHashType
ssl3_GetSuitePrfHash(sslSocket *ss)
{
    /* ssl_hash_none is for pre-1.2 suites, which use SHA-256. */
    if (ss->ssl3.hs.suite_def->prf_hash == ssl_hash_none) {
        return ssl_hash_sha256;
    }
    return ss->ssl3.hs.suite_def->prf_hash;
}

/* This method completes the derivation of the MS from the PMS.
**
** 1. Derive the MS, if possible, else return an error.
**
** 2. Check the version if |pms_version| is non-zero and if wrong,
**    return an error.
**
** 3. If |msp| is nonzero, return MS in |*msp|.

** Called from:
**   ssl3_ComputeMasterSecretInt
**   tls_ComputeExtendedMasterSecretInt
*/
static SECStatus
ssl3_ComputeMasterSecretFinish(sslSocket *ss,
                               CK_MECHANISM_TYPE master_derive,
                               CK_MECHANISM_TYPE key_derive,
                               CK_VERSION *pms_version,
                               SECItem *params, CK_FLAGS keyFlags,
                               PK11SymKey *pms, PK11SymKey **msp)
{
    PK11SymKey *ms = NULL;

    ms = PK11_DeriveWithFlags(pms, master_derive,
                              params, key_derive,
                              CKA_DERIVE, 0, keyFlags);
    if (!ms) {
        ssl_MapLowLevelError(SSL_ERROR_SESSION_KEY_GEN_FAILURE);
        return SECFailure;
    }

    if (pms_version && ss->opt.detectRollBack) {
        SSL3ProtocolVersion client_version;
        client_version = pms_version->major << 8 | pms_version->minor;

        if (IS_DTLS(ss)) {
            client_version = dtls_DTLSVersionToTLSVersion(client_version);
        }

        if (client_version != ss->clientHelloVersion) {
            /* Destroy MS.  Version roll-back detected. */
            PK11_FreeSymKey(ms);
            ssl_MapLowLevelError(SSL_ERROR_SESSION_KEY_GEN_FAILURE);
            return SECFailure;
        }
    }

    if (msp) {
        *msp = ms;
    } else {
        PK11_FreeSymKey(ms);
    }

    return SECSuccess;
}

/*  Compute the ordinary (pre draft-ietf-tls-session-hash) master
 ** secret and return it in |*msp|.
 **
 ** Called from: ssl3_ComputeMasterSecret
 */
static SECStatus
ssl3_ComputeMasterSecretInt(sslSocket *ss, PK11SymKey *pms,
                            PK11SymKey **msp)
{
    ssl3CipherSpec *pwSpec = ss->ssl3.pwSpec;
    unsigned char *cr = (unsigned char *)&ss->ssl3.hs.client_random;
    unsigned char *sr = (unsigned char *)&ss->ssl3.hs.server_random;
    PRBool isTLS = (PRBool)(pwSpec->version > SSL_LIBRARY_VERSION_3_0);
    PRBool isTLS12 =
        (PRBool)(isTLS && pwSpec->version >= SSL_LIBRARY_VERSION_TLS_1_2);
    /*
     * Whenever isDH is true, we need to use CKM_TLS_MASTER_KEY_DERIVE_DH
     * which, unlike CKM_TLS_MASTER_KEY_DERIVE, converts arbitrary size
     * data into a 48-byte value, and does not expect to return the version.
     */
    PRBool isDH = (PRBool)((ss->ssl3.hs.kea_def->exchKeyType == ssl_kea_dh) ||
                           (ss->ssl3.hs.kea_def->exchKeyType == ssl_kea_ecdh));
    CK_MECHANISM_TYPE master_derive;
    CK_MECHANISM_TYPE key_derive;
    SECItem params;
    CK_FLAGS keyFlags;
    CK_VERSION pms_version;
    CK_VERSION *pms_version_ptr = NULL;
    /* master_params may be used as a CK_SSL3_MASTER_KEY_DERIVE_PARAMS */
    CK_TLS12_MASTER_KEY_DERIVE_PARAMS master_params;
    unsigned int master_params_len;

    if (isTLS12) {
        if (isDH)
            master_derive = CKM_TLS12_MASTER_KEY_DERIVE_DH;
        else
            master_derive = CKM_TLS12_MASTER_KEY_DERIVE;
        key_derive = CKM_TLS12_KEY_AND_MAC_DERIVE;
        keyFlags = CKF_SIGN | CKF_VERIFY;
    } else if (isTLS) {
        if (isDH)
            master_derive = CKM_TLS_MASTER_KEY_DERIVE_DH;
        else
            master_derive = CKM_TLS_MASTER_KEY_DERIVE;
        key_derive = CKM_TLS_KEY_AND_MAC_DERIVE;
        keyFlags = CKF_SIGN | CKF_VERIFY;
    } else {
        if (isDH)
            master_derive = CKM_SSL3_MASTER_KEY_DERIVE_DH;
        else
            master_derive = CKM_SSL3_MASTER_KEY_DERIVE;
        key_derive = CKM_SSL3_KEY_AND_MAC_DERIVE;
        keyFlags = 0;
    }

    if (!isDH) {
        pms_version_ptr = &pms_version;
    }

    master_params.pVersion = pms_version_ptr;
    master_params.RandomInfo.pClientRandom = cr;
    master_params.RandomInfo.ulClientRandomLen = SSL3_RANDOM_LENGTH;
    master_params.RandomInfo.pServerRandom = sr;
    master_params.RandomInfo.ulServerRandomLen = SSL3_RANDOM_LENGTH;
    if (isTLS12) {
        master_params.prfHashMechanism = ssl3_GetPrfHashMechanism(ss);
        master_params_len = sizeof(CK_TLS12_MASTER_KEY_DERIVE_PARAMS);
    } else {
        /* prfHashMechanism is not relevant with this PRF */
        master_params_len = sizeof(CK_SSL3_MASTER_KEY_DERIVE_PARAMS);
    }

    params.data = (unsigned char *)&master_params;
    params.len = master_params_len;

    return ssl3_ComputeMasterSecretFinish(ss, master_derive, key_derive,
                                          pms_version_ptr, &params,
                                          keyFlags, pms, msp);
}

/* Compute the draft-ietf-tls-session-hash master
** secret and return it in |*msp|.
**
** Called from: ssl3_ComputeMasterSecret
*/
static SECStatus
tls_ComputeExtendedMasterSecretInt(sslSocket *ss, PK11SymKey *pms,
                                   PK11SymKey **msp)
{
    ssl3CipherSpec *pwSpec = ss->ssl3.pwSpec;
    CK_NSS_TLS_EXTENDED_MASTER_KEY_DERIVE_PARAMS extended_master_params;
    SSL3Hashes hashes;
    /*
     * Determine whether to use the DH/ECDH or RSA derivation modes.
     */
    /*
     * TODO(ekr@rtfm.com): Verify that the slot can handle this key expansion
     * mode. Bug 1198298 */
    PRBool isDH = (PRBool)((ss->ssl3.hs.kea_def->exchKeyType == ssl_kea_dh) ||
                           (ss->ssl3.hs.kea_def->exchKeyType == ssl_kea_ecdh));
    CK_MECHANISM_TYPE master_derive;
    CK_MECHANISM_TYPE key_derive;
    SECItem params;
    const CK_FLAGS keyFlags = CKF_SIGN | CKF_VERIFY;
    CK_VERSION pms_version;
    CK_VERSION *pms_version_ptr = NULL;
    SECStatus rv;

    rv = ssl3_ComputeHandshakeHashes(ss, pwSpec, &hashes, 0);
    if (rv != SECSuccess) {
        PORT_Assert(0); /* Should never fail */
        ssl_MapLowLevelError(SSL_ERROR_SESSION_KEY_GEN_FAILURE);
        return SECFailure;
    }

    if (isDH) {
        master_derive = CKM_NSS_TLS_EXTENDED_MASTER_KEY_DERIVE_DH;
    } else {
        master_derive = CKM_NSS_TLS_EXTENDED_MASTER_KEY_DERIVE;
        pms_version_ptr = &pms_version;
    }

    if (pwSpec->version >= SSL_LIBRARY_VERSION_TLS_1_2) {
        /* TLS 1.2+ */
        extended_master_params.prfHashMechanism = ssl3_GetPrfHashMechanism(ss);
        key_derive = CKM_TLS12_KEY_AND_MAC_DERIVE;
    } else {
        /* TLS < 1.2 */
        extended_master_params.prfHashMechanism = CKM_TLS_PRF;
        key_derive = CKM_TLS_KEY_AND_MAC_DERIVE;
    }

    extended_master_params.pVersion = pms_version_ptr;
    extended_master_params.pSessionHash = hashes.u.raw;
    extended_master_params.ulSessionHashLen = hashes.len;

    params.data = (unsigned char *)&extended_master_params;
    params.len = sizeof extended_master_params;

    return ssl3_ComputeMasterSecretFinish(ss, master_derive, key_derive,
                                          pms_version_ptr, &params,
                                          keyFlags, pms, msp);
}

/* Wrapper method to compute the master secret and return it in |*msp|.
**
** Called from ssl3_ComputeMasterSecret
*/
static SECStatus
ssl3_ComputeMasterSecret(sslSocket *ss, PK11SymKey *pms,
                         PK11SymKey **msp)
{
    PORT_Assert(pms != NULL);
    PORT_Assert(ss->opt.noLocks || ssl_HaveSSL3HandshakeLock(ss));
    PORT_Assert(ss->ssl3.prSpec == ss->ssl3.pwSpec);

    if (ssl3_ExtensionNegotiated(ss, ssl_extended_master_secret_xtn)) {
        return tls_ComputeExtendedMasterSecretInt(ss, pms, msp);
    } else {
        return ssl3_ComputeMasterSecretInt(ss, pms, msp);
    }
}

/* This method uses PKCS11 to derive the MS from the PMS, where PMS
** is a PKCS11 symkey. We call ssl3_ComputeMasterSecret to do the
** computations and then modify the pwSpec->state as a side effect.
**
** This is used in all cases except the "triple bypass" with RSA key
** exchange.
**
** Called from ssl3_InitPendingCipherSpec.   prSpec is pwSpec.
*/
static SECStatus
ssl3_DeriveMasterSecret(sslSocket *ss, PK11SymKey *pms)
{
    SECStatus rv;
    PK11SymKey *ms = NULL;
    ssl3CipherSpec *pwSpec = ss->ssl3.pwSpec;

    PORT_Assert(ss->opt.noLocks || ssl_HaveSSL3HandshakeLock(ss));
    PORT_Assert(ss->opt.noLocks || ssl_HaveSpecWriteLock(ss));
    PORT_Assert(ss->ssl3.prSpec == ss->ssl3.pwSpec);

    if (pms) {
        rv = ssl3_ComputeMasterSecret(ss, pms, &ms);
        pwSpec->master_secret = ms;
        if (rv != SECSuccess)
            return rv;
    }

    return SECSuccess;
}

/*
 * Derive encryption and MAC Keys (and IVs) from master secret
 * Sets a useful error code when returning SECFailure.
 *
 * Called only from ssl3_InitPendingCipherSpec(),
 * which in turn is called from
 *              ssl3_SendRSAClientKeyExchange    (for Full handshake)
 *              ssl3_SendDHClientKeyExchange     (for Full handshake)
 *              ssl3_HandleClientKeyExchange    (for Full handshake)
 *              ssl3_HandleServerHello          (for session restart)
 *              ssl3_HandleClientHello          (for session restart)
 * Caller MUST hold the specWriteLock, and SSL3HandshakeLock.
 * ssl3_InitPendingCipherSpec does that.
 *
 */
static SECStatus
ssl3_DeriveConnectionKeys(sslSocket *ss)
{
    ssl3CipherSpec *pwSpec = ss->ssl3.pwSpec;
    unsigned char *cr = (unsigned char *)&ss->ssl3.hs.client_random;
    unsigned char *sr = (unsigned char *)&ss->ssl3.hs.server_random;
    PRBool isTLS = (PRBool)(pwSpec->version > SSL_LIBRARY_VERSION_3_0);
    PRBool isTLS12 =
        (PRBool)(isTLS && pwSpec->version >= SSL_LIBRARY_VERSION_TLS_1_2);
    const ssl3BulkCipherDef *cipher_def = pwSpec->cipher_def;
    PK11SlotInfo *slot = NULL;
    PK11SymKey *symKey = NULL;
    void *pwArg = ss->pkcs11PinArg;
    int keySize;
    CK_TLS12_KEY_MAT_PARAMS key_material_params; /* may be used as a
                                                  * CK_SSL3_KEY_MAT_PARAMS */
    unsigned int key_material_params_len;
    CK_SSL3_KEY_MAT_OUT returnedKeys;
    CK_MECHANISM_TYPE key_derive;
    CK_MECHANISM_TYPE bulk_mechanism;
    SSLCipherAlgorithm calg;
    SECItem params;
    PRBool skipKeysAndIVs = (PRBool)(cipher_def->calg == calg_null);

    PORT_Assert(ss->opt.noLocks || ssl_HaveSSL3HandshakeLock(ss));
    PORT_Assert(ss->opt.noLocks || ssl_HaveSpecWriteLock(ss));
    PORT_Assert(ss->ssl3.prSpec == ss->ssl3.pwSpec);

    if (!pwSpec->master_secret) {
        PORT_SetError(SSL_ERROR_SESSION_KEY_GEN_FAILURE);
        return SECFailure;
    }
    /*
     * generate the key material
     */
    key_material_params.ulMacSizeInBits = pwSpec->mac_size * BPB;
    key_material_params.ulKeySizeInBits = cipher_def->secret_key_size * BPB;
    key_material_params.ulIVSizeInBits = cipher_def->iv_size * BPB;
    if (cipher_def->type == type_block &&
        pwSpec->version >= SSL_LIBRARY_VERSION_TLS_1_1) {
        /* Block ciphers in >= TLS 1.1 use a per-record, explicit IV. */
        key_material_params.ulIVSizeInBits = 0;
        memset(pwSpec->client.write_iv, 0, cipher_def->iv_size);
        memset(pwSpec->server.write_iv, 0, cipher_def->iv_size);
    }

    key_material_params.bIsExport = PR_FALSE;
    key_material_params.RandomInfo.pClientRandom = cr;
    key_material_params.RandomInfo.ulClientRandomLen = SSL3_RANDOM_LENGTH;
    key_material_params.RandomInfo.pServerRandom = sr;
    key_material_params.RandomInfo.ulServerRandomLen = SSL3_RANDOM_LENGTH;
    key_material_params.pReturnedKeyMaterial = &returnedKeys;

    returnedKeys.pIVClient = pwSpec->client.write_iv;
    returnedKeys.pIVServer = pwSpec->server.write_iv;
    keySize = cipher_def->key_size;

    if (skipKeysAndIVs) {
        keySize = 0;
        key_material_params.ulKeySizeInBits = 0;
        key_material_params.ulIVSizeInBits = 0;
        returnedKeys.pIVClient = NULL;
        returnedKeys.pIVServer = NULL;
    }

    calg = cipher_def->calg;
    bulk_mechanism = ssl3_Alg2Mech(calg);

    if (isTLS12) {
        key_derive = CKM_TLS12_KEY_AND_MAC_DERIVE;
        key_material_params.prfHashMechanism = ssl3_GetPrfHashMechanism(ss);
        key_material_params_len = sizeof(CK_TLS12_KEY_MAT_PARAMS);
    } else if (isTLS) {
        key_derive = CKM_TLS_KEY_AND_MAC_DERIVE;
        key_material_params_len = sizeof(CK_SSL3_KEY_MAT_PARAMS);
    } else {
        key_derive = CKM_SSL3_KEY_AND_MAC_DERIVE;
        key_material_params_len = sizeof(CK_SSL3_KEY_MAT_PARAMS);
    }

    params.data = (unsigned char *)&key_material_params;
    params.len = key_material_params_len;

    /* CKM_SSL3_KEY_AND_MAC_DERIVE is defined to set ENCRYPT, DECRYPT, and
     * DERIVE by DEFAULT */
    symKey = PK11_Derive(pwSpec->master_secret, key_derive, &params,
                         bulk_mechanism, CKA_ENCRYPT, keySize);
    if (!symKey) {
        ssl_MapLowLevelError(SSL_ERROR_SESSION_KEY_GEN_FAILURE);
        return SECFailure;
    }
    /* we really should use the actual mac'ing mechanism here, but we
     * don't because these types are used to map keytype anyway and both
     * mac's map to the same keytype.
     */
    slot = PK11_GetSlotFromKey(symKey);

    PK11_FreeSlot(slot); /* slot is held until the key is freed */
    pwSpec->client.write_mac_key =
        PK11_SymKeyFromHandle(slot, symKey, PK11_OriginDerive,
                              CKM_SSL3_SHA1_MAC, returnedKeys.hClientMacSecret, PR_TRUE, pwArg);
    if (pwSpec->client.write_mac_key == NULL) {
        goto loser; /* loser sets err */
    }
    pwSpec->server.write_mac_key =
        PK11_SymKeyFromHandle(slot, symKey, PK11_OriginDerive,
                              CKM_SSL3_SHA1_MAC, returnedKeys.hServerMacSecret, PR_TRUE, pwArg);
    if (pwSpec->server.write_mac_key == NULL) {
        goto loser; /* loser sets err */
    }
    if (!skipKeysAndIVs) {
        pwSpec->client.write_key =
            PK11_SymKeyFromHandle(slot, symKey, PK11_OriginDerive,
                                  bulk_mechanism, returnedKeys.hClientKey, PR_TRUE, pwArg);
        if (pwSpec->client.write_key == NULL) {
            goto loser; /* loser sets err */
        }
        pwSpec->server.write_key =
            PK11_SymKeyFromHandle(slot, symKey, PK11_OriginDerive,
                                  bulk_mechanism, returnedKeys.hServerKey, PR_TRUE, pwArg);
        if (pwSpec->server.write_key == NULL) {
            goto loser; /* loser sets err */
        }
    }
    PK11_FreeSymKey(symKey);
    return SECSuccess;

loser:
    if (symKey)
        PK11_FreeSymKey(symKey);
    ssl_MapLowLevelError(SSL_ERROR_SESSION_KEY_GEN_FAILURE);
    return SECFailure;
}

/* ssl3_InitHandshakeHashes creates handshake hash contexts and hashes in
 * buffered messages in ss->ssl3.hs.messages. Called from
 * ssl3_NegotiateCipherSuite(), tls13_HandleClientHelloPart2(),
 * and ssl3_HandleServerHello. */
SECStatus
ssl3_InitHandshakeHashes(sslSocket *ss)
{
    SSL_TRC(30, ("%d: SSL3[%d]: start handshake hashes", SSL_GETPID(), ss->fd));

    PORT_Assert(ss->ssl3.hs.hashType == handshake_hash_unknown);
    if (ss->version == SSL_LIBRARY_VERSION_TLS_1_2) {
        ss->ssl3.hs.hashType = handshake_hash_record;
    } else {
        PORT_Assert(!ss->ssl3.hs.md5 && !ss->ssl3.hs.sha);
        /*
         * note: We should probably lookup an SSL3 slot for these
         * handshake hashes in hopes that we wind up with the same slots
         * that the master secret will wind up in ...
         */
        if (ss->version >= SSL_LIBRARY_VERSION_TLS_1_3) {
            /* determine the hash from the prf */
            const SECOidData *hash_oid =
                SECOID_FindOIDByMechanism(ssl3_GetPrfHashMechanism(ss));

            /* Get the PKCS #11 mechanism for the Hash from the cipher suite (prf_hash)
             * Convert that to the OidTag. We can then use that OidTag to create our
             * PK11Context */
            PORT_Assert(hash_oid != NULL);
            if (hash_oid == NULL) {
                ssl_MapLowLevelError(SSL_ERROR_DIGEST_FAILURE);
                return SECFailure;
            }

            ss->ssl3.hs.sha = PK11_CreateDigestContext(hash_oid->offset);
            if (ss->ssl3.hs.sha == NULL) {
                ssl_MapLowLevelError(SSL_ERROR_SHA_DIGEST_FAILURE);
                return SECFailure;
            }
            ss->ssl3.hs.hashType = handshake_hash_single;

            if (PK11_DigestBegin(ss->ssl3.hs.sha) != SECSuccess) {
                ssl_MapLowLevelError(SSL_ERROR_DIGEST_FAILURE);
                return SECFailure;
            }
        } else {
            /* Both ss->ssl3.hs.md5 and ss->ssl3.hs.sha should be NULL or
             * created successfully. */
            ss->ssl3.hs.md5 = PK11_CreateDigestContext(SEC_OID_MD5);
            if (ss->ssl3.hs.md5 == NULL) {
                ssl_MapLowLevelError(SSL_ERROR_MD5_DIGEST_FAILURE);
                return SECFailure;
            }
            ss->ssl3.hs.sha = PK11_CreateDigestContext(SEC_OID_SHA1);
            if (ss->ssl3.hs.sha == NULL) {
                PK11_DestroyContext(ss->ssl3.hs.md5, PR_TRUE);
                ss->ssl3.hs.md5 = NULL;
                ssl_MapLowLevelError(SSL_ERROR_SHA_DIGEST_FAILURE);
                return SECFailure;
            }
            ss->ssl3.hs.hashType = handshake_hash_combo;

            if (PK11_DigestBegin(ss->ssl3.hs.md5) != SECSuccess) {
                ssl_MapLowLevelError(SSL_ERROR_MD5_DIGEST_FAILURE);
                return SECFailure;
            }
            if (PK11_DigestBegin(ss->ssl3.hs.sha) != SECSuccess) {
                ssl_MapLowLevelError(SSL_ERROR_SHA_DIGEST_FAILURE);
                return SECFailure;
            }
        }
    }

    if (ss->ssl3.hs.hashType != handshake_hash_record &&
        ss->ssl3.hs.messages.len > 0) {
        if (ssl3_UpdateHandshakeHashes(ss, ss->ssl3.hs.messages.buf,
                                       ss->ssl3.hs.messages.len) != SECSuccess) {
            return SECFailure;
        }
        sslBuffer_Clear(&ss->ssl3.hs.messages);
    }

    return SECSuccess;
}

void
ssl3_RestartHandshakeHashes(sslSocket *ss)
{
    SSL_TRC(30, ("%d: SSL3[%d]: reset handshake hashes",
                 SSL_GETPID(), ss->fd));
    ss->ssl3.hs.hashType = handshake_hash_unknown;
    ss->ssl3.hs.messages.len = 0;
    if (ss->ssl3.hs.md5) {
        PK11_DestroyContext(ss->ssl3.hs.md5, PR_TRUE);
        ss->ssl3.hs.md5 = NULL;
    }
    if (ss->ssl3.hs.sha) {
        PK11_DestroyContext(ss->ssl3.hs.sha, PR_TRUE);
        ss->ssl3.hs.sha = NULL;
    }
}

/*
 * Handshake messages
 */
/* Called from  ssl3_InitHandshakeHashes()
**      ssl3_AppendHandshake()
**      ssl3_HandleV2ClientHello()
**      ssl3_HandleHandshakeMessage()
** Caller must hold the ssl3Handshake lock.
*/
SECStatus
ssl3_UpdateHandshakeHashes(sslSocket *ss, const unsigned char *b, unsigned int l)
{
    SECStatus rv = SECSuccess;

    PORT_Assert(ss->opt.noLocks || ssl_HaveSSL3HandshakeLock(ss));

    /* With TLS 1.3, and versions TLS.1.1 and older, we keep the hash(es)
     * always up to date. However, we must initially buffer the handshake
     * messages, until we know what to do.
     * If ss->ssl3.hs.hashType != handshake_hash_unknown,
     * it means we know what to do. We calculate (hash our input),
     * and we stop appending to the buffer.
     *
     * With TLS 1.2, we always append all handshake messages,
     * and never update the hash, because the hash function we must use for
     * certificate_verify might be different from the hash function we use
     * when signing other handshake hashes. */

    if (ss->ssl3.hs.hashType == handshake_hash_unknown ||
        ss->ssl3.hs.hashType == handshake_hash_record) {
        return sslBuffer_Append(&ss->ssl3.hs.messages, b, l);
    }

    PRINT_BUF(90, (NULL, "handshake hash input:", b, l));

    if (ss->ssl3.hs.hashType == handshake_hash_single) {
        PORT_Assert(ss->version >= SSL_LIBRARY_VERSION_TLS_1_3);
        rv = PK11_DigestOp(ss->ssl3.hs.sha, b, l);
        if (rv != SECSuccess) {
            ssl_MapLowLevelError(SSL_ERROR_DIGEST_FAILURE);
            return rv;
        }
    } else if (ss->ssl3.hs.hashType == handshake_hash_combo) {
        rv = PK11_DigestOp(ss->ssl3.hs.md5, b, l);
        if (rv != SECSuccess) {
            ssl_MapLowLevelError(SSL_ERROR_MD5_DIGEST_FAILURE);
            return rv;
        }
        rv = PK11_DigestOp(ss->ssl3.hs.sha, b, l);
        if (rv != SECSuccess) {
            ssl_MapLowLevelError(SSL_ERROR_SHA_DIGEST_FAILURE);
            return rv;
        }
    }
    return rv;
}

/**************************************************************************
 * Append Handshake functions.
 * All these functions set appropriate error codes.
 * Most rely on ssl3_AppendHandshake to set the error code.
 **************************************************************************/
SECStatus
ssl3_AppendHandshake(sslSocket *ss, const void *void_src, PRInt32 bytes)
{
    unsigned char *src = (unsigned char *)void_src;
    int room = ss->sec.ci.sendBuf.space - ss->sec.ci.sendBuf.len;
    SECStatus rv;

    PORT_Assert(ss->opt.noLocks || ssl_HaveSSL3HandshakeLock(ss)); /* protects sendBuf. */

    if (!bytes)
        return SECSuccess;
    if (ss->sec.ci.sendBuf.space < MAX_SEND_BUF_LENGTH && room < bytes) {
        rv = sslBuffer_Grow(&ss->sec.ci.sendBuf, PR_MAX(MIN_SEND_BUF_LENGTH,
                                                        PR_MIN(MAX_SEND_BUF_LENGTH, ss->sec.ci.sendBuf.len + bytes)));
        if (rv != SECSuccess)
            return rv; /* sslBuffer_Grow has set a memory error code. */
        room = ss->sec.ci.sendBuf.space - ss->sec.ci.sendBuf.len;
    }

    PRINT_BUF(60, (ss, "Append to Handshake", (unsigned char *)void_src, bytes));
    rv = ssl3_UpdateHandshakeHashes(ss, src, bytes);
    if (rv != SECSuccess)
        return rv; /* error code set by ssl3_UpdateHandshakeHashes */

    while (bytes > room) {
        if (room > 0)
            PORT_Memcpy(ss->sec.ci.sendBuf.buf + ss->sec.ci.sendBuf.len, src,
                        room);
        ss->sec.ci.sendBuf.len += room;
        rv = ssl3_FlushHandshake(ss, ssl_SEND_FLAG_FORCE_INTO_BUFFER);
        if (rv != SECSuccess) {
            return rv; /* error code set by ssl3_FlushHandshake */
        }
        bytes -= room;
        src += room;
        room = ss->sec.ci.sendBuf.space;
        PORT_Assert(ss->sec.ci.sendBuf.len == 0);
    }
    PORT_Memcpy(ss->sec.ci.sendBuf.buf + ss->sec.ci.sendBuf.len, src, bytes);
    ss->sec.ci.sendBuf.len += bytes;
    return SECSuccess;
}

SECStatus
ssl3_AppendHandshakeNumber(sslSocket *ss, PRInt32 num, PRInt32 lenSize)
{
    SECStatus rv;
    PRUint8 b[4];
    PRUint8 *p = b;

    PORT_Assert(lenSize <= 4 && lenSize > 0);
    if (lenSize < 4 && num >= (1L << (lenSize * 8))) {
        PORT_SetError(SSL_ERROR_TX_RECORD_TOO_LONG);
        return SECFailure;
    }

    switch (lenSize) {
        case 4:
            *p++ = (num >> 24) & 0xff;
        case 3:
            *p++ = (num >> 16) & 0xff;
        case 2:
            *p++ = (num >> 8) & 0xff;
        case 1:
            *p = num & 0xff;
    }
    SSL_TRC(60, ("%d: number:", SSL_GETPID()));
    rv = ssl3_AppendHandshake(ss, &b[0], lenSize);
    return rv; /* error code set by AppendHandshake, if applicable. */
}

SECStatus
ssl3_AppendHandshakeVariable(
    sslSocket *ss, const PRUint8 *src, PRInt32 bytes, PRInt32 lenSize)
{
    SECStatus rv;

    PORT_Assert((bytes < (1 << 8) && lenSize == 1) ||
                (bytes < (1L << 16) && lenSize == 2) ||
                (bytes < (1L << 24) && lenSize == 3));

    SSL_TRC(60, ("%d: append variable:", SSL_GETPID()));
    rv = ssl3_AppendHandshakeNumber(ss, bytes, lenSize);
    if (rv != SECSuccess) {
        return rv; /* error code set by AppendHandshake, if applicable. */
    }
    SSL_TRC(60, ("data:"));
    rv = ssl3_AppendHandshake(ss, src, bytes);
    return rv; /* error code set by AppendHandshake, if applicable. */
}

SECStatus
ssl3_AppendHandshakeHeader(sslSocket *ss, SSL3HandshakeType t, PRUint32 length)
{
    SECStatus rv;

    /* If we already have a message in place, we need to enqueue it.
     * This empties the buffer. This is a convenient place to call
     * dtls_StageHandshakeMessage to mark the message boundary.
     */
    if (IS_DTLS(ss)) {
        rv = dtls_StageHandshakeMessage(ss);
        if (rv != SECSuccess) {
            return rv;
        }
    }

    SSL_TRC(30, ("%d: SSL3[%d]: append handshake header: type %s",
                 SSL_GETPID(), ss->fd, ssl3_DecodeHandshakeType(t)));

    rv = ssl3_AppendHandshakeNumber(ss, t, 1);
    if (rv != SECSuccess) {
        return rv; /* error code set by AppendHandshake, if applicable. */
    }
    rv = ssl3_AppendHandshakeNumber(ss, length, 3);
    if (rv != SECSuccess) {
        return rv; /* error code set by AppendHandshake, if applicable. */
    }

    if (IS_DTLS(ss)) {
        /* Note that we make an unfragmented message here. We fragment in the
         * transmission code, if necessary */
        rv = ssl3_AppendHandshakeNumber(ss, ss->ssl3.hs.sendMessageSeq, 2);
        if (rv != SECSuccess) {
            return rv; /* error code set by AppendHandshake, if applicable. */
        }
        ss->ssl3.hs.sendMessageSeq++;

        /* 0 is the fragment offset, because it's not fragmented yet */
        rv = ssl3_AppendHandshakeNumber(ss, 0, 3);
        if (rv != SECSuccess) {
            return rv; /* error code set by AppendHandshake, if applicable. */
        }

        /* Fragment length -- set to the packet length because not fragmented */
        rv = ssl3_AppendHandshakeNumber(ss, length, 3);
        if (rv != SECSuccess) {
            return rv; /* error code set by AppendHandshake, if applicable. */
        }
    }

    return rv; /* error code set by AppendHandshake, if applicable. */
}

/**************************************************************************
 * Consume Handshake functions.
 *
 * All data used in these functions is protected by two locks,
 * the RecvBufLock and the SSL3HandshakeLock
 **************************************************************************/

/* Read up the next "bytes" number of bytes from the (decrypted) input
 * stream "b" (which is *length bytes long). Copy them into buffer "v".
 * Reduces *length by bytes.  Advances *b by bytes.
 *
 * If this function returns SECFailure, it has already sent an alert,
 * and has set a generic error code.  The caller should probably
 * override the generic error code by setting another.
 */
SECStatus
<<<<<<< HEAD
ssl3_ConsumeHandshake(sslSocket *ss, void *v, PRUint32 bytes, SSL3Opaque **b,
=======
ssl3_ConsumeHandshake(sslSocket *ss, void *v, PRUint32 bytes, PRUint8 **b,
>>>>>>> a17af05f
                      PRUint32 *length)
{
    PORT_Assert(ss->opt.noLocks || ssl_HaveRecvBufLock(ss));
    PORT_Assert(ss->opt.noLocks || ssl_HaveSSL3HandshakeLock(ss));

    if ((PRUint32)bytes > *length) {
        return ssl3_DecodeError(ss);
    }
    PORT_Memcpy(v, *b, bytes);
    PRINT_BUF(60, (ss, "consume bytes:", *b, bytes));
    *b += bytes;
    *length -= bytes;
    return SECSuccess;
}

/* Read up the next "bytes" number of bytes from the (decrypted) input
 * stream "b" (which is *length bytes long), and interpret them as an
 * integer in network byte order.  Sets *num to the received value.
 * Reduces *length by bytes.  Advances *b by bytes.
 *
 * On error, an alert has been sent, and a generic error code has been set.
 */
SECStatus
ssl3_ConsumeHandshakeNumber(sslSocket *ss, PRUint32 *num, PRUint32 bytes,
<<<<<<< HEAD
                            SSL3Opaque **b, PRUint32 *length)
=======
                            PRUint8 **b, PRUint32 *length)
>>>>>>> a17af05f
{
    PRUint8 *buf = *b;
    int i;

    PORT_Assert(ss->opt.noLocks || ssl_HaveRecvBufLock(ss));
    PORT_Assert(ss->opt.noLocks || ssl_HaveSSL3HandshakeLock(ss));

    *num = 0;
    if (bytes > *length || bytes > sizeof(*num)) {
        return ssl3_DecodeError(ss);
    }
    PRINT_BUF(60, (ss, "consume bytes:", *b, bytes));

    for (i = 0; i < bytes; i++) {
        *num = (*num << 8) + buf[i];
    }
    *b += bytes;
    *length -= bytes;
    return SECSuccess;
}

/* Read in two values from the incoming decrypted byte stream "b", which is
 * *length bytes long.  The first value is a number whose size is "bytes"
 * bytes long.  The second value is a byte-string whose size is the value
 * of the first number received.  The latter byte-string, and its length,
 * is returned in the SECItem i.
 *
 * Returns SECFailure (-1) on failure.
 * On error, an alert has been sent, and a generic error code has been set.
 *
 * RADICAL CHANGE for NSS 3.11.  All callers of this function make copies
 * of the data returned in the SECItem *i, so making a copy of it here
 * is simply wasteful.  So, This function now just sets SECItem *i to
 * point to the values in the buffer **b.
 */
SECStatus
ssl3_ConsumeHandshakeVariable(sslSocket *ss, SECItem *i, PRUint32 bytes,
<<<<<<< HEAD
                              SSL3Opaque **b, PRUint32 *length)
=======
                              PRUint8 **b, PRUint32 *length)
>>>>>>> a17af05f
{
    PRUint32 count;
    SECStatus rv;

    PORT_Assert(bytes <= 3);
    i->len = 0;
    i->data = NULL;
    i->type = siBuffer;
    rv = ssl3_ConsumeHandshakeNumber(ss, &count, bytes, b, length);
    if (rv != SECSuccess) {
        return SECFailure;
    }
    if (count > 0) {
        if (count > *length) {
            return ssl3_DecodeError(ss);
        }
        i->data = *b;
        i->len = count;
        *b += count;
        *length -= count;
    }
    return SECSuccess;
}

/* ssl3_TLSHashAlgorithmToOID converts a TLS hash identifier into an OID value.
 * If the hash is not recognised, SEC_OID_UNKNOWN is returned.
 *
 * See https://tools.ietf.org/html/rfc5246#section-7.4.1.4.1 */
SECOidTag
ssl3_HashTypeToOID(SSLHashType hashType)
{
    switch (hashType) {
        case ssl_hash_sha1:
            return SEC_OID_SHA1;
        case ssl_hash_sha256:
            return SEC_OID_SHA256;
        case ssl_hash_sha384:
            return SEC_OID_SHA384;
        case ssl_hash_sha512:
            return SEC_OID_SHA512;
        default:
            break;
    }
    return SEC_OID_UNKNOWN;
}

SSLHashType
ssl_SignatureSchemeToHashType(SSLSignatureScheme scheme)
{
    switch (scheme) {
        case ssl_sig_rsa_pkcs1_sha1:
        case ssl_sig_dsa_sha1:
        case ssl_sig_ecdsa_sha1:
            return ssl_hash_sha1;
        case ssl_sig_rsa_pkcs1_sha256:
        case ssl_sig_ecdsa_secp256r1_sha256:
        case ssl_sig_rsa_pss_sha256:
        case ssl_sig_dsa_sha256:
            return ssl_hash_sha256;
        case ssl_sig_rsa_pkcs1_sha384:
        case ssl_sig_ecdsa_secp384r1_sha384:
        case ssl_sig_rsa_pss_sha384:
        case ssl_sig_dsa_sha384:
            return ssl_hash_sha384;
        case ssl_sig_rsa_pkcs1_sha512:
        case ssl_sig_ecdsa_secp521r1_sha512:
        case ssl_sig_rsa_pss_sha512:
        case ssl_sig_dsa_sha512:
            return ssl_hash_sha512;
        case ssl_sig_rsa_pkcs1_sha1md5:
            return ssl_hash_none; /* Special for TLS 1.0/1.1. */
        case ssl_sig_none:
        case ssl_sig_ed25519:
        case ssl_sig_ed448:
            break;
    }
    PORT_Assert(0);
    return ssl_hash_none;
}

KeyType
ssl_SignatureSchemeToKeyType(SSLSignatureScheme scheme)
{
    switch (scheme) {
        case ssl_sig_rsa_pkcs1_sha256:
        case ssl_sig_rsa_pkcs1_sha384:
        case ssl_sig_rsa_pkcs1_sha512:
        case ssl_sig_rsa_pkcs1_sha1:
        case ssl_sig_rsa_pss_sha256:
        case ssl_sig_rsa_pss_sha384:
        case ssl_sig_rsa_pss_sha512:
        case ssl_sig_rsa_pkcs1_sha1md5:
            return rsaKey;
        case ssl_sig_ecdsa_secp256r1_sha256:
        case ssl_sig_ecdsa_secp384r1_sha384:
        case ssl_sig_ecdsa_secp521r1_sha512:
        case ssl_sig_ecdsa_sha1:
            return ecKey;
        case ssl_sig_dsa_sha256:
        case ssl_sig_dsa_sha384:
        case ssl_sig_dsa_sha512:
        case ssl_sig_dsa_sha1:
            return dsaKey;
        case ssl_sig_none:
        case ssl_sig_ed25519:
        case ssl_sig_ed448:
            break;
    }
    PORT_Assert(0);
    return nullKey;
}

static SSLNamedGroup
ssl_NamedGroupForSignatureScheme(SSLSignatureScheme scheme)
{
    switch (scheme) {
        case ssl_sig_ecdsa_secp256r1_sha256:
            return ssl_grp_ec_secp256r1;
        case ssl_sig_ecdsa_secp384r1_sha384:
            return ssl_grp_ec_secp384r1;
        case ssl_sig_ecdsa_secp521r1_sha512:
            return ssl_grp_ec_secp521r1;
        default:
            break;
    }
    PORT_Assert(0);
    return 0;
}

/* Validate that the signature scheme works for the given key.
 * If |allowSha1| is set, we allow the use of SHA-1.
 * If |matchGroup| is set, we also check that the group and hash match. */
static PRBool
ssl_SignatureSchemeValidForKey(PRBool allowSha1, PRBool matchGroup,
                               KeyType keyType,
                               const sslNamedGroupDef *ecGroup,
                               SSLSignatureScheme scheme)
{
    if (!ssl_IsSupportedSignatureScheme(scheme)) {
        return PR_FALSE;
    }
    if (keyType != ssl_SignatureSchemeToKeyType(scheme)) {
        return PR_FALSE;
    }
    if (!allowSha1 && ssl_SignatureSchemeToHashType(scheme) == ssl_hash_sha1) {
        return PR_FALSE;
    }
    if (keyType != ecKey) {
        return PR_TRUE;
    }
    if (!ecGroup) {
        return PR_FALSE;
    }
    /* If |allowSha1| is present and the scheme is ssl_sig_ecdsa_sha1, it's OK.
     * This scheme isn't bound to a specific group. */
    if (allowSha1 && (scheme == ssl_sig_ecdsa_sha1)) {
        return PR_TRUE;
    }
    if (!matchGroup) {
        return PR_TRUE;
    }
    return ecGroup->name == ssl_NamedGroupForSignatureScheme(scheme);
}

/* ssl3_CheckSignatureSchemeConsistency checks that the signature
 * algorithm identifier in |sigAndHash| is consistent with the public key in
 * |cert|. It also checks the hash algorithm against the configured signature
 * algorithms.  If all the tests pass, SECSuccess is returned. Otherwise,
 * PORT_SetError is called and SECFailure is returned. */
SECStatus
ssl_CheckSignatureSchemeConsistency(
    sslSocket *ss, SSLSignatureScheme scheme, CERTCertificate *cert)
{
    unsigned int i;
    const sslNamedGroupDef *group = NULL;
    SECKEYPublicKey *key;
    KeyType keyType;
    PRBool isTLS13 = ss->version == SSL_LIBRARY_VERSION_TLS_1_3;

    key = CERT_ExtractPublicKey(cert);
    if (key == NULL) {
        ssl_MapLowLevelError(SSL_ERROR_EXTRACT_PUBLIC_KEY_FAILURE);
        return SECFailure;
    }

    keyType = SECKEY_GetPublicKeyType(key);
    if (keyType == ecKey) {
        group = ssl_ECPubKey2NamedGroup(key);
    }
    SECKEY_DestroyPublicKey(key);

    /* If we're a client, check that the signature algorithm matches the signing
     * key type of the cipher suite. */
    if (!isTLS13 &&
        !ss->sec.isServer &&
        ss->ssl3.hs.kea_def->signKeyType != keyType) {
        PORT_SetError(SSL_ERROR_INCORRECT_SIGNATURE_ALGORITHM);
        return SECFailure;
    }

    /* Verify that the signature scheme matches the signing key. */
    if (!ssl_SignatureSchemeValidForKey(!isTLS13 /* allowSha1 */,
                                        isTLS13 /* matchGroup */,
                                        keyType, group, scheme)) {
        PORT_SetError(SSL_ERROR_INCORRECT_SIGNATURE_ALGORITHM);
        return SECFailure;
    }

    for (i = 0; i < ss->ssl3.signatureSchemeCount; ++i) {
        if (scheme == ss->ssl3.signatureSchemes[i]) {
            return SECSuccess;
        }
    }
    PORT_SetError(SSL_ERROR_UNSUPPORTED_SIGNATURE_ALGORITHM);
    return SECFailure;
}

PRBool
ssl_IsSupportedSignatureScheme(SSLSignatureScheme scheme)
{
    switch (scheme) {
        case ssl_sig_rsa_pkcs1_sha1:
        case ssl_sig_rsa_pkcs1_sha256:
        case ssl_sig_rsa_pkcs1_sha384:
        case ssl_sig_rsa_pkcs1_sha512:
        case ssl_sig_rsa_pss_sha256:
        case ssl_sig_rsa_pss_sha384:
        case ssl_sig_rsa_pss_sha512:
        case ssl_sig_ecdsa_secp256r1_sha256:
        case ssl_sig_ecdsa_secp384r1_sha384:
        case ssl_sig_ecdsa_secp521r1_sha512:
        case ssl_sig_dsa_sha1:
        case ssl_sig_dsa_sha256:
        case ssl_sig_dsa_sha384:
        case ssl_sig_dsa_sha512:
        case ssl_sig_ecdsa_sha1:
            return PR_TRUE;

        case ssl_sig_rsa_pkcs1_sha1md5:
        case ssl_sig_none:
        case ssl_sig_ed25519:
        case ssl_sig_ed448:
            return PR_FALSE;
    }
    return PR_FALSE;
}

PRBool
ssl_IsRsaPssSignatureScheme(SSLSignatureScheme scheme)
{
    switch (scheme) {
        case ssl_sig_rsa_pss_sha256:
        case ssl_sig_rsa_pss_sha384:
        case ssl_sig_rsa_pss_sha512:
            return PR_TRUE;

        default:
            return PR_FALSE;
    }
    return PR_FALSE;
}

/* ssl_ConsumeSignatureScheme reads a SSLSignatureScheme (formerly
 * SignatureAndHashAlgorithm) structure from |b| and puts the resulting value
 * into |out|. |b| and |length| are updated accordingly.
 *
 * See https://tools.ietf.org/html/rfc5246#section-7.4.1.4.1 */
SECStatus
ssl_ConsumeSignatureScheme(sslSocket *ss, PRUint8 **b,
                           PRUint32 *length, SSLSignatureScheme *out)
{
    PRUint32 tmp;
    SECStatus rv;

    rv = ssl3_ConsumeHandshakeNumber(ss, &tmp, 2, b, length);
    if (rv != SECSuccess) {
        return SECFailure; /* Error code set already. */
    }
    if (!ssl_IsSupportedSignatureScheme((SSLSignatureScheme)tmp)) {
        PORT_SetError(SSL_ERROR_UNSUPPORTED_SIGNATURE_ALGORITHM);
        return SECFailure;
    }
    *out = (SSLSignatureScheme)tmp;
    return SECSuccess;
}

/**************************************************************************
 * end of Consume Handshake functions.
 **************************************************************************/

static SECStatus
ssl3_ComputeHandshakeHash(unsigned char *buf, unsigned int len,
                          SSLHashType hashAlg, SSL3Hashes *hashes)
{
    SECStatus rv = SECFailure;
    PK11Context *hashContext = PK11_CreateDigestContext(
        ssl3_HashTypeToOID(hashAlg));

    if (!hashContext) {
        return rv;
    }
    rv = PK11_DigestBegin(hashContext);
    if (rv == SECSuccess) {
        rv = PK11_DigestOp(hashContext, buf, len);
    }
    if (rv == SECSuccess) {
        rv = PK11_DigestFinal(hashContext, hashes->u.raw, &hashes->len,
                              sizeof(hashes->u.raw));
    }
    if (rv == SECSuccess) {
        hashes->hashAlg = hashAlg;
    }
    PK11_DestroyContext(hashContext, PR_TRUE);
    return rv;
}

/* Extract the hashes of handshake messages to this point.
 * Called from ssl3_SendCertificateVerify
 *             ssl3_SendFinished
 *             ssl3_HandleHandshakeMessage
 *
 * Caller must hold the SSL3HandshakeLock.
 * Caller must hold a read or write lock on the Spec R/W lock.
 *  (There is presently no way to assert on a Read lock.)
 */
SECStatus
ssl3_ComputeHandshakeHashes(sslSocket *ss,
                            ssl3CipherSpec *spec, /* uses ->master_secret */
                            SSL3Hashes *hashes,   /* output goes here. */
                            PRUint32 sender)
{
    SECStatus rv = SECSuccess;
    PRBool isTLS = (PRBool)(spec->version > SSL_LIBRARY_VERSION_3_0);
    unsigned int outLength;
    PRUint8 md5_inner[MAX_MAC_LENGTH];
    PRUint8 sha_inner[MAX_MAC_LENGTH];

    PORT_Assert(ss->opt.noLocks || ssl_HaveSSL3HandshakeLock(ss));
    if (ss->ssl3.hs.hashType == handshake_hash_unknown) {
        PORT_SetError(SEC_ERROR_LIBRARY_FAILURE);
        return SECFailure;
    }

    hashes->hashAlg = ssl_hash_none;

    if (ss->ssl3.hs.hashType == handshake_hash_single) {
        PK11Context *h;
        unsigned int stateLen;
        unsigned char stackBuf[1024];
        unsigned char *stateBuf = NULL;

        h = ss->ssl3.hs.sha;
        stateBuf = PK11_SaveContextAlloc(h, stackBuf,
                                         sizeof(stackBuf), &stateLen);
        if (stateBuf == NULL) {
            ssl_MapLowLevelError(SSL_ERROR_DIGEST_FAILURE);
            goto tls12_loser;
        }
        rv |= PK11_DigestFinal(h, hashes->u.raw, &hashes->len,
                               sizeof(hashes->u.raw));
        if (rv != SECSuccess) {
            ssl_MapLowLevelError(SSL_ERROR_DIGEST_FAILURE);
            rv = SECFailure;
            goto tls12_loser;
        }

        hashes->hashAlg = ssl3_GetSuitePrfHash(ss);
        rv = SECSuccess;

    tls12_loser:
        if (stateBuf) {
            if (PK11_RestoreContext(h, stateBuf, stateLen) != SECSuccess) {
                ssl_MapLowLevelError(SSL_ERROR_DIGEST_FAILURE);
                rv = SECFailure;
            }
            if (stateBuf != stackBuf) {
                PORT_ZFree(stateBuf, stateLen);
            }
        }
    } else if (ss->ssl3.hs.hashType == handshake_hash_record) {
        rv = ssl3_ComputeHandshakeHash(ss->ssl3.hs.messages.buf,
                                       ss->ssl3.hs.messages.len,
                                       ssl3_GetSuitePrfHash(ss),
                                       hashes);
    } else {
        PK11Context *md5;
        PK11Context *sha = NULL;
        unsigned char *md5StateBuf = NULL;
        unsigned char *shaStateBuf = NULL;
        unsigned int md5StateLen, shaStateLen;
        unsigned char md5StackBuf[256];
        unsigned char shaStackBuf[512];

        md5StateBuf = PK11_SaveContextAlloc(ss->ssl3.hs.md5, md5StackBuf,
                                            sizeof md5StackBuf, &md5StateLen);
        if (md5StateBuf == NULL) {
            ssl_MapLowLevelError(SSL_ERROR_MD5_DIGEST_FAILURE);
            goto loser;
        }
        md5 = ss->ssl3.hs.md5;

        shaStateBuf = PK11_SaveContextAlloc(ss->ssl3.hs.sha, shaStackBuf,
                                            sizeof shaStackBuf, &shaStateLen);
        if (shaStateBuf == NULL) {
            ssl_MapLowLevelError(SSL_ERROR_SHA_DIGEST_FAILURE);
            goto loser;
        }
        sha = ss->ssl3.hs.sha;

        if (!isTLS) {
            /* compute hashes for SSL3. */
            unsigned char s[4];

            if (!spec->master_secret) {
                PORT_SetError(SSL_ERROR_RX_UNEXPECTED_HANDSHAKE);
                rv = SECFailure;
                goto loser;
            }

            s[0] = (unsigned char)(sender >> 24);
            s[1] = (unsigned char)(sender >> 16);
            s[2] = (unsigned char)(sender >> 8);
            s[3] = (unsigned char)sender;

            if (sender != 0) {
                rv |= PK11_DigestOp(md5, s, 4);
                PRINT_BUF(95, (NULL, "MD5 inner: sender", s, 4));
            }

            PRINT_BUF(95, (NULL, "MD5 inner: MAC Pad 1", mac_pad_1,
                           mac_defs[mac_md5].pad_size));

            rv |= PK11_DigestKey(md5, spec->master_secret);
            rv |= PK11_DigestOp(md5, mac_pad_1, mac_defs[mac_md5].pad_size);
            rv |= PK11_DigestFinal(md5, md5_inner, &outLength, MD5_LENGTH);
            PORT_Assert(rv != SECSuccess || outLength == MD5_LENGTH);
            if (rv != SECSuccess) {
                ssl_MapLowLevelError(SSL_ERROR_MD5_DIGEST_FAILURE);
                rv = SECFailure;
                goto loser;
            }

            PRINT_BUF(95, (NULL, "MD5 inner: result", md5_inner, outLength));

            if (sender != 0) {
                rv |= PK11_DigestOp(sha, s, 4);
                PRINT_BUF(95, (NULL, "SHA inner: sender", s, 4));
            }

            PRINT_BUF(95, (NULL, "SHA inner: MAC Pad 1", mac_pad_1,
                           mac_defs[mac_sha].pad_size));

            rv |= PK11_DigestKey(sha, spec->master_secret);
            rv |= PK11_DigestOp(sha, mac_pad_1, mac_defs[mac_sha].pad_size);
            rv |= PK11_DigestFinal(sha, sha_inner, &outLength, SHA1_LENGTH);
            PORT_Assert(rv != SECSuccess || outLength == SHA1_LENGTH);
            if (rv != SECSuccess) {
                ssl_MapLowLevelError(SSL_ERROR_SHA_DIGEST_FAILURE);
                rv = SECFailure;
                goto loser;
            }

            PRINT_BUF(95, (NULL, "SHA inner: result", sha_inner, outLength));

            PRINT_BUF(95, (NULL, "MD5 outer: MAC Pad 2", mac_pad_2,
                           mac_defs[mac_md5].pad_size));
            PRINT_BUF(95, (NULL, "MD5 outer: MD5 inner", md5_inner, MD5_LENGTH));

            rv |= PK11_DigestBegin(md5);
            rv |= PK11_DigestKey(md5, spec->master_secret);
            rv |= PK11_DigestOp(md5, mac_pad_2, mac_defs[mac_md5].pad_size);
            rv |= PK11_DigestOp(md5, md5_inner, MD5_LENGTH);
        }
        rv |= PK11_DigestFinal(md5, hashes->u.s.md5, &outLength, MD5_LENGTH);
        PORT_Assert(rv != SECSuccess || outLength == MD5_LENGTH);
        if (rv != SECSuccess) {
            ssl_MapLowLevelError(SSL_ERROR_MD5_DIGEST_FAILURE);
            rv = SECFailure;
            goto loser;
        }

        PRINT_BUF(60, (NULL, "MD5 outer: result", hashes->u.s.md5, MD5_LENGTH));

        if (!isTLS) {
            PRINT_BUF(95, (NULL, "SHA outer: MAC Pad 2", mac_pad_2,
                           mac_defs[mac_sha].pad_size));
            PRINT_BUF(95, (NULL, "SHA outer: SHA inner", sha_inner, SHA1_LENGTH));

            rv |= PK11_DigestBegin(sha);
            rv |= PK11_DigestKey(sha, spec->master_secret);
            rv |= PK11_DigestOp(sha, mac_pad_2, mac_defs[mac_sha].pad_size);
            rv |= PK11_DigestOp(sha, sha_inner, SHA1_LENGTH);
        }
        rv |= PK11_DigestFinal(sha, hashes->u.s.sha, &outLength, SHA1_LENGTH);
        PORT_Assert(rv != SECSuccess || outLength == SHA1_LENGTH);
        if (rv != SECSuccess) {
            ssl_MapLowLevelError(SSL_ERROR_SHA_DIGEST_FAILURE);
            rv = SECFailure;
            goto loser;
        }

        PRINT_BUF(60, (NULL, "SHA outer: result", hashes->u.s.sha, SHA1_LENGTH));

        hashes->len = MD5_LENGTH + SHA1_LENGTH;
        rv = SECSuccess;

    loser:
        if (md5StateBuf) {
            if (PK11_RestoreContext(ss->ssl3.hs.md5, md5StateBuf, md5StateLen) !=
                SECSuccess) {
                ssl_MapLowLevelError(SSL_ERROR_MD5_DIGEST_FAILURE);
                rv = SECFailure;
            }
            if (md5StateBuf != md5StackBuf) {
                PORT_ZFree(md5StateBuf, md5StateLen);
            }
        }
        if (shaStateBuf) {
            if (PK11_RestoreContext(ss->ssl3.hs.sha, shaStateBuf, shaStateLen) !=
                SECSuccess) {
                ssl_MapLowLevelError(SSL_ERROR_SHA_DIGEST_FAILURE);
                rv = SECFailure;
            }
            if (shaStateBuf != shaStackBuf) {
                PORT_ZFree(shaStateBuf, shaStateLen);
            }
        }
    }
    return rv;
}

/**************************************************************************
 * end of Handshake Hash functions.
 * Begin Send and Handle functions for handshakes.
 **************************************************************************/

#ifdef TRACE
#define CHTYPE(t)          \
    case client_hello_##t: \
        return #t;

static const char *
ssl_ClientHelloTypeName(sslClientHelloType type)
{
    switch (type) {
        CHTYPE(initial);
        CHTYPE(retry);
        CHTYPE(retransmit);    /* DTLS only */
        CHTYPE(renegotiation); /* TLS <= 1.2 only */
    }
    PORT_Assert(0);
    return NULL;
}
#undef CHTYPE
#endif

/* Called from ssl3_HandleHelloRequest(),
 *             ssl3_RedoHandshake()
 *             ssl_BeginClientHandshake (when resuming ssl3 session)
 *             dtls_HandleHelloVerifyRequest(with resending=PR_TRUE)
 *
 * The |type| argument indicates what is going on here:
 * - client_hello_initial is set for the very first ClientHello
 * - client_hello_retry indicates that this is a second attempt after receiving
 *   a HelloRetryRequest (in TLS 1.3)
 * - client_hello_retransmit is used in DTLS when resending
 * - client_hello_renegotiation is used to renegotiate (in TLS <1.3)
 */
SECStatus
ssl3_SendClientHello(sslSocket *ss, sslClientHelloType type)
{
    sslSessionID *sid;
    ssl3CipherSpec *cwSpec;
    SECStatus rv;
    int i;
    int length;
    int num_suites;
    int actual_count = 0;
    PRBool isTLS = PR_FALSE;
    PRBool requestingResume = PR_FALSE, fallbackSCSV = PR_FALSE;
    PRInt32 total_exten_len = 0;
    unsigned numCompressionMethods;
    PRUint16 version;
    PRInt32 flags;

    SSL_TRC(3, ("%d: SSL3[%d]: send %s ClientHello handshake", SSL_GETPID(),
                ss->fd, ssl_ClientHelloTypeName(type)));

    PORT_Assert(ss->opt.noLocks || ssl_HaveSSL3HandshakeLock(ss));
    PORT_Assert(ss->opt.noLocks || ssl_HaveXmitBufLock(ss));

    /* shouldn't get here if SSL3 is disabled, but ... */
    if (SSL_ALL_VERSIONS_DISABLED(&ss->vrange)) {
        PR_NOT_REACHED("No versions of SSL 3.0 or later are enabled");
        PORT_SetError(SSL_ERROR_SSL_DISABLED);
        return SECFailure;
    }

    /* If we are responding to a HelloRetryRequest, don't reinitialize. We need
     * to maintain the handshake hashes. */
    if (ss->ssl3.hs.helloRetry) {
        PORT_Assert(type == client_hello_retry);
    } else {
        ssl3_InitState(ss);
        ssl3_RestartHandshakeHashes(ss);
    }

    /* These must be reset every handshake. */
    ss->ssl3.hs.sendingSCSV = PR_FALSE;
    ss->ssl3.hs.preliminaryInfo = 0;
    PORT_Assert(IS_DTLS(ss) || type != client_hello_retransmit);
    SECITEM_FreeItem(&ss->ssl3.hs.newSessionTicket.ticket, PR_FALSE);
    ss->ssl3.hs.receivedNewSessionTicket = PR_FALSE;
    ssl3_ResetExtensionData(&ss->xtnData);

    /* How many suites does our PKCS11 support (regardless of policy)? */
    num_suites = ssl3_config_match_init(ss);
    if (!num_suites) {
        return SECFailure; /* ssl3_config_match_init has set error code. */
    }

    /*
     * During a renegotiation, ss->clientHelloVersion will be used again to
     * work around a Windows SChannel bug. Ensure that it is still enabled.
     */
    if (ss->firstHsDone) {
        PORT_Assert(type != client_hello_initial);
        if (SSL_ALL_VERSIONS_DISABLED(&ss->vrange)) {
            PORT_SetError(SSL_ERROR_SSL_DISABLED);
            return SECFailure;
        }

        if (ss->clientHelloVersion < ss->vrange.min ||
            ss->clientHelloVersion > ss->vrange.max) {
            PORT_SetError(SSL_ERROR_NO_CYPHER_OVERLAP);
            return SECFailure;
        }
    }

    /* We ignore ss->sec.ci.sid here, and use ssl_Lookup because Lookup
     * handles expired entries and other details.
     * XXX If we've been called from ssl_BeginClientHandshake, then
     * this lookup is duplicative and wasteful.
     */
    sid = (ss->opt.noCache) ? NULL
                            : ssl_LookupSID(&ss->sec.ci.peer, ss->sec.ci.port, ss->peerID, ss->url);

    /* We can't resume based on a different token. If the sid exists,
     * make sure the token that holds the master secret still exists ...
     * If we previously did client-auth, make sure that the token that holds
     * the private key still exists, is logged in, hasn't been removed, etc.
     */
    if (sid) {
        PRBool sidOK = PR_TRUE;
        const ssl3CipherSuiteCfg *suite;

        /* Check that the cipher suite we need is enabled. */
        suite = ssl_LookupCipherSuiteCfg(sid->u.ssl3.cipherSuite,
                                         ss->cipherSuites);
        PORT_Assert(suite);
        if (!suite || !config_match(suite, ss->ssl3.policy, &ss->vrange, ss)) {
            sidOK = PR_FALSE;
        }

        /* Check that we can recover the master secret. */
        if (sidOK && sid->u.ssl3.keys.msIsWrapped) {
            PK11SlotInfo *slot = NULL;
            if (sid->u.ssl3.masterValid) {
                slot = SECMOD_LookupSlot(sid->u.ssl3.masterModuleID,
                                         sid->u.ssl3.masterSlotID);
            }
            if (slot == NULL) {
                sidOK = PR_FALSE;
            } else {
                PK11SymKey *wrapKey = NULL;
                if (!PK11_IsPresent(slot) ||
                    ((wrapKey = PK11_GetWrapKey(slot,
                                                sid->u.ssl3.masterWrapIndex,
                                                sid->u.ssl3.masterWrapMech,
                                                sid->u.ssl3.masterWrapSeries,
                                                ss->pkcs11PinArg)) == NULL)) {
                    sidOK = PR_FALSE;
                }
                if (wrapKey)
                    PK11_FreeSymKey(wrapKey);
                PK11_FreeSlot(slot);
                slot = NULL;
            }
        }
        /* If we previously did client-auth, make sure that the token that
        ** holds the private key still exists, is logged in, hasn't been
        ** removed, etc.
        */
        if (sidOK && !ssl3_ClientAuthTokenPresent(sid)) {
            sidOK = PR_FALSE;
        }

        if (sidOK) {
            /* Set version based on the sid. */
            if (ss->firstHsDone) {
                /*
                 * Windows SChannel compares the client_version inside the RSA
                 * EncryptedPreMasterSecret of a renegotiation with the
                 * client_version of the initial ClientHello rather than the
                 * ClientHello in the renegotiation. To work around this bug, we
                 * continue to use the client_version used in the initial
                 * ClientHello when renegotiating.
                 *
                 * The client_version of the initial ClientHello is still
                 * available in ss->clientHelloVersion. Ensure that
                 * sid->version is bounded within
                 * [ss->vrange.min, ss->clientHelloVersion], otherwise we
                 * can't use sid.
                 */
                if (sid->version >= ss->vrange.min &&
                    sid->version <= ss->clientHelloVersion) {
                    version = ss->clientHelloVersion;
                } else {
                    sidOK = PR_FALSE;
                }
            } else {
                /*
                 * Check sid->version is OK first.
                 * Previously, we would cap the version based on sid->version,
                 * but that prevents negotiation of a higher version if the
                 * previous session was reduced (e.g., with version fallback)
                 */
                if (sid->version < ss->vrange.min ||
                    sid->version > ss->vrange.max) {
                    sidOK = PR_FALSE;
                } else {
                    version = ss->vrange.max;
                }
            }
        }

        if (!sidOK) {
            SSL_AtomicIncrementLong(&ssl3stats.sch_sid_cache_not_ok);
            ss->sec.uncache(sid);
            ssl_FreeSID(sid);
            sid = NULL;
        }
    }

    if (sid) {
        requestingResume = PR_TRUE;
        SSL_AtomicIncrementLong(&ssl3stats.sch_sid_cache_hits);

        PRINT_BUF(4, (ss, "client, found session-id:", sid->u.ssl3.sessionID,
                      sid->u.ssl3.sessionIDLength));

        ss->ssl3.policy = sid->u.ssl3.policy;
    } else {
        SSL_AtomicIncrementLong(&ssl3stats.sch_sid_cache_misses);

        /*
         * Windows SChannel compares the client_version inside the RSA
         * EncryptedPreMasterSecret of a renegotiation with the
         * client_version of the initial ClientHello rather than the
         * ClientHello in the renegotiation. To work around this bug, we
         * continue to use the client_version used in the initial
         * ClientHello when renegotiating.
         */
        if (ss->firstHsDone) {
            version = ss->clientHelloVersion;
        } else {
            version = ss->vrange.max;
        }

        sid = ssl3_NewSessionID(ss, PR_FALSE);
        if (!sid) {
            return SECFailure; /* memory error is set */
        }
        /* ss->version isn't set yet, but the sid needs a sane value. */
        sid->version = version;
    }

    isTLS = (version > SSL_LIBRARY_VERSION_3_0);
    ssl_GetSpecWriteLock(ss);
    cwSpec = ss->ssl3.cwSpec;
    if (cwSpec->mac_def->mac == mac_null) {
        /* SSL records are not being MACed. */
        cwSpec->version = version;
    }
    ssl_ReleaseSpecWriteLock(ss);

    if (ss->sec.ci.sid != NULL) {
        ssl_FreeSID(ss->sec.ci.sid); /* decrement ref count, free if zero */
    }
    ss->sec.ci.sid = sid;

    /* HACK for SCSV in SSL 3.0.  On initial handshake, prepend SCSV,
     * only if TLS is disabled.
     */
    if (!ss->firstHsDone && !isTLS) {
        /* Must set this before calling Hello Extension Senders,
         * to suppress sending of empty RI extension.
         */
        ss->ssl3.hs.sendingSCSV = PR_TRUE;
    }

    /* When we attempt session resumption (only), we must lock the sid to
     * prevent races with other resumption connections that receive a
     * NewSessionTicket that will cause the ticket in the sid to be replaced.
     * Once we've copied the session ticket into our ClientHello message, it
     * is OK for the ticket to change, so we just need to make sure we hold
     * the lock across the calls to ssl3_CallHelloExtensionSenders.
     */
    if (sid->u.ssl3.lock) {
        PR_RWLock_Rlock(sid->u.ssl3.lock);
    }

    if (ss->vrange.max >= SSL_LIBRARY_VERSION_TLS_1_3 &&
        type == client_hello_initial) {
        rv = tls13_SetupClientHello(ss);
        if (rv != SECSuccess) {
            return SECFailure;
        }
    }
    if (isTLS || (ss->firstHsDone && ss->peerRequestedProtection)) {
        PRUint32 maxBytes = 65535; /* 2^16 - 1 */
        PRInt32 extLen;

        extLen = ssl3_CallHelloExtensionSenders(ss, PR_FALSE, maxBytes, NULL);
        if (extLen < 0) {
            if (sid->u.ssl3.lock) {
                PR_RWLock_Unlock(sid->u.ssl3.lock);
            }
            return SECFailure;
        }
        total_exten_len += extLen;

        if (total_exten_len > 0)
            total_exten_len += 2;
    }

    if (IS_DTLS(ss)) {
        ssl3_DisableNonDTLSSuites(ss);
    }

    /* how many suites are permitted by policy and user preference? */
    num_suites = count_cipher_suites(ss, ss->ssl3.policy);
    if (!num_suites) {
        if (sid->u.ssl3.lock) {
            PR_RWLock_Unlock(sid->u.ssl3.lock);
        }
        return SECFailure; /* count_cipher_suites has set error code. */
    }

    fallbackSCSV = ss->opt.enableFallbackSCSV && (!requestingResume ||
                                                  version < sid->version);
    /* make room for SCSV */
    if (ss->ssl3.hs.sendingSCSV) {
        ++num_suites;
    }
    if (fallbackSCSV) {
        ++num_suites;
    }

    /* count compression methods */
    numCompressionMethods = 0;
    for (i = 0; i < ssl_compression_method_count; i++) {
        if (ssl_CompressionEnabled(ss, ssl_compression_methods[i]))
            numCompressionMethods++;
    }

    length = sizeof(SSL3ProtocolVersion) + SSL3_RANDOM_LENGTH +
             1 + (sid->version >= SSL_LIBRARY_VERSION_TLS_1_3
                      ? 0
                      : sid->u.ssl3.sessionIDLength) +
             2 + num_suites * sizeof(ssl3CipherSuite) +
             1 + numCompressionMethods + total_exten_len;
    if (IS_DTLS(ss)) {
        length += 1 + ss->ssl3.hs.cookie.len;
    }

    if (total_exten_len > 0) {
        ssl3_CalculatePaddingExtLen(ss, length);
        if (ss->xtnData.paddingLen) {
            total_exten_len += 4 + ss->xtnData.paddingLen;
            length += 4 + ss->xtnData.paddingLen;
        }
    }

    rv = ssl3_AppendHandshakeHeader(ss, client_hello, length);
    if (rv != SECSuccess) {
        if (sid->u.ssl3.lock) {
            PR_RWLock_Unlock(sid->u.ssl3.lock);
        }
        return rv; /* err set by ssl3_AppendHandshake* */
    }

    if (ss->firstHsDone) {
        /* The client hello version must stay unchanged to work around
         * the Windows SChannel bug described above. */
        PORT_Assert(version == ss->clientHelloVersion);
    }
    ss->clientHelloVersion = PR_MIN(version, SSL_LIBRARY_VERSION_TLS_1_2);
    if (IS_DTLS(ss)) {
        PRUint16 dtlsVersion;

        dtlsVersion = dtls_TLSVersionToDTLSVersion(ss->clientHelloVersion);
        rv = ssl3_AppendHandshakeNumber(ss, dtlsVersion, 2);
    } else {
        rv = ssl3_AppendHandshakeNumber(ss, ss->clientHelloVersion, 2);
    }
    if (rv != SECSuccess) {
        if (sid->u.ssl3.lock) {
            PR_RWLock_Unlock(sid->u.ssl3.lock);
        }
        return rv; /* err set by ssl3_AppendHandshake* */
    }

    /* Generate a new random if this is the first attempt. */
    if (type == client_hello_initial) {
        rv = ssl3_GetNewRandom(&ss->ssl3.hs.client_random);
        if (rv != SECSuccess) {
            if (sid->u.ssl3.lock) {
                PR_RWLock_Unlock(sid->u.ssl3.lock);
            }
            return rv; /* err set by GetNewRandom. */
        }
    }
    rv = ssl3_AppendHandshake(ss, &ss->ssl3.hs.client_random,
                              SSL3_RANDOM_LENGTH);
    if (rv != SECSuccess) {
        if (sid->u.ssl3.lock) {
            PR_RWLock_Unlock(sid->u.ssl3.lock);
        }
        return rv; /* err set by ssl3_AppendHandshake* */
    }

    if (sid->version < SSL_LIBRARY_VERSION_TLS_1_3)
        rv = ssl3_AppendHandshakeVariable(
            ss, sid->u.ssl3.sessionID, sid->u.ssl3.sessionIDLength, 1);
    else
        rv = ssl3_AppendHandshakeNumber(ss, 0, 1);
    if (rv != SECSuccess) {
        if (sid->u.ssl3.lock) {
            PR_RWLock_Unlock(sid->u.ssl3.lock);
        }
        return rv; /* err set by ssl3_AppendHandshake* */
    }

    if (IS_DTLS(ss)) {
        rv = ssl3_AppendHandshakeVariable(
            ss, ss->ssl3.hs.cookie.data, ss->ssl3.hs.cookie.len, 1);
        if (rv != SECSuccess) {
            if (sid->u.ssl3.lock) {
                PR_RWLock_Unlock(sid->u.ssl3.lock);
            }
            return rv; /* err set by ssl3_AppendHandshake* */
        }
    }

    rv = ssl3_AppendHandshakeNumber(ss, num_suites * sizeof(ssl3CipherSuite), 2);
    if (rv != SECSuccess) {
        if (sid->u.ssl3.lock) {
            PR_RWLock_Unlock(sid->u.ssl3.lock);
        }
        return rv; /* err set by ssl3_AppendHandshake* */
    }

    if (ss->ssl3.hs.sendingSCSV) {
        /* Add the actual SCSV */
        rv = ssl3_AppendHandshakeNumber(ss, TLS_EMPTY_RENEGOTIATION_INFO_SCSV,
                                        sizeof(ssl3CipherSuite));
        if (rv != SECSuccess) {
            if (sid->u.ssl3.lock) {
                PR_RWLock_Unlock(sid->u.ssl3.lock);
            }
            return rv; /* err set by ssl3_AppendHandshake* */
        }
        actual_count++;
    }
    if (fallbackSCSV) {
        rv = ssl3_AppendHandshakeNumber(ss, TLS_FALLBACK_SCSV,
                                        sizeof(ssl3CipherSuite));
        if (rv != SECSuccess) {
            if (sid->u.ssl3.lock) {
                PR_RWLock_Unlock(sid->u.ssl3.lock);
            }
            return rv; /* err set by ssl3_AppendHandshake* */
        }
        actual_count++;
    }
    for (i = 0; i < ssl_V3_SUITES_IMPLEMENTED; i++) {
        ssl3CipherSuiteCfg *suite = &ss->cipherSuites[i];
        if (config_match(suite, ss->ssl3.policy, &ss->vrange, ss)) {
            actual_count++;
            if (actual_count > num_suites) {
                if (sid->u.ssl3.lock) {
                    PR_RWLock_Unlock(sid->u.ssl3.lock);
                }
                /* set error card removal/insertion error */
                PORT_SetError(SSL_ERROR_TOKEN_INSERTION_REMOVAL);
                return SECFailure;
            }
            rv = ssl3_AppendHandshakeNumber(ss, suite->cipher_suite,
                                            sizeof(ssl3CipherSuite));
            if (rv != SECSuccess) {
                if (sid->u.ssl3.lock) {
                    PR_RWLock_Unlock(sid->u.ssl3.lock);
                }
                return rv; /* err set by ssl3_AppendHandshake* */
            }
        }
    }

    /* if cards were removed or inserted between count_cipher_suites and
     * generating our list, detect the error here rather than send it off to
     * the server.. */
    if (actual_count != num_suites) {
        /* Card removal/insertion error */
        if (sid->u.ssl3.lock) {
            PR_RWLock_Unlock(sid->u.ssl3.lock);
        }
        PORT_SetError(SSL_ERROR_TOKEN_INSERTION_REMOVAL);
        return SECFailure;
    }

    rv = ssl3_AppendHandshakeNumber(ss, numCompressionMethods, 1);
    if (rv != SECSuccess) {
        if (sid->u.ssl3.lock) {
            PR_RWLock_Unlock(sid->u.ssl3.lock);
        }
        return rv; /* err set by ssl3_AppendHandshake* */
    }
    for (i = 0; i < ssl_compression_method_count; i++) {
        if (!ssl_CompressionEnabled(ss, ssl_compression_methods[i]))
            continue;
        rv = ssl3_AppendHandshakeNumber(ss, ssl_compression_methods[i], 1);
        if (rv != SECSuccess) {
            if (sid->u.ssl3.lock) {
                PR_RWLock_Unlock(sid->u.ssl3.lock);
            }
            return rv; /* err set by ssl3_AppendHandshake* */
        }
    }

    if (total_exten_len) {
        PRUint32 maxBytes = total_exten_len - 2;
        PRInt32 extLen;

        rv = ssl3_AppendHandshakeNumber(ss, maxBytes, 2);
        if (rv != SECSuccess) {
            if (sid->u.ssl3.lock) {
                PR_RWLock_Unlock(sid->u.ssl3.lock);
            }
            return rv; /* err set by AppendHandshake. */
        }

        extLen = ssl3_CallHelloExtensionSenders(ss, PR_TRUE, maxBytes, NULL);
        if (extLen < 0) {
            if (sid->u.ssl3.lock) {
                PR_RWLock_Unlock(sid->u.ssl3.lock);
            }
            return SECFailure;
        }
        maxBytes -= extLen;

        PORT_Assert(!maxBytes);
    }

    if (sid->u.ssl3.lock) {
        PR_RWLock_Unlock(sid->u.ssl3.lock);
    }

    if (ss->xtnData.sentSessionTicketInClientHello) {
        SSL_AtomicIncrementLong(&ssl3stats.sch_sid_stateless_resumes);
    }

    if (ss->ssl3.hs.sendingSCSV) {
        /* Since we sent the SCSV, pretend we sent empty RI extension. */
        TLSExtensionData *xtnData = &ss->xtnData;
        xtnData->advertised[xtnData->numAdvertised++] =
            ssl_renegotiation_info_xtn;
    }

    flags = 0;
    if (!ss->firstHsDone && !IS_DTLS(ss)) {
        flags |= ssl_SEND_FLAG_CAP_RECORD_VERSION;
    }
    rv = ssl3_FlushHandshake(ss, flags);
    if (rv != SECSuccess) {
        return rv; /* error code set by ssl3_FlushHandshake */
    }

    if (version >= SSL_LIBRARY_VERSION_TLS_1_3) {
        rv = tls13_MaybeDo0RTTHandshake(ss);
        if (rv != SECSuccess) {
            return SECFailure; /* error code set already. */
        }
    }

    ss->ssl3.hs.ws = wait_server_hello;
    return SECSuccess;
}

/* Called from ssl3_HandlePostHelloHandshakeMessage() when it has deciphered a
 * complete ssl3 Hello Request.
 * Caller must hold Handshake and RecvBuf locks.
 */
static SECStatus
ssl3_HandleHelloRequest(sslSocket *ss)
{
    sslSessionID *sid = ss->sec.ci.sid;
    SECStatus rv;

    SSL_TRC(3, ("%d: SSL3[%d]: handle hello_request handshake",
                SSL_GETPID(), ss->fd));

    PORT_Assert(ss->opt.noLocks || ssl_HaveRecvBufLock(ss));
    PORT_Assert(ss->opt.noLocks || ssl_HaveSSL3HandshakeLock(ss));
    PORT_Assert(ss->version < SSL_LIBRARY_VERSION_TLS_1_3);

    if (ss->ssl3.hs.ws == wait_server_hello)
        return SECSuccess;
    if (ss->ssl3.hs.ws != idle_handshake || ss->sec.isServer) {
        (void)SSL3_SendAlert(ss, alert_fatal, unexpected_message);
        PORT_SetError(SSL_ERROR_RX_UNEXPECTED_HELLO_REQUEST);
        return SECFailure;
    }
    if (ss->opt.enableRenegotiation == SSL_RENEGOTIATE_NEVER) {
        (void)SSL3_SendAlert(ss, alert_warning, no_renegotiation);
        PORT_SetError(SSL_ERROR_RENEGOTIATION_NOT_ALLOWED);
        return SECFailure;
    }

    if (sid) {
        ss->sec.uncache(sid);
        ssl_FreeSID(sid);
        ss->sec.ci.sid = NULL;
    }

    if (IS_DTLS(ss)) {
        dtls_RehandshakeCleanup(ss);
    }

    ssl_GetXmitBufLock(ss);
    rv = ssl3_SendClientHello(ss, client_hello_renegotiation);
    ssl_ReleaseXmitBufLock(ss);

    return rv;
}

static const CK_MECHANISM_TYPE wrapMechanismList[SSL_NUM_WRAP_MECHS] = {
    CKM_DES3_ECB,
    CKM_CAST5_ECB,
    CKM_DES_ECB,
    CKM_KEY_WRAP_LYNKS,
    CKM_IDEA_ECB,
    CKM_CAST3_ECB,
    CKM_CAST_ECB,
    CKM_RC5_ECB,
    CKM_RC2_ECB,
    CKM_CDMF_ECB,
    CKM_SKIPJACK_WRAP,
    CKM_SKIPJACK_CBC64,
    CKM_AES_ECB,
    CKM_CAMELLIA_ECB,
    CKM_SEED_ECB
};

static SECStatus
ssl_FindIndexByWrapMechanism(CK_MECHANISM_TYPE mech, unsigned int *wrapMechIndex)
{
    unsigned int i;
    for (i = 0; i < SSL_NUM_WRAP_MECHS; ++i) {
        if (wrapMechanismList[i] == mech) {
            *wrapMechIndex = i;
            return SECSuccess;
        }
    }
    PORT_Assert(0);
    PORT_SetError(SEC_ERROR_LIBRARY_FAILURE);
    return SECFailure;
}
<<<<<<< HEAD

/* Each process sharing the server session ID cache has its own array of SymKey
 * pointers for the symmetric wrapping keys that are used to wrap the master
 * secrets.  There is one key for each authentication type.  These Symkeys
 * correspond to the wrapped SymKeys kept in the server session cache.
 */
const SSLAuthType ssl_wrap_key_auth_type[SSL_NUM_WRAP_KEYS] = {
    ssl_auth_rsa_decrypt,
    ssl_auth_rsa_sign,
    ssl_auth_rsa_pss,
    ssl_auth_ecdsa,
    ssl_auth_ecdh_rsa,
    ssl_auth_ecdh_ecdsa
};

=======

/* Each process sharing the server session ID cache has its own array of SymKey
 * pointers for the symmetric wrapping keys that are used to wrap the master
 * secrets.  There is one key for each authentication type.  These Symkeys
 * correspond to the wrapped SymKeys kept in the server session cache.
 */
const SSLAuthType ssl_wrap_key_auth_type[SSL_NUM_WRAP_KEYS] = {
    ssl_auth_rsa_decrypt,
    ssl_auth_rsa_sign,
    ssl_auth_rsa_pss,
    ssl_auth_ecdsa,
    ssl_auth_ecdh_rsa,
    ssl_auth_ecdh_ecdsa
};

>>>>>>> a17af05f
static SECStatus
ssl_FindIndexByWrapKey(const sslServerCert *serverCert, unsigned int *wrapKeyIndex)
{
    unsigned int i;
    for (i = 0; i < SSL_NUM_WRAP_KEYS; ++i) {
        if (SSL_CERT_IS(serverCert, ssl_wrap_key_auth_type[i])) {
            *wrapKeyIndex = i;
            return SECSuccess;
        }
    }
    /* Can't assert here because we still get people using DSA certificates. */
    PORT_SetError(SEC_ERROR_LIBRARY_FAILURE);
    return SECFailure;
}

static PK11SymKey *
ssl_UnwrapSymWrappingKey(
    SSLWrappedSymWrappingKey *pWswk,
    SECKEYPrivateKey *svrPrivKey,
    unsigned int wrapKeyIndex,
    CK_MECHANISM_TYPE masterWrapMech,
    void *pwArg)
{
    PK11SymKey *unwrappedWrappingKey = NULL;
    SECItem wrappedKey;
    PK11SymKey *Ks;
    SECKEYPublicKey pubWrapKey;
    ECCWrappedKeyInfo *ecWrapped;

    /* found the wrapping key on disk. */
    PORT_Assert(pWswk->symWrapMechanism == masterWrapMech);
    PORT_Assert(pWswk->wrapKeyIndex == wrapKeyIndex);
    if (pWswk->symWrapMechanism != masterWrapMech ||
        pWswk->wrapKeyIndex != wrapKeyIndex) {
        goto loser;
    }
    wrappedKey.type = siBuffer;
    wrappedKey.data = pWswk->wrappedSymmetricWrappingkey;
    wrappedKey.len = pWswk->wrappedSymKeyLen;
    PORT_Assert(wrappedKey.len <= sizeof pWswk->wrappedSymmetricWrappingkey);

    switch (ssl_wrap_key_auth_type[wrapKeyIndex]) {

        case ssl_auth_rsa_decrypt:
        case ssl_auth_rsa_sign: /* bad: see Bug 1248320 */
            unwrappedWrappingKey =
                PK11_PubUnwrapSymKey(svrPrivKey, &wrappedKey,
                                     masterWrapMech, CKA_UNWRAP, 0);
            break;

        case ssl_auth_ecdsa:
        case ssl_auth_ecdh_rsa:
        case ssl_auth_ecdh_ecdsa:
            /*
             * For ssl_auth_ecd*, we first create an EC public key based on
             * data stored with the wrappedSymmetricWrappingkey. Next,
             * we do an ECDH computation involving this public key and
             * the SSL server's (long-term) EC private key. The resulting
             * shared secret is treated the same way as Fortezza's Ks, i.e.,
             * it is used to recover the symmetric wrapping key.
             *
             * The data in wrappedSymmetricWrappingkey is laid out as defined
             * in the ECCWrappedKeyInfo structure.
             */
            ecWrapped = (ECCWrappedKeyInfo *)pWswk->wrappedSymmetricWrappingkey;

            PORT_Assert(ecWrapped->encodedParamLen + ecWrapped->pubValueLen +
                            ecWrapped->wrappedKeyLen <=
                        MAX_EC_WRAPPED_KEY_BUFLEN);

            if (ecWrapped->encodedParamLen + ecWrapped->pubValueLen +
                    ecWrapped->wrappedKeyLen >
                MAX_EC_WRAPPED_KEY_BUFLEN) {
                PORT_SetError(SEC_ERROR_LIBRARY_FAILURE);
                goto loser;
            }

            pubWrapKey.keyType = ecKey;
            pubWrapKey.u.ec.size = ecWrapped->size;
            pubWrapKey.u.ec.DEREncodedParams.len = ecWrapped->encodedParamLen;
            pubWrapKey.u.ec.DEREncodedParams.data = ecWrapped->var;
            pubWrapKey.u.ec.publicValue.len = ecWrapped->pubValueLen;
            pubWrapKey.u.ec.publicValue.data = ecWrapped->var +
                                               ecWrapped->encodedParamLen;

            wrappedKey.len = ecWrapped->wrappedKeyLen;
            wrappedKey.data = ecWrapped->var + ecWrapped->encodedParamLen +
                              ecWrapped->pubValueLen;

            /* Derive Ks using ECDH */
            Ks = PK11_PubDeriveWithKDF(svrPrivKey, &pubWrapKey, PR_FALSE, NULL,
                                       NULL, CKM_ECDH1_DERIVE, masterWrapMech,
                                       CKA_DERIVE, 0, CKD_NULL, NULL, NULL);
            if (Ks == NULL) {
                goto loser;
            }

            /*  Use Ks to unwrap the wrapping key */
            unwrappedWrappingKey = PK11_UnwrapSymKey(Ks, masterWrapMech, NULL,
                                                     &wrappedKey, masterWrapMech,
                                                     CKA_UNWRAP, 0);
            PK11_FreeSymKey(Ks);

            break;

        default:
            PORT_Assert(0);
            PORT_SetError(SEC_ERROR_LIBRARY_FAILURE);
            goto loser;
    }
loser:
    return unwrappedWrappingKey;
}

typedef struct {
    PK11SymKey *symWrapKey[SSL_NUM_WRAP_KEYS];
} ssl3SymWrapKey;

static PZLock *symWrapKeysLock = NULL;
static ssl3SymWrapKey symWrapKeys[SSL_NUM_WRAP_MECHS];

SECStatus
ssl_FreeSymWrapKeysLock(void)
{
    if (symWrapKeysLock) {
        PZ_DestroyLock(symWrapKeysLock);
        symWrapKeysLock = NULL;
        return SECSuccess;
    }
    PORT_SetError(SEC_ERROR_NOT_INITIALIZED);
    return SECFailure;
}

SECStatus
SSL3_ShutdownServerCache(void)
{
    int i, j;

    if (!symWrapKeysLock)
        return SECSuccess; /* lock was never initialized */
    PZ_Lock(symWrapKeysLock);
    /* get rid of all symWrapKeys */
    for (i = 0; i < SSL_NUM_WRAP_MECHS; ++i) {
        for (j = 0; j < SSL_NUM_WRAP_KEYS; ++j) {
            PK11SymKey **pSymWrapKey;
            pSymWrapKey = &symWrapKeys[i].symWrapKey[j];
            if (*pSymWrapKey) {
                PK11_FreeSymKey(*pSymWrapKey);
                *pSymWrapKey = NULL;
            }
        }
    }

    PZ_Unlock(symWrapKeysLock);
    ssl_FreeSessionCacheLocks();
    return SECSuccess;
}

SECStatus
ssl_InitSymWrapKeysLock(void)
{
    symWrapKeysLock = PZ_NewLock(nssILockOther);
    return symWrapKeysLock ? SECSuccess : SECFailure;
}

/* Try to get wrapping key for mechanism from in-memory array.
 * If that fails, look for one on disk.
 * If that fails, generate a new one, put the new one on disk,
 * Put the new key in the in-memory array.
 *
 * Note that this function performs some fairly inadvisable functions with
 * certificate private keys.  ECDSA keys are used with ECDH; similarly, RSA
 * signing keys are used to encrypt.  Bug 1248320.
 */
PK11SymKey *
ssl3_GetWrappingKey(sslSocket *ss,
                    PK11SlotInfo *masterSecretSlot,
                    CK_MECHANISM_TYPE masterWrapMech,
                    void *pwArg)
{
    SSLAuthType authType;
    SECKEYPrivateKey *svrPrivKey;
    SECKEYPublicKey *svrPubKey = NULL;
    PK11SymKey *unwrappedWrappingKey = NULL;
    PK11SymKey **pSymWrapKey;
    CK_MECHANISM_TYPE asymWrapMechanism = CKM_INVALID_MECHANISM;
    int length;
    unsigned int wrapMechIndex;
    unsigned int wrapKeyIndex;
    SECStatus rv;
    SECItem wrappedKey;
    SSLWrappedSymWrappingKey wswk;
    PK11SymKey *Ks = NULL;
    SECKEYPublicKey *pubWrapKey = NULL;
    SECKEYPrivateKey *privWrapKey = NULL;
    ECCWrappedKeyInfo *ecWrapped;
    const sslServerCert *serverCert = ss->sec.serverCert;

    PORT_Assert(serverCert);
    PORT_Assert(serverCert->serverKeyPair);
    PORT_Assert(serverCert->serverKeyPair->privKey);
    PORT_Assert(serverCert->serverKeyPair->pubKey);
    if (!serverCert || !serverCert->serverKeyPair ||
        !serverCert->serverKeyPair->privKey ||
        !serverCert->serverKeyPair->pubKey) {
        PORT_SetError(SEC_ERROR_LIBRARY_FAILURE);
        return NULL; /* hmm */
    }

    rv = ssl_FindIndexByWrapKey(serverCert, &wrapKeyIndex);
    if (rv != SECSuccess)
        return NULL; /* unusable wrapping key. */

    rv = ssl_FindIndexByWrapMechanism(masterWrapMech, &wrapMechIndex);
    if (rv != SECSuccess)
        return NULL; /* invalid masterWrapMech. */

    authType = ssl_wrap_key_auth_type[wrapKeyIndex];
    svrPrivKey = serverCert->serverKeyPair->privKey;
    pSymWrapKey = &symWrapKeys[wrapMechIndex].symWrapKey[wrapKeyIndex];

    ssl_InitSessionCacheLocks(PR_TRUE);

    PZ_Lock(symWrapKeysLock);

    unwrappedWrappingKey = *pSymWrapKey;
    if (unwrappedWrappingKey != NULL) {
        if (PK11_VerifyKeyOK(unwrappedWrappingKey)) {
            unwrappedWrappingKey = PK11_ReferenceSymKey(unwrappedWrappingKey);
            goto done;
        }
        /* slot series has changed, so this key is no good any more. */
        PK11_FreeSymKey(unwrappedWrappingKey);
        *pSymWrapKey = unwrappedWrappingKey = NULL;
    }

    /* Try to get wrapped SymWrapping key out of the (disk) cache. */
    /* Following call fills in wswk on success. */
    rv = ssl_GetWrappingKey(wrapMechIndex, wrapKeyIndex, &wswk);
    if (rv == SECSuccess) {
        /* found the wrapped sym wrapping key on disk. */
        unwrappedWrappingKey =
            ssl_UnwrapSymWrappingKey(&wswk, svrPrivKey, wrapKeyIndex,
                                     masterWrapMech, pwArg);
        if (unwrappedWrappingKey) {
            goto install;
        }
    }

    if (!masterSecretSlot) /* caller doesn't want to create a new one. */
        goto loser;

    length = PK11_GetBestKeyLength(masterSecretSlot, masterWrapMech);
    /* Zero length means fixed key length algorithm, or error.
     * It's ambiguous.
     */
    unwrappedWrappingKey = PK11_KeyGen(masterSecretSlot, masterWrapMech, NULL,
                                       length, pwArg);
    if (!unwrappedWrappingKey) {
        goto loser;
    }

    /* Prepare the buffer to receive the wrappedWrappingKey,
     * the symmetric wrapping key wrapped using the server's pub key.
     */
    PORT_Memset(&wswk, 0, sizeof wswk); /* eliminate UMRs. */

    svrPubKey = serverCert->serverKeyPair->pubKey;
    wrappedKey.type = siBuffer;
    wrappedKey.len = SECKEY_PublicKeyStrength(svrPubKey);
    wrappedKey.data = wswk.wrappedSymmetricWrappingkey;

    PORT_Assert(wrappedKey.len <= sizeof wswk.wrappedSymmetricWrappingkey);
    if (wrappedKey.len > sizeof wswk.wrappedSymmetricWrappingkey)
        goto loser;

    /* wrap symmetric wrapping key in server's public key. */
    switch (authType) {
        case ssl_auth_rsa_decrypt:
        case ssl_auth_rsa_sign: /* bad: see Bug 1248320 */
            asymWrapMechanism = CKM_RSA_PKCS;
            rv = PK11_PubWrapSymKey(asymWrapMechanism, svrPubKey,
                                    unwrappedWrappingKey, &wrappedKey);
            break;

        case ssl_auth_ecdsa:
        case ssl_auth_ecdh_rsa:
        case ssl_auth_ecdh_ecdsa:
            /*
             * We generate an ephemeral EC key pair. Perform an ECDH
             * computation involving this ephemeral EC public key and
             * the SSL server's (long-term) EC private key. The resulting
             * shared secret is treated in the same way as Fortezza's Ks,
             * i.e., it is used to wrap the wrapping key. To facilitate
             * unwrapping in ssl_UnwrapWrappingKey, we also store all
             * relevant info about the ephemeral EC public key in
             * wswk.wrappedSymmetricWrappingkey and lay it out as
             * described in the ECCWrappedKeyInfo structure.
             */
            PORT_Assert(SECKEY_GetPublicKeyType(svrPubKey) == ecKey);
            if (SECKEY_GetPublicKeyType(svrPubKey) != ecKey) {
                /* something is wrong in sslsecur.c if this isn't an ecKey */
                PORT_SetError(SEC_ERROR_LIBRARY_FAILURE);
                rv = SECFailure;
                goto ec_cleanup;
            }

            privWrapKey = SECKEY_CreateECPrivateKey(
                &svrPubKey->u.ec.DEREncodedParams, &pubWrapKey, NULL);
            if ((privWrapKey == NULL) || (pubWrapKey == NULL)) {
                rv = SECFailure;
                goto ec_cleanup;
            }

            /* Set the key size in bits */
            if (pubWrapKey->u.ec.size == 0) {
                pubWrapKey->u.ec.size = SECKEY_PublicKeyStrengthInBits(svrPubKey);
            }

            PORT_Assert(pubWrapKey->u.ec.DEREncodedParams.len +
                            pubWrapKey->u.ec.publicValue.len <
                        MAX_EC_WRAPPED_KEY_BUFLEN);
            if (pubWrapKey->u.ec.DEREncodedParams.len +
                    pubWrapKey->u.ec.publicValue.len >=
                MAX_EC_WRAPPED_KEY_BUFLEN) {
                PORT_SetError(SEC_ERROR_INVALID_KEY);
                rv = SECFailure;
                goto ec_cleanup;
            }

            /* Derive Ks using ECDH */
            Ks = PK11_PubDeriveWithKDF(svrPrivKey, pubWrapKey, PR_FALSE, NULL,
                                       NULL, CKM_ECDH1_DERIVE, masterWrapMech,
                                       CKA_DERIVE, 0, CKD_NULL, NULL, NULL);
            if (Ks == NULL) {
                rv = SECFailure;
                goto ec_cleanup;
            }

            ecWrapped = (ECCWrappedKeyInfo *)(wswk.wrappedSymmetricWrappingkey);
            ecWrapped->size = pubWrapKey->u.ec.size;
            ecWrapped->encodedParamLen = pubWrapKey->u.ec.DEREncodedParams.len;
            PORT_Memcpy(ecWrapped->var, pubWrapKey->u.ec.DEREncodedParams.data,
                        pubWrapKey->u.ec.DEREncodedParams.len);

            ecWrapped->pubValueLen = pubWrapKey->u.ec.publicValue.len;
            PORT_Memcpy(ecWrapped->var + ecWrapped->encodedParamLen,
                        pubWrapKey->u.ec.publicValue.data,
                        pubWrapKey->u.ec.publicValue.len);

            wrappedKey.len = MAX_EC_WRAPPED_KEY_BUFLEN -
                             (ecWrapped->encodedParamLen + ecWrapped->pubValueLen);
            wrappedKey.data = ecWrapped->var + ecWrapped->encodedParamLen +
                              ecWrapped->pubValueLen;

            /* wrap symmetricWrapping key with the local Ks */
            rv = PK11_WrapSymKey(masterWrapMech, NULL, Ks,
                                 unwrappedWrappingKey, &wrappedKey);

            if (rv != SECSuccess) {
                goto ec_cleanup;
            }

            /* Write down the length of wrapped key in the buffer
             * wswk.wrappedSymmetricWrappingkey at the appropriate offset
             */
            ecWrapped->wrappedKeyLen = wrappedKey.len;

        ec_cleanup:
            if (privWrapKey)
                SECKEY_DestroyPrivateKey(privWrapKey);
            if (pubWrapKey)
                SECKEY_DestroyPublicKey(pubWrapKey);
            if (Ks)
                PK11_FreeSymKey(Ks);
            asymWrapMechanism = masterWrapMech;
            break;

        default:
            rv = SECFailure;
            break;
    }

    if (rv != SECSuccess) {
        ssl_MapLowLevelError(SSL_ERROR_CLIENT_KEY_EXCHANGE_FAILURE);
        goto loser;
    }

    PORT_Assert(asymWrapMechanism != CKM_INVALID_MECHANISM);

    wswk.symWrapMechanism = masterWrapMech;
    wswk.asymWrapMechanism = asymWrapMechanism;
    wswk.wrapMechIndex = wrapMechIndex;
    wswk.wrapKeyIndex = wrapKeyIndex;
    wswk.wrappedSymKeyLen = wrappedKey.len;

    /* put it on disk. */
    /* If the wrapping key for this KEA type has already been set,
     * then abandon the value we just computed and
     * use the one we got from the disk.
     */
    rv = ssl_SetWrappingKey(&wswk);
    if (rv == SECSuccess) {
        /* somebody beat us to it.  The original contents of our wswk
         * has been replaced with the content on disk.  Now, discard
         * the key we just created and unwrap this new one.
         */
        PK11_FreeSymKey(unwrappedWrappingKey);

        unwrappedWrappingKey =
            ssl_UnwrapSymWrappingKey(&wswk, svrPrivKey, wrapKeyIndex,
                                     masterWrapMech, pwArg);
    }

install:
    if (unwrappedWrappingKey) {
        *pSymWrapKey = PK11_ReferenceSymKey(unwrappedWrappingKey);
    }

loser:
done:
    PZ_Unlock(symWrapKeysLock);
    return unwrappedWrappingKey;
}

#ifdef NSS_ALLOW_SSLKEYLOGFILE
/* hexEncode hex encodes |length| bytes from |in| and writes it as |length*2|
 * bytes to |out|. */
static void
hexEncode(char *out, const unsigned char *in, unsigned int length)
{
    static const char hextable[] = "0123456789abcdef";
    unsigned int i;

    for (i = 0; i < length; i++) {
        *(out++) = hextable[in[i] >> 4];
        *(out++) = hextable[in[i] & 15];
    }
}
#endif

/* Called from ssl3_SendClientKeyExchange(). */
static SECStatus
ssl3_SendRSAClientKeyExchange(sslSocket *ss, SECKEYPublicKey *svrPubKey)
{
    PK11SymKey *pms = NULL;
    SECStatus rv = SECFailure;
    SECItem enc_pms = { siBuffer, NULL, 0 };
    PRBool isTLS;

    PORT_Assert(ss->opt.noLocks || ssl_HaveSSL3HandshakeLock(ss));
    PORT_Assert(ss->opt.noLocks || ssl_HaveXmitBufLock(ss));

    /* Generate the pre-master secret ...  */
    ssl_GetSpecWriteLock(ss);
    isTLS = (PRBool)(ss->ssl3.pwSpec->version > SSL_LIBRARY_VERSION_3_0);

    pms = ssl3_GenerateRSAPMS(ss, ss->ssl3.pwSpec, NULL);
    ssl_ReleaseSpecWriteLock(ss);
    if (pms == NULL) {
        ssl_MapLowLevelError(SSL_ERROR_CLIENT_KEY_EXCHANGE_FAILURE);
        goto loser;
    }

    /* Get the wrapped (encrypted) pre-master secret, enc_pms */
    enc_pms.len = SECKEY_PublicKeyStrength(svrPubKey);
    enc_pms.data = (unsigned char *)PORT_Alloc(enc_pms.len);
    if (enc_pms.data == NULL) {
        goto loser; /* err set by PORT_Alloc */
    }

    /* wrap pre-master secret in server's public key. */
    rv = PK11_PubWrapSymKey(CKM_RSA_PKCS, svrPubKey, pms, &enc_pms);
    if (rv != SECSuccess) {
        ssl_MapLowLevelError(SSL_ERROR_CLIENT_KEY_EXCHANGE_FAILURE);
        goto loser;
    }

#ifdef NSS_ALLOW_SSLKEYLOGFILE
    if (ssl_keylog_iob) {
        SECStatus extractRV = PK11_ExtractKeyValue(pms);
        if (extractRV == SECSuccess) {
            SECItem *keyData = PK11_GetKeyData(pms);
            if (keyData && keyData->data && keyData->len) {
#ifdef TRACE
                if (ssl_trace >= 100) {
                    ssl_PrintBuf(ss, "Pre-Master Secret",
                                 keyData->data, keyData->len);
                }
#endif
                if (ssl_keylog_iob && enc_pms.len >= 8 && keyData->len == 48) {
                    /* https://developer.mozilla.org/en/NSS_Key_Log_Format */

                    /* There could be multiple, concurrent writers to the
                     * keylog, so we have to do everything in a single call to
                     * fwrite. */
                    char buf[4 + 8 * 2 + 1 + 48 * 2 + 1];

                    strcpy(buf, "RSA ");
                    hexEncode(buf + 4, enc_pms.data, 8);
                    buf[20] = ' ';
                    hexEncode(buf + 21, keyData->data, 48);
                    buf[sizeof(buf) - 1] = '\n';

                    fwrite(buf, sizeof(buf), 1, ssl_keylog_iob);
                    fflush(ssl_keylog_iob);
                }
            }
        }
    }
#endif

    rv = ssl3_AppendHandshakeHeader(ss, client_key_exchange,
                                    isTLS ? enc_pms.len + 2
                                          : enc_pms.len);
    if (rv != SECSuccess) {
        goto loser; /* err set by ssl3_AppendHandshake* */
    }
    if (isTLS) {
        rv = ssl3_AppendHandshakeVariable(ss, enc_pms.data, enc_pms.len, 2);
    } else {
        rv = ssl3_AppendHandshake(ss, enc_pms.data, enc_pms.len);
    }
    if (rv != SECSuccess) {
        goto loser; /* err set by ssl3_AppendHandshake* */
    }

    rv = ssl3_InitPendingCipherSpec(ss, pms);
    PK11_FreeSymKey(pms);
    pms = NULL;

    if (rv != SECSuccess) {
        ssl_MapLowLevelError(SSL_ERROR_CLIENT_KEY_EXCHANGE_FAILURE);
        goto loser;
    }

    rv = SECSuccess;

loser:
    if (enc_pms.data != NULL) {
        PORT_Free(enc_pms.data);
    }
    if (pms != NULL) {
        PK11_FreeSymKey(pms);
    }
    return rv;
}

/* DH shares need to be padded to the size of their prime.  Some implementations
 * require this.  TLS 1.3 also requires this. */
SECStatus
ssl_AppendPaddedDHKeyShare(const sslSocket *ss, const SECKEYPublicKey *pubKey,
                           PRBool appendLength)
{
    SECStatus rv;
    unsigned int pad = pubKey->u.dh.prime.len - pubKey->u.dh.publicValue.len;

    if (appendLength) {
        rv = ssl3_ExtAppendHandshakeNumber(ss, pubKey->u.dh.prime.len, 2);
        if (rv != SECSuccess) {
            return rv;
        }
    }
    while (pad) {
        rv = ssl3_ExtAppendHandshakeNumber(ss, 0, 1);
        if (rv != SECSuccess) {
            return rv;
        }
        --pad;
    }
    rv = ssl3_ExtAppendHandshake(ss, pubKey->u.dh.publicValue.data,
                                 pubKey->u.dh.publicValue.len);
    if (rv != SECSuccess) {
        return rv;
    }
    return SECSuccess;
}

/* Called from ssl3_SendClientKeyExchange(). */
static SECStatus
ssl3_SendDHClientKeyExchange(sslSocket *ss, SECKEYPublicKey *svrPubKey)
{
    PK11SymKey *pms = NULL;
    SECStatus rv;
    PRBool isTLS;
    CK_MECHANISM_TYPE target;

    const ssl3DHParams *params;
    ssl3DHParams customParams;
    const sslNamedGroupDef *groupDef;
    static const sslNamedGroupDef customGroupDef = {
        ssl_grp_ffdhe_custom, 0, ssl_kea_dh, SEC_OID_TLS_DHE_CUSTOM, PR_FALSE
    };
    sslEphemeralKeyPair *keyPair = NULL;
    SECKEYPublicKey *pubKey;

    PORT_Assert(ss->opt.noLocks || ssl_HaveSSL3HandshakeLock(ss));
    PORT_Assert(ss->opt.noLocks || ssl_HaveXmitBufLock(ss));

    isTLS = (PRBool)(ss->ssl3.pwSpec->version > SSL_LIBRARY_VERSION_3_0);

    /* Copy DH parameters from server key */

    if (SECKEY_GetPublicKeyType(svrPubKey) != dhKey) {
        PORT_SetError(SEC_ERROR_BAD_KEY);
        return SECFailure;
    }

    /* Work out the parameters. */
    rv = ssl_ValidateDHENamedGroup(ss, &svrPubKey->u.dh.prime,
                                   &svrPubKey->u.dh.base,
                                   &groupDef, &params);
    if (rv != SECSuccess) {
        /* If we require named groups, we will have already validated the group
         * in ssl_HandleDHServerKeyExchange() */
        PORT_Assert(!ss->opt.requireDHENamedGroups &&
                    !ss->xtnData.peerSupportsFfdheGroups);

        customParams.name = ssl_grp_ffdhe_custom;
        customParams.prime.data = svrPubKey->u.dh.prime.data;
        customParams.prime.len = svrPubKey->u.dh.prime.len;
        customParams.base.data = svrPubKey->u.dh.base.data;
        customParams.base.len = svrPubKey->u.dh.base.len;
        params = &customParams;
        groupDef = &customGroupDef;
    }
    ss->sec.keaGroup = groupDef;

    rv = ssl_CreateDHEKeyPair(groupDef, params, &keyPair);
    if (rv != SECSuccess) {
        ssl_MapLowLevelError(SEC_ERROR_KEYGEN_FAIL);
        goto loser;
    }
    pubKey = keyPair->keys->pubKey;
    PRINT_BUF(50, (ss, "DH public value:",
                   pubKey->u.dh.publicValue.data,
                   pubKey->u.dh.publicValue.len));

    if (isTLS)
        target = CKM_TLS_MASTER_KEY_DERIVE_DH;
    else
        target = CKM_SSL3_MASTER_KEY_DERIVE_DH;

    /* Determine the PMS */
    pms = PK11_PubDerive(keyPair->keys->privKey, svrPubKey,
                         PR_FALSE, NULL, NULL, CKM_DH_PKCS_DERIVE,
                         target, CKA_DERIVE, 0, NULL);

    if (pms == NULL) {
        ssl_MapLowLevelError(SSL_ERROR_CLIENT_KEY_EXCHANGE_FAILURE);
        goto loser;
    }

    /* Note: send the DH share padded to avoid triggering bugs. */
    rv = ssl3_AppendHandshakeHeader(ss, client_key_exchange,
                                    params->prime.len + 2);
    if (rv != SECSuccess) {
        goto loser; /* err set by ssl3_AppendHandshake* */
    }
    rv = ssl_AppendPaddedDHKeyShare(ss, pubKey, PR_TRUE);
    if (rv != SECSuccess) {
        goto loser; /* err set by ssl_AppendPaddedDHKeyShare */
    }

    rv = ssl3_InitPendingCipherSpec(ss, pms);
    if (rv != SECSuccess) {
        ssl_MapLowLevelError(SSL_ERROR_CLIENT_KEY_EXCHANGE_FAILURE);
        goto loser;
    }

    PK11_FreeSymKey(pms);
    ssl_FreeEphemeralKeyPair(keyPair);
    return SECSuccess;

loser:
    if (pms)
        PK11_FreeSymKey(pms);
    if (keyPair)
        ssl_FreeEphemeralKeyPair(keyPair);
    return SECFailure;
}

/* Called from ssl3_HandleServerHelloDone(). */
static SECStatus
ssl3_SendClientKeyExchange(sslSocket *ss)
{
    SECKEYPublicKey *serverKey = NULL;
    SECStatus rv = SECFailure;

    SSL_TRC(3, ("%d: SSL3[%d]: send client_key_exchange handshake",
                SSL_GETPID(), ss->fd));

    PORT_Assert(ss->opt.noLocks || ssl_HaveXmitBufLock(ss));
    PORT_Assert(ss->opt.noLocks || ssl_HaveSSL3HandshakeLock(ss));

    if (ss->sec.peerKey == NULL) {
        serverKey = CERT_ExtractPublicKey(ss->sec.peerCert);
        if (serverKey == NULL) {
            ssl_MapLowLevelError(SSL_ERROR_EXTRACT_PUBLIC_KEY_FAILURE);
            return SECFailure;
        }
    } else {
        serverKey = ss->sec.peerKey;
        ss->sec.peerKey = NULL; /* we're done with it now */
    }

    ss->sec.keaType = ss->ssl3.hs.kea_def->exchKeyType;
    ss->sec.keaKeyBits = SECKEY_PublicKeyStrengthInBits(serverKey);

    switch (ss->ssl3.hs.kea_def->exchKeyType) {
        case ssl_kea_rsa:
            rv = ssl3_SendRSAClientKeyExchange(ss, serverKey);
            break;

        case ssl_kea_dh:
            rv = ssl3_SendDHClientKeyExchange(ss, serverKey);
            break;

        case ssl_kea_ecdh:
            rv = ssl3_SendECDHClientKeyExchange(ss, serverKey);
            break;

        default:
            PORT_Assert(0);
            PORT_SetError(SEC_ERROR_LIBRARY_FAILURE);
            break;
    }

    SSL_TRC(3, ("%d: SSL3[%d]: DONE sending client_key_exchange",
                SSL_GETPID(), ss->fd));

    SECKEY_DestroyPublicKey(serverKey);
    return rv; /* err code already set. */
}

SECStatus
ssl_PickSignatureScheme(sslSocket *ss,
                        SECKEYPublicKey *pubKey,
                        SECKEYPrivateKey *privKey,
                        const SSLSignatureScheme *peerSchemes,
                        unsigned int peerSchemeCount,
                        PRBool requireSha1)
{
    unsigned int i, j;
    const sslNamedGroupDef *group = NULL;
    KeyType keyType;
    PK11SlotInfo *slot;
    PRBool slotDoesPss;
    PRBool isTLS13 = ss->version >= SSL_LIBRARY_VERSION_TLS_1_3;

    /* We can't require SHA-1 in TLS 1.3. */
    PORT_Assert(!(requireSha1 && isTLS13));
    if (!pubKey || !privKey) {
        PORT_Assert(0);
        PORT_SetError(SEC_ERROR_LIBRARY_FAILURE);
        return SECFailure;
    }

    slot = PK11_GetSlotFromPrivateKey(privKey);
    if (!slot) {
        PORT_SetError(SEC_ERROR_LIBRARY_FAILURE);
        return SECFailure;
    }
    slotDoesPss = PK11_DoesMechanism(slot, auth_alg_defs[ssl_auth_rsa_pss]);
    PK11_FreeSlot(slot);

    keyType = SECKEY_GetPublicKeyType(pubKey);
    if (keyType == ecKey) {
        group = ssl_ECPubKey2NamedGroup(pubKey);
    }

    /* Here we look for the first local preference that the client has
     * indicated support for in their signature_algorithms extension. */
    for (i = 0; i < ss->ssl3.signatureSchemeCount; ++i) {
        SSLHashType hashType;
        SECOidTag hashOID;
        SSLSignatureScheme preferred = ss->ssl3.signatureSchemes[i];
        PRUint32 policy;

        if (!ssl_SignatureSchemeValidForKey(!isTLS13 /* allowSha1 */,
                                            isTLS13 /* matchGroup */,
                                            keyType, group, preferred)) {
            continue;
        }

        /* Skip RSA-PSS schemes when the certificate's private key slot does
         * not support this signature mechanism. */
        if (ssl_IsRsaPssSignatureScheme(preferred) && !slotDoesPss) {
            continue;
        }

        hashType = ssl_SignatureSchemeToHashType(preferred);
        if (requireSha1 && (hashType != ssl_hash_sha1)) {
            continue;
        }
        hashOID = ssl3_HashTypeToOID(hashType);
        if ((NSS_GetAlgorithmPolicy(hashOID, &policy) == SECSuccess) &&
            !(policy & NSS_USE_ALG_IN_SSL_KX)) {
            /* we ignore hashes we don't support */
            continue;
        }

        for (j = 0; j < peerSchemeCount; j++) {
            if (peerSchemes[j] == preferred) {
                ss->ssl3.hs.signatureScheme = preferred;
                return SECSuccess;
            }
        }
    }

    PORT_SetError(SSL_ERROR_UNSUPPORTED_SIGNATURE_ALGORITHM);
    return SECFailure;
}

static SECStatus
ssl_PickFallbackSignatureScheme(sslSocket *ss, SECKEYPublicKey *pubKey)
{
    PRBool isTLS12 = ss->version >= SSL_LIBRARY_VERSION_TLS_1_2;

    switch (SECKEY_GetPublicKeyType(pubKey)) {
        case rsaKey:
            if (isTLS12) {
                ss->ssl3.hs.signatureScheme = ssl_sig_rsa_pkcs1_sha1;
            } else {
                ss->ssl3.hs.signatureScheme = ssl_sig_rsa_pkcs1_sha1md5;
            }
            break;
        case ecKey:
            ss->ssl3.hs.signatureScheme = ssl_sig_ecdsa_sha1;
            break;
        case dsaKey:
            ss->ssl3.hs.signatureScheme = ssl_sig_dsa_sha1;
            break;
        default:
            PORT_Assert(0);
            PORT_SetError(SEC_ERROR_INVALID_KEY);
            return SECFailure;
    }
    return SECSuccess;
}

/* ssl3_PickServerSignatureScheme selects a signature scheme for signing the
 * handshake.  Most of this is determined by the key pair we are using.
 * Prior to TLS 1.2, the MD5/SHA1 combination is always used. With TLS 1.2, a
 * client may advertise its support for signature and hash combinations. */
static SECStatus
ssl3_PickServerSignatureScheme(sslSocket *ss)
{
    sslKeyPair *keyPair = ss->sec.serverCert->serverKeyPair;
    PRBool isTLS12 = ss->version >= SSL_LIBRARY_VERSION_TLS_1_2;

    if (!isTLS12 || !ssl3_ExtensionNegotiated(ss, ssl_signature_algorithms_xtn)) {
        /* If the client didn't provide any signature_algorithms extension then
         * we can assume that they support SHA-1: RFC5246, Section 7.4.1.4.1. */
        return ssl_PickFallbackSignatureScheme(ss, keyPair->pubKey);
    }

    /* Sets error code, if needed. */
    return ssl_PickSignatureScheme(ss, keyPair->pubKey, keyPair->privKey,
                                   ss->xtnData.clientSigSchemes,
                                   ss->xtnData.numClientSigScheme,
                                   PR_FALSE /* requireSha1 */);
}

static SECStatus
ssl_PickClientSignatureScheme(sslSocket *ss, const SSLSignatureScheme *schemes,
                              unsigned int numSchemes)
{
    SECKEYPrivateKey *privKey = ss->ssl3.clientPrivateKey;
    SECKEYPublicKey *pubKey;
    SECStatus rv;

    PRBool isTLS13 = (PRBool)ss->version >= SSL_LIBRARY_VERSION_TLS_1_3;
    pubKey = CERT_ExtractPublicKey(ss->ssl3.clientCertificate);
    PORT_Assert(pubKey);

    if (!isTLS13 && numSchemes == 0) {
        /* If the server didn't provide any signature algorithms
         * then let's assume they support SHA-1. */
        rv = ssl_PickFallbackSignatureScheme(ss, pubKey);
        SECKEY_DestroyPublicKey(pubKey);
        return rv;
    }

    PORT_Assert(schemes && numSchemes > 0);

    if (!isTLS13 &&
        (SECKEY_GetPublicKeyType(pubKey) == rsaKey ||
         SECKEY_GetPublicKeyType(pubKey) == dsaKey) &&
        SECKEY_PublicKeyStrengthInBits(pubKey) <= 1024) {
        /* If the key is a 1024-bit RSA or DSA key, assume conservatively that
         * it may be unable to sign SHA-256 hashes. This is the case for older
         * Estonian ID cards that have 1024-bit RSA keys. In FIPS 186-2 and
         * older, DSA key size is at most 1024 bits and the hash function must
         * be SHA-1.
         */
        rv = ssl_PickSignatureScheme(ss, pubKey, privKey, schemes, numSchemes,
                                     PR_TRUE /* requireSha1 */);
        if (rv == SECSuccess) {
            SECKEY_DestroyPublicKey(pubKey);
            return SECSuccess;
        }
        /* If this fails, that's because the peer doesn't advertise SHA-1,
         * so fall back to the full negotiation. */
    }
    rv = ssl_PickSignatureScheme(ss, pubKey, privKey, schemes, numSchemes,
                                 PR_FALSE /* requireSha1 */);
    SECKEY_DestroyPublicKey(pubKey);
    return rv;
}

/* Called from ssl3_HandleServerHelloDone(). */
static SECStatus
ssl3_SendCertificateVerify(sslSocket *ss, SECKEYPrivateKey *privKey)
{
    SECStatus rv = SECFailure;
    PRBool isTLS12;
    SECItem buf = { siBuffer, NULL, 0 };
    SSL3Hashes hashes;
    unsigned int len;
    SSLHashType hashAlg;

    PORT_Assert(ss->opt.noLocks || ssl_HaveXmitBufLock(ss));
    PORT_Assert(ss->opt.noLocks || ssl_HaveSSL3HandshakeLock(ss));

    SSL_TRC(3, ("%d: SSL3[%d]: send certificate_verify handshake",
                SSL_GETPID(), ss->fd));

    ssl_GetSpecReadLock(ss);

    if (ss->ssl3.hs.hashType == handshake_hash_record) {
        hashAlg = ssl_SignatureSchemeToHashType(ss->ssl3.hs.signatureScheme);
    } else {
        /* Use ssl_hash_none to represent the MD5+SHA1 combo. */
        hashAlg = ssl_hash_none;
    }
    if (ss->ssl3.hs.hashType == handshake_hash_record &&
        hashAlg != ssl3_GetSuitePrfHash(ss)) {
        rv = ssl3_ComputeHandshakeHash(ss->ssl3.hs.messages.buf,
                                       ss->ssl3.hs.messages.len,
                                       hashAlg, &hashes);
        if (rv != SECSuccess) {
            ssl_MapLowLevelError(SSL_ERROR_DIGEST_FAILURE);
        }
    } else {
        rv = ssl3_ComputeHandshakeHashes(ss, ss->ssl3.pwSpec, &hashes, 0);
    }
    ssl_ReleaseSpecReadLock(ss);
    if (rv != SECSuccess) {
        goto done; /* err code was set by ssl3_ComputeHandshakeHash(es) */
    }

    isTLS12 = (PRBool)(ss->version == SSL_LIBRARY_VERSION_TLS_1_2);
    PORT_Assert(ss->version <= SSL_LIBRARY_VERSION_TLS_1_2);

    rv = ssl3_SignHashes(ss, &hashes, privKey, &buf);
    if (rv == SECSuccess && !ss->sec.isServer) {
        /* Remember the info about the slot that did the signing.
        ** Later, when doing an SSL restart handshake, verify this.
        ** These calls are mere accessors, and can't fail.
        */
        PK11SlotInfo *slot;
        sslSessionID *sid = ss->sec.ci.sid;

        slot = PK11_GetSlotFromPrivateKey(privKey);
        sid->u.ssl3.clAuthSeries = PK11_GetSlotSeries(slot);
        sid->u.ssl3.clAuthSlotID = PK11_GetSlotID(slot);
        sid->u.ssl3.clAuthModuleID = PK11_GetModuleID(slot);
        sid->u.ssl3.clAuthValid = PR_TRUE;
        PK11_FreeSlot(slot);
    }
    if (rv != SECSuccess) {
        goto done; /* err code was set by ssl3_SignHashes */
    }

    len = buf.len + 2 + (isTLS12 ? 2 : 0);

    rv = ssl3_AppendHandshakeHeader(ss, certificate_verify, len);
    if (rv != SECSuccess) {
        goto done; /* error code set by AppendHandshake */
    }
    if (isTLS12) {
        rv = ssl3_AppendHandshakeNumber(ss, ss->ssl3.hs.signatureScheme, 2);
        if (rv != SECSuccess) {
            goto done; /* err set by AppendHandshake. */
        }
    }
    rv = ssl3_AppendHandshakeVariable(ss, buf.data, buf.len, 2);
    if (rv != SECSuccess) {
        goto done; /* error code set by AppendHandshake */
    }

done:
    if (buf.data)
        PORT_Free(buf.data);
    return rv;
}

/* Once a cipher suite has been selected, make sure that the necessary secondary
 * information is properly set. */
SECStatus
ssl3_SetCipherSuite(sslSocket *ss, ssl3CipherSuite chosenSuite,
                    PRBool initHashes)
{
    ss->ssl3.hs.cipher_suite = chosenSuite;
    ss->ssl3.hs.suite_def = ssl_LookupCipherSuiteDef(chosenSuite);
    if (!ss->ssl3.hs.suite_def) {
        PORT_Assert(0);
        PORT_SetError(SEC_ERROR_LIBRARY_FAILURE);
        return SECFailure;
    }

    ss->ssl3.hs.kea_def = &kea_defs[ss->ssl3.hs.suite_def->key_exchange_alg];
    ss->ssl3.hs.preliminaryInfo |= ssl_preinfo_cipher_suite;

    if (!initHashes) {
        return SECSuccess;
    }
    /* Now we've have a cipher suite, initialize the handshake hashes. */
    return ssl3_InitHandshakeHashes(ss);
}

/* Called from ssl3_HandleHandshakeMessage() when it has deciphered a complete
 * ssl3 ServerHello message.
 * Caller must hold Handshake and RecvBuf locks.
 */
static SECStatus
ssl3_HandleServerHello(sslSocket *ss, PRUint8 *b, PRUint32 length)
{
    PRUint32 temp;
    PRBool suite_found = PR_FALSE;
    int i;
    int errCode = SSL_ERROR_RX_MALFORMED_SERVER_HELLO;
    SECStatus rv;
    SECItem sidBytes = { siBuffer, NULL, 0 };
    PRBool isTLS = PR_FALSE;
    SSL3AlertDescription desc = illegal_parameter;
#ifndef TLS_1_3_DRAFT_VERSION
    SSL3ProtocolVersion downgradeCheckVersion;
#endif

    SSL_TRC(3, ("%d: SSL3[%d]: handle server_hello handshake",
                SSL_GETPID(), ss->fd));
    PORT_Assert(ss->opt.noLocks || ssl_HaveRecvBufLock(ss));
    PORT_Assert(ss->opt.noLocks || ssl_HaveSSL3HandshakeLock(ss));
    PORT_Assert(ss->ssl3.initialized);

    if (ss->ssl3.hs.ws != wait_server_hello) {
        errCode = SSL_ERROR_RX_UNEXPECTED_SERVER_HELLO;
        desc = unexpected_message;
        goto alert_loser;
    }

    /* clean up anything left from previous handshake. */
    if (ss->ssl3.clientCertChain != NULL) {
        CERT_DestroyCertificateList(ss->ssl3.clientCertChain);
        ss->ssl3.clientCertChain = NULL;
    }
    if (ss->ssl3.clientCertificate != NULL) {
        CERT_DestroyCertificate(ss->ssl3.clientCertificate);
        ss->ssl3.clientCertificate = NULL;
    }
    if (ss->ssl3.clientPrivateKey != NULL) {
        SECKEY_DestroyPrivateKey(ss->ssl3.clientPrivateKey);
        ss->ssl3.clientPrivateKey = NULL;
    }

    rv = ssl_ClientReadVersion(ss, &b, &length, &ss->version);
    if (rv != SECSuccess) {
        goto loser; /* alert has been sent */
    }

    /* The server didn't pick 1.3 although we either received a
     * HelloRetryRequest, or we prepared to send early app data. */
    if (ss->version < SSL_LIBRARY_VERSION_TLS_1_3) {
        if (ss->ssl3.hs.helloRetry) {
            /* SSL3_SendAlert() will uncache the SID. */
            desc = illegal_parameter;
            errCode = SSL_ERROR_RX_MALFORMED_SERVER_HELLO;
            goto alert_loser;
        }
        if (ss->ssl3.hs.zeroRttState == ssl_0rtt_sent) {
            /* SSL3_SendAlert() will uncache the SID. */
            desc = illegal_parameter;
            errCode = SSL_ERROR_DOWNGRADE_WITH_EARLY_DATA;
            goto alert_loser;
        }
    }

    /* Check that the server negotiated the same version as it did
     * in the first handshake. This isn't really the best place for
     * us to be getting this version number, but it's what we have.
     * (1294697). */
    if (ss->firstHsDone && (ss->version != ss->ssl3.crSpec->version)) {
        desc = illegal_parameter;
        errCode = SSL_ERROR_UNSUPPORTED_VERSION;
        goto alert_loser;
    }
    ss->ssl3.hs.preliminaryInfo |= ssl_preinfo_version;
    isTLS = (ss->version > SSL_LIBRARY_VERSION_3_0);

    rv = ssl3_ConsumeHandshake(
        ss, &ss->ssl3.hs.server_random, SSL3_RANDOM_LENGTH, &b, &length);
    if (rv != SECSuccess) {
        goto loser; /* alert has been sent */
    }

#ifndef TLS_1_3_DRAFT_VERSION
    /* Check the ServerHello.random per
     * [draft-ietf-tls-tls13-11 Section 6.3.1.1].
     *
     * TLS 1.3 clients receiving a TLS 1.2 or below ServerHello MUST check
     * that the top eight octets are not equal to either of these values.
     * TLS 1.2 clients SHOULD also perform this check if the ServerHello
     * indicates TLS 1.1 or below.  If a match is found the client MUST
     * abort the handshake with a fatal "illegal_parameter" alert.
     *
     * Disable this test during the TLS 1.3 draft version period.
     */
    downgradeCheckVersion = ss->ssl3.downgradeCheckVersion ? ss->ssl3.downgradeCheckVersion
                                                           : ss->vrange.max;

    if (downgradeCheckVersion >= SSL_LIBRARY_VERSION_TLS_1_2 &&
        downgradeCheckVersion > ss->version) {
        /* Both sections use the same sentinel region. */
        unsigned char *downgrade_sentinel =
            ss->ssl3.hs.server_random.rand +
            SSL3_RANDOM_LENGTH - sizeof(tls13_downgrade_random);
        if (!PORT_Memcmp(downgrade_sentinel,
                         tls13_downgrade_random,
                         sizeof(tls13_downgrade_random)) ||
            !PORT_Memcmp(downgrade_sentinel,
                         tls12_downgrade_random,
                         sizeof(tls12_downgrade_random))) {
            desc = illegal_parameter;
            errCode = SSL_ERROR_RX_MALFORMED_SERVER_HELLO;
            goto alert_loser;
        }
    }
#endif

    if (ss->version < SSL_LIBRARY_VERSION_TLS_1_3) {
        rv = ssl3_ConsumeHandshakeVariable(ss, &sidBytes, 1, &b, &length);
        if (rv != SECSuccess) {
            goto loser; /* alert has been sent */
        }
        if (sidBytes.len > SSL3_SESSIONID_BYTES) {
            if (isTLS)
                desc = decode_error;
            goto alert_loser; /* malformed. */
        }
    }

    /* find selected cipher suite in our list. */
    rv = ssl3_ConsumeHandshakeNumber(ss, &temp, 2, &b, &length);
    if (rv != SECSuccess) {
        goto loser; /* alert has been sent */
    }
    i = ssl3_config_match_init(ss);
    PORT_Assert(i > 0);
    if (i <= 0) {
        errCode = PORT_GetError();
        goto loser;
    }
    for (i = 0; i < ssl_V3_SUITES_IMPLEMENTED; i++) {
        ssl3CipherSuiteCfg *suite = &ss->cipherSuites[i];
        if (temp == suite->cipher_suite) {
            SSLVersionRange vrange = { ss->version, ss->version };
            if (!config_match(suite, ss->ssl3.policy, &vrange, ss)) {
                /* config_match already checks whether the cipher suite is
                 * acceptable for the version, but the check is repeated here
                 * in order to give a more precise error code. */
                if (!ssl3_CipherSuiteAllowedForVersionRange(temp, &vrange)) {
                    desc = handshake_failure;
                    errCode = SSL_ERROR_CIPHER_DISALLOWED_FOR_VERSION;
                    goto alert_loser;
                }

                break; /* failure */
            }

            suite_found = PR_TRUE;
            break; /* success */
        }
    }
    if (!suite_found) {
        desc = handshake_failure;
        errCode = SSL_ERROR_NO_CYPHER_OVERLAP;
        goto alert_loser;
    }

    rv = ssl3_SetCipherSuite(ss, (ssl3CipherSuite)temp, PR_TRUE);
    if (rv != SECSuccess) {
        desc = internal_error;
        errCode = PORT_GetError();
        goto alert_loser;
    }

    if (ss->version < SSL_LIBRARY_VERSION_TLS_1_3) {
        /* find selected compression method in our list. */
        rv = ssl3_ConsumeHandshakeNumber(ss, &temp, 1, &b, &length);
        if (rv != SECSuccess) {
            goto loser; /* alert has been sent */
        }
        suite_found = PR_FALSE;
        for (i = 0; i < ssl_compression_method_count; i++) {
            if (temp == ssl_compression_methods[i]) {
                if (!ssl_CompressionEnabled(ss, ssl_compression_methods[i])) {
                    break; /* failure */
                }
                suite_found = PR_TRUE;
                break; /* success */
            }
        }
        if (!suite_found) {
            desc = handshake_failure;
            errCode = SSL_ERROR_NO_COMPRESSION_OVERLAP;
            goto alert_loser;
        }
        ss->ssl3.hs.compression = (SSLCompressionMethod)temp;
    } else {
        ss->ssl3.hs.compression = ssl_compression_null;
    }

    /* Note that if !isTLS and the extra stuff is not extensions, we
     * do NOT goto alert_loser.
     * There are some old SSL 3.0 implementations that do send stuff
     * after the end of the server hello, and we deliberately ignore
     * such stuff in the interest of maximal interoperability (being
     * "generous in what you accept").
     * Update: Starting in NSS 3.12.6, we handle the renegotiation_info
     * extension in SSL 3.0.
     */
    if (length != 0) {
        SECItem extensions;
        rv = ssl3_ConsumeHandshakeVariable(ss, &extensions, 2, &b, &length);
        if (rv != SECSuccess || length != 0) {
            if (isTLS)
                goto alert_loser;
        } else {
            rv = ssl3_HandleExtensions(ss, &extensions.data,
                                       &extensions.len, server_hello);
            if (rv != SECSuccess)
                goto alert_loser;
        }
    }

    if (ss->version >= SSL_LIBRARY_VERSION_TLS_1_3) {
        rv = tls13_HandleServerHelloPart2(ss);
        if (rv != SECSuccess) {
            errCode = PORT_GetError();
            goto loser;
        }
    } else {
        rv = ssl3_HandleServerHelloPart2(ss, &sidBytes, &errCode);
        if (rv != SECSuccess)
            goto loser;
    }

    return SECSuccess;

alert_loser:
    (void)SSL3_SendAlert(ss, alert_fatal, desc);

loser:
    /* Clean up the temporary pointer to the handshake buffer. */
    ss->xtnData.signedCertTimestamps.len = 0;
    ssl_MapLowLevelError(errCode);
    return SECFailure;
}

static SECStatus
ssl3_HandleServerHelloPart2(sslSocket *ss, const SECItem *sidBytes,
                            int *retErrCode)
{
    SSL3AlertDescription desc = handshake_failure;
    int errCode = SSL_ERROR_RX_MALFORMED_SERVER_HELLO;
    SECStatus rv;
    PRBool sid_match;
    sslSessionID *sid = ss->sec.ci.sid;

    if ((ss->opt.requireSafeNegotiation ||
         (ss->firstHsDone && (ss->peerRequestedProtection ||
                              ss->opt.enableRenegotiation ==
                                  SSL_RENEGOTIATE_REQUIRES_XTN))) &&
        !ssl3_ExtensionNegotiated(ss, ssl_renegotiation_info_xtn)) {
        desc = handshake_failure;
        errCode = ss->firstHsDone ? SSL_ERROR_RENEGOTIATION_NOT_ALLOWED
                                  : SSL_ERROR_UNSAFE_NEGOTIATION;
        goto alert_loser;
    }

    /* Any errors after this point are not "malformed" errors. */
    desc = handshake_failure;

    /* we need to call ssl3_SetupPendingCipherSpec here so we can check the
     * key exchange algorithm. */
    rv = ssl3_SetupPendingCipherSpec(ss);
    if (rv != SECSuccess) {
        goto alert_loser; /* error code is set. */
    }

    /* We may or may not have sent a session id, we may get one back or
     * not and if so it may match the one we sent.
     * Attempt to restore the master secret to see if this is so...
     * Don't consider failure to find a matching SID an error.
     */
    sid_match = (PRBool)(sidBytes->len > 0 &&
                         sidBytes->len ==
                             sid->u.ssl3.sessionIDLength &&
                         !PORT_Memcmp(sid->u.ssl3.sessionID,
                                      sidBytes->data, sidBytes->len));

    if (sid_match) {
        if (sid->version != ss->version ||
            sid->u.ssl3.cipherSuite != ss->ssl3.hs.cipher_suite) {
            errCode = SSL_ERROR_RX_MALFORMED_SERVER_HELLO;
            goto alert_loser;
        }
        do {
            ssl3CipherSpec *pwSpec = ss->ssl3.pwSpec;

            SECItem wrappedMS; /* wrapped master secret. */

            /* [draft-ietf-tls-session-hash-06; Section 5.3]
             *
             * o  If the original session did not use the "extended_master_secret"
             *    extension but the new ServerHello contains the extension, the
             *    client MUST abort the handshake.
             */
            if (!sid->u.ssl3.keys.extendedMasterSecretUsed &&
                ssl3_ExtensionNegotiated(ss, ssl_extended_master_secret_xtn)) {
                errCode = SSL_ERROR_UNEXPECTED_EXTENDED_MASTER_SECRET;
                goto alert_loser;
            }

            /*
             *   o  If the original session used an extended master secret but the new
             *      ServerHello does not contain the "extended_master_secret"
             *      extension, the client SHOULD abort the handshake.
             *
             * TODO(ekr@rtfm.com): Add option to refuse to resume when EMS is not
             * used at all (bug 1176526).
             */
            if (sid->u.ssl3.keys.extendedMasterSecretUsed &&
                !ssl3_ExtensionNegotiated(ss, ssl_extended_master_secret_xtn)) {
                errCode = SSL_ERROR_MISSING_EXTENDED_MASTER_SECRET;
                goto alert_loser;
            }

            ss->sec.authType = sid->authType;
            ss->sec.authKeyBits = sid->authKeyBits;
            ss->sec.keaType = sid->keaType;
            ss->sec.keaKeyBits = sid->keaKeyBits;

            if (sid->u.ssl3.keys.msIsWrapped) {
                PK11SlotInfo *slot;
                PK11SymKey *wrapKey; /* wrapping key */
                CK_FLAGS keyFlags = 0;

                /* unwrap master secret */
                slot = SECMOD_LookupSlot(sid->u.ssl3.masterModuleID,
                                         sid->u.ssl3.masterSlotID);
                if (slot == NULL) {
                    break; /* not considered an error. */
                }
                if (!PK11_IsPresent(slot)) {
                    PK11_FreeSlot(slot);
                    break; /* not considered an error. */
                }
                wrapKey = PK11_GetWrapKey(slot, sid->u.ssl3.masterWrapIndex,
                                          sid->u.ssl3.masterWrapMech,
                                          sid->u.ssl3.masterWrapSeries,
                                          ss->pkcs11PinArg);
                PK11_FreeSlot(slot);
                if (wrapKey == NULL) {
                    break; /* not considered an error. */
                }

                if (ss->version > SSL_LIBRARY_VERSION_3_0) { /* isTLS */
                    keyFlags =
                        CKF_SIGN | CKF_VERIFY;
                }

                wrappedMS.data = sid->u.ssl3.keys.wrapped_master_secret;
                wrappedMS.len = sid->u.ssl3.keys.wrapped_master_secret_len;
                pwSpec->master_secret =
                    PK11_UnwrapSymKeyWithFlags(wrapKey, sid->u.ssl3.masterWrapMech,
                                               NULL, &wrappedMS, CKM_SSL3_MASTER_KEY_DERIVE,
                                               CKA_DERIVE, sizeof(SSL3MasterSecret), keyFlags);
                errCode = PORT_GetError();
                PK11_FreeSymKey(wrapKey);
                if (pwSpec->master_secret == NULL) {
                    break; /* errorCode set just after call to UnwrapSymKey. */
                }
            } else {
                /* need to import the raw master secret to session object */
                PK11SlotInfo *slot = PK11_GetInternalSlot();
                wrappedMS.data = sid->u.ssl3.keys.wrapped_master_secret;
                wrappedMS.len = sid->u.ssl3.keys.wrapped_master_secret_len;
                pwSpec->master_secret =
                    PK11_ImportSymKey(slot, CKM_SSL3_MASTER_KEY_DERIVE,
                                      PK11_OriginUnwrap, CKA_ENCRYPT,
                                      &wrappedMS, NULL);
                PK11_FreeSlot(slot);
                if (pwSpec->master_secret == NULL) {
                    break;
                }
            }

            /* Got a Match */
            SSL_AtomicIncrementLong(&ssl3stats.hsh_sid_cache_hits);

            /* If we sent a session ticket, then this is a stateless resume. */
            if (ss->xtnData.sentSessionTicketInClientHello)
                SSL_AtomicIncrementLong(&ssl3stats.hsh_sid_stateless_resumes);

            if (ssl3_ExtensionNegotiated(ss, ssl_session_ticket_xtn))
                ss->ssl3.hs.ws = wait_new_session_ticket;
            else
                ss->ssl3.hs.ws = wait_change_cipher;

            ss->ssl3.hs.isResuming = PR_TRUE;

            /* copy the peer cert from the SID */
            if (sid->peerCert != NULL) {
                ss->sec.peerCert = CERT_DupCertificate(sid->peerCert);
            }

            /* NULL value for PMS because we are reusing the old MS */
            rv = ssl3_InitPendingCipherSpec(ss, NULL);
            if (rv != SECSuccess) {
                goto alert_loser; /* err code was set */
            }
            return SECSuccess;
        } while (0);
    }

    if (sid_match)
        SSL_AtomicIncrementLong(&ssl3stats.hsh_sid_cache_not_ok);
    else
        SSL_AtomicIncrementLong(&ssl3stats.hsh_sid_cache_misses);

    /* We tried to resume a 1.3 session but the server negotiated 1.2. */
    if (ss->statelessResume) {
        PORT_Assert(sid->version == SSL_LIBRARY_VERSION_TLS_1_3);
        PORT_Assert(ss->ssl3.hs.currentSecret);

        /* Reset resumption state, only used by 1.3 code. */
        ss->statelessResume = PR_FALSE;

        /* Clear TLS 1.3 early data traffic key. */
        PK11_FreeSymKey(ss->ssl3.hs.currentSecret);
        ss->ssl3.hs.currentSecret = NULL;
    }

    /* throw the old one away */
    sid->u.ssl3.keys.resumable = PR_FALSE;
    ss->sec.uncache(sid);
    ssl_FreeSID(sid);

    /* get a new sid */
    ss->sec.ci.sid = sid = ssl3_NewSessionID(ss, PR_FALSE);
    if (sid == NULL) {
        goto alert_loser; /* memory error is set. */
    }

    sid->version = ss->version;
    sid->u.ssl3.sessionIDLength = sidBytes->len;
    if (sidBytes->len > 0) {
        PORT_Memcpy(sid->u.ssl3.sessionID, sidBytes->data, sidBytes->len);
    }

    sid->u.ssl3.keys.extendedMasterSecretUsed =
        ssl3_ExtensionNegotiated(ss, ssl_extended_master_secret_xtn);

    /* Copy Signed Certificate Timestamps, if any. */
    if (ss->xtnData.signedCertTimestamps.len) {
        rv = SECITEM_CopyItem(NULL, &sid->u.ssl3.signedCertTimestamps,
                              &ss->xtnData.signedCertTimestamps);
        ss->xtnData.signedCertTimestamps.len = 0;
        if (rv != SECSuccess)
            goto loser;
    }

    ss->ssl3.hs.isResuming = PR_FALSE;
    if (ss->ssl3.hs.kea_def->authKeyType != ssl_auth_null) {
        /* All current cipher suites other than those with ssl_auth_null (i.e.,
         * (EC)DH_anon_* suites) require a certificate, so use that signal. */
        ss->ssl3.hs.ws = wait_server_cert;
    } else {
        /* All the remaining cipher suites must be (EC)DH_anon_* and so
         * must be ephemeral. Note, if we ever add PSK this might
         * change. */
        PORT_Assert(ss->ssl3.hs.kea_def->ephemeral);
        ss->ssl3.hs.ws = wait_server_key;
    }
    return SECSuccess;

alert_loser:
    (void)SSL3_SendAlert(ss, alert_fatal, desc);

loser:
    *retErrCode = errCode;
    return SECFailure;
}

static SECStatus
ssl_HandleDHServerKeyExchange(sslSocket *ss, PRUint8 *b, PRUint32 length)
{
    SECStatus rv;
    int errCode = SSL_ERROR_RX_MALFORMED_SERVER_KEY_EXCH;
    SSL3AlertDescription desc = illegal_parameter;
    SSLHashType hashAlg;
    PRBool isTLS = ss->ssl3.prSpec->version > SSL_LIBRARY_VERSION_3_0;
    SSLSignatureScheme sigScheme;

    SECItem dh_p = { siBuffer, NULL, 0 };
    SECItem dh_g = { siBuffer, NULL, 0 };
    SECItem dh_Ys = { siBuffer, NULL, 0 };
    unsigned dh_p_bits;
    unsigned dh_g_bits;
    PRInt32 minDH;

    SSL3Hashes hashes;
    SECItem signature = { siBuffer, NULL, 0 };
    PLArenaPool *arena = NULL;
    SECKEYPublicKey *peerKey = NULL;

    rv = ssl3_ConsumeHandshakeVariable(ss, &dh_p, 2, &b, &length);
    if (rv != SECSuccess) {
        goto loser; /* malformed. */
    }

    rv = NSS_OptionGet(NSS_DH_MIN_KEY_SIZE, &minDH);
    if (rv != SECSuccess) {
        minDH = SSL_DH_MIN_P_BITS;
    }
    dh_p_bits = SECKEY_BigIntegerBitLength(&dh_p);
    if (dh_p_bits < minDH) {
        errCode = SSL_ERROR_WEAK_SERVER_EPHEMERAL_DH_KEY;
        goto alert_loser;
    }
    rv = ssl3_ConsumeHandshakeVariable(ss, &dh_g, 2, &b, &length);
    if (rv != SECSuccess) {
        goto loser; /* malformed. */
    }
    /* Abort if dh_g is 0, 1, or obviously too big. */
    dh_g_bits = SECKEY_BigIntegerBitLength(&dh_g);
    if (dh_g_bits > dh_p_bits || dh_g_bits <= 1) {
        goto alert_loser;
    }
    if (ss->opt.requireDHENamedGroups) {
        /* If we're doing named groups, make sure it's good. */
        rv = ssl_ValidateDHENamedGroup(ss, &dh_p, &dh_g, NULL, NULL);
        if (rv != SECSuccess) {
            errCode = SSL_ERROR_WEAK_SERVER_EPHEMERAL_DH_KEY;
            goto alert_loser;
        }
    }

    rv = ssl3_ConsumeHandshakeVariable(ss, &dh_Ys, 2, &b, &length);
    if (rv != SECSuccess) {
        goto loser; /* malformed. */
    }
    if (!ssl_IsValidDHEShare(&dh_p, &dh_Ys)) {
        errCode = SSL_ERROR_RX_MALFORMED_DHE_KEY_SHARE;
        goto alert_loser;
    }

    if (ss->version >= SSL_LIBRARY_VERSION_TLS_1_2) {
        rv = ssl_ConsumeSignatureScheme(ss, &b, &length, &sigScheme);
        if (rv != SECSuccess) {
            goto loser; /* malformed or unsupported. */
        }
        rv = ssl_CheckSignatureSchemeConsistency(ss, sigScheme,
                                                 ss->sec.peerCert);
        if (rv != SECSuccess) {
            goto loser;
        }
        hashAlg = ssl_SignatureSchemeToHashType(sigScheme);
    } else {
        /* Use ssl_hash_none to represent the MD5+SHA1 combo. */
        hashAlg = ssl_hash_none;
        sigScheme = ssl_sig_none;
    }
    rv = ssl3_ConsumeHandshakeVariable(ss, &signature, 2, &b, &length);
    if (rv != SECSuccess) {
        goto loser; /* malformed. */
    }
    if (length != 0) {
        if (isTLS) {
            desc = decode_error;
        }
        goto alert_loser; /* malformed. */
    }

    PRINT_BUF(60, (NULL, "Server DH p", dh_p.data, dh_p.len));
    PRINT_BUF(60, (NULL, "Server DH g", dh_g.data, dh_g.len));
    PRINT_BUF(60, (NULL, "Server DH Ys", dh_Ys.data, dh_Ys.len));

    /* failures after this point are not malformed handshakes. */
    /* TLS: send decrypt_error if signature failed. */
    desc = isTLS ? decrypt_error : handshake_failure;

    /*
     * Check to make sure the hash is signed by right guy.
     */
    rv = ssl3_ComputeDHKeyHash(ss, hashAlg, &hashes,
                               dh_p, dh_g, dh_Ys, PR_FALSE /* padY */);
    if (rv != SECSuccess) {
        errCode =
            ssl_MapLowLevelError(SSL_ERROR_SERVER_KEY_EXCHANGE_FAILURE);
        goto alert_loser;
    }
    rv = ssl3_VerifySignedHashes(ss, sigScheme, &hashes, &signature);
    if (rv != SECSuccess) {
        errCode =
            ssl_MapLowLevelError(SSL_ERROR_SERVER_KEY_EXCHANGE_FAILURE);
        goto alert_loser;
    }

    /*
     * we really need to build a new key here because we can no longer
     * ignore calling SECKEY_DestroyPublicKey. Using the key may allocate
     * pkcs11 slots and ID's.
     */
    arena = PORT_NewArena(DER_DEFAULT_CHUNKSIZE);
    if (arena == NULL) {
        errCode = SEC_ERROR_NO_MEMORY;
        goto loser;
    }

    peerKey = PORT_ArenaZNew(arena, SECKEYPublicKey);
    if (peerKey == NULL) {
        errCode = SEC_ERROR_NO_MEMORY;
        goto loser;
    }

    peerKey->arena = arena;
    peerKey->keyType = dhKey;
    peerKey->pkcs11Slot = NULL;
    peerKey->pkcs11ID = CK_INVALID_HANDLE;

    if (SECITEM_CopyItem(arena, &peerKey->u.dh.prime, &dh_p) ||
        SECITEM_CopyItem(arena, &peerKey->u.dh.base, &dh_g) ||
        SECITEM_CopyItem(arena, &peerKey->u.dh.publicValue, &dh_Ys)) {
        errCode = SEC_ERROR_NO_MEMORY;
        goto loser;
    }
    ss->sec.peerKey = peerKey;
    return SECSuccess;

alert_loser:
    (void)SSL3_SendAlert(ss, alert_fatal, desc);
loser:
    if (arena) {
        PORT_FreeArena(arena, PR_FALSE);
    }
    PORT_SetError(ssl_MapLowLevelError(errCode));
    return SECFailure;
}

/* Called from ssl3_HandlePostHelloHandshakeMessage() when it has deciphered a
 * complete ssl3 ServerKeyExchange message.
 * Caller must hold Handshake and RecvBuf locks.
 */
static SECStatus
ssl3_HandleServerKeyExchange(sslSocket *ss, PRUint8 *b, PRUint32 length)
{
    SECStatus rv;

    SSL_TRC(3, ("%d: SSL3[%d]: handle server_key_exchange handshake",
                SSL_GETPID(), ss->fd));
    PORT_Assert(ss->opt.noLocks || ssl_HaveRecvBufLock(ss));
    PORT_Assert(ss->opt.noLocks || ssl_HaveSSL3HandshakeLock(ss));

    if (ss->ssl3.hs.ws != wait_server_key) {
        SSL3_SendAlert(ss, alert_fatal, unexpected_message);
        PORT_SetError(SSL_ERROR_RX_UNEXPECTED_SERVER_KEY_EXCH);
        return SECFailure;
    }

    switch (ss->ssl3.hs.kea_def->exchKeyType) {
        case ssl_kea_dh:
            rv = ssl_HandleDHServerKeyExchange(ss, b, length);
            break;

        case ssl_kea_ecdh:
            rv = ssl3_HandleECDHServerKeyExchange(ss, b, length);
            break;

        default:
            SSL3_SendAlert(ss, alert_fatal, handshake_failure);
            PORT_SetError(SEC_ERROR_UNSUPPORTED_KEYALG);
            rv = SECFailure;
            break;
    }

    if (rv == SECSuccess) {
        ss->ssl3.hs.ws = wait_cert_request;
    }
    /* All Handle*ServerKeyExchange functions set the error code. */
    return rv;
}

typedef struct dnameNode {
    struct dnameNode *next;
    SECItem name;
} dnameNode;

/*
 * Parse the ca_list structure in a CertificateRequest.
 *
 * Called from:
 * ssl3_HandleCertificateRequest
 * tls13_HandleCertificateRequest
 */
SECStatus
ssl3_ParseCertificateRequestCAs(sslSocket *ss, PRUint8 **b, PRUint32 *length,
                                PLArenaPool *arena, CERTDistNames *ca_list)
{
    PRUint32 remaining;
    int nnames = 0;
    dnameNode *node;
    SECStatus rv;
    int i;

    rv = ssl3_ConsumeHandshakeNumber(ss, &remaining, 2, b, length);
    if (rv != SECSuccess)
        return SECFailure; /* malformed, alert has been sent */

    if (remaining > *length)
        goto alert_loser;

    ca_list->head = node = PORT_ArenaZNew(arena, dnameNode);
    if (node == NULL)
        goto no_mem;

    while (remaining > 0) {
        PRUint32 len;

        if (remaining < 2)
            goto alert_loser; /* malformed */

        rv = ssl3_ConsumeHandshakeNumber(ss, &len, 2, b, length);
        if (rv != SECSuccess)
            return SECFailure; /* malformed, alert has been sent */
        if (len == 0 || remaining < len + 2)
            goto alert_loser; /* malformed */

        remaining -= 2;
        node->name.len = len;
        node->name.data = *b;
        *b += len;
        *length -= len;
        remaining -= len;
        nnames++;
        if (remaining <= 0)
            break; /* success */

        node->next = PORT_ArenaZNew(arena, dnameNode);
        node = node->next;
        if (node == NULL)
            goto no_mem;
    }

    ca_list->nnames = nnames;
    ca_list->names = PORT_ArenaNewArray(arena, SECItem, nnames);
    if (nnames > 0 && ca_list->names == NULL)
        goto no_mem;

    for (i = 0, node = (dnameNode *)ca_list->head;
         i < nnames;
         i++, node = node->next) {
        ca_list->names[i] = node->name;
    }

    return SECSuccess;

no_mem:
    PORT_SetError(SEC_ERROR_NO_MEMORY);
    return SECFailure;

alert_loser:
    (void)SSL3_SendAlert(ss, alert_fatal,
                         ss->version < SSL_LIBRARY_VERSION_TLS_1_0 ? illegal_parameter
                                                                   : decode_error);
    PORT_SetError(SSL_ERROR_RX_MALFORMED_CERT_REQUEST);
    return SECFailure;
}

SECStatus
ssl_ParseSignatureSchemes(const sslSocket *ss, PLArenaPool *arena,
                          SSLSignatureScheme **schemesOut,
                          unsigned int *numSchemesOut,
                          unsigned char **b, unsigned int *len)
{
    SECStatus rv;
    SECItem buf;
    SSLSignatureScheme *schemes = NULL;
    unsigned int numSchemes = 0;
    unsigned int max;

    rv = ssl3_ExtConsumeHandshakeVariable(ss, &buf, 2, b, len);
    if (rv != SECSuccess) {
        return SECFailure;
    }
    /* An odd-length value is invalid. */
    if ((buf.len & 1) != 0) {
        ssl3_ExtSendAlert(ss, alert_fatal, decode_error);
        return SECFailure;
    }

    /* Let the caller decide whether to alert here. */
    if (buf.len == 0) {
        goto done;
    }

    /* Limit the number of schemes we read. */
    max = PR_MIN(buf.len / 2, MAX_SIGNATURE_SCHEMES);

    if (arena) {
        schemes = PORT_ArenaZNewArray(arena, SSLSignatureScheme, max);
    } else {
        schemes = PORT_ZNewArray(SSLSignatureScheme, max);
    }
    if (!schemes) {
        ssl3_ExtSendAlert(ss, alert_fatal, internal_error);
        return SECFailure;
    }

    for (; max; --max) {
        PRUint32 tmp;
        rv = ssl3_ExtConsumeHandshakeNumber(ss, &tmp, 2, &buf.data, &buf.len);
        if (rv != SECSuccess) {
            PORT_Assert(0);
            PORT_SetError(SEC_ERROR_LIBRARY_FAILURE);
            return SECFailure;
        }
        if (ssl_IsSupportedSignatureScheme((SSLSignatureScheme)tmp)) {
            schemes[numSchemes++] = (SSLSignatureScheme)tmp;
        }
    }

    if (!numSchemes) {
        if (!arena) {
            PORT_Free(schemes);
        }
        schemes = NULL;
    }

done:
    *schemesOut = schemes;
    *numSchemesOut = numSchemes;
    return SECSuccess;
}

/* Called from ssl3_HandlePostHelloHandshakeMessage() when it has deciphered
 * a complete ssl3 Certificate Request message.
 * Caller must hold Handshake and RecvBuf locks.
 */
static SECStatus
ssl3_HandleCertificateRequest(sslSocket *ss, PRUint8 *b, PRUint32 length)
{
    PLArenaPool *arena = NULL;
    PRBool isTLS = PR_FALSE;
    PRBool isTLS12 = PR_FALSE;
    int errCode = SSL_ERROR_RX_MALFORMED_CERT_REQUEST;
    SECStatus rv;
    SSL3AlertDescription desc = illegal_parameter;
    SECItem cert_types = { siBuffer, NULL, 0 };
    SSLSignatureScheme *signatureSchemes = NULL;
    unsigned int signatureSchemeCount = 0;
    CERTDistNames ca_list;

    SSL_TRC(3, ("%d: SSL3[%d]: handle certificate_request handshake",
                SSL_GETPID(), ss->fd));
    PORT_Assert(ss->opt.noLocks || ssl_HaveRecvBufLock(ss));
    PORT_Assert(ss->opt.noLocks || ssl_HaveSSL3HandshakeLock(ss));

    if (ss->ssl3.hs.ws != wait_cert_request) {
        desc = unexpected_message;
        errCode = SSL_ERROR_RX_UNEXPECTED_CERT_REQUEST;
        goto alert_loser;
    }

    PORT_Assert(ss->ssl3.clientCertChain == NULL);
    PORT_Assert(ss->ssl3.clientCertificate == NULL);
    PORT_Assert(ss->ssl3.clientPrivateKey == NULL);

    isTLS = (PRBool)(ss->ssl3.prSpec->version > SSL_LIBRARY_VERSION_3_0);
    isTLS12 = (PRBool)(ss->ssl3.prSpec->version >= SSL_LIBRARY_VERSION_TLS_1_2);
    rv = ssl3_ConsumeHandshakeVariable(ss, &cert_types, 1, &b, &length);
    if (rv != SECSuccess)
        goto loser; /* malformed, alert has been sent */

    arena = ca_list.arena = PORT_NewArena(DER_DEFAULT_CHUNKSIZE);
    if (arena == NULL)
        goto no_mem;

    if (isTLS12) {
        rv = ssl_ParseSignatureSchemes(ss, arena,
                                       &signatureSchemes,
                                       &signatureSchemeCount,
                                       &b, &length);
        if (rv != SECSuccess) {
            PORT_SetError(SSL_ERROR_RX_MALFORMED_CERT_REQUEST);
            goto loser; /* malformed, alert has been sent */
        }
    }

    rv = ssl3_ParseCertificateRequestCAs(ss, &b, &length, arena, &ca_list);
    if (rv != SECSuccess)
        goto done; /* alert sent in ssl3_ParseCertificateRequestCAs */

    if (length != 0)
        goto alert_loser; /* malformed */

    ss->ssl3.hs.ws = wait_hello_done;

    rv = ssl3_CompleteHandleCertificateRequest(ss, signatureSchemes,
                                               signatureSchemeCount, &ca_list);
    if (rv == SECFailure) {
        PORT_Assert(0);
        errCode = SEC_ERROR_LIBRARY_FAILURE;
        desc = internal_error;
        goto alert_loser;
    }
    goto done;

no_mem:
    rv = SECFailure;
    PORT_SetError(SEC_ERROR_NO_MEMORY);
    goto done;

alert_loser:
    if (isTLS && desc == illegal_parameter)
        desc = decode_error;
    (void)SSL3_SendAlert(ss, alert_fatal, desc);
loser:
    PORT_SetError(errCode);
    rv = SECFailure;
done:
    if (arena != NULL)
        PORT_FreeArena(arena, PR_FALSE);
    return rv;
}

SECStatus
ssl3_CompleteHandleCertificateRequest(sslSocket *ss,
                                      const SSLSignatureScheme *signatureSchemes,
                                      unsigned int signatureSchemeCount,
                                      CERTDistNames *ca_list)
{
    SECStatus rv;

    if (ss->getClientAuthData != NULL) {
        PORT_Assert((ss->ssl3.hs.preliminaryInfo & ssl_preinfo_all) ==
                    ssl_preinfo_all);
        /* XXX Should pass cert_types and algorithms in this call!! */
        rv = (SECStatus)(*ss->getClientAuthData)(ss->getClientAuthDataArg,
                                                 ss->fd, ca_list,
                                                 &ss->ssl3.clientCertificate,
                                                 &ss->ssl3.clientPrivateKey);
    } else {
        rv = SECFailure; /* force it to send a no_certificate alert */
    }
    switch (rv) {
        case SECWouldBlock: /* getClientAuthData has put up a dialog box. */
            ssl3_SetAlwaysBlock(ss);
            break; /* not an error */

        case SECSuccess:
            /* check what the callback function returned */
            if ((!ss->ssl3.clientCertificate) || (!ss->ssl3.clientPrivateKey)) {
                /* we are missing either the key or cert */
                if (ss->ssl3.clientCertificate) {
                    /* got a cert, but no key - free it */
                    CERT_DestroyCertificate(ss->ssl3.clientCertificate);
                    ss->ssl3.clientCertificate = NULL;
                }
                if (ss->ssl3.clientPrivateKey) {
                    /* got a key, but no cert - free it */
                    SECKEY_DestroyPrivateKey(ss->ssl3.clientPrivateKey);
                    ss->ssl3.clientPrivateKey = NULL;
                }
                goto send_no_certificate;
            }
            /* Setting ssl3.clientCertChain non-NULL will cause
             * ssl3_HandleServerHelloDone to call SendCertificate.
             */
            ss->ssl3.clientCertChain = CERT_CertChainFromCert(
                ss->ssl3.clientCertificate,
                certUsageSSLClient, PR_FALSE);
            if (ss->ssl3.clientCertChain == NULL) {
                CERT_DestroyCertificate(ss->ssl3.clientCertificate);
                ss->ssl3.clientCertificate = NULL;
                SECKEY_DestroyPrivateKey(ss->ssl3.clientPrivateKey);
                ss->ssl3.clientPrivateKey = NULL;
                goto send_no_certificate;
            }
            if (ss->ssl3.hs.hashType == handshake_hash_record ||
                ss->ssl3.hs.hashType == handshake_hash_single) {
                rv = ssl_PickClientSignatureScheme(ss, signatureSchemes,
                                                   signatureSchemeCount);
            }
            break; /* not an error */

        case SECFailure:
        default:
        send_no_certificate:
            if (ss->ssl3.prSpec->version > SSL_LIBRARY_VERSION_3_0) {
                ss->ssl3.sendEmptyCert = PR_TRUE;
            } else {
                (void)SSL3_SendAlert(ss, alert_warning, no_certificate);
            }
            rv = SECSuccess;
            break;
    }

    return rv;
}

static SECStatus
ssl3_CheckFalseStart(sslSocket *ss)
{
    PORT_Assert(ss->opt.noLocks || ssl_HaveSSL3HandshakeLock(ss));
    PORT_Assert(!ss->ssl3.hs.authCertificatePending);
    PORT_Assert(!ss->ssl3.hs.canFalseStart);

    if (!ss->canFalseStartCallback) {
        SSL_TRC(3, ("%d: SSL[%d]: no false start callback so no false start",
                    SSL_GETPID(), ss->fd));
    } else {
        PRBool maybeFalseStart;
        SECStatus rv;

        /* An attacker can control the selected ciphersuite so we only wish to
         * do False Start in the case that the selected ciphersuite is
         * sufficiently strong that the attack can gain no advantage.
         * Therefore we always require an 80-bit cipher. */
        ssl_GetSpecReadLock(ss);
        maybeFalseStart = ss->ssl3.cwSpec->cipher_def->secret_key_size >= 10;
        ssl_ReleaseSpecReadLock(ss);

        if (!maybeFalseStart) {
            SSL_TRC(3, ("%d: SSL[%d]: no false start due to weak cipher",
                        SSL_GETPID(), ss->fd));
        } else {
            PORT_Assert((ss->ssl3.hs.preliminaryInfo & ssl_preinfo_all) ==
                        ssl_preinfo_all);
            rv = (ss->canFalseStartCallback)(ss->fd,
                                             ss->canFalseStartCallbackData,
                                             &ss->ssl3.hs.canFalseStart);
            if (rv == SECSuccess) {
                SSL_TRC(3, ("%d: SSL[%d]: false start callback returned %s",
                            SSL_GETPID(), ss->fd,
                            ss->ssl3.hs.canFalseStart ? "TRUE"
                                                      : "FALSE"));
            } else {
                SSL_TRC(3, ("%d: SSL[%d]: false start callback failed (%s)",
                            SSL_GETPID(), ss->fd,
                            PR_ErrorToName(PR_GetError())));
            }
            return rv;
        }
    }

    ss->ssl3.hs.canFalseStart = PR_FALSE;
    return SECSuccess;
}

PRBool
ssl3_WaitingForServerSecondRound(sslSocket *ss)
{
    PRBool result;

    PORT_Assert(ss->opt.noLocks || ssl_HaveSSL3HandshakeLock(ss));

    switch (ss->ssl3.hs.ws) {
        case wait_new_session_ticket:
        case wait_change_cipher:
        case wait_finished:
            result = PR_TRUE;
            break;
        default:
            result = PR_FALSE;
            break;
    }

    return result;
}

static SECStatus ssl3_SendClientSecondRound(sslSocket *ss);

/* Called from ssl3_HandlePostHelloHandshakeMessage() when it has deciphered
 * a complete ssl3 Server Hello Done message.
 * Caller must hold Handshake and RecvBuf locks.
 */
static SECStatus
ssl3_HandleServerHelloDone(sslSocket *ss)
{
    SECStatus rv;
    SSL3WaitState ws = ss->ssl3.hs.ws;

    SSL_TRC(3, ("%d: SSL3[%d]: handle server_hello_done handshake",
                SSL_GETPID(), ss->fd));
    PORT_Assert(ss->opt.noLocks || ssl_HaveRecvBufLock(ss));
    PORT_Assert(ss->opt.noLocks || ssl_HaveSSL3HandshakeLock(ss));

    /* Skipping CertificateRequest is always permitted. */
    if (ws != wait_hello_done &&
        ws != wait_cert_request) {
        SSL3_SendAlert(ss, alert_fatal, unexpected_message);
        PORT_SetError(SSL_ERROR_RX_UNEXPECTED_HELLO_DONE);
        return SECFailure;
    }

    rv = ssl3_SendClientSecondRound(ss);

    return rv;
}

/* Called from ssl3_HandleServerHelloDone and ssl3_AuthCertificateComplete.
 *
 * Caller must hold Handshake and RecvBuf locks.
 */
static SECStatus
ssl3_SendClientSecondRound(sslSocket *ss)
{
    SECStatus rv;
    PRBool sendClientCert;

    PORT_Assert(ss->opt.noLocks || ssl_HaveRecvBufLock(ss));
    PORT_Assert(ss->opt.noLocks || ssl_HaveSSL3HandshakeLock(ss));

    sendClientCert = !ss->ssl3.sendEmptyCert &&
                     ss->ssl3.clientCertChain != NULL &&
                     ss->ssl3.clientPrivateKey != NULL;

    /* We must wait for the server's certificate to be authenticated before
     * sending the client certificate in order to disclosing the client
     * certificate to an attacker that does not have a valid cert for the
     * domain we are connecting to.
     *
     * XXX: We should do the same for the NPN extension, but for that we
     * need an option to give the application the ability to leak the NPN
     * information to get better performance.
     *
     * During the initial handshake on a connection, we never send/receive
     * application data until we have authenticated the server's certificate;
     * i.e. we have fully authenticated the handshake before using the cipher
     * specs agreed upon for that handshake. During a renegotiation, we may
     * continue sending and receiving application data during the handshake
     * interleaved with the handshake records. If we were to send the client's
     * second round for a renegotiation before the server's certificate was
     * authenticated, then the application data sent/received after this point
     * would be using cipher spec that hadn't been authenticated. By waiting
     * until the server's certificate has been authenticated during
     * renegotiations, we ensure that renegotiations have the same property
     * as initial handshakes; i.e. we have fully authenticated the handshake
     * before using the cipher specs agreed upon for that handshake for
     * application data.
     */
    if (ss->ssl3.hs.restartTarget) {
        PR_NOT_REACHED("unexpected ss->ssl3.hs.restartTarget");
        PORT_SetError(SEC_ERROR_LIBRARY_FAILURE);
        return SECFailure;
    }
    if (ss->ssl3.hs.authCertificatePending &&
        (sendClientCert || ss->ssl3.sendEmptyCert || ss->firstHsDone)) {
        SSL_TRC(3, ("%d: SSL3[%p]: deferring ssl3_SendClientSecondRound because"
                    " certificate authentication is still pending.",
                    SSL_GETPID(), ss->fd));
        ss->ssl3.hs.restartTarget = ssl3_SendClientSecondRound;
        return SECWouldBlock;
    }

    ssl_GetXmitBufLock(ss); /*******************************/

    if (ss->ssl3.sendEmptyCert) {
        ss->ssl3.sendEmptyCert = PR_FALSE;
        rv = ssl3_SendEmptyCertificate(ss);
        /* Don't send verify */
        if (rv != SECSuccess) {
            goto loser; /* error code is set. */
        }
    } else if (sendClientCert) {
        rv = ssl3_SendCertificate(ss);
        if (rv != SECSuccess) {
            goto loser; /* error code is set. */
        }
    }

    rv = ssl3_SendClientKeyExchange(ss);
    if (rv != SECSuccess) {
        goto loser; /* err is set. */
    }

    if (sendClientCert) {
        rv = ssl3_SendCertificateVerify(ss, ss->ssl3.clientPrivateKey);
        SECKEY_DestroyPrivateKey(ss->ssl3.clientPrivateKey);
        ss->ssl3.clientPrivateKey = NULL;
        if (rv != SECSuccess) {
            goto loser; /* err is set. */
        }
    }

    rv = ssl3_SendChangeCipherSpecs(ss);
    if (rv != SECSuccess) {
        goto loser; /* err code was set. */
    }

    /* This must be done after we've set ss->ssl3.cwSpec in
     * ssl3_SendChangeCipherSpecs because SSL_GetChannelInfo uses information
     * from cwSpec. This must be done before we call ssl3_CheckFalseStart
     * because the false start callback (if any) may need the information from
     * the functions that depend on this being set.
     */
    ss->enoughFirstHsDone = PR_TRUE;

    if (!ss->firstHsDone) {
        /* XXX: If the server's certificate hasn't been authenticated by this
         * point, then we may be leaking this NPN message to an attacker.
         */
        rv = ssl3_SendNextProto(ss);
        if (rv != SECSuccess) {
            goto loser; /* err code was set. */
        }

        if (ss->opt.enableFalseStart) {
            if (!ss->ssl3.hs.authCertificatePending) {
                /* When we fix bug 589047, we will need to know whether we are
                 * false starting before we try to flush the client second
                 * round to the network. With that in mind, we purposefully
                 * call ssl3_CheckFalseStart before calling ssl3_SendFinished,
                 * which includes a call to ssl3_FlushHandshake, so that
                 * no application develops a reliance on such flushing being
                 * done before its false start callback is called.
                 */
                ssl_ReleaseXmitBufLock(ss);
                rv = ssl3_CheckFalseStart(ss);
                ssl_GetXmitBufLock(ss);
                if (rv != SECSuccess) {
                    goto loser;
                }
            } else {
                /* The certificate authentication and the server's Finished
                 * message are racing each other. If the certificate
                 * authentication wins, then we will try to false start in
                 * ssl3_AuthCertificateComplete.
                 */
                SSL_TRC(3, ("%d: SSL3[%p]: deferring false start check because"
                            " certificate authentication is still pending.",
                            SSL_GETPID(), ss->fd));
            }
        }
    }

    rv = ssl3_SendFinished(ss, 0);
    if (rv != SECSuccess) {
        goto loser; /* err code was set. */
    }

    ssl_ReleaseXmitBufLock(ss); /*******************************/

    if (ssl3_ExtensionNegotiated(ss, ssl_session_ticket_xtn))
        ss->ssl3.hs.ws = wait_new_session_ticket;
    else
        ss->ssl3.hs.ws = wait_change_cipher;

    PORT_Assert(ssl3_WaitingForServerSecondRound(ss));

    return SECSuccess;

loser:
    ssl_ReleaseXmitBufLock(ss);
    return rv;
}

/*
 * Routines used by servers
 */
static SECStatus
ssl3_SendHelloRequest(sslSocket *ss)
{
    SECStatus rv;

    SSL_TRC(3, ("%d: SSL3[%d]: send hello_request handshake", SSL_GETPID(),
                ss->fd));

    PORT_Assert(ss->opt.noLocks || ssl_HaveSSL3HandshakeLock(ss));
    PORT_Assert(ss->opt.noLocks || ssl_HaveXmitBufLock(ss));

    rv = ssl3_AppendHandshakeHeader(ss, hello_request, 0);
    if (rv != SECSuccess) {
        return rv; /* err set by AppendHandshake */
    }
    rv = ssl3_FlushHandshake(ss, 0);
    if (rv != SECSuccess) {
        return rv; /* error code set by ssl3_FlushHandshake */
    }
    ss->ssl3.hs.ws = wait_client_hello;
    return SECSuccess;
}

/*
 * Called from:
 *  ssl3_HandleClientHello()
 */
static SECComparison
ssl3_ServerNameCompare(const SECItem *name1, const SECItem *name2)
{
    if (!name1 != !name2) {
        return SECLessThan;
    }
    if (!name1) {
        return SECEqual;
    }
    if (name1->type != name2->type) {
        return SECLessThan;
    }
    return SECITEM_CompareItem(name1, name2);
}

/* Sets memory error when returning NULL.
 * Called from:
 *  ssl3_SendClientHello()
 *  ssl3_HandleServerHello()
 *  ssl3_HandleClientHello()
 *  ssl3_HandleV2ClientHello()
 */
sslSessionID *
ssl3_NewSessionID(sslSocket *ss, PRBool is_server)
{
    sslSessionID *sid;

    sid = PORT_ZNew(sslSessionID);
    if (sid == NULL)
        return sid;

    if (is_server) {
        const SECItem *srvName;
        SECStatus rv = SECSuccess;

        ssl_GetSpecReadLock(ss); /********************************/
        srvName = &ss->ssl3.hs.srvVirtName;
        if (srvName->len && srvName->data) {
            rv = SECITEM_CopyItem(NULL, &sid->u.ssl3.srvName, srvName);
        }
        ssl_ReleaseSpecReadLock(ss); /************************************/
        if (rv != SECSuccess) {
            PORT_Free(sid);
            return NULL;
        }
    }
    sid->peerID = (ss->peerID == NULL) ? NULL : PORT_Strdup(ss->peerID);
    sid->urlSvrName = (ss->url == NULL) ? NULL : PORT_Strdup(ss->url);
    sid->addr = ss->sec.ci.peer;
    sid->port = ss->sec.ci.port;
    sid->references = 1;
    sid->cached = never_cached;
    sid->version = ss->version;

    sid->u.ssl3.keys.resumable = PR_TRUE;
    sid->u.ssl3.policy = SSL_ALLOWED;
    sid->u.ssl3.clientWriteKey = NULL;
    sid->u.ssl3.serverWriteKey = NULL;
    sid->u.ssl3.keys.extendedMasterSecretUsed = PR_FALSE;

    if (is_server) {
        SECStatus rv;
        int pid = SSL_GETPID();

        sid->u.ssl3.sessionIDLength = SSL3_SESSIONID_BYTES;
        sid->u.ssl3.sessionID[0] = (pid >> 8) & 0xff;
        sid->u.ssl3.sessionID[1] = pid & 0xff;
        rv = PK11_GenerateRandom(sid->u.ssl3.sessionID + 2,
                                 SSL3_SESSIONID_BYTES - 2);
        if (rv != SECSuccess) {
            ssl_FreeSID(sid);
            ssl_MapLowLevelError(SSL_ERROR_GENERATE_RANDOM_FAILURE);
            return NULL;
        }
    }
    return sid;
}

/* Called from:  ssl3_HandleClientHello, ssl3_HandleV2ClientHello */
static SECStatus
ssl3_SendServerHelloSequence(sslSocket *ss)
{
    const ssl3KEADef *kea_def;
    SECStatus rv;

    SSL_TRC(3, ("%d: SSL3[%d]: begin send server_hello sequence",
                SSL_GETPID(), ss->fd));

    PORT_Assert(ss->opt.noLocks || ssl_HaveSSL3HandshakeLock(ss));
    PORT_Assert(ss->opt.noLocks || ssl_HaveXmitBufLock(ss));

    rv = ssl3_SendServerHello(ss);
    if (rv != SECSuccess) {
        return rv; /* err code is set. */
    }
    rv = ssl3_SendCertificate(ss);
    if (rv != SECSuccess) {
        return rv; /* error code is set. */
    }
    rv = ssl3_SendCertificateStatus(ss);
    if (rv != SECSuccess) {
        return rv; /* error code is set. */
    }
    /* We have to do this after the call to ssl3_SendServerHello,
     * because kea_def is set up by ssl3_SendServerHello().
     */
    kea_def = ss->ssl3.hs.kea_def;

    if (kea_def->ephemeral) {
        rv = ssl3_SendServerKeyExchange(ss);
        if (rv != SECSuccess) {
            return rv; /* err code was set. */
        }
    }

    if (ss->opt.requestCertificate) {
        rv = ssl3_SendCertificateRequest(ss);
        if (rv != SECSuccess) {
            return rv; /* err code is set. */
        }
    }
    rv = ssl3_SendServerHelloDone(ss);
    if (rv != SECSuccess) {
        return rv; /* err code is set. */
    }

    ss->ssl3.hs.ws = (ss->opt.requestCertificate) ? wait_client_cert
                                                  : wait_client_key;
    return SECSuccess;
}

/* An empty TLS Renegotiation Info (RI) extension */
static const PRUint8 emptyRIext[5] = { 0xff, 0x01, 0x00, 0x01, 0x00 };

static PRBool
ssl3_KEASupportsTickets(const ssl3KEADef *kea_def)
{
    if (kea_def->signKeyType == dsaKey) {
        /* TODO: Fix session tickets for DSS. The server code rejects the
         * session ticket received from the client. Bug 1174677 */
        return PR_FALSE;
    }
    return PR_TRUE;
}

/* Select a cipher suite.
**
** NOTE: This suite selection algorithm should be the same as the one in
** ssl3_HandleV2ClientHello().
**
** If TLS 1.0 is enabled, we could handle the case where the client
** offered TLS 1.1 but offered only export cipher suites by choosing TLS
** 1.0 and selecting one of those export cipher suites. However, a secure
** TLS 1.1 client should not have export cipher suites enabled at all,
** and a TLS 1.1 client should definitely not be offering *only* export
** cipher suites. Therefore, we refuse to negotiate export cipher suites
** with any client that indicates support for TLS 1.1 or higher when we
** (the server) have TLS 1.1 support enabled.
*/
SECStatus
ssl3_NegotiateCipherSuite(sslSocket *ss, const SECItem *suites,
                          PRBool initHashes)
{
    int j;
    int i;

    for (j = 0; j < ssl_V3_SUITES_IMPLEMENTED; j++) {
        ssl3CipherSuiteCfg *suite = &ss->cipherSuites[j];
        SSLVersionRange vrange = { ss->version, ss->version };
        if (!config_match(suite, ss->ssl3.policy, &vrange, ss)) {
            continue;
        }
        for (i = 0; i + 1 < suites->len; i += 2) {
            PRUint16 suite_i = (suites->data[i] << 8) | suites->data[i + 1];
            if (suite_i == suite->cipher_suite) {
                return ssl3_SetCipherSuite(ss, suite_i, initHashes);
            }
        }
    }
    return SECFailure;
}

/*
 * Call the SNI config hook.
 *
 * Called from:
 *   ssl3_HandleClientHello
 *   tls13_HandleClientHelloPart2
 */
SECStatus
ssl3_ServerCallSNICallback(sslSocket *ss)
{
    int errCode = SSL_ERROR_RX_MALFORMED_CLIENT_HELLO;
    SSL3AlertDescription desc = illegal_parameter;
    int ret = 0;

#ifdef SSL_SNI_ALLOW_NAME_CHANGE_2HS
#error("No longer allowed to set SSL_SNI_ALLOW_NAME_CHANGE_2HS")
#endif
    if (!ssl3_ExtensionNegotiated(ss, ssl_server_name_xtn)) {
        if (ss->firstHsDone) {
            /* Check that we don't have the name is current spec
             * if this extension was not negotiated on the 2d hs. */
            PRBool passed = PR_TRUE;
            ssl_GetSpecReadLock(ss); /*******************************/
            if (ss->ssl3.hs.srvVirtName.data) {
                passed = PR_FALSE;
            }
            ssl_ReleaseSpecReadLock(ss); /***************************/
            if (!passed) {
                errCode = SSL_ERROR_UNRECOGNIZED_NAME_ALERT;
                desc = handshake_failure;
                goto alert_loser;
            }
        }
        return SECSuccess;
    }

    if (ss->sniSocketConfig)
        do { /* not a loop */
            PORT_Assert((ss->ssl3.hs.preliminaryInfo & ssl_preinfo_all) ==
                        ssl_preinfo_all);

            ret = SSL_SNI_SEND_ALERT;
            /* If extension is negotiated, the len of names should > 0. */
            if (ss->xtnData.sniNameArrSize) {
                /* Calling client callback to reconfigure the socket. */
                ret = (SECStatus)(*ss->sniSocketConfig)(ss->fd,
                                                        ss->xtnData.sniNameArr,
                                                        ss->xtnData.sniNameArrSize,
                                                        ss->sniSocketConfigArg);
            }
            if (ret <= SSL_SNI_SEND_ALERT) {
                /* Application does not know the name or was not able to
                 * properly reconfigure the socket. */
                errCode = SSL_ERROR_UNRECOGNIZED_NAME_ALERT;
                desc = unrecognized_name;
                break;
            } else if (ret == SSL_SNI_CURRENT_CONFIG_IS_USED) {
                SECStatus rv = SECSuccess;
                SECItem pwsNameBuf = { 0, NULL, 0 };
                SECItem *pwsName = &pwsNameBuf;
                SECItem *cwsName;

                ssl_GetSpecWriteLock(ss); /*******************************/
                cwsName = &ss->ssl3.hs.srvVirtName;
                /* not allow name change on the 2d HS */
                if (ss->firstHsDone) {
                    if (ssl3_ServerNameCompare(pwsName, cwsName)) {
                        ssl_ReleaseSpecWriteLock(ss); /******************/
                        errCode = SSL_ERROR_UNRECOGNIZED_NAME_ALERT;
                        desc = handshake_failure;
                        ret = SSL_SNI_SEND_ALERT;
                        break;
                    }
                }
                if (pwsName->data) {
                    SECITEM_FreeItem(pwsName, PR_FALSE);
                }
                if (cwsName->data) {
                    rv = SECITEM_CopyItem(NULL, pwsName, cwsName);
                }
                ssl_ReleaseSpecWriteLock(ss); /**************************/
                if (rv != SECSuccess) {
                    errCode = SSL_ERROR_INTERNAL_ERROR_ALERT;
                    desc = internal_error;
                    ret = SSL_SNI_SEND_ALERT;
                    break;
                }
            } else if ((unsigned int)ret < ss->xtnData.sniNameArrSize) {
                /* Application has configured new socket info. Lets check it
                 * and save the name. */
                SECStatus rv;
                SECItem *name = &ss->xtnData.sniNameArr[ret];
                int configedCiphers;
                SECItem *pwsName;

                /* get rid of the old name and save the newly picked. */
                /* This code is protected by ssl3HandshakeLock. */
                ssl_GetSpecWriteLock(ss); /*******************************/
                /* not allow name change on the 2d HS */
                if (ss->firstHsDone) {
                    SECItem *cwsName = &ss->ssl3.hs.srvVirtName;
                    if (ssl3_ServerNameCompare(name, cwsName)) {
                        ssl_ReleaseSpecWriteLock(ss); /******************/
                        errCode = SSL_ERROR_UNRECOGNIZED_NAME_ALERT;
                        desc = handshake_failure;
                        ret = SSL_SNI_SEND_ALERT;
                        break;
                    }
                }
                pwsName = &ss->ssl3.hs.srvVirtName;
                if (pwsName->data) {
                    SECITEM_FreeItem(pwsName, PR_FALSE);
                }
                rv = SECITEM_CopyItem(NULL, pwsName, name);
                ssl_ReleaseSpecWriteLock(ss); /***************************/
                if (rv != SECSuccess) {
                    errCode = SSL_ERROR_INTERNAL_ERROR_ALERT;
                    desc = internal_error;
                    ret = SSL_SNI_SEND_ALERT;
                    break;
                }
                configedCiphers = ssl3_config_match_init(ss);
                if (configedCiphers <= 0) {
                    /* no ciphers are working/supported */
                    errCode = PORT_GetError();
                    desc = handshake_failure;
                    ret = SSL_SNI_SEND_ALERT;
                    break;
                }
                /* Need to tell the client that application has picked
                 * the name from the offered list and reconfigured the socket.
                 */
                ssl3_RegisterExtensionSender(ss, &ss->xtnData, ssl_server_name_xtn,
                                             ssl3_SendServerNameXtn);
            } else {
                /* Callback returned index outside of the boundary. */
                PORT_Assert((unsigned int)ret < ss->xtnData.sniNameArrSize);
                errCode = SSL_ERROR_INTERNAL_ERROR_ALERT;
                desc = internal_error;
                ret = SSL_SNI_SEND_ALERT;
                break;
            }
        } while (0);
    ssl3_FreeSniNameArray(&ss->xtnData);
    if (ret <= SSL_SNI_SEND_ALERT) {
        /* desc and errCode should be set. */
        goto alert_loser;
    }

    return SECSuccess;

alert_loser:
    (void)SSL3_SendAlert(ss, alert_fatal, desc);
    PORT_SetError(errCode);
    return SECFailure;
}

SECStatus
ssl3_SelectServerCert(sslSocket *ss)
{
    const ssl3KEADef *kea_def = ss->ssl3.hs.kea_def;
    PRCList *cursor;

    /* If the client didn't include the supported groups extension, assume just
     * P-256 support and disable all the other ECDHE groups.  This also affects
     * ECDHE group selection, but this function is called first. */
    if (!ssl3_ExtensionNegotiated(ss, ssl_supported_groups_xtn)) {
        unsigned int i;
        for (i = 0; i < SSL_NAMED_GROUP_COUNT; ++i) {
            if (ss->namedGroupPreferences[i] &&
                ss->namedGroupPreferences[i]->keaType == ssl_kea_ecdh &&
                ss->namedGroupPreferences[i]->name != ssl_grp_ec_secp256r1) {
                ss->namedGroupPreferences[i] = NULL;
            }
        }
    }

    /* This picks the first certificate that has:
     * a) the right authentication method, and
     * b) the right named curve (EC only)
     *
     * We might want to do some sort of ranking here later.  For now, it's all
     * based on what order they are configured in. */
    for (cursor = PR_NEXT_LINK(&ss->serverCerts);
         cursor != &ss->serverCerts;
         cursor = PR_NEXT_LINK(cursor)) {
        sslServerCert *cert = (sslServerCert *)cursor;
        if (!SSL_CERT_IS(cert, kea_def->authKeyType)) {
            continue;
        }
        if (SSL_CERT_IS_EC(cert) &&
            !ssl_NamedGroupEnabled(ss, cert->namedCurve)) {
            continue;
        }

        /* Found one. */
        ss->sec.serverCert = cert;
        ss->sec.authType = kea_def->authKeyType;
        ss->sec.authKeyBits = cert->serverKeyBits;

        /* Don't pick a signature scheme if we aren't going to use it. */
        if (kea_def->signKeyType == nullKey) {
            return SECSuccess;
        }
        return ssl3_PickServerSignatureScheme(ss);
    }

    PORT_SetError(SSL_ERROR_NO_CYPHER_OVERLAP);
    return SECFailure;
}

/* Called from ssl3_HandleHandshakeMessage() when it has deciphered a complete
 * ssl3 Client Hello message.
 * Caller must hold Handshake and RecvBuf locks.
 */
static SECStatus
ssl3_HandleClientHello(sslSocket *ss, PRUint8 *b, PRUint32 length)
{
    sslSessionID *sid = NULL;
    PRUint32 tmp;
    unsigned int i;
    SECStatus rv;
    int errCode = SSL_ERROR_RX_MALFORMED_CLIENT_HELLO;
    SSL3AlertDescription desc = illegal_parameter;
    SSL3AlertLevel level = alert_fatal;
    SSL3ProtocolVersion version;
    TLSExtension *versionExtension;
    SECItem sidBytes = { siBuffer, NULL, 0 };
    SECItem cookieBytes = { siBuffer, NULL, 0 };
    SECItem suites = { siBuffer, NULL, 0 };
    SECItem comps = { siBuffer, NULL, 0 };
    PRBool isTLS13;

    SSL_TRC(3, ("%d: SSL3[%d]: handle client_hello handshake",
                SSL_GETPID(), ss->fd));

    PORT_Assert(ss->opt.noLocks || ssl_HaveRecvBufLock(ss));
    PORT_Assert(ss->opt.noLocks || ssl_HaveSSL3HandshakeLock(ss));
    PORT_Assert(ss->ssl3.initialized);
    ss->ssl3.hs.preliminaryInfo = 0;

    if (!ss->sec.isServer ||
        (ss->ssl3.hs.ws != wait_client_hello &&
         ss->ssl3.hs.ws != idle_handshake)) {
        desc = unexpected_message;
        errCode = SSL_ERROR_RX_UNEXPECTED_CLIENT_HELLO;
        goto alert_loser;
    }
    if (ss->ssl3.hs.ws == idle_handshake) {
        /* Refuse re-handshake when we have already negotiated TLS 1.3. */
        if (ss->version >= SSL_LIBRARY_VERSION_TLS_1_3) {
            desc = unexpected_message;
            errCode = SSL_ERROR_RENEGOTIATION_NOT_ALLOWED;
            goto alert_loser;
        }
        if (ss->opt.enableRenegotiation == SSL_RENEGOTIATE_NEVER) {
            desc = no_renegotiation;
            level = alert_warning;
            errCode = SSL_ERROR_RENEGOTIATION_NOT_ALLOWED;
            goto alert_loser;
        }
    }

    /* Get peer name of client */
    rv = ssl_GetPeerInfo(ss);
    if (rv != SECSuccess) {
        return rv; /* error code is set. */
    }

    /* We might be starting session renegotiation in which case we should
     * clear previous state.
     */
    ssl3_ResetExtensionData(&ss->xtnData);
    ss->statelessResume = PR_FALSE;

    if (IS_DTLS(ss)) {
        dtls_RehandshakeCleanup(ss);
    }

    rv = ssl3_ConsumeHandshakeNumber(ss, &tmp, 2, &b, &length);
    if (rv != SECSuccess)
        goto loser; /* malformed, alert already sent */

    /* Translate the version. */
    if (IS_DTLS(ss)) {
        ss->clientHelloVersion = version =
            dtls_DTLSVersionToTLSVersion((SSL3ProtocolVersion)tmp);
    } else {
        ss->clientHelloVersion = version = (SSL3ProtocolVersion)tmp;
    }

    /* Grab the client random data. */
    rv = ssl3_ConsumeHandshake(
        ss, &ss->ssl3.hs.client_random, SSL3_RANDOM_LENGTH, &b, &length);
    if (rv != SECSuccess) {
        goto loser; /* malformed */
    }

    /* Grab the client's SID, if present. */
    rv = ssl3_ConsumeHandshakeVariable(ss, &sidBytes, 1, &b, &length);
    if (rv != SECSuccess) {
        goto loser; /* malformed */
    }

    /* Grab the client's cookie, if present. */
    if (IS_DTLS(ss)) {
        rv = ssl3_ConsumeHandshakeVariable(ss, &cookieBytes, 1, &b, &length);
        if (rv != SECSuccess) {
            goto loser; /* malformed */
        }
    }

    /* Grab the list of cipher suites. */
    rv = ssl3_ConsumeHandshakeVariable(ss, &suites, 2, &b, &length);
    if (rv != SECSuccess) {
        goto loser; /* malformed */
    }

    /* Grab the list of compression methods. */
    rv = ssl3_ConsumeHandshakeVariable(ss, &comps, 1, &b, &length);
    if (rv != SECSuccess) {
        goto loser; /* malformed */
    }

    /* Handle TLS hello extensions for SSL3 & TLS. We do not know if
     * we are restarting a previous session until extensions have been
     * parsed, since we might have received a SessionTicket extension.
     * Note: we allow extensions even when negotiating SSL3 for the sake
     * of interoperability (and backwards compatibility).
     */

    if (length) {
        /* Get length of hello extensions */
        PRUint32 extension_length;
        rv = ssl3_ConsumeHandshakeNumber(ss, &extension_length, 2, &b, &length);
        if (rv != SECSuccess) {
            goto loser; /* alert already sent */
        }
        if (extension_length != length) {
            ssl3_DecodeError(ss); /* send alert */
            goto loser;
        }

        rv = ssl3_ParseExtensions(ss, &b, &length);
        if (rv != SECSuccess) {
            goto loser; /* malformed */
        }
    }

    versionExtension = ssl3_FindExtension(ss, ssl_tls13_supported_versions_xtn);
    if (versionExtension) {
        rv = tls13_NegotiateVersion(ss, versionExtension);
        if (rv != SECSuccess) {
            errCode = PORT_GetError();
            desc = (errCode == SSL_ERROR_UNSUPPORTED_VERSION) ? protocol_version : illegal_parameter;
            goto alert_loser;
        }
    } else {
        /* The PR_MIN here ensures that we never negotiate 1.3 if the
         * peer didn't offer "supported_versions". */
        rv = ssl3_NegotiateVersion(ss,
                                   PR_MIN(version,
                                          SSL_LIBRARY_VERSION_TLS_1_2),
                                   PR_TRUE);
        if (rv != SECSuccess) {
            desc = (version > SSL_LIBRARY_VERSION_3_0) ? protocol_version
                                                       : handshake_failure;
            errCode = SSL_ERROR_UNSUPPORTED_VERSION;
            goto alert_loser;
        }
    }
    isTLS13 = ss->version >= SSL_LIBRARY_VERSION_TLS_1_3;
    ss->ssl3.hs.preliminaryInfo |= ssl_preinfo_version;

    /* You can't resume TLS 1.3 like this. */
    if (isTLS13 && sidBytes.len) {
        goto alert_loser;
    }

    /* Generate the Server Random now so it is available
     * when we process the ClientKeyShare in TLS 1.3 */
    rv = ssl3_GetNewRandom(&ss->ssl3.hs.server_random);
    if (rv != SECSuccess) {
        errCode = SSL_ERROR_GENERATE_RANDOM_FAILURE;
        goto loser;
    }

#ifndef TLS_1_3_DRAFT_VERSION
    /*
     * [draft-ietf-tls-tls13-11 Section 6.3.1.1].
     * TLS 1.3 server implementations which respond to a ClientHello with a
     * client_version indicating TLS 1.2 or below MUST set the last eight
     * bytes of their Random value to the bytes:
     *
     * 44 4F 57 4E 47 52 44 01
     *
     * TLS 1.2 server implementations which respond to a ClientHello with a
     * client_version indicating TLS 1.1 or below SHOULD set the last eight
     * bytes of their Random value to the bytes:
     *
     * 44 4F 57 4E 47 52 44 00
     *
     * TODO(ekr@rtfm.com): Note this change was not added in the SSLv2
     * compat processing code since that will most likely be removed before
     * we ship the final version of TLS 1.3. Bug 1306672.
     */
    if (ss->vrange.max > ss->version) {
        unsigned char *downgrade_sentinel =
            ss->ssl3.hs.server_random.rand +
            SSL3_RANDOM_LENGTH - sizeof(tls13_downgrade_random);

        switch (ss->vrange.max) {
            case SSL_LIBRARY_VERSION_TLS_1_3:
                PORT_Memcpy(downgrade_sentinel,
                            tls13_downgrade_random,
                            sizeof(tls13_downgrade_random));
                break;
            case SSL_LIBRARY_VERSION_TLS_1_2:
                PORT_Memcpy(downgrade_sentinel,
                            tls12_downgrade_random,
                            sizeof(tls12_downgrade_random));
                break;
            default:
                /* Do not change random. */
                break;
        }
    }
#endif

    /* Now parse the rest of the extensions. */
    rv = ssl3_HandleParsedExtensions(ss, client_hello);
    if (rv != SECSuccess) {
        goto loser; /* malformed */
    }

    /* If the ClientHello version is less than our maximum version, check for a
     * TLS_FALLBACK_SCSV and reject the connection if found. */
    if (ss->vrange.max > ss->version) {
        for (i = 0; i + 1 < suites.len; i += 2) {
            PRUint16 suite_i = (suites.data[i] << 8) | suites.data[i + 1];
            if (suite_i != TLS_FALLBACK_SCSV)
                continue;
            desc = inappropriate_fallback;
            errCode = SSL_ERROR_INAPPROPRIATE_FALLBACK_ALERT;
            goto alert_loser;
        }
    }

    /* TLS 1.3 requires that compression only include null. */
    if (isTLS13) {
        if (comps.len != 1 || comps.data[0] != ssl_compression_null) {
            goto alert_loser;
        }
    }

    if (!ssl3_ExtensionNegotiated(ss, ssl_renegotiation_info_xtn)) {
        /* If we didn't receive an RI extension, look for the SCSV,
         * and if found, treat it just like an empty RI extension
         * by processing a local copy of an empty RI extension.
         */
        for (i = 0; i + 1 < suites.len; i += 2) {
            PRUint16 suite_i = (suites.data[i] << 8) | suites.data[i + 1];
            if (suite_i == TLS_EMPTY_RENEGOTIATION_INFO_SCSV) {
                PRUint8 *b2 = (PRUint8 *)emptyRIext;
                PRUint32 L2 = sizeof emptyRIext;
                (void)ssl3_HandleExtensions(ss, &b2, &L2, client_hello);
                break;
            }
        }
    }
    /* This is a second check for TLS 1.3 and re-handshake to stop us
     * from re-handshake up to TLS 1.3, so it happens after version
     * negotiation. */
    if (ss->firstHsDone && ss->version >= SSL_LIBRARY_VERSION_TLS_1_3) {
        desc = unexpected_message;
        errCode = SSL_ERROR_RENEGOTIATION_NOT_ALLOWED;
        goto alert_loser;
    }
    if (ss->firstHsDone &&
        (ss->opt.enableRenegotiation == SSL_RENEGOTIATE_REQUIRES_XTN ||
         ss->opt.enableRenegotiation == SSL_RENEGOTIATE_TRANSITIONAL) &&
        !ssl3_ExtensionNegotiated(ss, ssl_renegotiation_info_xtn)) {
        desc = no_renegotiation;
        level = alert_warning;
        errCode = SSL_ERROR_RENEGOTIATION_NOT_ALLOWED;
        goto alert_loser;
    }
    if ((ss->opt.requireSafeNegotiation ||
         (ss->firstHsDone && ss->peerRequestedProtection)) &&
        !ssl3_ExtensionNegotiated(ss, ssl_renegotiation_info_xtn)) {
        desc = handshake_failure;
        errCode = SSL_ERROR_UNSAFE_NEGOTIATION;
        goto alert_loser;
    }

    /* We do stateful resumes only if we are in TLS < 1.3 and
     * either of the following conditions are satisfied:
     * (1) the client does not support the session ticket extension, or
     * (2) the client support the session ticket extension, but sent an
     * empty ticket.
     */
    if ((ss->version < SSL_LIBRARY_VERSION_TLS_1_3) &&
        (!ssl3_ExtensionNegotiated(ss, ssl_session_ticket_xtn) ||
         ss->xtnData.emptySessionTicket)) {
        if (sidBytes.len > 0 && !ss->opt.noCache) {
            SSL_TRC(7, ("%d: SSL3[%d]: server, lookup client session-id for 0x%08x%08x%08x%08x",
                        SSL_GETPID(), ss->fd, ss->sec.ci.peer.pr_s6_addr32[0],
                        ss->sec.ci.peer.pr_s6_addr32[1],
                        ss->sec.ci.peer.pr_s6_addr32[2],
                        ss->sec.ci.peer.pr_s6_addr32[3]));
            if (ssl_sid_lookup) {
                sid = (*ssl_sid_lookup)(&ss->sec.ci.peer, sidBytes.data,
                                        sidBytes.len, ss->dbHandle);
            } else {
                errCode = SSL_ERROR_SERVER_CACHE_NOT_CONFIGURED;
                goto loser;
            }
        }
    } else if (ss->statelessResume) {
        /* Fill in the client's session ID if doing a stateless resume.
         * (When doing stateless resumes, server echos client's SessionID.)
         * This branch also handles TLS 1.3 resumption-PSK.
         */
        sid = ss->sec.ci.sid;
        PORT_Assert(sid != NULL); /* Should have already been filled in.*/

        if (sidBytes.len > 0 && sidBytes.len <= SSL3_SESSIONID_BYTES) {
            sid->u.ssl3.sessionIDLength = sidBytes.len;
            PORT_Memcpy(sid->u.ssl3.sessionID, sidBytes.data,
                        sidBytes.len);
            sid->u.ssl3.sessionIDLength = sidBytes.len;
        } else {
            sid->u.ssl3.sessionIDLength = 0;
        }
        ss->sec.ci.sid = NULL;
    }

    /* Free a potentially leftover session ID from a previous handshake. */
    if (ss->sec.ci.sid) {
        ssl_FreeSID(ss->sec.ci.sid);
        ss->sec.ci.sid = NULL;
    }

    if (sid != NULL) {
        /* We've found a session cache entry for this client.
         * Now, if we're going to require a client-auth cert,
         * and we don't already have this client's cert in the session cache,
         * and this is the first handshake on this connection (not a redo),
         * then drop this old cache entry and start a new session.
         */
        if ((sid->peerCert == NULL) && ss->opt.requestCertificate &&
            ((ss->opt.requireCertificate == SSL_REQUIRE_ALWAYS) ||
             (ss->opt.requireCertificate == SSL_REQUIRE_NO_ERROR) ||
             ((ss->opt.requireCertificate == SSL_REQUIRE_FIRST_HANDSHAKE) &&
              !ss->firstHsDone))) {

            SSL_AtomicIncrementLong(&ssl3stats.hch_sid_cache_not_ok);
            ss->sec.uncache(sid);
            ssl_FreeSID(sid);
            sid = NULL;
        }
    }

    if (IS_DTLS(ss)) {
        ssl3_DisableNonDTLSSuites(ss);
    }

#ifdef PARANOID
    /* Look for a matching cipher suite. */
    j = ssl3_config_match_init(ss);
    if (j <= 0) {                  /* no ciphers are working/supported by PK11 */
        errCode = PORT_GetError(); /* error code is already set. */
        goto alert_loser;
    }
#endif

    if (ss->version >= SSL_LIBRARY_VERSION_TLS_1_3) {
        rv = tls13_HandleClientHelloPart2(ss, &suites, sid);
    } else {
        rv = ssl3_HandleClientHelloPart2(ss, &suites, &comps, sid);
    }
    if (rv != SECSuccess) {
        errCode = PORT_GetError();
        goto loser;
    }
    return SECSuccess;

alert_loser:
    (void)SSL3_SendAlert(ss, level, desc);
/* FALLTHRU */
loser:
    PORT_SetError(errCode);
    return SECFailure;
}

static SECStatus
ssl3_HandleClientHelloPart2(sslSocket *ss,
                            SECItem *suites,
                            SECItem *comps,
                            sslSessionID *sid)
{
    PRBool haveSpecWriteLock = PR_FALSE;
    PRBool haveXmitBufLock = PR_FALSE;
    int errCode = SSL_ERROR_RX_MALFORMED_CLIENT_HELLO;
    SSL3AlertDescription desc = illegal_parameter;
    SECStatus rv;
    unsigned int i;
    int j;

    /* If we already have a session for this client, be sure to pick the
    ** same cipher suite and compression method we picked before.
    ** This is not a loop, despite appearances.
    */
    if (sid)
        do {
            ssl3CipherSuiteCfg *suite;
#ifdef PARANOID
            SSLVersionRange vrange = { ss->version, ss->version };
#endif

            /* Check that the cached compression method is still enabled. */
            if (!ssl_CompressionEnabled(ss, sid->u.ssl3.compression))
                break;

            /* Check that the cached compression method is in the client's list */
            for (i = 0; i < comps->len; i++) {
                if (comps->data[i] == sid->u.ssl3.compression)
                    break;
            }
            if (i == comps->len)
                break;

            suite = ss->cipherSuites;
            /* Find the entry for the cipher suite used in the cached session. */
            for (j = ssl_V3_SUITES_IMPLEMENTED; j > 0; --j, ++suite) {
                if (suite->cipher_suite == sid->u.ssl3.cipherSuite)
                    break;
            }
            PORT_Assert(j > 0);
            if (j <= 0)
                break;
#ifdef PARANOID
            /* Double check that the cached cipher suite is still enabled,
             * implemented, and allowed by policy.  Might have been disabled.
             * The product policy won't change during the process lifetime.
             * Implemented ("isPresent") shouldn't change for servers.
             */
            if (!config_match(suite, ss->ssl3.policy, &vrange, ss))
                break;
#else
            if (!suite->enabled)
                break;
#endif
            /* Double check that the cached cipher suite is in the client's
             * list.  If it isn't, fall through and start a new session. */
            for (i = 0; i + 1 < suites->len; i += 2) {
                PRUint16 suite_i = (suites->data[i] << 8) | suites->data[i + 1];
                if (suite_i == suite->cipher_suite) {
                    rv = ssl3_SetCipherSuite(ss, suite_i, PR_TRUE);
                    if (rv != SECSuccess) {
                        desc = internal_error;
                        errCode = PORT_GetError();
                        goto alert_loser;
                    }

                    /* Use the cached compression method. */
                    ss->ssl3.hs.compression =
                        sid->u.ssl3.compression;
                    goto compression_found;
                }
            }
        } while (0);
/* START A NEW SESSION */

#ifndef PARANOID
    /* Look for a matching cipher suite. */
    j = ssl3_config_match_init(ss);
    if (j <= 0) { /* no ciphers are working/supported by PK11 */
        desc = internal_error;
        errCode = PORT_GetError(); /* error code is already set. */
        goto alert_loser;
    }
#endif

    rv = ssl3_NegotiateCipherSuite(ss, suites, PR_TRUE);
    if (rv != SECSuccess) {
        desc = handshake_failure;
        errCode = SSL_ERROR_NO_CYPHER_OVERLAP;
        goto alert_loser;
    }

    /* Select a compression algorithm. */
    for (i = 0; i < comps->len; i++) {
        SSLCompressionMethod method = (SSLCompressionMethod)comps->data[i];
        if (!ssl_CompressionEnabled(ss, method))
            continue;
        for (j = 0; j < ssl_compression_method_count; j++) {
            if (method == ssl_compression_methods[j]) {
                ss->ssl3.hs.compression = ssl_compression_methods[j];
                goto compression_found;
            }
        }
    }
    errCode = SSL_ERROR_NO_COMPRESSION_OVERLAP;
    /* null compression must be supported */
    goto alert_loser;

compression_found:
    suites->data = NULL;
    comps->data = NULL;

    /* If there are any failures while processing the old sid,
     * we don't consider them to be errors.  Instead, We just behave
     * as if the client had sent us no sid to begin with, and make a new one.
     * The exception here is attempts to resume extended_master_secret
     * sessions without the extension, which causes an alert.
     */
    if (sid != NULL)
        do {
            ssl3CipherSpec *pwSpec;
            SECItem wrappedMS; /* wrapped key */

            if (sid->version != ss->version ||
                sid->u.ssl3.cipherSuite != ss->ssl3.hs.cipher_suite ||
                sid->u.ssl3.compression != ss->ssl3.hs.compression) {
                break; /* not an error */
            }

            /* server sids don't remember the server cert we previously sent,
            ** but they do remember the slot we originally used, so we
            ** can locate it again, provided that the current ssl socket
            ** has had its server certs configured the same as the previous one.
            */
            ss->sec.serverCert = ssl_FindServerCert(ss, sid->authType, sid->namedCurve);
            if (!ss->sec.serverCert || !ss->sec.serverCert->serverCert) {
                /* A compatible certificate must not have been configured.  It
                 * might not be the same certificate, but we only find that out
                 * when the ticket fails to decrypt. */
                break;
            }

            /* [draft-ietf-tls-session-hash-06; Section 5.3]
             * o  If the original session did not use the "extended_master_secret"
             *    extension but the new ClientHello contains the extension, then the
             *    server MUST NOT perform the abbreviated handshake.  Instead, it
             *    SHOULD continue with a full handshake (as described in
             *    Section 5.2) to negotiate a new session.
             *
             * o  If the original session used the "extended_master_secret"
             *    extension but the new ClientHello does not contain the extension,
             *    the server MUST abort the abbreviated handshake.
             */
            if (ssl3_ExtensionNegotiated(ss, ssl_extended_master_secret_xtn)) {
                if (!sid->u.ssl3.keys.extendedMasterSecretUsed) {
                    break; /* not an error */
                }
            } else {
                if (sid->u.ssl3.keys.extendedMasterSecretUsed) {
                    /* Note: we do not destroy the session */
                    desc = handshake_failure;
                    errCode = SSL_ERROR_MISSING_EXTENDED_MASTER_SECRET;
                    goto alert_loser;
                }
            }

            if (ss->sec.ci.sid) {
                ss->sec.uncache(ss->sec.ci.sid);
                PORT_Assert(ss->sec.ci.sid != sid); /* should be impossible, but ... */
                if (ss->sec.ci.sid != sid) {
                    ssl_FreeSID(ss->sec.ci.sid);
                }
                ss->sec.ci.sid = NULL;
            }
            /* we need to resurrect the master secret.... */

            ssl_GetSpecWriteLock(ss);
            haveSpecWriteLock = PR_TRUE;
            pwSpec = ss->ssl3.pwSpec;
            if (sid->u.ssl3.keys.msIsWrapped) {
                PK11SymKey *wrapKey; /* wrapping key */
                CK_FLAGS keyFlags = 0;

                wrapKey = ssl3_GetWrappingKey(ss, NULL,
                                              sid->u.ssl3.masterWrapMech,
                                              ss->pkcs11PinArg);
                if (!wrapKey) {
                    /* we have a SID cache entry, but no wrapping key for it??? */
                    break;
                }

                if (ss->version > SSL_LIBRARY_VERSION_3_0) { /* isTLS */
                    keyFlags = CKF_SIGN | CKF_VERIFY;
                }

                wrappedMS.data = sid->u.ssl3.keys.wrapped_master_secret;
                wrappedMS.len = sid->u.ssl3.keys.wrapped_master_secret_len;

                /* unwrap the master secret. */
                pwSpec->master_secret =
                    PK11_UnwrapSymKeyWithFlags(wrapKey, sid->u.ssl3.masterWrapMech,
                                               NULL, &wrappedMS, CKM_SSL3_MASTER_KEY_DERIVE,
                                               CKA_DERIVE, sizeof(SSL3MasterSecret), keyFlags);
                PK11_FreeSymKey(wrapKey);
                if (pwSpec->master_secret == NULL) {
                    break; /* not an error */
                }
            } else {
                /* need to import the raw master secret to session object */
                PK11SlotInfo *slot;
                wrappedMS.data = sid->u.ssl3.keys.wrapped_master_secret;
                wrappedMS.len = sid->u.ssl3.keys.wrapped_master_secret_len;
                slot = PK11_GetInternalSlot();
                pwSpec->master_secret =
                    PK11_ImportSymKey(slot, CKM_SSL3_MASTER_KEY_DERIVE,
                                      PK11_OriginUnwrap, CKA_ENCRYPT, &wrappedMS,
                                      NULL);
                PK11_FreeSlot(slot);
                if (pwSpec->master_secret == NULL) {
                    break; /* not an error */
                }
            }
            ss->sec.ci.sid = sid;
            if (sid->peerCert != NULL) {
                ss->sec.peerCert = CERT_DupCertificate(sid->peerCert);
            }

            /*
             * Old SID passed all tests, so resume this old session.
             *
             * XXX make sure compression still matches
             */
            SSL_AtomicIncrementLong(&ssl3stats.hch_sid_cache_hits);
            if (ss->statelessResume)
                SSL_AtomicIncrementLong(&ssl3stats.hch_sid_stateless_resumes);
            ss->ssl3.hs.isResuming = PR_TRUE;

            ss->sec.authType = sid->authType;
            ss->sec.authKeyBits = sid->authKeyBits;
            ss->sec.keaType = sid->keaType;
            ss->sec.keaKeyBits = sid->keaKeyBits;

            ss->sec.localCert =
                CERT_DupCertificate(ss->sec.serverCert->serverCert);

            /* Copy cached name in to pending spec */
            if (sid != NULL &&
                sid->version > SSL_LIBRARY_VERSION_3_0 &&
                sid->u.ssl3.srvName.len && sid->u.ssl3.srvName.data) {
                /* Set server name from sid */
                SECItem *sidName = &sid->u.ssl3.srvName;
                SECItem *pwsName = &ss->ssl3.hs.srvVirtName;
                if (pwsName->data) {
                    SECITEM_FreeItem(pwsName, PR_FALSE);
                }
                rv = SECITEM_CopyItem(NULL, pwsName, sidName);
                if (rv != SECSuccess) {
                    errCode = PORT_GetError();
                    desc = internal_error;
                    goto alert_loser;
                }
            }

            /* Clean up sni name array */
            ssl3_FreeSniNameArray(&ss->xtnData);

            ssl_GetXmitBufLock(ss);
            haveXmitBufLock = PR_TRUE;

            rv = ssl3_SendServerHello(ss);
            if (rv != SECSuccess) {
                errCode = PORT_GetError();
                goto loser;
            }

            if (haveSpecWriteLock) {
                ssl_ReleaseSpecWriteLock(ss);
                haveSpecWriteLock = PR_FALSE;
            }

            /* NULL value for PMS because we are re-using the old MS */
            rv = ssl3_InitPendingCipherSpec(ss, NULL);
            if (rv != SECSuccess) {
                errCode = PORT_GetError();
                goto loser;
            }

            rv = ssl3_SendChangeCipherSpecs(ss);
            if (rv != SECSuccess) {
                errCode = PORT_GetError();
                goto loser;
            }
            rv = ssl3_SendFinished(ss, 0);
            ss->ssl3.hs.ws = wait_change_cipher;
            if (rv != SECSuccess) {
                errCode = PORT_GetError();
                goto loser;
            }

            if (haveXmitBufLock) {
                ssl_ReleaseXmitBufLock(ss);
            }

            return SECSuccess;
        } while (0);

    if (haveSpecWriteLock) {
        ssl_ReleaseSpecWriteLock(ss);
        haveSpecWriteLock = PR_FALSE;
    }

    if (sid) { /* we had a sid, but it's no longer valid, free it */
        SSL_AtomicIncrementLong(&ssl3stats.hch_sid_cache_not_ok);
        ss->sec.uncache(sid);
        ssl_FreeSID(sid);
        sid = NULL;
    }
    SSL_AtomicIncrementLong(&ssl3stats.hch_sid_cache_misses);

    /* We only send a session ticket extension if the client supports
     * the extension and we are unable to resume.
     *
     * TODO: send a session ticket if performing a stateful
     * resumption.  (As per RFC4507, a server may issue a session
     * ticket while doing a (stateless or stateful) session resume,
     * but OpenSSL-0.9.8g does not accept session tickets while
     * resuming.)
     */
    if (ssl3_ExtensionNegotiated(ss, ssl_session_ticket_xtn) &&
        ssl3_KEASupportsTickets(ss->ssl3.hs.kea_def)) {
        ssl3_RegisterExtensionSender(ss, &ss->xtnData,
                                     ssl_session_ticket_xtn,
                                     ssl3_SendSessionTicketXtn);
    }

    rv = ssl3_ServerCallSNICallback(ss);
    if (rv != SECSuccess) {
        /* The alert has already been sent. */
        errCode = PORT_GetError();
        goto loser;
    }

    rv = ssl3_SelectServerCert(ss);
    if (rv != SECSuccess) {
        errCode = PORT_GetError();
        desc = handshake_failure;
        goto alert_loser;
    }

    sid = ssl3_NewSessionID(ss, PR_TRUE);
    if (sid == NULL) {
        errCode = PORT_GetError();
        goto loser; /* memory error is set. */
    }
    ss->sec.ci.sid = sid;

    sid->u.ssl3.keys.extendedMasterSecretUsed =
        ssl3_ExtensionNegotiated(ss, ssl_extended_master_secret_xtn);
    ss->ssl3.hs.isResuming = PR_FALSE;

    ssl_GetXmitBufLock(ss);
    rv = ssl3_SendServerHelloSequence(ss);
    ssl_ReleaseXmitBufLock(ss);
    if (rv != SECSuccess) {
        errCode = PORT_GetError();
        desc = handshake_failure;
        goto alert_loser;
    }

    if (haveXmitBufLock) {
        ssl_ReleaseXmitBufLock(ss);
    }

    return SECSuccess;

alert_loser:
    if (haveSpecWriteLock) {
        ssl_ReleaseSpecWriteLock(ss);
        haveSpecWriteLock = PR_FALSE;
    }
    (void)SSL3_SendAlert(ss, alert_fatal, desc);
/* FALLTHRU */
loser:
    if (sid && sid != ss->sec.ci.sid) {
        ss->sec.uncache(sid);
        ssl_FreeSID(sid);
    }

    if (haveSpecWriteLock) {
        ssl_ReleaseSpecWriteLock(ss);
    }

    if (haveXmitBufLock) {
        ssl_ReleaseXmitBufLock(ss);
    }

    PORT_SetError(errCode);
    return SECFailure;
}

/*
 * ssl3_HandleV2ClientHello is used when a V2 formatted hello comes
 * in asking to use the V3 handshake.
 */
SECStatus
ssl3_HandleV2ClientHello(sslSocket *ss, unsigned char *buffer, int length,
                         PRUint8 padding)
{
    sslSessionID *sid = NULL;
    unsigned char *suites;
    unsigned char *random;
    SSL3ProtocolVersion version;
    SECStatus rv;
    int i;
    int j;
    int sid_length;
    int suite_length;
    int rand_length;
    int errCode = SSL_ERROR_RX_MALFORMED_CLIENT_HELLO;
    SSL3AlertDescription desc = handshake_failure;
    unsigned int total = SSL_HL_CLIENT_HELLO_HBYTES;

    SSL_TRC(3, ("%d: SSL3[%d]: handle v2 client_hello", SSL_GETPID(), ss->fd));

    PORT_Assert(ss->opt.noLocks || ssl_HaveRecvBufLock(ss));

    ssl_GetSSL3HandshakeLock(ss);

    ssl3_ResetExtensionData(&ss->xtnData);

    version = (buffer[1] << 8) | buffer[2];
    if (version < SSL_LIBRARY_VERSION_3_0) {
        goto loser;
    }

    ssl3_InitState(ss);
    ssl3_RestartHandshakeHashes(ss);

    if (ss->ssl3.hs.ws != wait_client_hello) {
        desc = unexpected_message;
        errCode = SSL_ERROR_RX_UNEXPECTED_CLIENT_HELLO;
        goto alert_loser;
    }

    total += suite_length = (buffer[3] << 8) | buffer[4];
    total += sid_length = (buffer[5] << 8) | buffer[6];
    total += rand_length = (buffer[7] << 8) | buffer[8];
    total += padding;
    ss->clientHelloVersion = version;

    if (version >= SSL_LIBRARY_VERSION_TLS_1_3) {
        /* [draft-ietf-tls-tls-11; C.3] forbids sending a TLS 1.3
         * ClientHello using the backwards-compatible format. */
        desc = illegal_parameter;
        errCode = SSL_ERROR_RX_MALFORMED_CLIENT_HELLO;
        goto alert_loser;
    }

    rv = ssl3_NegotiateVersion(ss, version, PR_TRUE);
    if (rv != SECSuccess) {
        /* send back which ever alert client will understand. */
        desc = (version > SSL_LIBRARY_VERSION_3_0) ? protocol_version
                                                   : handshake_failure;
        errCode = SSL_ERROR_UNSUPPORTED_VERSION;
        goto alert_loser;
    }
    ss->ssl3.hs.preliminaryInfo |= ssl_preinfo_version;

    /* if we get a non-zero SID, just ignore it. */
    if (length != total) {
        SSL_DBG(("%d: SSL3[%d]: bad v2 client hello message, len=%d should=%d",
                 SSL_GETPID(), ss->fd, length, total));
        desc = illegal_parameter;
        errCode = SSL_ERROR_RX_MALFORMED_CLIENT_HELLO;
        goto alert_loser;
    }

    suites = buffer + SSL_HL_CLIENT_HELLO_HBYTES;
    random = suites + suite_length + sid_length;

    if (rand_length < SSL_MIN_CHALLENGE_BYTES ||
        rand_length > SSL_MAX_CHALLENGE_BYTES) {
        desc = illegal_parameter;
        errCode = SSL_ERROR_RX_MALFORMED_CLIENT_HELLO;
        goto alert_loser;
    }

    PORT_Assert(SSL_MAX_CHALLENGE_BYTES == SSL3_RANDOM_LENGTH);

    PORT_Memset(&ss->ssl3.hs.client_random, 0, SSL3_RANDOM_LENGTH);
    PORT_Memcpy(
        &ss->ssl3.hs.client_random.rand[SSL3_RANDOM_LENGTH - rand_length],
        random, rand_length);

    PRINT_BUF(60, (ss, "client random:", &ss->ssl3.hs.client_random.rand[0],
                   SSL3_RANDOM_LENGTH));
    i = ssl3_config_match_init(ss);
    if (i <= 0) {
        errCode = PORT_GetError(); /* error code is already set. */
        goto alert_loser;
    }

    /* Select a cipher suite.
    **
    ** NOTE: This suite selection algorithm should be the same as the one in
    ** ssl3_HandleClientHello().
    **
    ** See the comments about export cipher suites in ssl3_HandleClientHello().
    */
    for (j = 0; j < ssl_V3_SUITES_IMPLEMENTED; j++) {
        ssl3CipherSuiteCfg *suite = &ss->cipherSuites[j];
        SSLVersionRange vrange = { ss->version, ss->version };
        if (!config_match(suite, ss->ssl3.policy, &vrange, ss)) {
            continue;
        }
        for (i = 0; i + 2 < suite_length; i += 3) {
            PRUint32 suite_i = (suites[i] << 16) | (suites[i + 1] << 8) | suites[i + 2];
            if (suite_i == suite->cipher_suite) {
                rv = ssl3_SetCipherSuite(ss, suite_i, PR_TRUE);
                if (rv != SECSuccess) {
                    desc = internal_error;
                    errCode = PORT_GetError();
                    goto alert_loser;
                }
                goto suite_found;
            }
        }
    }
    errCode = SSL_ERROR_NO_CYPHER_OVERLAP;
    goto alert_loser;

suite_found:

    /* If the ClientHello version is less than our maximum version, check for a
     * TLS_FALLBACK_SCSV and reject the connection if found. */
    if (ss->vrange.max > ss->clientHelloVersion) {
        for (i = 0; i + 2 < suite_length; i += 3) {
            PRUint16 suite_i = (suites[i] << 16) | (suites[i + 1] << 8) | suites[i + 2];
            if (suite_i == TLS_FALLBACK_SCSV) {
                desc = inappropriate_fallback;
                errCode = SSL_ERROR_INAPPROPRIATE_FALLBACK_ALERT;
                goto alert_loser;
            }
        }
    }

    /* Look for the SCSV, and if found, treat it just like an empty RI
     * extension by processing a local copy of an empty RI extension.
     */
    for (i = 0; i + 2 < suite_length; i += 3) {
        PRUint32 suite_i = (suites[i] << 16) | (suites[i + 1] << 8) | suites[i + 2];
        if (suite_i == TLS_EMPTY_RENEGOTIATION_INFO_SCSV) {
            PRUint8 *b2 = (PRUint8 *)emptyRIext;
            PRUint32 L2 = sizeof emptyRIext;
            (void)ssl3_HandleExtensions(ss, &b2, &L2, client_hello);
            break;
        }
    }

    if (ss->opt.requireSafeNegotiation &&
        !ssl3_ExtensionNegotiated(ss, ssl_renegotiation_info_xtn)) {
        desc = handshake_failure;
        errCode = SSL_ERROR_UNSAFE_NEGOTIATION;
        goto alert_loser;
    }

    ss->ssl3.hs.compression = ssl_compression_null;

    rv = ssl3_SelectServerCert(ss);
    if (rv != SECSuccess) {
        errCode = PORT_GetError();
        desc = handshake_failure;
        goto alert_loser;
    }

    /* we don't even search for a cache hit here.  It's just a miss. */
    SSL_AtomicIncrementLong(&ssl3stats.hch_sid_cache_misses);
    sid = ssl3_NewSessionID(ss, PR_TRUE);
    if (sid == NULL) {
        errCode = PORT_GetError();
        goto loser; /* memory error is set. */
    }
    ss->sec.ci.sid = sid;
    /* do not worry about memory leak of sid since it now belongs to ci */

    /* We have to update the handshake hashes before we can send stuff */
    rv = ssl3_UpdateHandshakeHashes(ss, buffer, length);
    if (rv != SECSuccess) {
        errCode = PORT_GetError();
        goto loser;
    }

    ssl_GetXmitBufLock(ss);
    rv = ssl3_SendServerHelloSequence(ss);
    ssl_ReleaseXmitBufLock(ss);
    if (rv != SECSuccess) {
        errCode = PORT_GetError();
        goto loser;
    }

    ssl_ReleaseSSL3HandshakeLock(ss);
    return SECSuccess;

alert_loser:
    SSL3_SendAlert(ss, alert_fatal, desc);
loser:
    ssl_ReleaseSSL3HandshakeLock(ss);
    PORT_SetError(errCode);
    return SECFailure;
}

/* The negotiated version number has been already placed in ss->version.
**
** Called from:  ssl3_HandleClientHello                     (resuming session),
**  ssl3_SendServerHelloSequence <- ssl3_HandleClientHello   (new session),
**  ssl3_SendServerHelloSequence <- ssl3_HandleV2ClientHello (new session)
*/
SECStatus
ssl3_SendServerHello(sslSocket *ss)
{
    sslSessionID *sid;
    SECStatus rv;
    PRUint32 maxBytes = 65535;
    PRUint32 length;
    PRInt32 extensions_len = 0;
    SSL3ProtocolVersion version;

    SSL_TRC(3, ("%d: SSL3[%d]: send server_hello handshake", SSL_GETPID(),
                ss->fd));

    PORT_Assert(ss->opt.noLocks || ssl_HaveXmitBufLock(ss));
    PORT_Assert(ss->opt.noLocks || ssl_HaveSSL3HandshakeLock(ss));

    PORT_Assert(MSB(ss->version) == MSB(SSL_LIBRARY_VERSION_3_0));
    if (MSB(ss->version) != MSB(SSL_LIBRARY_VERSION_3_0)) {
        PORT_SetError(SSL_ERROR_NO_CYPHER_OVERLAP);
        return SECFailure;
    }

    sid = ss->sec.ci.sid;

    extensions_len = ssl3_CallHelloExtensionSenders(
        ss, PR_FALSE, maxBytes, &ss->xtnData.serverHelloSenders[0]);
    if (extensions_len > 0)
        extensions_len += 2; /* Add sizeof total extension length */

    /* TLS 1.3 doesn't use the session_id or compression_method
     * fields in the ServerHello. */
    length = sizeof(SSL3ProtocolVersion) + SSL3_RANDOM_LENGTH;
    if (ss->version < SSL_LIBRARY_VERSION_TLS_1_3) {
        length += 1 + ((sid == NULL) ? 0 : sid->u.ssl3.sessionIDLength);
    }
    length += sizeof(ssl3CipherSuite);
    if (ss->version < SSL_LIBRARY_VERSION_TLS_1_3) {
        length += 1; /* Compression */
    }
    length += extensions_len;

    rv = ssl3_AppendHandshakeHeader(ss, server_hello, length);
    if (rv != SECSuccess) {
        return rv; /* err set by AppendHandshake. */
    }

    if (IS_DTLS(ss) && ss->version < SSL_LIBRARY_VERSION_TLS_1_3) {
        version = dtls_TLSVersionToDTLSVersion(ss->version);
    } else {
        version = ss->ssl3.hs.altHandshakeType ? tls13_EncodeAltDraftVersion(ss->version) : tls13_EncodeDraftVersion(ss->version);
    }

    rv = ssl3_AppendHandshakeNumber(ss, version, 2);
    if (rv != SECSuccess) {
        return rv; /* err set by AppendHandshake. */
    }
    /* Random already generated in ssl3_HandleClientHello */
    rv = ssl3_AppendHandshake(
        ss, &ss->ssl3.hs.server_random, SSL3_RANDOM_LENGTH);
    if (rv != SECSuccess) {
        return rv; /* err set by AppendHandshake. */
    }

    if (ss->version < SSL_LIBRARY_VERSION_TLS_1_3) {
        if (sid) {
            rv = ssl3_AppendHandshakeVariable(
                ss, sid->u.ssl3.sessionID, sid->u.ssl3.sessionIDLength, 1);
        } else {
            rv = ssl3_AppendHandshakeNumber(ss, 0, 1);
        }
        if (rv != SECSuccess) {
            return rv; /* err set by AppendHandshake. */
        }
    }

    rv = ssl3_AppendHandshakeNumber(ss, ss->ssl3.hs.cipher_suite, 2);
    if (rv != SECSuccess) {
        return rv; /* err set by AppendHandshake. */
    }
    if (ss->version < SSL_LIBRARY_VERSION_TLS_1_3) {
        rv = ssl3_AppendHandshakeNumber(ss, ss->ssl3.hs.compression, 1);
        if (rv != SECSuccess) {
            return rv; /* err set by AppendHandshake. */
        }
    }
    if (extensions_len) {
        PRInt32 sent_len;

        extensions_len -= 2;
        rv = ssl3_AppendHandshakeNumber(ss, extensions_len, 2);
        if (rv != SECSuccess)
            return rv; /* err set by ssl3_AppendHandshakeNumber */
        sent_len = ssl3_CallHelloExtensionSenders(ss, PR_TRUE, extensions_len,
                                                  &ss->xtnData.serverHelloSenders[0]);
        PORT_Assert(sent_len == extensions_len);
        if (sent_len != extensions_len) {
            if (sent_len >= 0)
                PORT_SetError(SEC_ERROR_LIBRARY_FAILURE);
            return SECFailure;
        }
    }

    if (ss->version < SSL_LIBRARY_VERSION_TLS_1_3) {
        rv = ssl3_SetupPendingCipherSpec(ss);
        if (rv != SECSuccess) {
            return rv; /* err set by ssl3_SetupPendingCipherSpec */
        }
    }

    return SECSuccess;
}

SECStatus
ssl_CreateDHEKeyPair(const sslNamedGroupDef *groupDef,
                     const ssl3DHParams *params,
                     sslEphemeralKeyPair **keyPair)
{
    SECKEYDHParams dhParam;
    SECKEYPublicKey *pubKey = NULL;   /* Ephemeral DH key */
    SECKEYPrivateKey *privKey = NULL; /* Ephemeral DH key */
    sslEphemeralKeyPair *pair;

    dhParam.prime.data = params->prime.data;
    dhParam.prime.len = params->prime.len;
    dhParam.base.data = params->base.data;
    dhParam.base.len = params->base.len;

    PRINT_BUF(60, (NULL, "Server DH p", dhParam.prime.data,
                   dhParam.prime.len));
    PRINT_BUF(60, (NULL, "Server DH g", dhParam.base.data,
                   dhParam.base.len));

    /* Generate ephemeral DH keypair */
    privKey = SECKEY_CreateDHPrivateKey(&dhParam, &pubKey, NULL);
    if (!privKey || !pubKey) {
        ssl_MapLowLevelError(SEC_ERROR_KEYGEN_FAIL);
        return SECFailure;
    }

    pair = ssl_NewEphemeralKeyPair(groupDef, privKey, pubKey);
    if (!pair) {
        SECKEY_DestroyPrivateKey(privKey);
        SECKEY_DestroyPublicKey(pubKey);

        return SECFailure;
    }

    *keyPair = pair;
    return SECSuccess;
}

static SECStatus
ssl3_SendDHServerKeyExchange(sslSocket *ss)
{
    const ssl3KEADef *kea_def = ss->ssl3.hs.kea_def;
    SECStatus rv = SECFailure;
    int length;
    SECItem signed_hash = { siBuffer, NULL, 0 };
    SSL3Hashes hashes;
    SSLHashType hashAlg;

    const ssl3DHParams *params;
    sslEphemeralKeyPair *keyPair;
    SECKEYPublicKey *pubKey;
    SECKEYPrivateKey *certPrivateKey;
    const sslNamedGroupDef *groupDef;

    if (kea_def->kea != kea_dhe_dss && kea_def->kea != kea_dhe_rsa) {
        /* TODO: Support DH_anon. It might be sufficient to drop the signature.
                 See bug 1170510. */
        PORT_SetError(SSL_ERROR_SERVER_KEY_EXCHANGE_FAILURE);
        return SECFailure;
    }

    rv = ssl_SelectDHEGroup(ss, &groupDef);
    if (rv == SECFailure) {
        PORT_SetError(SSL_ERROR_NO_CYPHER_OVERLAP);
        return SECFailure;
    }
    ss->sec.keaGroup = groupDef;

    params = ssl_GetDHEParams(groupDef);
    rv = ssl_CreateDHEKeyPair(groupDef, params, &keyPair);
    if (rv == SECFailure) {
        ssl_MapLowLevelError(SEC_ERROR_KEYGEN_FAIL);
        return SECFailure;
    }
    PR_APPEND_LINK(&keyPair->link, &ss->ephemeralKeyPairs);

    if (ss->ssl3.pwSpec->version == SSL_LIBRARY_VERSION_TLS_1_2) {
        hashAlg = ssl_SignatureSchemeToHashType(ss->ssl3.hs.signatureScheme);
    } else {
        /* Use ssl_hash_none to represent the MD5+SHA1 combo. */
        hashAlg = ssl_hash_none;
    }

    pubKey = keyPair->keys->pubKey;
    PRINT_BUF(50, (ss, "DH public value:",
                   pubKey->u.dh.publicValue.data,
                   pubKey->u.dh.publicValue.len));
    rv = ssl3_ComputeDHKeyHash(ss, hashAlg, &hashes,
                               pubKey->u.dh.prime,
                               pubKey->u.dh.base,
                               pubKey->u.dh.publicValue,
                               PR_TRUE /* padY */);
    if (rv != SECSuccess) {
        ssl_MapLowLevelError(SSL_ERROR_SERVER_KEY_EXCHANGE_FAILURE);
        goto loser;
    }

    certPrivateKey = ss->sec.serverCert->serverKeyPair->privKey;
    rv = ssl3_SignHashes(ss, &hashes, certPrivateKey, &signed_hash);
    if (rv != SECSuccess) {
        goto loser; /* ssl3_SignHashes has set err. */
    }

    length = 2 + pubKey->u.dh.prime.len +
             2 + pubKey->u.dh.base.len +
             2 + pubKey->u.dh.prime.len +
             2 + signed_hash.len;

    if (ss->ssl3.pwSpec->version >= SSL_LIBRARY_VERSION_TLS_1_2) {
        length += 2;
    }

    rv = ssl3_AppendHandshakeHeader(ss, server_key_exchange, length);
    if (rv != SECSuccess) {
        goto loser; /* err set by AppendHandshake. */
    }

    rv = ssl3_AppendHandshakeVariable(ss, pubKey->u.dh.prime.data,
                                      pubKey->u.dh.prime.len, 2);
    if (rv != SECSuccess) {
        goto loser; /* err set by AppendHandshake. */
    }

    rv = ssl3_AppendHandshakeVariable(ss, pubKey->u.dh.base.data,
                                      pubKey->u.dh.base.len, 2);
    if (rv != SECSuccess) {
        goto loser; /* err set by AppendHandshake. */
    }

    rv = ssl_AppendPaddedDHKeyShare(ss, pubKey, PR_TRUE);
    if (rv != SECSuccess) {
        goto loser; /* err set by AppendHandshake. */
    }

    if (ss->ssl3.pwSpec->version >= SSL_LIBRARY_VERSION_TLS_1_2) {
        rv = ssl3_AppendHandshakeNumber(ss, ss->ssl3.hs.signatureScheme, 2);
        if (rv != SECSuccess) {
            goto loser; /* err set by AppendHandshake. */
        }
    }

    rv = ssl3_AppendHandshakeVariable(ss, signed_hash.data,
                                      signed_hash.len, 2);
    if (rv != SECSuccess) {
        goto loser; /* err set by AppendHandshake. */
    }
    PORT_Free(signed_hash.data);
    return SECSuccess;

loser:
    if (signed_hash.data)
        PORT_Free(signed_hash.data);
    return SECFailure;
}

static SECStatus
ssl3_SendServerKeyExchange(sslSocket *ss)
{
    const ssl3KEADef *kea_def = ss->ssl3.hs.kea_def;

    SSL_TRC(3, ("%d: SSL3[%d]: send server_key_exchange handshake",
                SSL_GETPID(), ss->fd));

    PORT_Assert(ss->opt.noLocks || ssl_HaveXmitBufLock(ss));
    PORT_Assert(ss->opt.noLocks || ssl_HaveSSL3HandshakeLock(ss));

    switch (kea_def->exchKeyType) {
        case ssl_kea_dh: {
            return ssl3_SendDHServerKeyExchange(ss);
        }

        case ssl_kea_ecdh: {
            return ssl3_SendECDHServerKeyExchange(ss);
        }

        case ssl_kea_rsa:
        case ssl_kea_null:
        default:
            PORT_SetError(SEC_ERROR_LIBRARY_FAILURE);
            break;
    }

    return SECFailure;
}

SECStatus
ssl3_EncodeSigAlgs(const sslSocket *ss, PRUint8 *buf, unsigned maxLen, PRUint32 *len)
{
    unsigned int i;
    PRUint8 *p = buf;

    PORT_Assert(maxLen >= ss->ssl3.signatureSchemeCount * 2);
    if (maxLen < ss->ssl3.signatureSchemeCount * 2) {
        PORT_SetError(SEC_ERROR_LIBRARY_FAILURE);
        return SECFailure;
    }

    for (i = 0; i < ss->ssl3.signatureSchemeCount; ++i) {
        PRUint32 policy = 0;
        SSLHashType hashType = ssl_SignatureSchemeToHashType(
            ss->ssl3.signatureSchemes[i]);
        SECOidTag hashOID = ssl3_HashTypeToOID(hashType);

        /* Skip RSA-PSS schemes if there are no tokens to verify them. */
        if (ssl_IsRsaPssSignatureScheme(ss->ssl3.signatureSchemes[i]) &&
            !PK11_TokenExists(auth_alg_defs[ssl_auth_rsa_pss])) {
            continue;
        }

        if ((NSS_GetAlgorithmPolicy(hashOID, &policy) != SECSuccess) ||
            (policy & NSS_USE_ALG_IN_SSL_KX)) {
            p = ssl_EncodeUintX((PRUint32)ss->ssl3.signatureSchemes[i], 2, p);
        }
    }

    if (p == buf) {
        PORT_SetError(SSL_ERROR_NO_SUPPORTED_SIGNATURE_ALGORITHM);
        return SECFailure;
    }
    *len = p - buf;
    return SECSuccess;
}

static SECStatus
ssl3_SendCertificateRequest(sslSocket *ss)
{
    PRBool isTLS12;
    const PRUint8 *certTypes;
    SECStatus rv;
    int length;
    SECItem *names;
    unsigned int calen;
    unsigned int nnames;
    SECItem *name;
    int i;
    int certTypesLength;
    PRUint8 sigAlgs[MAX_SIGNATURE_SCHEMES * 2];
    unsigned int sigAlgsLength = 0;

    SSL_TRC(3, ("%d: SSL3[%d]: send certificate_request handshake",
                SSL_GETPID(), ss->fd));

    PORT_Assert(ss->opt.noLocks || ssl_HaveXmitBufLock(ss));
    PORT_Assert(ss->opt.noLocks || ssl_HaveSSL3HandshakeLock(ss));

    isTLS12 = (PRBool)(ss->ssl3.pwSpec->version >= SSL_LIBRARY_VERSION_TLS_1_2);

    rv = ssl_GetCertificateRequestCAs(ss, &calen, &names, &nnames);
    if (rv != SECSuccess) {
        return rv;
    }
    certTypes = certificate_types;
    certTypesLength = sizeof certificate_types;

    length = 1 + certTypesLength + 2 + calen;
    if (isTLS12) {
        rv = ssl3_EncodeSigAlgs(ss, sigAlgs, sizeof(sigAlgs), &sigAlgsLength);
        if (rv != SECSuccess) {
            return rv;
        }
        length += 2 + sigAlgsLength;
    }

    rv = ssl3_AppendHandshakeHeader(ss, certificate_request, length);
    if (rv != SECSuccess) {
        return rv; /* err set by AppendHandshake. */
    }
    rv = ssl3_AppendHandshakeVariable(ss, certTypes, certTypesLength, 1);
    if (rv != SECSuccess) {
        return rv; /* err set by AppendHandshake. */
    }
    if (isTLS12) {
        rv = ssl3_AppendHandshakeVariable(ss, sigAlgs, sigAlgsLength, 2);
        if (rv != SECSuccess) {
            return rv; /* err set by AppendHandshake. */
        }
    }
    rv = ssl3_AppendHandshakeNumber(ss, calen, 2);
    if (rv != SECSuccess) {
        return rv; /* err set by AppendHandshake. */
    }
    for (i = 0, name = names; i < nnames; i++, name++) {
        rv = ssl3_AppendHandshakeVariable(ss, name->data, name->len, 2);
        if (rv != SECSuccess) {
            return rv; /* err set by AppendHandshake. */
        }
    }

    return SECSuccess;
}

static SECStatus
ssl3_SendServerHelloDone(sslSocket *ss)
{
    SECStatus rv;

    SSL_TRC(3, ("%d: SSL3[%d]: send server_hello_done handshake",
                SSL_GETPID(), ss->fd));

    PORT_Assert(ss->opt.noLocks || ssl_HaveXmitBufLock(ss));
    PORT_Assert(ss->opt.noLocks || ssl_HaveSSL3HandshakeLock(ss));

    rv = ssl3_AppendHandshakeHeader(ss, server_hello_done, 0);
    if (rv != SECSuccess) {
        return rv; /* err set by AppendHandshake. */
    }
    rv = ssl3_FlushHandshake(ss, 0);
    if (rv != SECSuccess) {
        return rv; /* error code set by ssl3_FlushHandshake */
    }
    return SECSuccess;
}

/* Called from ssl3_HandlePostHelloHandshakeMessage() when it has deciphered
 * a complete ssl3 Certificate Verify message
 * Caller must hold Handshake and RecvBuf locks.
 */
static SECStatus
ssl3_HandleCertificateVerify(sslSocket *ss, PRUint8 *b, PRUint32 length,
                             SSL3Hashes *hashes)
{
    SECItem signed_hash = { siBuffer, NULL, 0 };
    SECStatus rv;
    int errCode = SSL_ERROR_RX_MALFORMED_CERT_VERIFY;
    SSL3AlertDescription desc = handshake_failure;
    PRBool isTLS;
    SSLSignatureScheme sigScheme;
    SSLHashType hashAlg;
    SSL3Hashes localHashes;
    SSL3Hashes *hashesForVerify = NULL;

    SSL_TRC(3, ("%d: SSL3[%d]: handle certificate_verify handshake",
                SSL_GETPID(), ss->fd));
    PORT_Assert(ss->opt.noLocks || ssl_HaveRecvBufLock(ss));
    PORT_Assert(ss->opt.noLocks || ssl_HaveSSL3HandshakeLock(ss));

    if (ss->ssl3.hs.ws != wait_cert_verify) {
        desc = unexpected_message;
        errCode = SSL_ERROR_RX_UNEXPECTED_CERT_VERIFY;
        goto alert_loser;
    }

    /* TLS 1.3 is handled by tls13_HandleCertificateVerify */
    PORT_Assert(ss->ssl3.prSpec->version <= SSL_LIBRARY_VERSION_TLS_1_2);

    if (!hashes) {
        PORT_Assert(0);
        desc = internal_error;
        errCode = SEC_ERROR_LIBRARY_FAILURE;
        goto alert_loser;
    }

    if (ss->ssl3.hs.hashType == handshake_hash_record) {
        rv = ssl_ConsumeSignatureScheme(ss, &b, &length, &sigScheme);
        if (rv != SECSuccess) {
            goto loser; /* malformed or unsupported. */
        }
        rv = ssl_CheckSignatureSchemeConsistency(ss, sigScheme,
                                                 ss->sec.peerCert);
        if (rv != SECSuccess) {
            errCode = PORT_GetError();
            desc = decrypt_error;
            goto alert_loser;
        }

        hashAlg = ssl_SignatureSchemeToHashType(sigScheme);

        /* Read from the message buffer, but we need to use only up to the end
         * of the previous handshake message. The length of the transcript up to
         * that point is saved in |hashes->u.transcriptLen|. */
        rv = ssl3_ComputeHandshakeHash(ss->ssl3.hs.messages.buf,
                                       hashes->u.transcriptLen,
                                       hashAlg, &localHashes);

        if (rv == SECSuccess) {
            hashesForVerify = &localHashes;
        } else {
            errCode = SSL_ERROR_DIGEST_FAILURE;
            desc = decrypt_error;
            goto alert_loser;
        }
    } else {
        hashesForVerify = hashes;
        sigScheme = ssl_sig_none;
    }

    rv = ssl3_ConsumeHandshakeVariable(ss, &signed_hash, 2, &b, &length);
    if (rv != SECSuccess) {
        goto loser; /* malformed. */
    }

    isTLS = (PRBool)(ss->ssl3.prSpec->version > SSL_LIBRARY_VERSION_3_0);

    /* XXX verify that the key & kea match */
    rv = ssl3_VerifySignedHashes(ss, sigScheme, hashesForVerify, &signed_hash);
    if (rv != SECSuccess) {
        errCode = PORT_GetError();
        desc = isTLS ? decrypt_error : handshake_failure;
        goto alert_loser;
    }

    signed_hash.data = NULL;

    if (length != 0) {
        desc = isTLS ? decode_error : illegal_parameter;
        goto alert_loser; /* malformed */
    }
    ss->ssl3.hs.ws = wait_change_cipher;
    return SECSuccess;

alert_loser:
    SSL3_SendAlert(ss, alert_fatal, desc);
loser:
    PORT_SetError(errCode);
    return SECFailure;
}

/* find a slot that is able to generate a PMS and wrap it with RSA.
 * Then generate and return the PMS.
 * If the serverKeySlot parameter is non-null, this function will use
 * that slot to do the job, otherwise it will find a slot.
 *
 * Called from  ssl3_DeriveConnectionKeys()  (above)
 *      ssl3_SendRSAClientKeyExchange()     (above)
 *      ssl3_HandleRSAClientKeyExchange()  (below)
 * Caller must hold the SpecWriteLock, the SSL3HandshakeLock
 */
static PK11SymKey *
ssl3_GenerateRSAPMS(sslSocket *ss, ssl3CipherSpec *spec,
                    PK11SlotInfo *serverKeySlot)
{
    PK11SymKey *pms = NULL;
    PK11SlotInfo *slot = serverKeySlot;
    void *pwArg = ss->pkcs11PinArg;
    SECItem param;
    CK_VERSION version;
    CK_MECHANISM_TYPE mechanism_array[3];

    PORT_Assert(ss->opt.noLocks || ssl_HaveSSL3HandshakeLock(ss));

    if (slot == NULL) {
        SSLCipherAlgorithm calg;
        /* The specReadLock would suffice here, but we cannot assert on
        ** read locks.  Also, all the callers who call with a non-null
        ** slot already hold the SpecWriteLock.
        */
        PORT_Assert(ss->opt.noLocks || ssl_HaveSpecWriteLock(ss));
        PORT_Assert(ss->ssl3.prSpec == ss->ssl3.pwSpec);

        calg = spec->cipher_def->calg;

        /* First get an appropriate slot.  */
        mechanism_array[0] = CKM_SSL3_PRE_MASTER_KEY_GEN;
        mechanism_array[1] = CKM_RSA_PKCS;
        mechanism_array[2] = ssl3_Alg2Mech(calg);

        slot = PK11_GetBestSlotMultiple(mechanism_array, 3, pwArg);
        if (slot == NULL) {
            /* can't find a slot with all three, find a slot with the minimum */
            slot = PK11_GetBestSlotMultiple(mechanism_array, 2, pwArg);
            if (slot == NULL) {
                PORT_SetError(SSL_ERROR_TOKEN_SLOT_NOT_FOUND);
                return pms; /* which is NULL */
            }
        }
    }

    /* Generate the pre-master secret ...  */
    if (IS_DTLS(ss)) {
        SSL3ProtocolVersion temp;

        temp = dtls_TLSVersionToDTLSVersion(ss->clientHelloVersion);
        version.major = MSB(temp);
        version.minor = LSB(temp);
    } else {
        version.major = MSB(ss->clientHelloVersion);
        version.minor = LSB(ss->clientHelloVersion);
    }

    param.data = (unsigned char *)&version;
    param.len = sizeof version;

    pms = PK11_KeyGen(slot, CKM_SSL3_PRE_MASTER_KEY_GEN, &param, 0, pwArg);
    if (!serverKeySlot)
        PK11_FreeSlot(slot);
    if (pms == NULL) {
        ssl_MapLowLevelError(SSL_ERROR_CLIENT_KEY_EXCHANGE_FAILURE);
    }
    return pms;
}

/* Note: The Bleichenbacher attack on PKCS#1 necessitates that we NEVER
 * return any indication of failure of the Client Key Exchange message,
 * where that failure is caused by the content of the client's message.
 * This function must not return SECFailure for any reason that is directly
 * or indirectly caused by the content of the client's encrypted PMS.
 * We must not send an alert and also not drop the connection.
 * Instead, we generate a random PMS.  This will cause a failure
 * in the processing the finished message, which is exactly where
 * the failure must occur.
 *
 * Called from ssl3_HandleClientKeyExchange
 */
static SECStatus
ssl3_HandleRSAClientKeyExchange(sslSocket *ss,
                                PRUint8 *b,
                                PRUint32 length,
                                sslKeyPair *serverKeyPair)
{
    SECStatus rv;
    SECItem enc_pms;
    PK11SymKey *tmpPms[2] = { NULL, NULL };
    PK11SlotInfo *slot;
    int useFauxPms = 0;

    PORT_Assert(ss->opt.noLocks || ssl_HaveRecvBufLock(ss));
    PORT_Assert(ss->opt.noLocks || ssl_HaveSSL3HandshakeLock(ss));
    PORT_Assert(ss->ssl3.prSpec == ss->ssl3.pwSpec);

    enc_pms.data = b;
    enc_pms.len = length;

    if (ss->ssl3.prSpec->version > SSL_LIBRARY_VERSION_3_0) { /* isTLS */
        PRUint32 kLen;
        rv = ssl3_ConsumeHandshakeNumber(ss, &kLen, 2, &enc_pms.data, &enc_pms.len);
        if (rv != SECSuccess) {
            PORT_SetError(SSL_ERROR_CLIENT_KEY_EXCHANGE_FAILURE);
            return SECFailure;
        }
        if ((unsigned)kLen < enc_pms.len) {
            enc_pms.len = kLen;
        }
    }

#define currentPms tmpPms[!useFauxPms]
#define unusedPms tmpPms[useFauxPms]
#define realPms tmpPms[1]
#define fauxPms tmpPms[0]

    /*
     * Get as close to algorithm 2 from RFC 5246; Section 7.4.7.1
     * as we can within the constraints of the PKCS#11 interface.
     *
     * 1. Unconditionally generate a bogus PMS (what RFC 5246
     *    calls R).
     * 2. Attempt the RSA decryption to recover the PMS (what
     *    RFC 5246 calls M).
     * 3. Set PMS = (M == NULL) ? R : M
     * 4. Use ssl3_ComputeMasterSecret(PMS) to attempt to derive
     *    the MS from PMS. This includes performing the version
     *    check and length check.
     * 5. If either the initial RSA decryption failed or
     *    ssl3_ComputeMasterSecret(PMS) failed, then discard
     *    M and set PMS = R. Else, discard R and set PMS = M.
     *
     * We do two derivations here because we can't rely on having
     * a function that only performs the PMS version and length
     * check. The only redundant cost is that this runs the PRF,
     * which isn't necessary here.
     */

    /* Generate the bogus PMS (R) */
    slot = PK11_GetSlotFromPrivateKey(serverKeyPair->privKey);
    if (!slot) {
        PORT_SetError(SEC_ERROR_LIBRARY_FAILURE);
        return SECFailure;
    }

    if (!PK11_DoesMechanism(slot, CKM_SSL3_MASTER_KEY_DERIVE)) {
        PK11_FreeSlot(slot);
        slot = PK11_GetBestSlot(CKM_SSL3_MASTER_KEY_DERIVE, NULL);
        if (!slot) {
            PORT_SetError(SEC_ERROR_LIBRARY_FAILURE);
            return SECFailure;
        }
    }

    ssl_GetSpecWriteLock(ss);
    fauxPms = ssl3_GenerateRSAPMS(ss, ss->ssl3.prSpec, slot);
    ssl_ReleaseSpecWriteLock(ss);
    PK11_FreeSlot(slot);

    if (fauxPms == NULL) {
        ssl_MapLowLevelError(SSL_ERROR_CLIENT_KEY_EXCHANGE_FAILURE);
        return SECFailure;
    }

    /*
     * unwrap pms out of the incoming buffer
     * Note: CKM_SSL3_MASTER_KEY_DERIVE is NOT the mechanism used to do
     *  the unwrap.  Rather, it is the mechanism with which the
     *      unwrapped pms will be used.
     */
    realPms = PK11_PubUnwrapSymKey(serverKeyPair->privKey, &enc_pms,
                                   CKM_SSL3_MASTER_KEY_DERIVE, CKA_DERIVE, 0);
    /* Temporarily use the PMS if unwrapping the real PMS fails. */
    useFauxPms |= (realPms == NULL);

    /* Attempt to derive the MS from the PMS. This is the only way to
     * check the version field in the RSA PMS. If this fails, we
     * then use the faux PMS in place of the PMS. Note that this
     * operation should never fail if we are using the faux PMS
     * since it is correctly formatted. */
    rv = ssl3_ComputeMasterSecret(ss, currentPms, NULL);

    /* If we succeeded, then select the true PMS and discard the
     * FPMS. Else, select the FPMS and select the true PMS */
    useFauxPms |= (rv != SECSuccess);

    if (unusedPms) {
        PK11_FreeSymKey(unusedPms);
    }

    /* This step will derive the MS from the PMS, among other things. */
    rv = ssl3_InitPendingCipherSpec(ss, currentPms);
    PK11_FreeSymKey(currentPms);

    if (rv != SECSuccess) {
        (void)SSL3_SendAlert(ss, alert_fatal, handshake_failure);
        return SECFailure; /* error code set by ssl3_InitPendingCipherSpec */
    }

#undef currentPms
#undef unusedPms
#undef realPms
#undef fauxPms

    return SECSuccess;
}

static SECStatus
ssl3_HandleDHClientKeyExchange(sslSocket *ss,
                               PRUint8 *b,
                               PRUint32 length,
                               sslKeyPair *serverKeyPair)
{
    PK11SymKey *pms;
    SECStatus rv;
    SECKEYPublicKey clntPubKey;
    CK_MECHANISM_TYPE target;
    PRBool isTLS;

    PORT_Assert(ss->opt.noLocks || ssl_HaveRecvBufLock(ss));
    PORT_Assert(ss->opt.noLocks || ssl_HaveSSL3HandshakeLock(ss));

    clntPubKey.keyType = dhKey;
    clntPubKey.u.dh.prime.len = serverKeyPair->pubKey->u.dh.prime.len;
    clntPubKey.u.dh.prime.data = serverKeyPair->pubKey->u.dh.prime.data;
    clntPubKey.u.dh.base.len = serverKeyPair->pubKey->u.dh.base.len;
    clntPubKey.u.dh.base.data = serverKeyPair->pubKey->u.dh.base.data;

    rv = ssl3_ConsumeHandshakeVariable(ss, &clntPubKey.u.dh.publicValue,
                                       2, &b, &length);
    if (rv != SECSuccess) {
        return SECFailure;
    }

    if (!ssl_IsValidDHEShare(&serverKeyPair->pubKey->u.dh.prime,
                             &clntPubKey.u.dh.publicValue)) {
        PORT_SetError(SSL_ERROR_RX_MALFORMED_DHE_KEY_SHARE);
        return SECFailure;
    }

    isTLS = (PRBool)(ss->ssl3.prSpec->version > SSL_LIBRARY_VERSION_3_0);

    if (isTLS)
        target = CKM_TLS_MASTER_KEY_DERIVE_DH;
    else
        target = CKM_SSL3_MASTER_KEY_DERIVE_DH;

    /* Determine the PMS */
    pms = PK11_PubDerive(serverKeyPair->privKey, &clntPubKey, PR_FALSE, NULL, NULL,
                         CKM_DH_PKCS_DERIVE, target, CKA_DERIVE, 0, NULL);
    if (pms == NULL) {
        ssl_FreeEphemeralKeyPairs(ss);
        ssl_MapLowLevelError(SSL_ERROR_CLIENT_KEY_EXCHANGE_FAILURE);
        return SECFailure;
    }

    rv = ssl3_InitPendingCipherSpec(ss, pms);
    PK11_FreeSymKey(pms);
    ssl_FreeEphemeralKeyPairs(ss);
    return rv;
}

/* Called from ssl3_HandlePostHelloHandshakeMessage() when it has deciphered
 * a complete ssl3 ClientKeyExchange message from the remote client
 * Caller must hold Handshake and RecvBuf locks.
 */
static SECStatus
ssl3_HandleClientKeyExchange(sslSocket *ss, PRUint8 *b, PRUint32 length)
{
    sslKeyPair *serverKeyPair = NULL;
    SECStatus rv;
    const ssl3KEADef *kea_def;

    SSL_TRC(3, ("%d: SSL3[%d]: handle client_key_exchange handshake",
                SSL_GETPID(), ss->fd));

    PORT_Assert(ss->opt.noLocks || ssl_HaveRecvBufLock(ss));
    PORT_Assert(ss->opt.noLocks || ssl_HaveSSL3HandshakeLock(ss));

    if (ss->ssl3.hs.ws != wait_client_key) {
        SSL3_SendAlert(ss, alert_fatal, unexpected_message);
        PORT_SetError(SSL_ERROR_RX_UNEXPECTED_CLIENT_KEY_EXCH);
        return SECFailure;
    }

    kea_def = ss->ssl3.hs.kea_def;

    if (kea_def->ephemeral) {
        sslEphemeralKeyPair *keyPair;
        /* There should be exactly one pair. */
        PORT_Assert(!PR_CLIST_IS_EMPTY(&ss->ephemeralKeyPairs));
        PORT_Assert(PR_PREV_LINK(&ss->ephemeralKeyPairs) ==
                    PR_NEXT_LINK(&ss->ephemeralKeyPairs));
        keyPair = (sslEphemeralKeyPair *)PR_NEXT_LINK(&ss->ephemeralKeyPairs);
        serverKeyPair = keyPair->keys;
        ss->sec.keaKeyBits =
            SECKEY_PublicKeyStrengthInBits(serverKeyPair->pubKey);
    } else {
        serverKeyPair = ss->sec.serverCert->serverKeyPair;
        ss->sec.keaKeyBits = ss->sec.serverCert->serverKeyBits;
    }

    if (!serverKeyPair) {
        SSL3_SendAlert(ss, alert_fatal, handshake_failure);
        PORT_SetError(SSL_ERROR_NO_SERVER_KEY_FOR_ALG);
        return SECFailure;
    }
    PORT_Assert(serverKeyPair->pubKey);
    PORT_Assert(serverKeyPair->privKey);

    ss->sec.keaType = kea_def->exchKeyType;

    switch (kea_def->exchKeyType) {
        case ssl_kea_rsa:
            rv = ssl3_HandleRSAClientKeyExchange(ss, b, length, serverKeyPair);
            break;

        case ssl_kea_dh:
            rv = ssl3_HandleDHClientKeyExchange(ss, b, length, serverKeyPair);
            break;

        case ssl_kea_ecdh:
            rv = ssl3_HandleECDHClientKeyExchange(ss, b, length, serverKeyPair);
            break;

        default:
            (void)ssl3_HandshakeFailure(ss);
            PORT_SetError(SEC_ERROR_UNSUPPORTED_KEYALG);
            return SECFailure;
    }
    ssl_FreeEphemeralKeyPairs(ss);
    if (rv == SECSuccess) {
        ss->ssl3.hs.ws = ss->sec.peerCert ? wait_cert_verify : wait_change_cipher;
    } else {
        /* PORT_SetError has been called by all the Handle*ClientKeyExchange
         * functions above.  However, not all error paths result in an alert, so
         * this ensures that the server knows about the error.  Note that if an
         * alert was already sent, SSL3_SendAlert() is a noop. */
        PRErrorCode errCode = PORT_GetError();
        (void)SSL3_SendAlert(ss, alert_fatal, handshake_failure);
        PORT_SetError(errCode);
    }
    return rv;
}

/* This is TLS's equivalent of sending a no_certificate alert. */
SECStatus
ssl3_SendEmptyCertificate(sslSocket *ss)
{
    SECStatus rv;
    unsigned int len = 0;
    PRBool isTLS13 = PR_FALSE;
    const SECItem *context;

    if (ss->version >= SSL_LIBRARY_VERSION_TLS_1_3) {
        PORT_Assert(ss->ssl3.hs.certificateRequest);
        context = &ss->ssl3.hs.certificateRequest->context;
        len = context->len + 1;
        isTLS13 = PR_TRUE;
    }

    rv = ssl3_AppendHandshakeHeader(ss, certificate, len + 3);
    if (rv != SECSuccess) {
        return rv;
    }

    if (isTLS13) {
        rv = ssl3_AppendHandshakeVariable(ss, context->data, context->len, 1);
        if (rv != SECSuccess) {
            return rv;
        }
    }

    return ssl3_AppendHandshakeNumber(ss, 0, 3);
}

/*
 * NewSessionTicket
 * Called from ssl3_HandleFinished
 */
static SECStatus
ssl3_SendNewSessionTicket(sslSocket *ss)
{
    SECItem ticket = { 0, NULL, 0 };
    SECStatus rv;
    NewSessionTicket nticket = { 0 };

    rv = ssl3_EncodeSessionTicket(ss, &nticket, &ticket);
    if (rv != SECSuccess)
        goto loser;

    /* Serialize the handshake message. Length =
     * lifetime (4) + ticket length (2) + ticket. */
    rv = ssl3_AppendHandshakeHeader(ss, new_session_ticket,
                                    4 + 2 + ticket.len);
    if (rv != SECSuccess)
        goto loser;

    /* This is a fixed value. */
    rv = ssl3_AppendHandshakeNumber(ss, ssl_ticket_lifetime, 4);
    if (rv != SECSuccess)
        goto loser;

    /* Encode the ticket. */
    rv = ssl3_AppendHandshakeVariable(ss, ticket.data, ticket.len, 2);
    if (rv != SECSuccess)
        goto loser;

    rv = SECSuccess;

loser:
    if (ticket.data) {
        SECITEM_FreeItem(&ticket, PR_FALSE);
    }
    return rv;
}

static SECStatus
ssl3_HandleNewSessionTicket(sslSocket *ss, PRUint8 *b, PRUint32 length)
{
    SECStatus rv;
    SECItem ticketData;
    PRUint32 temp;

    SSL_TRC(3, ("%d: SSL3[%d]: handle session_ticket handshake",
                SSL_GETPID(), ss->fd));

    PORT_Assert(ss->opt.noLocks || ssl_HaveRecvBufLock(ss));
    PORT_Assert(ss->opt.noLocks || ssl_HaveSSL3HandshakeLock(ss));

    PORT_Assert(!ss->ssl3.hs.newSessionTicket.ticket.data);
    PORT_Assert(!ss->ssl3.hs.receivedNewSessionTicket);

    if (ss->ssl3.hs.ws != wait_new_session_ticket) {
        SSL3_SendAlert(ss, alert_fatal, unexpected_message);
        PORT_SetError(SSL_ERROR_RX_UNEXPECTED_NEW_SESSION_TICKET);
        return SECFailure;
    }

    /* RFC5077 Section 3.3: "The client MUST NOT treat the ticket as valid
     * until it has verified the server's Finished message." See the comment in
     * ssl3_FinishHandshake for more details.
     */
    ss->ssl3.hs.newSessionTicket.received_timestamp = PR_Now();
    if (length < 4) {
        (void)SSL3_SendAlert(ss, alert_fatal, decode_error);
        PORT_SetError(SSL_ERROR_RX_MALFORMED_NEW_SESSION_TICKET);
        return SECFailure;
    }

    rv = ssl3_ConsumeHandshakeNumber(ss, &temp, 4, &b, &length);
    if (rv != SECSuccess) {
        PORT_SetError(SSL_ERROR_RX_MALFORMED_NEW_SESSION_TICKET);
        return SECFailure;
    }
    ss->ssl3.hs.newSessionTicket.ticket_lifetime_hint = temp;

    rv = ssl3_ConsumeHandshakeVariable(ss, &ticketData, 2, &b, &length);
    if (rv != SECSuccess || length != 0) {
        (void)SSL3_SendAlert(ss, alert_fatal, decode_error);
        PORT_SetError(SSL_ERROR_RX_MALFORMED_NEW_SESSION_TICKET);
        return SECFailure; /* malformed */
    }
    /* If the server sent a zero-length ticket, ignore it and keep the
     * existing ticket. */
    if (ticketData.len != 0) {
        rv = SECITEM_CopyItem(NULL, &ss->ssl3.hs.newSessionTicket.ticket,
                              &ticketData);
        if (rv != SECSuccess) {
            return rv;
        }
        ss->ssl3.hs.receivedNewSessionTicket = PR_TRUE;
    }

    ss->ssl3.hs.ws = wait_change_cipher;
    return SECSuccess;
}

#ifdef NISCC_TEST
static PRInt32 connNum = 0;

static SECStatus
get_fake_cert(SECItem *pCertItem, int *pIndex)
{
    PRFileDesc *cf;
    char *testdir;
    char *startat;
    char *stopat;
    const char *extension;
    int fileNum;
    PRInt32 numBytes = 0;
    PRStatus prStatus;
    PRFileInfo info;
    char cfn[100];

    pCertItem->data = 0;
    if ((testdir = PR_GetEnvSecure("NISCC_TEST")) == NULL) {
        return SECSuccess;
    }
    *pIndex = (NULL != strstr(testdir, "root"));
    extension = (strstr(testdir, "simple") ? "" : ".der");
    fileNum = PR_ATOMIC_INCREMENT(&connNum) - 1;
    if ((startat = PR_GetEnvSecure("START_AT")) != NULL) {
        fileNum += atoi(startat);
    }
    if ((stopat = PR_GetEnvSecure("STOP_AT")) != NULL &&
        fileNum >= atoi(stopat)) {
        *pIndex = -1;
        return SECSuccess;
    }
    sprintf(cfn, "%s/%08d%s", testdir, fileNum, extension);
    cf = PR_Open(cfn, PR_RDONLY, 0);
    if (!cf) {
        goto loser;
    }
    prStatus = PR_GetOpenFileInfo(cf, &info);
    if (prStatus != PR_SUCCESS) {
        PR_Close(cf);
        goto loser;
    }
    pCertItem = SECITEM_AllocItem(NULL, pCertItem, info.size);
    if (pCertItem) {
        numBytes = PR_Read(cf, pCertItem->data, info.size);
    }
    PR_Close(cf);
    if (numBytes != info.size) {
        SECITEM_FreeItem(pCertItem, PR_FALSE);
        PORT_SetError(SEC_ERROR_IO);
        goto loser;
    }
    fprintf(stderr, "using %s\n", cfn);
    return SECSuccess;

loser:
    fprintf(stderr, "failed to use %s\n", cfn);
    *pIndex = -1;
    return SECFailure;
}
#endif

/*
 * Used by both client and server.
 * Called from HandleServerHelloDone and from SendServerHelloSequence.
 */
static SECStatus
ssl3_SendCertificate(sslSocket *ss)
{
    SECStatus rv;
    CERTCertificateList *certChain;
    int certChainLen = 0;
    int i;
#ifdef NISCC_TEST
    SECItem fakeCert;
    int ndex = -1;
#endif
    PRBool isTLS13 = ss->version >= SSL_LIBRARY_VERSION_TLS_1_3;
    SECItem context = { siBuffer, NULL, 0 };
    unsigned int contextLen = 0;

    SSL_TRC(3, ("%d: SSL3[%d]: send certificate handshake",
                SSL_GETPID(), ss->fd));

    PORT_Assert(ss->opt.noLocks || ssl_HaveXmitBufLock(ss));
    PORT_Assert(ss->opt.noLocks || ssl_HaveSSL3HandshakeLock(ss));

    if (ss->sec.localCert)
        CERT_DestroyCertificate(ss->sec.localCert);
    if (ss->sec.isServer) {
        /* A server certificate is selected in ssl3_HandleClientHello. */
        PORT_Assert(ss->sec.serverCert);

        certChain = ss->sec.serverCert->serverCertChain;
        ss->sec.localCert = CERT_DupCertificate(ss->sec.serverCert->serverCert);
    } else {
        certChain = ss->ssl3.clientCertChain;
        ss->sec.localCert = CERT_DupCertificate(ss->ssl3.clientCertificate);
    }

#ifdef NISCC_TEST
    rv = get_fake_cert(&fakeCert, &ndex);
#endif

    if (isTLS13) {
        contextLen = 1; /* Size of the context length */
        if (!ss->sec.isServer) {
            PORT_Assert(ss->ssl3.hs.certificateRequest);
            context = ss->ssl3.hs.certificateRequest->context;
            contextLen += context.len;
        }
    }
    if (certChain) {
        for (i = 0; i < certChain->len; i++) {
#ifdef NISCC_TEST
            if (fakeCert.len > 0 && i == ndex) {
                certChainLen += fakeCert.len + 3;
            } else {
                certChainLen += certChain->certs[i].len + 3;
            }
#else
            certChainLen += certChain->certs[i].len + 3;
#endif
        }
    }

    rv = ssl3_AppendHandshakeHeader(ss, certificate,
                                    contextLen + certChainLen + 3);
    if (rv != SECSuccess) {
        return rv; /* err set by AppendHandshake. */
    }

    if (isTLS13) {
        rv = ssl3_AppendHandshakeVariable(ss, context.data,
                                          context.len, 1);
        if (rv != SECSuccess) {
            return rv; /* err set by AppendHandshake. */
        }
    }

    rv = ssl3_AppendHandshakeNumber(ss, certChainLen, 3);
    if (rv != SECSuccess) {
        return rv; /* err set by AppendHandshake. */
    }
    if (certChain) {
        for (i = 0; i < certChain->len; i++) {
#ifdef NISCC_TEST
            if (fakeCert.len > 0 && i == ndex) {
                rv = ssl3_AppendHandshakeVariable(ss, fakeCert.data,
                                                  fakeCert.len, 3);
                SECITEM_FreeItem(&fakeCert, PR_FALSE);
            } else {
                rv = ssl3_AppendHandshakeVariable(ss, certChain->certs[i].data,
                                                  certChain->certs[i].len, 3);
            }
#else
            rv = ssl3_AppendHandshakeVariable(ss, certChain->certs[i].data,
                                              certChain->certs[i].len, 3);
#endif
            if (rv != SECSuccess) {
                return rv; /* err set by AppendHandshake. */
            }
        }
    }

    return SECSuccess;
}

/*
 * Used by server only.
 * single-stapling, send only a single cert status
 */
SECStatus
ssl3_SendCertificateStatus(sslSocket *ss)
{
    SECStatus rv;
    int len = 0;
    SECItemArray *statusToSend = NULL;
    const sslServerCert *serverCert;

    SSL_TRC(3, ("%d: SSL3[%d]: send certificate status handshake",
                SSL_GETPID(), ss->fd));

    PORT_Assert(ss->opt.noLocks || ssl_HaveXmitBufLock(ss));
    PORT_Assert(ss->opt.noLocks || ssl_HaveSSL3HandshakeLock(ss));
    PORT_Assert(ss->sec.isServer);

    if (!ssl3_ExtensionNegotiated(ss, ssl_cert_status_xtn))
        return SECSuccess;

    /* Use certStatus based on the cert being used. */
    serverCert = ss->sec.serverCert;
    if (serverCert->certStatusArray && serverCert->certStatusArray->len) {
        statusToSend = serverCert->certStatusArray;
    }
    if (!statusToSend)
        return SECSuccess;

    /* Use the array's first item only (single stapling) */
    len = 1 + statusToSend->items[0].len + 3;

    rv = ssl3_AppendHandshakeHeader(ss, certificate_status, len);
    if (rv != SECSuccess) {
        return rv; /* err set by AppendHandshake. */
    }
    rv = ssl3_AppendHandshakeNumber(ss, 1 /*ocsp*/, 1);
    if (rv != SECSuccess)
        return rv; /* err set by AppendHandshake. */

    rv = ssl3_AppendHandshakeVariable(ss,
                                      statusToSend->items[0].data,
                                      statusToSend->items[0].len,
                                      3);
    if (rv != SECSuccess)
        return rv; /* err set by AppendHandshake. */

    return SECSuccess;
}

/* This is used to delete the CA certificates in the peer certificate chain
 * from the cert database after they've been validated.
 */
void
ssl3_CleanupPeerCerts(sslSocket *ss)
{
    PLArenaPool *arena = ss->ssl3.peerCertArena;
    ssl3CertNode *certs = (ssl3CertNode *)ss->ssl3.peerCertChain;

    for (; certs; certs = certs->next) {
        CERT_DestroyCertificate(certs->cert);
    }
    if (arena)
        PORT_FreeArena(arena, PR_FALSE);
    ss->ssl3.peerCertArena = NULL;
    ss->ssl3.peerCertChain = NULL;

    if (ss->sec.peerCert != NULL) {
        if (ss->sec.peerKey) {
            SECKEY_DestroyPublicKey(ss->sec.peerKey);
            ss->sec.peerKey = NULL;
        }
        CERT_DestroyCertificate(ss->sec.peerCert);
        ss->sec.peerCert = NULL;
    }
}

/* Called from ssl3_HandlePostHelloHandshakeMessage() when it has deciphered
 * a complete ssl3 CertificateStatus message.
 * Caller must hold Handshake and RecvBuf locks.
 */
static SECStatus
ssl3_HandleCertificateStatus(sslSocket *ss, PRUint8 *b, PRUint32 length)
{
    SECStatus rv;

    if (ss->ssl3.hs.ws != wait_certificate_status) {
        (void)SSL3_SendAlert(ss, alert_fatal, unexpected_message);
        PORT_SetError(SSL_ERROR_RX_UNEXPECTED_CERT_STATUS);
        return SECFailure;
    }

    rv = ssl_ReadCertificateStatus(ss, b, length);
    if (rv != SECSuccess) {
        return SECFailure; /* code already set */
    }

    return ssl3_AuthCertificate(ss);
}

SECStatus
ssl_ReadCertificateStatus(sslSocket *ss, PRUint8 *b, PRUint32 length)
{
    PRUint32 status, len;
    SECStatus rv;

    PORT_Assert(!ss->sec.isServer);

    /* Consume the CertificateStatusType enum */
    rv = ssl3_ConsumeHandshakeNumber(ss, &status, 1, &b, &length);
    if (rv != SECSuccess || status != 1 /* ocsp */) {
        return ssl3_DecodeError(ss);
    }

    rv = ssl3_ConsumeHandshakeNumber(ss, &len, 3, &b, &length);
    if (rv != SECSuccess || len != length) {
        return ssl3_DecodeError(ss);
    }

#define MAX_CERTSTATUS_LEN 0x1ffff /* 128k - 1 */
    if (length > MAX_CERTSTATUS_LEN) {
        ssl3_DecodeError(ss); /* sets error code */
        return SECFailure;
    }
#undef MAX_CERTSTATUS_LEN

    /* Array size 1, because we currently implement single-stapling only */
    SECITEM_AllocArray(NULL, &ss->sec.ci.sid->peerCertStatus, 1);
    if (!ss->sec.ci.sid->peerCertStatus.items)
        return SECFailure; /* code already set */

    ss->sec.ci.sid->peerCertStatus.items[0].data = PORT_Alloc(length);

    if (!ss->sec.ci.sid->peerCertStatus.items[0].data) {
        SECITEM_FreeArray(&ss->sec.ci.sid->peerCertStatus, PR_FALSE);
        return SECFailure; /* code already set */
    }

    PORT_Memcpy(ss->sec.ci.sid->peerCertStatus.items[0].data, b, length);
    ss->sec.ci.sid->peerCertStatus.items[0].len = length;
    ss->sec.ci.sid->peerCertStatus.items[0].type = siBuffer;
    return SECSuccess;
}

/* Called from ssl3_HandlePostHelloHandshakeMessage() when it has deciphered
 * a complete ssl3 Certificate message.
 * Caller must hold Handshake and RecvBuf locks.
 */
static SECStatus
ssl3_HandleCertificate(sslSocket *ss, PRUint8 *b, PRUint32 length)
{
    SSL_TRC(3, ("%d: SSL3[%d]: handle certificate handshake",
                SSL_GETPID(), ss->fd));
    PORT_Assert(ss->opt.noLocks || ssl_HaveRecvBufLock(ss));
    PORT_Assert(ss->opt.noLocks || ssl_HaveSSL3HandshakeLock(ss));

    if ((ss->sec.isServer && ss->ssl3.hs.ws != wait_client_cert) ||
        (!ss->sec.isServer && ss->ssl3.hs.ws != wait_server_cert)) {
        (void)SSL3_SendAlert(ss, alert_fatal, unexpected_message);
        PORT_SetError(SSL_ERROR_RX_UNEXPECTED_CERTIFICATE);
        return SECFailure;
    }

    return ssl3_CompleteHandleCertificate(ss, b, length);
}

/* Called from ssl3_HandleCertificate
 */
SECStatus
ssl3_CompleteHandleCertificate(sslSocket *ss, PRUint8 *b, PRUint32 length)
{
    ssl3CertNode *c;
    ssl3CertNode *lastCert = NULL;
    PRUint32 remaining = 0;
    PRUint32 size;
    SECStatus rv;
    PRBool isServer = ss->sec.isServer;
    PRBool isTLS;
    SSL3AlertDescription desc;
    int errCode = SSL_ERROR_RX_MALFORMED_CERTIFICATE;
    SECItem certItem;

    ssl3_CleanupPeerCerts(ss);
    isTLS = (PRBool)(ss->ssl3.prSpec->version > SSL_LIBRARY_VERSION_3_0);

    /* It is reported that some TLS client sends a Certificate message
    ** with a zero-length message body.  We'll treat that case like a
    ** normal no_certificates message to maximize interoperability.
    */
    if (length) {
        rv = ssl3_ConsumeHandshakeNumber(ss, &remaining, 3, &b, &length);
        if (rv != SECSuccess)
            goto loser; /* fatal alert already sent by ConsumeHandshake. */
        if (remaining > length)
            goto decode_loser;
    }

    if (!remaining) {
        if (!(isTLS && isServer)) {
            desc = bad_certificate;
            goto alert_loser;
        }
        /* This is TLS's version of a no_certificate alert. */
        /* I'm a server. I've requested a client cert. He hasn't got one. */
        rv = ssl3_HandleNoCertificate(ss);
        if (rv != SECSuccess) {
            errCode = PORT_GetError();
            goto loser;
        }

        if (ss->version < SSL_LIBRARY_VERSION_TLS_1_3) {
            ss->ssl3.hs.ws = wait_client_key;
        } else {
            TLS13_SET_HS_STATE(ss, wait_finished);
        }
        return SECSuccess;
    }

    ss->ssl3.peerCertArena = PORT_NewArena(DER_DEFAULT_CHUNKSIZE);
    if (ss->ssl3.peerCertArena == NULL) {
        goto loser; /* don't send alerts on memory errors */
    }

    /* First get the peer cert. */
    if (remaining < 3)
        goto decode_loser;

    remaining -= 3;
    rv = ssl3_ConsumeHandshakeNumber(ss, &size, 3, &b, &length);
    if (rv != SECSuccess)
        goto loser; /* fatal alert already sent by ConsumeHandshake. */
    if (size == 0 || remaining < size)
        goto decode_loser;

    certItem.data = b;
    certItem.len = size;
    b += size;
    length -= size;
    remaining -= size;

    ss->sec.peerCert = CERT_NewTempCertificate(ss->dbHandle, &certItem, NULL,
                                               PR_FALSE, PR_TRUE);
    if (ss->sec.peerCert == NULL) {
        /* We should report an alert if the cert was bad, but not if the
         * problem was just some local problem, like memory error.
         */
        goto ambiguous_err;
    }

    /* Now get all of the CA certs. */
    while (remaining > 0) {
        if (remaining < 3)
            goto decode_loser;

        remaining -= 3;
        rv = ssl3_ConsumeHandshakeNumber(ss, &size, 3, &b, &length);
        if (rv != SECSuccess)
            goto loser; /* fatal alert already sent by ConsumeHandshake. */
        if (size == 0 || remaining < size)
            goto decode_loser;

        certItem.data = b;
        certItem.len = size;
        b += size;
        length -= size;
        remaining -= size;

        c = PORT_ArenaNew(ss->ssl3.peerCertArena, ssl3CertNode);
        if (c == NULL) {
            goto loser; /* don't send alerts on memory errors */
        }

        c->cert = CERT_NewTempCertificate(ss->dbHandle, &certItem, NULL,
                                          PR_FALSE, PR_TRUE);
        if (c->cert == NULL) {
            goto ambiguous_err;
        }

        c->next = NULL;
        if (lastCert) {
            lastCert->next = c;
        } else {
            ss->ssl3.peerCertChain = c;
        }
        lastCert = c;
    }

    SECKEY_UpdateCertPQG(ss->sec.peerCert);

    if (!isServer &&
        ss->version < SSL_LIBRARY_VERSION_TLS_1_3 &&
        ssl3_ExtensionNegotiated(ss, ssl_cert_status_xtn)) {
        ss->ssl3.hs.ws = wait_certificate_status;
        rv = SECSuccess;
    } else {
        rv = ssl3_AuthCertificate(ss); /* sets ss->ssl3.hs.ws */
    }

    return rv;

ambiguous_err:
    errCode = PORT_GetError();
    switch (errCode) {
        case PR_OUT_OF_MEMORY_ERROR:
        case SEC_ERROR_BAD_DATABASE:
        case SEC_ERROR_NO_MEMORY:
            if (isTLS) {
                desc = internal_error;
                goto alert_loser;
            }
            goto loser;
    }
    ssl3_SendAlertForCertError(ss, errCode);
    goto loser;

decode_loser:
    desc = isTLS ? decode_error : bad_certificate;

alert_loser:
    (void)SSL3_SendAlert(ss, alert_fatal, desc);

loser:
    (void)ssl_MapLowLevelError(errCode);
    return SECFailure;
}

SECStatus
ssl3_AuthCertificate(sslSocket *ss)
{
    SECStatus rv;
    PRBool isServer = ss->sec.isServer;
    int errCode;

    ss->ssl3.hs.authCertificatePending = PR_FALSE;

    PORT_Assert((ss->ssl3.hs.preliminaryInfo & ssl_preinfo_all) ==
                ssl_preinfo_all);
    /*
     * Ask caller-supplied callback function to validate cert chain.
     */
    rv = (SECStatus)(*ss->authCertificate)(ss->authCertificateArg, ss->fd,
                                           PR_TRUE, isServer);
    if (rv != SECSuccess) {
        errCode = PORT_GetError();
        if (rv != SECWouldBlock) {
            if (ss->handleBadCert) {
                rv = (*ss->handleBadCert)(ss->badCertArg, ss->fd);
            }
        }

        if (rv == SECWouldBlock) {
            if (ss->sec.isServer) {
                errCode = SSL_ERROR_FEATURE_NOT_SUPPORTED_FOR_SERVERS;
                goto loser;
            }

            ss->ssl3.hs.authCertificatePending = PR_TRUE;
            rv = SECSuccess;
        }

        if (rv != SECSuccess) {
            ssl3_SendAlertForCertError(ss, errCode);
            goto loser;
        }
    }

    ss->sec.ci.sid->peerCert = CERT_DupCertificate(ss->sec.peerCert);

    if (!ss->sec.isServer) {
        CERTCertificate *cert = ss->sec.peerCert;

        /* set the server authentication type and size from the value
        ** in the cert. */
        SECKEYPublicKey *pubKey = CERT_ExtractPublicKey(cert);
        if (ss->version < SSL_LIBRARY_VERSION_TLS_1_3) {
            /* These are filled in in tls13_HandleCertificateVerify and
             * tls13_HandleServerKeyShare. */
            ss->sec.authType = ss->ssl3.hs.kea_def->authKeyType;
            ss->sec.keaType = ss->ssl3.hs.kea_def->exchKeyType;
        }
        if (pubKey) {
            KeyType pubKeyType;
            PRInt32 minKey;
            /* This partly fixes Bug 124230 and may cause problems for
             * callers which depend on the old (wrong) behavior. */
            ss->sec.authKeyBits = SECKEY_PublicKeyStrengthInBits(pubKey);
            pubKeyType = SECKEY_GetPublicKeyType(pubKey);
            minKey = ss->sec.authKeyBits;
            switch (pubKeyType) {
                case rsaKey:
                case rsaPssKey:
                case rsaOaepKey:
                    rv =
                        NSS_OptionGet(NSS_RSA_MIN_KEY_SIZE, &minKey);
                    if (rv !=
                        SECSuccess) {
                        minKey =
                            SSL_RSA_MIN_MODULUS_BITS;
                    }
                    break;
                case dsaKey:
                    rv =
                        NSS_OptionGet(NSS_DSA_MIN_KEY_SIZE, &minKey);
                    if (rv !=
                        SECSuccess) {
                        minKey =
                            SSL_DSA_MIN_P_BITS;
                    }
                    break;
                case dhKey:
                    rv =
                        NSS_OptionGet(NSS_DH_MIN_KEY_SIZE, &minKey);
                    if (rv !=
                        SECSuccess) {
                        minKey =
                            SSL_DH_MIN_P_BITS;
                    }
                    break;
                default:
                    break;
            }

            /* Too small: not good enough. Send a fatal alert. */
            /* We aren't checking EC here on the understanding that we only
             * support curves we like, a decision that might need revisiting. */
            if (ss->sec.authKeyBits < minKey) {
                PORT_SetError(SSL_ERROR_WEAK_SERVER_CERT_KEY);
                (void)SSL3_SendAlert(ss, alert_fatal,
                                     ss->version >= SSL_LIBRARY_VERSION_TLS_1_0
                                         ? insufficient_security
                                         : illegal_parameter);
                SECKEY_DestroyPublicKey(pubKey);
                return SECFailure;
            }
            SECKEY_DestroyPublicKey(pubKey);
            pubKey = NULL;
        }

        if (ss->version >= SSL_LIBRARY_VERSION_TLS_1_3) {
            TLS13_SET_HS_STATE(ss, wait_cert_verify);
        } else {
            /* Ephemeral suites require ServerKeyExchange. */
            if (ss->ssl3.hs.kea_def->ephemeral) {
                /* require server_key_exchange */
                ss->ssl3.hs.ws = wait_server_key;
            } else {
                /* disallow server_key_exchange */
                ss->ssl3.hs.ws = wait_cert_request;
                /* This is static RSA key exchange so set the key exchange
                 * details to compensate for that. */
                ss->sec.keaKeyBits = ss->sec.authKeyBits;
                ss->sec.signatureScheme = ssl_sig_none;
                ss->sec.keaGroup = NULL;
            }
        }
    } else {
        /* Server */
        if (ss->version < SSL_LIBRARY_VERSION_TLS_1_3) {
            ss->ssl3.hs.ws = wait_client_key;
        } else {
            TLS13_SET_HS_STATE(ss, wait_cert_verify);
        }
    }

    PORT_Assert(rv == SECSuccess);
    if (rv != SECSuccess) {
        errCode = SEC_ERROR_LIBRARY_FAILURE;
        goto loser;
    }

    return SECSuccess;

loser:
    (void)ssl_MapLowLevelError(errCode);
    return SECFailure;
}

static SECStatus ssl3_FinishHandshake(sslSocket *ss);

static SECStatus
ssl3_AlwaysFail(sslSocket *ss)
{
    PORT_SetError(PR_INVALID_STATE_ERROR);
    return SECFailure;
}

/* Caller must hold 1stHandshakeLock.
*/
SECStatus
ssl3_AuthCertificateComplete(sslSocket *ss, PRErrorCode error)
{
    SECStatus rv;

    PORT_Assert(ss->opt.noLocks || ssl_Have1stHandshakeLock(ss));

    if (ss->sec.isServer) {
        PORT_SetError(SSL_ERROR_FEATURE_NOT_SUPPORTED_FOR_SERVERS);
        return SECFailure;
    }

    ssl_GetRecvBufLock(ss);
    ssl_GetSSL3HandshakeLock(ss);

    if (!ss->ssl3.hs.authCertificatePending) {
        PORT_SetError(PR_INVALID_STATE_ERROR);
        rv = SECFailure;
        goto done;
    }

    ss->ssl3.hs.authCertificatePending = PR_FALSE;

    if (error != 0) {
        ss->ssl3.hs.restartTarget = ssl3_AlwaysFail;
        ssl3_SendAlertForCertError(ss, error);
        rv = SECSuccess;
    } else if (ss->ssl3.hs.restartTarget != NULL) {
        sslRestartTarget target = ss->ssl3.hs.restartTarget;
        ss->ssl3.hs.restartTarget = NULL;

        if (target == ssl3_FinishHandshake) {
            SSL_TRC(3, ("%d: SSL3[%p]: certificate authentication lost the race"
                        " with peer's finished message",
                        SSL_GETPID(), ss->fd));
        }

        rv = target(ss);
        /* Even if we blocked here, we have accomplished enough to claim
         * success. Any remaining work will be taken care of by subsequent
         * calls to SSL_ForceHandshake/PR_Send/PR_Read/etc.
         */
        if (rv == SECWouldBlock) {
            rv = SECSuccess;
        }
    } else {
        SSL_TRC(3, ("%d: SSL3[%p]: certificate authentication won the race with"
                    " peer's finished message",
                    SSL_GETPID(), ss->fd));

        PORT_Assert(!ss->ssl3.hs.isResuming);
        PORT_Assert(ss->ssl3.hs.ws != idle_handshake);

        if (ss->opt.enableFalseStart &&
            !ss->firstHsDone &&
            !ss->ssl3.hs.isResuming &&
            ssl3_WaitingForServerSecondRound(ss)) {
            /* ssl3_SendClientSecondRound deferred the false start check because
             * certificate authentication was pending, so we do it now if we still
             * haven't received all of the server's second round yet.
             */
            rv = ssl3_CheckFalseStart(ss);
        } else {
            rv = SECSuccess;
        }
    }

done:
    ssl_ReleaseSSL3HandshakeLock(ss);
    ssl_ReleaseRecvBufLock(ss);

    return rv;
}

static SECStatus
ssl3_ComputeTLSFinished(sslSocket *ss, ssl3CipherSpec *spec,
                        PRBool isServer,
                        const SSL3Hashes *hashes,
                        TLSFinished *tlsFinished)
{
    SECStatus rv;
    CK_TLS_MAC_PARAMS tls_mac_params;
    SECItem param = { siBuffer, NULL, 0 };
    PK11Context *prf_context;
    unsigned int retLen;

    PORT_Assert(spec->master_secret);
    if (!spec->master_secret) {
        PORT_SetError(SEC_ERROR_LIBRARY_FAILURE);
        return SECFailure;
    }

    if (spec->version < SSL_LIBRARY_VERSION_TLS_1_2) {
        tls_mac_params.prfMechanism = CKM_TLS_PRF;
    } else {
        tls_mac_params.prfMechanism = ssl3_GetPrfHashMechanism(ss);
    }
    tls_mac_params.ulMacLength = 12;
    tls_mac_params.ulServerOrClient = isServer ? 1 : 2;
    param.data = (unsigned char *)&tls_mac_params;
    param.len = sizeof(tls_mac_params);
    prf_context = PK11_CreateContextBySymKey(CKM_TLS_MAC, CKA_SIGN,
                                             spec->master_secret, &param);
    if (!prf_context)
        return SECFailure;

    rv = PK11_DigestBegin(prf_context);
    rv |= PK11_DigestOp(prf_context, hashes->u.raw, hashes->len);
    rv |= PK11_DigestFinal(prf_context, tlsFinished->verify_data, &retLen,
                           sizeof tlsFinished->verify_data);
    PORT_Assert(rv != SECSuccess || retLen == sizeof tlsFinished->verify_data);

    PK11_DestroyContext(prf_context, PR_TRUE);

    return rv;
}

/* The calling function must acquire and release the appropriate
 * lock (e.g., ssl_GetSpecReadLock / ssl_ReleaseSpecReadLock for
 * ss->ssl3.crSpec).
 */
SECStatus
ssl3_TLSPRFWithMasterSecret(sslSocket *ss, ssl3CipherSpec *spec,
                            const char *label, unsigned int labelLen,
                            const unsigned char *val, unsigned int valLen,
                            unsigned char *out, unsigned int outLen)
{
    SECStatus rv = SECSuccess;

    if (spec->master_secret) {
        SECItem param = { siBuffer, NULL, 0 };
        CK_MECHANISM_TYPE mech = CKM_TLS_PRF_GENERAL;
        PK11Context *prf_context;
        unsigned int retLen;

        if (spec->version >= SSL_LIBRARY_VERSION_TLS_1_2) {
            /* Bug 1312976 non-SHA256 exporters are broken. */
            if (ssl3_GetPrfHashMechanism(ss) != CKM_SHA256) {
                PORT_Assert(0);
                PORT_SetError(SEC_ERROR_LIBRARY_FAILURE);
                return SECFailure;
            }
            mech = CKM_NSS_TLS_PRF_GENERAL_SHA256;
        }
        prf_context = PK11_CreateContextBySymKey(mech, CKA_SIGN,
                                                 spec->master_secret, &param);
        if (!prf_context)
            return SECFailure;

        rv = PK11_DigestBegin(prf_context);
        rv |= PK11_DigestOp(prf_context, (unsigned char *)label, labelLen);
        rv |= PK11_DigestOp(prf_context, val, valLen);
        rv |= PK11_DigestFinal(prf_context, out, &retLen, outLen);
        PORT_Assert(rv != SECSuccess || retLen == outLen);

        PK11_DestroyContext(prf_context, PR_TRUE);
    } else {
        PORT_Assert(spec->master_secret);
        PORT_SetError(SEC_ERROR_LIBRARY_FAILURE);
        rv = SECFailure;
    }
    return rv;
}

/* called from ssl3_SendClientSecondRound
 *             ssl3_HandleFinished
 */
static SECStatus
ssl3_SendNextProto(sslSocket *ss)
{
    SECStatus rv;
    int padding_len;
    static const unsigned char padding[32] = { 0 };

    if (ss->xtnData.nextProto.len == 0 ||
        ss->xtnData.nextProtoState == SSL_NEXT_PROTO_SELECTED) {
        return SECSuccess;
    }

    PORT_Assert(ss->opt.noLocks || ssl_HaveXmitBufLock(ss));
    PORT_Assert(ss->opt.noLocks || ssl_HaveSSL3HandshakeLock(ss));

    padding_len = 32 - ((ss->xtnData.nextProto.len + 2) % 32);

    rv = ssl3_AppendHandshakeHeader(ss, next_proto, ss->xtnData.nextProto.len + 2 + padding_len);
    if (rv != SECSuccess) {
        return rv; /* error code set by AppendHandshakeHeader */
    }
    rv = ssl3_AppendHandshakeVariable(ss, ss->xtnData.nextProto.data,
                                      ss->xtnData.nextProto.len, 1);
    if (rv != SECSuccess) {
        return rv; /* error code set by AppendHandshake */
    }
    rv = ssl3_AppendHandshakeVariable(ss, padding, padding_len, 1);
    if (rv != SECSuccess) {
        return rv; /* error code set by AppendHandshake */
    }
    return rv;
}

/* called from ssl3_SendFinished
 *
 * This function is simply a debugging aid and therefore does not return a
 * SECStatus. */
static void
ssl3_RecordKeyLog(sslSocket *ss)
{
#ifdef NSS_ALLOW_SSLKEYLOGFILE
    SECStatus rv;
    SECItem *keyData;
    char buf[14 /* "CLIENT_RANDOM " */ +
             SSL3_RANDOM_LENGTH * 2 /* client_random */ +
             1 /* " " */ +
             48 * 2 /* master secret */ +
             1 /* new line */];
    unsigned int j;

    PORT_Assert(ss->opt.noLocks || ssl_HaveSSL3HandshakeLock(ss));

    if (!ssl_keylog_iob)
        return;

    rv = PK11_ExtractKeyValue(ss->ssl3.cwSpec->master_secret);
    if (rv != SECSuccess)
        return;

    ssl_GetSpecReadLock(ss);

    /* keyData does not need to be freed. */
    keyData = PK11_GetKeyData(ss->ssl3.cwSpec->master_secret);
    if (!keyData || !keyData->data || keyData->len != 48) {
        ssl_ReleaseSpecReadLock(ss);
        return;
    }

    /* https://developer.mozilla.org/en/NSS_Key_Log_Format */

    /* There could be multiple, concurrent writers to the
     * keylog, so we have to do everything in a single call to
     * fwrite. */

    memcpy(buf, "CLIENT_RANDOM ", 14);
    j = 14;
    hexEncode(buf + j, ss->ssl3.hs.client_random.rand, SSL3_RANDOM_LENGTH);
    j += SSL3_RANDOM_LENGTH * 2;
    buf[j++] = ' ';
    hexEncode(buf + j, keyData->data, 48);
    j += 48 * 2;
    buf[j++] = '\n';

    PORT_Assert(j == sizeof(buf));

    ssl_ReleaseSpecReadLock(ss);

    if (fwrite(buf, sizeof(buf), 1, ssl_keylog_iob) != 1)
        return;
    fflush(ssl_keylog_iob);
    return;
#endif
}

/* called from ssl3_SendClientSecondRound
 *             ssl3_HandleClientHello
 *             ssl3_HandleFinished
 */
static SECStatus
ssl3_SendFinished(sslSocket *ss, PRInt32 flags)
{
    ssl3CipherSpec *cwSpec;
    PRBool isTLS;
    PRBool isServer = ss->sec.isServer;
    SECStatus rv;
    SSL3Sender sender = isServer ? sender_server : sender_client;
    SSL3Hashes hashes;
    TLSFinished tlsFinished;

    SSL_TRC(3, ("%d: SSL3[%d]: send finished handshake", SSL_GETPID(), ss->fd));

    PORT_Assert(ss->opt.noLocks || ssl_HaveXmitBufLock(ss));
    PORT_Assert(ss->opt.noLocks || ssl_HaveSSL3HandshakeLock(ss));

    ssl_GetSpecReadLock(ss);
    cwSpec = ss->ssl3.cwSpec;
    isTLS = (PRBool)(cwSpec->version > SSL_LIBRARY_VERSION_3_0);
    rv = ssl3_ComputeHandshakeHashes(ss, cwSpec, &hashes, sender);
    if (isTLS && rv == SECSuccess) {
        rv = ssl3_ComputeTLSFinished(ss, cwSpec, isServer, &hashes, &tlsFinished);
    }
    ssl_ReleaseSpecReadLock(ss);
    if (rv != SECSuccess) {
        goto fail; /* err code was set by ssl3_ComputeHandshakeHashes */
    }

    if (isTLS) {
        if (isServer)
            ss->ssl3.hs.finishedMsgs.tFinished[1] = tlsFinished;
        else
            ss->ssl3.hs.finishedMsgs.tFinished[0] = tlsFinished;
        ss->ssl3.hs.finishedBytes = sizeof tlsFinished;
        rv = ssl3_AppendHandshakeHeader(ss, finished, sizeof tlsFinished);
        if (rv != SECSuccess)
            goto fail; /* err set by AppendHandshake. */
        rv = ssl3_AppendHandshake(ss, &tlsFinished, sizeof tlsFinished);
        if (rv != SECSuccess)
            goto fail; /* err set by AppendHandshake. */
    } else {
        if (isServer)
            ss->ssl3.hs.finishedMsgs.sFinished[1] = hashes.u.s;
        else
            ss->ssl3.hs.finishedMsgs.sFinished[0] = hashes.u.s;
        PORT_Assert(hashes.len == sizeof hashes.u.s);
        ss->ssl3.hs.finishedBytes = sizeof hashes.u.s;
        rv = ssl3_AppendHandshakeHeader(ss, finished, sizeof hashes.u.s);
        if (rv != SECSuccess)
            goto fail; /* err set by AppendHandshake. */
        rv = ssl3_AppendHandshake(ss, &hashes.u.s, sizeof hashes.u.s);
        if (rv != SECSuccess)
            goto fail; /* err set by AppendHandshake. */
    }
    rv = ssl3_FlushHandshake(ss, flags);
    if (rv != SECSuccess) {
        goto fail; /* error code set by ssl3_FlushHandshake */
    }

    ssl3_RecordKeyLog(ss);

    return SECSuccess;

fail:
    return rv;
}

/* wrap the master secret, and put it into the SID.
 * Caller holds the Spec read lock.
 */
SECStatus
ssl3_CacheWrappedMasterSecret(sslSocket *ss, sslSessionID *sid,
                              ssl3CipherSpec *spec)
{
    PK11SymKey *wrappingKey = NULL;
    PK11SlotInfo *symKeySlot;
    void *pwArg = ss->pkcs11PinArg;
    SECStatus rv = SECFailure;
    PRBool isServer = ss->sec.isServer;
    CK_MECHANISM_TYPE mechanism = CKM_INVALID_MECHANISM;

    symKeySlot = PK11_GetSlotFromKey(spec->master_secret);
    if (!isServer) {
        int wrapKeyIndex;
        int incarnation;

        /* these next few functions are mere accessors and don't fail. */
        sid->u.ssl3.masterWrapIndex = wrapKeyIndex =
            PK11_GetCurrentWrapIndex(symKeySlot);
        PORT_Assert(wrapKeyIndex == 0); /* array has only one entry! */

        sid->u.ssl3.masterWrapSeries = incarnation =
            PK11_GetSlotSeries(symKeySlot);
        sid->u.ssl3.masterSlotID = PK11_GetSlotID(symKeySlot);
        sid->u.ssl3.masterModuleID = PK11_GetModuleID(symKeySlot);
        sid->u.ssl3.masterValid = PR_TRUE;
        /* Get the default wrapping key, for wrapping the master secret before
         * placing it in the SID cache entry. */
        wrappingKey = PK11_GetWrapKey(symKeySlot, wrapKeyIndex,
                                      CKM_INVALID_MECHANISM, incarnation,
                                      pwArg);
        if (wrappingKey) {
            mechanism = PK11_GetMechanism(wrappingKey); /* can't fail. */
        } else {
            int keyLength;
            /* if the wrappingKey doesn't exist, attempt to create it.
             * Note: we intentionally ignore errors here.  If we cannot
             * generate a wrapping key, it is not fatal to this SSL connection,
             * but we will not be able to restart this session.
             */
            mechanism = PK11_GetBestWrapMechanism(symKeySlot);
            keyLength = PK11_GetBestKeyLength(symKeySlot, mechanism);
            /* Zero length means fixed key length algorithm, or error.
             * It's ambiguous.
             */
            wrappingKey = PK11_KeyGen(symKeySlot, mechanism, NULL,
                                      keyLength, pwArg);
            if (wrappingKey) {
                PK11_SetWrapKey(symKeySlot, wrapKeyIndex, wrappingKey);
            }
        }
    } else {
        /* server socket using session cache. */
        mechanism = PK11_GetBestWrapMechanism(symKeySlot);
        if (mechanism != CKM_INVALID_MECHANISM) {
            wrappingKey =
                ssl3_GetWrappingKey(ss, symKeySlot, mechanism, pwArg);
            if (wrappingKey) {
                mechanism = PK11_GetMechanism(wrappingKey); /* can't fail. */
            }
        }
    }

    sid->u.ssl3.masterWrapMech = mechanism;
    PK11_FreeSlot(symKeySlot);

    if (wrappingKey) {
        SECItem wmsItem;

        wmsItem.data = sid->u.ssl3.keys.wrapped_master_secret;
        wmsItem.len = sizeof sid->u.ssl3.keys.wrapped_master_secret;
        rv = PK11_WrapSymKey(mechanism, NULL, wrappingKey,
                             spec->master_secret, &wmsItem);
        /* rv is examined below. */
        sid->u.ssl3.keys.wrapped_master_secret_len = wmsItem.len;
        PK11_FreeSymKey(wrappingKey);
    }
    return rv;
}

/* Called from ssl3_HandlePostHelloHandshakeMessage() when it has deciphered
 * a complete ssl3 Finished message from the peer.
 * Caller must hold Handshake and RecvBuf locks.
 */
static SECStatus
ssl3_HandleFinished(sslSocket *ss, PRUint8 *b, PRUint32 length,
                    const SSL3Hashes *hashes)
{
    sslSessionID *sid = ss->sec.ci.sid;
    SECStatus rv = SECSuccess;
    PRBool isServer = ss->sec.isServer;
    PRBool isTLS;

    PORT_Assert(ss->opt.noLocks || ssl_HaveRecvBufLock(ss));
    PORT_Assert(ss->opt.noLocks || ssl_HaveSSL3HandshakeLock(ss));

    SSL_TRC(3, ("%d: SSL3[%d]: handle finished handshake",
                SSL_GETPID(), ss->fd));

    if (ss->ssl3.hs.ws != wait_finished) {
        SSL3_SendAlert(ss, alert_fatal, unexpected_message);
        PORT_SetError(SSL_ERROR_RX_UNEXPECTED_FINISHED);
        return SECFailure;
    }

    if (!hashes) {
        PORT_Assert(0);
        SSL3_SendAlert(ss, alert_fatal, internal_error);
        PORT_SetError(SEC_ERROR_LIBRARY_FAILURE);
        return SECFailure;
    }

    isTLS = (PRBool)(ss->ssl3.crSpec->version > SSL_LIBRARY_VERSION_3_0);
    if (isTLS) {
        TLSFinished tlsFinished;

        if (length != sizeof(tlsFinished)) {
#ifndef UNSAFE_FUZZER_MODE
            (void)SSL3_SendAlert(ss, alert_fatal, decode_error);
            PORT_SetError(SSL_ERROR_RX_MALFORMED_FINISHED);
            return SECFailure;
#endif
        }
        rv = ssl3_ComputeTLSFinished(ss, ss->ssl3.crSpec, !isServer,
                                     hashes, &tlsFinished);
        if (!isServer)
            ss->ssl3.hs.finishedMsgs.tFinished[1] = tlsFinished;
        else
            ss->ssl3.hs.finishedMsgs.tFinished[0] = tlsFinished;
        ss->ssl3.hs.finishedBytes = sizeof(tlsFinished);
        if (rv != SECSuccess ||
            0 != NSS_SecureMemcmp(&tlsFinished, b,
                                  PR_MIN(length, ss->ssl3.hs.finishedBytes))) {
#ifndef UNSAFE_FUZZER_MODE
            (void)SSL3_SendAlert(ss, alert_fatal, decrypt_error);
            PORT_SetError(SSL_ERROR_BAD_HANDSHAKE_HASH_VALUE);
            return SECFailure;
#endif
        }
    } else {
        if (length != sizeof(SSL3Finished)) {
            (void)ssl3_IllegalParameter(ss);
            PORT_SetError(SSL_ERROR_RX_MALFORMED_FINISHED);
            return SECFailure;
        }

        if (!isServer)
            ss->ssl3.hs.finishedMsgs.sFinished[1] = hashes->u.s;
        else
            ss->ssl3.hs.finishedMsgs.sFinished[0] = hashes->u.s;
        PORT_Assert(hashes->len == sizeof hashes->u.s);
        ss->ssl3.hs.finishedBytes = sizeof hashes->u.s;
        if (0 != NSS_SecureMemcmp(&hashes->u.s, b, length)) {
            (void)ssl3_HandshakeFailure(ss);
            PORT_SetError(SSL_ERROR_BAD_HANDSHAKE_HASH_VALUE);
            return SECFailure;
        }
    }

    ssl_GetXmitBufLock(ss); /*************************************/

    if ((isServer && !ss->ssl3.hs.isResuming) ||
        (!isServer && ss->ssl3.hs.isResuming)) {
        PRInt32 flags = 0;

        /* Send a NewSessionTicket message if the client sent us
         * either an empty session ticket, or one that did not verify.
         * (Note that if either of these conditions was met, then the
         * server has sent a SessionTicket extension in the
         * ServerHello message.)
         */
        if (isServer && !ss->ssl3.hs.isResuming &&
            ssl3_ExtensionNegotiated(ss, ssl_session_ticket_xtn) &&
            ssl3_KEASupportsTickets(ss->ssl3.hs.kea_def)) {
            /* RFC 5077 Section 3.3: "In the case of a full handshake, the
             * server MUST verify the client's Finished message before sending
             * the ticket." Presumably, this also means that the client's
             * certificate, if any, must be verified beforehand too.
             */
            rv = ssl3_SendNewSessionTicket(ss);
            if (rv != SECSuccess) {
                goto xmit_loser;
            }
        }

        rv = ssl3_SendChangeCipherSpecs(ss);
        if (rv != SECSuccess) {
            goto xmit_loser; /* err is set. */
        }
        /* If this thread is in SSL_SecureSend (trying to write some data)
        ** then set the ssl_SEND_FLAG_FORCE_INTO_BUFFER flag, so that the
        ** last two handshake messages (change cipher spec and finished)
        ** will be sent in the same send/write call as the application data.
        */
        if (ss->writerThread == PR_GetCurrentThread()) {
            flags = ssl_SEND_FLAG_FORCE_INTO_BUFFER;
        }

        if (!isServer && !ss->firstHsDone) {
            rv = ssl3_SendNextProto(ss);
            if (rv != SECSuccess) {
                goto xmit_loser; /* err code was set. */
            }
        }

        if (IS_DTLS(ss)) {
            flags |= ssl_SEND_FLAG_NO_RETRANSMIT;
        }

        rv = ssl3_SendFinished(ss, flags);
        if (rv != SECSuccess) {
            goto xmit_loser; /* err is set. */
        }
    }

xmit_loser:
    ssl_ReleaseXmitBufLock(ss); /*************************************/
    if (rv != SECSuccess) {
        return rv;
    }

    if (sid->cached == never_cached && !ss->opt.noCache) {
        rv = ssl3_FillInCachedSID(ss, sid);

        /* If the wrap failed, we don't cache the sid.
         * The connection continues normally however.
         */
        ss->ssl3.hs.cacheSID = rv == SECSuccess;
    }

    if (ss->ssl3.hs.authCertificatePending) {
        if (ss->ssl3.hs.restartTarget) {
            PR_NOT_REACHED("ssl3_HandleFinished: unexpected restartTarget");
            PORT_SetError(SEC_ERROR_LIBRARY_FAILURE);
            return SECFailure;
        }

        ss->ssl3.hs.restartTarget = ssl3_FinishHandshake;
        return SECWouldBlock;
    }

    rv = ssl3_FinishHandshake(ss);
    return rv;
}

SECStatus
ssl3_FillInCachedSID(sslSocket *ss, sslSessionID *sid)
{
    SECStatus rv;

    /* fill in the sid */
    sid->u.ssl3.cipherSuite = ss->ssl3.hs.cipher_suite;
    sid->u.ssl3.compression = ss->ssl3.hs.compression;
    sid->u.ssl3.policy = ss->ssl3.policy;
    sid->version = ss->version;
    sid->authType = ss->sec.authType;
    sid->authKeyBits = ss->sec.authKeyBits;
    sid->keaType = ss->sec.keaType;
    sid->keaKeyBits = ss->sec.keaKeyBits;
    sid->lastAccessTime = sid->creationTime = ssl_Time();
    sid->expirationTime = sid->creationTime + ssl3_sid_timeout;
    sid->localCert = CERT_DupCertificate(ss->sec.localCert);
    if (ss->sec.isServer) {
        sid->namedCurve = ss->sec.serverCert->namedCurve;
    }

    if (ss->xtnData.nextProtoState != SSL_NEXT_PROTO_NO_SUPPORT &&
        ss->xtnData.nextProto.data) {
        if (SECITEM_CopyItem(
                NULL, &sid->u.ssl3.alpnSelection, &ss->xtnData.nextProto) != SECSuccess) {
            return SECFailure; /* error already set. */
        }
    }

    ssl_GetSpecReadLock(ss); /*************************************/

    /* Copy the master secret (wrapped or unwrapped) into the sid */
    if (ss->ssl3.crSpec->msItem.len && ss->ssl3.crSpec->msItem.data) {
        sid->u.ssl3.keys.wrapped_master_secret_len =
            ss->ssl3.crSpec->msItem.len;
        memcpy(sid->u.ssl3.keys.wrapped_master_secret,
               ss->ssl3.crSpec->msItem.data, ss->ssl3.crSpec->msItem.len);
        sid->u.ssl3.masterValid = PR_TRUE;
        sid->u.ssl3.keys.msIsWrapped = PR_FALSE;
        rv = SECSuccess;
    } else {
        rv = ssl3_CacheWrappedMasterSecret(ss, ss->sec.ci.sid,
                                           ss->ssl3.crSpec);
        sid->u.ssl3.keys.msIsWrapped = PR_TRUE;
    }
    ssl_ReleaseSpecReadLock(ss); /*************************************/

    return rv;
}

/* The return type is SECStatus instead of void because this function needs
 * to have type sslRestartTarget.
 */
SECStatus
ssl3_FinishHandshake(sslSocket *ss)
{
    PORT_Assert(ss->opt.noLocks || ssl_HaveRecvBufLock(ss));
    PORT_Assert(ss->opt.noLocks || ssl_HaveSSL3HandshakeLock(ss));
    PORT_Assert(ss->ssl3.hs.restartTarget == NULL);

    /* The first handshake is now completed. */
    ss->handshake = NULL;

    /* RFC 5077 Section 3.3: "The client MUST NOT treat the ticket as valid
     * until it has verified the server's Finished message." When the server
     * sends a NewSessionTicket in a resumption handshake, we must wait until
     * the handshake is finished (we have verified the server's Finished
     * AND the server's certificate) before we update the ticket in the sid.
     *
     * This must be done before we call ss->sec.cache(ss->sec.ci.sid)
     * because CacheSID requires the session ticket to already be set, and also
     * because of the lazy lock creation scheme used by CacheSID and
     * ssl3_SetSIDSessionTicket.
     */
    if (ss->ssl3.hs.receivedNewSessionTicket) {
        PORT_Assert(!ss->sec.isServer);
        ssl3_SetSIDSessionTicket(ss->sec.ci.sid, &ss->ssl3.hs.newSessionTicket);
        /* The sid took over the ticket data */
        PORT_Assert(!ss->ssl3.hs.newSessionTicket.ticket.data);
        ss->ssl3.hs.receivedNewSessionTicket = PR_FALSE;
    }

    if (ss->ssl3.hs.cacheSID) {
        PORT_Assert(ss->sec.ci.sid->cached == never_cached);
        ss->sec.cache(ss->sec.ci.sid);
        ss->ssl3.hs.cacheSID = PR_FALSE;
    }

    ss->ssl3.hs.canFalseStart = PR_FALSE; /* False Start phase is complete */
    ss->ssl3.hs.ws = idle_handshake;

    ssl_FinishHandshake(ss);

    return SECSuccess;
}

/* Called from ssl3_HandleHandshake() when it has gathered a complete ssl3
 * hanshake message.
 * Caller must hold Handshake and RecvBuf locks.
 */
SECStatus
ssl3_HandleHandshakeMessage(sslSocket *ss, PRUint8 *b, PRUint32 length,
                            PRBool endOfRecord)
{
    SECStatus rv = SECSuccess;
    SSL3HandshakeType type = ss->ssl3.hs.msg_type;
    SSL3Hashes hashes;            /* computed hashes are put here. */
    SSL3Hashes *hashesPtr = NULL; /* Set when hashes are computed */
    PRUint8 hdr[4];
    PRUint8 dtlsData[8];
    PRBool computeHashes = PR_FALSE;
    PRUint16 epoch;

    PORT_Assert(ss->opt.noLocks || ssl_HaveRecvBufLock(ss));
    PORT_Assert(ss->opt.noLocks || ssl_HaveSSL3HandshakeLock(ss));
    /*
     * We have to compute the hashes before we update them with the
     * current message.
     */
    if (ss->version < SSL_LIBRARY_VERSION_TLS_1_3) {
        if ((type == finished) && (ss->ssl3.hs.ws == wait_finished)) {
            computeHashes = PR_TRUE;
        } else if ((type == certificate_verify) && (ss->ssl3.hs.ws == wait_cert_verify)) {
            if (ss->ssl3.hs.hashType == handshake_hash_record) {
                /* We cannot compute the hash yet. We must wait until we have
                 * decoded the certificate_verify message in
                 * ssl3_HandleCertificateVerify, which will tell us which
                 * hash function we must use.
                 *
                 * (ssl3_HandleCertificateVerify cannot simply look at the
                 * buffer length itself, because at the time we reach it,
                 * additional handshake messages will have been added to the
                 * buffer, e.g. the certificate_verify message itself.)
                 *
                 * Therefore, we use SSL3Hashes.u.transcriptLen to save how much
                 * data there is and read directly from ss->ssl3.hs.messages
                 * when calculating the hashes.
                 *
                 * ssl3_HandleCertificateVerify will detect
                 *     hashType == handshake_hash_record
                 * and use that information to calculate the hash.
                 */
                hashes.u.transcriptLen = ss->ssl3.hs.messages.len;
                hashesPtr = &hashes;
            } else {
                computeHashes = PR_TRUE;
            }
        }
    } else {
        if (type == certificate_verify) {
            computeHashes = TLS13_IN_HS_STATE(ss, wait_cert_verify);
        } else if (type == finished) {
            computeHashes =
                TLS13_IN_HS_STATE(ss, wait_cert_request, wait_finished);
        }
    }

    ssl_GetSpecReadLock(ss); /************************************/
    if (computeHashes) {
        SSL3Sender sender = (SSL3Sender)0;
        ssl3CipherSpec *rSpec = ss->version >= SSL_LIBRARY_VERSION_TLS_1_3 ? ss->ssl3.crSpec
                                                                           : ss->ssl3.prSpec;

        if (type == finished) {
            sender = ss->sec.isServer ? sender_client : sender_server;
            rSpec = ss->ssl3.crSpec;
        }
        rv = ssl3_ComputeHandshakeHashes(ss, rSpec, &hashes, sender);
        if (rv == SECSuccess) {
            hashesPtr = &hashes;
        }
    }
    ssl_ReleaseSpecReadLock(ss); /************************************/
    if (rv != SECSuccess) {
        return rv; /* error code was set by ssl3_ComputeHandshakeHashes*/
    }
    SSL_TRC(30, ("%d: SSL3[%d]: handle handshake message: %s", SSL_GETPID(),
                 ss->fd, ssl3_DecodeHandshakeType(ss->ssl3.hs.msg_type)));

    hdr[0] = (PRUint8)ss->ssl3.hs.msg_type;
    hdr[1] = (PRUint8)(length >> 16);
    hdr[2] = (PRUint8)(length >> 8);
    hdr[3] = (PRUint8)(length);

    /* Start new handshake hashes when we start a new handshake.  Unless this is
     * TLS 1.3 and we sent a HelloRetryRequest. */
    if (ss->ssl3.hs.msg_type == client_hello && !ss->ssl3.hs.helloRetry) {
        ssl3_RestartHandshakeHashes(ss);
    }
    /* We should not include hello_request and hello_verify_request messages
     * in the handshake hashes */
    if ((ss->ssl3.hs.msg_type != hello_request) &&
        (ss->ssl3.hs.msg_type != hello_verify_request)) {
        rv = ssl3_UpdateHandshakeHashes(ss, (unsigned char *)hdr, 4);
        if (rv != SECSuccess)
            return rv; /* err code already set. */

        /* Extra data to simulate a complete DTLS handshake fragment */
        if (IS_DTLS(ss)) {
            /* Sequence number */
            dtlsData[0] = MSB(ss->ssl3.hs.recvMessageSeq);
            dtlsData[1] = LSB(ss->ssl3.hs.recvMessageSeq);

            /* Fragment offset */
            dtlsData[2] = 0;
            dtlsData[3] = 0;
            dtlsData[4] = 0;

            /* Fragment length */
            dtlsData[5] = (PRUint8)(length >> 16);
            dtlsData[6] = (PRUint8)(length >> 8);
            dtlsData[7] = (PRUint8)(length);

            rv = ssl3_UpdateHandshakeHashes(ss, (unsigned char *)dtlsData,
                                            sizeof(dtlsData));
            if (rv != SECSuccess)
                return rv; /* err code already set. */
        }

        /* The message body */
        rv = ssl3_UpdateHandshakeHashes(ss, b, length);
        if (rv != SECSuccess)
            return rv; /* err code already set. */
    }

    PORT_SetError(0); /* each message starts with no error. */

    if (ss->ssl3.hs.ws == wait_certificate_status &&
        ss->ssl3.hs.msg_type != certificate_status) {
        /* If we negotiated the certificate_status extension then we deferred
         * certificate validation until we get the CertificateStatus messsage.
         * But the CertificateStatus message is optional. If the server did
         * not send it then we need to validate the certificate now. If the
         * server does send the CertificateStatus message then we will
         * authenticate the certificate in ssl3_HandleCertificateStatus.
         */
        rv = ssl3_AuthCertificate(ss); /* sets ss->ssl3.hs.ws */
        PORT_Assert(rv != SECWouldBlock);
        if (rv != SECSuccess) {
            return rv;
        }
    }

    epoch = ss->ssl3.crSpec->epoch;
    switch (ss->ssl3.hs.msg_type) {
        case client_hello:
            if (!ss->sec.isServer) {
                (void)SSL3_SendAlert(ss, alert_fatal, unexpected_message);
                PORT_SetError(SSL_ERROR_RX_UNEXPECTED_CLIENT_HELLO);
                return SECFailure;
            }
            rv = ssl3_HandleClientHello(ss, b, length);
            break;
        case server_hello:
            if (ss->sec.isServer) {
                (void)SSL3_SendAlert(ss, alert_fatal, unexpected_message);
                PORT_SetError(SSL_ERROR_RX_UNEXPECTED_SERVER_HELLO);
                return SECFailure;
            }
            rv = ssl3_HandleServerHello(ss, b, length);
            break;
        default:
            if (ss->version < SSL_LIBRARY_VERSION_TLS_1_3) {
                rv = ssl3_HandlePostHelloHandshakeMessage(ss, b, length, hashesPtr);
            } else {
                rv = tls13_HandlePostHelloHandshakeMessage(ss, b, length,
                                                           hashesPtr);
            }
            break;
    }
    if (ss->version >= SSL_LIBRARY_VERSION_TLS_1_3 &&
        (epoch != ss->ssl3.crSpec->epoch) && !endOfRecord) {
        /* If we changed read cipher states, there must not be any
         * data in the input queue. */
        (void)SSL3_SendAlert(ss, alert_fatal, unexpected_message);
        PORT_SetError(SSL_ERROR_RX_UNEXPECTED_HANDSHAKE);
        return SECFailure;
    }

    if (IS_DTLS(ss) && (rv != SECFailure)) {
        /* Increment the expected sequence number */
        ss->ssl3.hs.recvMessageSeq++;
    }
    return rv;
}

static SECStatus
ssl3_HandlePostHelloHandshakeMessage(sslSocket *ss, PRUint8 *b,
                                     PRUint32 length, SSL3Hashes *hashesPtr)
{
    SECStatus rv;
    PORT_Assert(ss->version < SSL_LIBRARY_VERSION_TLS_1_3);

    switch (ss->ssl3.hs.msg_type) {
        case hello_request:
            if (length != 0) {
                (void)ssl3_DecodeError(ss);
                PORT_SetError(SSL_ERROR_RX_MALFORMED_HELLO_REQUEST);
                return SECFailure;
            }
            if (ss->sec.isServer) {
                (void)SSL3_SendAlert(ss, alert_fatal, unexpected_message);
                PORT_SetError(SSL_ERROR_RX_UNEXPECTED_HELLO_REQUEST);
                return SECFailure;
            }
            rv = ssl3_HandleHelloRequest(ss);
            break;

        case hello_retry_request:
            /* This arrives here because - as a client - we haven't received a
             * final decision on the version from the server. */
            rv = tls13_HandleHelloRetryRequest(ss, b, length);
            break;

        case hello_verify_request:
            if (!IS_DTLS(ss) || ss->sec.isServer) {
                (void)SSL3_SendAlert(ss, alert_fatal, unexpected_message);
                PORT_SetError(SSL_ERROR_RX_UNEXPECTED_HELLO_VERIFY_REQUEST);
                return SECFailure;
            }
            rv = dtls_HandleHelloVerifyRequest(ss, b, length);
            break;
        case certificate:
            rv = ssl3_HandleCertificate(ss, b, length);
            break;
        case certificate_status:
            rv = ssl3_HandleCertificateStatus(ss, b, length);
            break;
        case server_key_exchange:
            if (ss->sec.isServer) {
                (void)SSL3_SendAlert(ss, alert_fatal, unexpected_message);
                PORT_SetError(SSL_ERROR_RX_UNEXPECTED_SERVER_KEY_EXCH);
                return SECFailure;
            }
            rv = ssl3_HandleServerKeyExchange(ss, b, length);
            break;
        case certificate_request:
            if (ss->sec.isServer) {
                (void)SSL3_SendAlert(ss, alert_fatal, unexpected_message);
                PORT_SetError(SSL_ERROR_RX_UNEXPECTED_CERT_REQUEST);
                return SECFailure;
            }
            rv = ssl3_HandleCertificateRequest(ss, b, length);
            break;
        case server_hello_done:
            if (length != 0) {
                (void)ssl3_DecodeError(ss);
                PORT_SetError(SSL_ERROR_RX_MALFORMED_HELLO_DONE);
                return SECFailure;
            }
            if (ss->sec.isServer) {
                (void)SSL3_SendAlert(ss, alert_fatal, unexpected_message);
                PORT_SetError(SSL_ERROR_RX_UNEXPECTED_HELLO_DONE);
                return SECFailure;
            }
            rv = ssl3_HandleServerHelloDone(ss);
            break;
        case certificate_verify:
            if (!ss->sec.isServer) {
                (void)SSL3_SendAlert(ss, alert_fatal, unexpected_message);
                PORT_SetError(SSL_ERROR_RX_UNEXPECTED_CERT_VERIFY);
                return SECFailure;
            }
            rv = ssl3_HandleCertificateVerify(ss, b, length, hashesPtr);
            break;
        case client_key_exchange:
            if (!ss->sec.isServer) {
                (void)SSL3_SendAlert(ss, alert_fatal, unexpected_message);
                PORT_SetError(SSL_ERROR_RX_UNEXPECTED_CLIENT_KEY_EXCH);
                return SECFailure;
            }
            rv = ssl3_HandleClientKeyExchange(ss, b, length);
            break;
        case new_session_ticket:
            if (ss->sec.isServer) {
                (void)SSL3_SendAlert(ss, alert_fatal, unexpected_message);
                PORT_SetError(SSL_ERROR_RX_UNEXPECTED_NEW_SESSION_TICKET);
                return SECFailure;
            }
            rv = ssl3_HandleNewSessionTicket(ss, b, length);
            break;
        case finished:
            rv = ssl3_HandleFinished(ss, b, length, hashesPtr);
            break;
        default:
            (void)SSL3_SendAlert(ss, alert_fatal, unexpected_message);
            PORT_SetError(SSL_ERROR_RX_UNKNOWN_HANDSHAKE);
            rv = SECFailure;
    }

    return rv;
}

/* Called only from ssl3_HandleRecord, for each (deciphered) ssl3 record.
 * origBuf is the decrypted ssl record content.
 * Caller must hold the handshake and RecvBuf locks.
 */
static SECStatus
ssl3_HandleHandshake(sslSocket *ss, sslBuffer *origBuf)
{
    /*
     * There may be a partial handshake message already in the handshake
     * state. The incoming buffer may contain another portion, or a
     * complete message or several messages followed by another portion.
     *
     * Each message is made contiguous before being passed to the actual
     * message parser.
     */
    sslBuffer *buf = &ss->ssl3.hs.msgState; /* do not lose the original buffer pointer */
    SECStatus rv;

    PORT_Assert(ss->opt.noLocks || ssl_HaveRecvBufLock(ss));
    PORT_Assert(ss->opt.noLocks || ssl_HaveSSL3HandshakeLock(ss));

    if (buf->buf == NULL) {
        *buf = *origBuf;
    }
    while (buf->len > 0) {
        if (ss->ssl3.hs.header_bytes < 4) {
            PRUint8 t;
            t = *(buf->buf++);
            buf->len--;
            if (ss->ssl3.hs.header_bytes++ == 0)
                ss->ssl3.hs.msg_type = (SSL3HandshakeType)t;
            else
                ss->ssl3.hs.msg_len = (ss->ssl3.hs.msg_len << 8) + t;
            if (ss->ssl3.hs.header_bytes < 4)
                continue;

#define MAX_HANDSHAKE_MSG_LEN 0x1ffff /* 128k - 1 */
            if (ss->ssl3.hs.msg_len > MAX_HANDSHAKE_MSG_LEN) {
                (void)ssl3_DecodeError(ss);
                PORT_SetError(SSL_ERROR_RX_MALFORMED_HANDSHAKE);
                return SECFailure;
            }
#undef MAX_HANDSHAKE_MSG_LEN

            /* If msg_len is zero, be sure we fall through,
            ** even if buf->len is zero.
            */
            if (ss->ssl3.hs.msg_len > 0)
                continue;
        }

        /*
         * Header has been gathered and there is at least one byte of new
         * data available for this message. If it can be done right out
         * of the original buffer, then use it from there.
         */
        if (ss->ssl3.hs.msg_body.len == 0 && buf->len >= ss->ssl3.hs.msg_len) {
            /* handle it from input buffer */
            rv = ssl3_HandleHandshakeMessage(ss, buf->buf, ss->ssl3.hs.msg_len,
                                             buf->len == ss->ssl3.hs.msg_len);
            if (rv == SECFailure) {
                /* This test wants to fall through on either
                 * SECSuccess or SECWouldBlock.
                 * ssl3_HandleHandshakeMessage MUST set the error code.
                 */
                return rv;
            }
            buf->buf += ss->ssl3.hs.msg_len;
            buf->len -= ss->ssl3.hs.msg_len;
            ss->ssl3.hs.msg_len = 0;
            ss->ssl3.hs.header_bytes = 0;
            if (rv != SECSuccess) { /* return if SECWouldBlock. */
                return rv;
            }
        } else {
            /* must be copied to msg_body and dealt with from there */
            unsigned int bytes;

            PORT_Assert(ss->ssl3.hs.msg_body.len < ss->ssl3.hs.msg_len);
            bytes = PR_MIN(buf->len, ss->ssl3.hs.msg_len - ss->ssl3.hs.msg_body.len);

            /* Grow the buffer if needed */
            rv = sslBuffer_Grow(&ss->ssl3.hs.msg_body, ss->ssl3.hs.msg_len);
            if (rv != SECSuccess) {
                /* sslBuffer_Grow has set a memory error code. */
                return SECFailure;
            }

            PORT_Memcpy(ss->ssl3.hs.msg_body.buf + ss->ssl3.hs.msg_body.len,
                        buf->buf, bytes);
            ss->ssl3.hs.msg_body.len += bytes;
            buf->buf += bytes;
            buf->len -= bytes;

            PORT_Assert(ss->ssl3.hs.msg_body.len <= ss->ssl3.hs.msg_len);

            /* if we have a whole message, do it */
            if (ss->ssl3.hs.msg_body.len == ss->ssl3.hs.msg_len) {
                rv = ssl3_HandleHandshakeMessage(
                    ss, ss->ssl3.hs.msg_body.buf, ss->ssl3.hs.msg_len,
                    buf->len == 0);
                if (rv == SECFailure) {
                    /* This test wants to fall through on either
                     * SECSuccess or SECWouldBlock.
                     * ssl3_HandleHandshakeMessage MUST set error code.
                     */
                    return rv;
                }
                ss->ssl3.hs.msg_body.len = 0;
                ss->ssl3.hs.msg_len = 0;
                ss->ssl3.hs.header_bytes = 0;
                if (rv != SECSuccess) { /* return if SECWouldBlock. */
                    return rv;
                }
            } else {
                PORT_Assert(buf->len == 0);
                break;
            }
        }
    } /* end loop */

    origBuf->len = 0; /* So ssl3_GatherAppDataRecord will keep looping. */
    buf->buf = NULL;  /* not a leak. */
    return SECSuccess;
}

/* These macros return the given value with the MSB copied to all the other
 * bits. They use the fact that arithmetic shift shifts-in the sign bit.
 * However, this is not ensured by the C standard so you may need to replace
 * them with something else for odd compilers. */
#define DUPLICATE_MSB_TO_ALL(x) ((unsigned)((int)(x) >> (sizeof(int) * 8 - 1)))
#define DUPLICATE_MSB_TO_ALL_8(x) ((unsigned char)(DUPLICATE_MSB_TO_ALL(x)))

/* SECStatusToMask returns, in constant time, a mask value of all ones if
 * rv == SECSuccess.  Otherwise it returns zero. */
static unsigned int
SECStatusToMask(SECStatus rv)
{
    unsigned int good;
    /* rv ^ SECSuccess is zero iff rv == SECSuccess. Subtracting one results
     * in the MSB being set to one iff it was zero before. */
    good = rv ^ SECSuccess;
    good--;
    return DUPLICATE_MSB_TO_ALL(good);
}

/* ssl_ConstantTimeGE returns 0xff if a>=b and 0x00 otherwise. */
static unsigned char
ssl_ConstantTimeGE(unsigned int a, unsigned int b)
{
    a -= b;
    return DUPLICATE_MSB_TO_ALL(~a);
}

/* ssl_ConstantTimeEQ8 returns 0xff if a==b and 0x00 otherwise. */
static unsigned char
ssl_ConstantTimeEQ8(unsigned char a, unsigned char b)
{
    unsigned int c = a ^ b;
    c--;
    return DUPLICATE_MSB_TO_ALL_8(c);
}

/* ssl_constantTimeSelect return a if mask is 0xFF and b if mask is 0x00 */
static unsigned char
ssl_constantTimeSelect(unsigned char mask, unsigned char a, unsigned char b)
{
    return (mask & a) | (~mask & b);
}

static SECStatus
ssl_RemoveSSLv3CBCPadding(sslBuffer *plaintext,
                          unsigned int blockSize,
                          unsigned int macSize)
{
    unsigned int paddingLength, good, t;
    const unsigned int overhead = 1 /* padding length byte */ + macSize;

    /* These lengths are all public so we can test them in non-constant
     * time. */
    if (overhead > plaintext->len) {
        return SECFailure;
    }

    paddingLength = plaintext->buf[plaintext->len - 1];
    /* SSLv3 padding bytes are random and cannot be checked. */
    t = plaintext->len;
    t -= paddingLength + overhead;
    /* If len >= paddingLength+overhead then the MSB of t is zero. */
    good = DUPLICATE_MSB_TO_ALL(~t);
    /* SSLv3 requires that the padding is minimal. */
    t = blockSize - (paddingLength + 1);
    good &= DUPLICATE_MSB_TO_ALL(~t);
    plaintext->len -= good & (paddingLength + 1);
    return (good & SECSuccess) | (~good & SECFailure);
}

SECStatus
ssl_RemoveTLSCBCPadding(sslBuffer *plaintext, unsigned int macSize)
{
    unsigned int paddingLength, good, t, toCheck, i;
    const unsigned int overhead = 1 /* padding length byte */ + macSize;

    /* These lengths are all public so we can test them in non-constant
     * time. */
    if (overhead > plaintext->len) {
        return SECFailure;
    }

    paddingLength = plaintext->buf[plaintext->len - 1];
    t = plaintext->len;
    t -= paddingLength + overhead;
    /* If len >= paddingLength+overhead then the MSB of t is zero. */
    good = DUPLICATE_MSB_TO_ALL(~t);

    /* The padding consists of a length byte at the end of the record and then
     * that many bytes of padding, all with the same value as the length byte.
     * Thus, with the length byte included, there are paddingLength+1 bytes of
     * padding.
     *
     * We can't check just |paddingLength+1| bytes because that leaks
     * decrypted information. Therefore we always have to check the maximum
     * amount of padding possible. (Again, the length of the record is
     * public information so we can use it.) */
    toCheck = 256; /* maximum amount of padding + 1. */
    if (toCheck > plaintext->len) {
        toCheck = plaintext->len;
    }

    for (i = 0; i < toCheck; i++) {
        unsigned int t = paddingLength - i;
        /* If i <= paddingLength then the MSB of t is zero and mask is
         * 0xff.  Otherwise, mask is 0. */
        unsigned char mask = DUPLICATE_MSB_TO_ALL(~t);
        unsigned char b = plaintext->buf[plaintext->len - 1 - i];
        /* The final |paddingLength+1| bytes should all have the value
         * |paddingLength|. Therefore the XOR should be zero. */
        good &= ~(mask & (paddingLength ^ b));
    }

    /* If any of the final |paddingLength+1| bytes had the wrong value,
     * one or more of the lower eight bits of |good| will be cleared. We
     * AND the bottom 8 bits together and duplicate the result to all the
     * bits. */
    good &= good >> 4;
    good &= good >> 2;
    good &= good >> 1;
    good <<= sizeof(good) * 8 - 1;
    good = DUPLICATE_MSB_TO_ALL(good);

    plaintext->len -= good & (paddingLength + 1);
    return (good & SECSuccess) | (~good & SECFailure);
}

/* On entry:
 *   originalLength >= macSize
 *   macSize <= MAX_MAC_LENGTH
 *   plaintext->len >= macSize
 */
static void
ssl_CBCExtractMAC(sslBuffer *plaintext,
                  unsigned int originalLength,
                  PRUint8 *out,
                  unsigned int macSize)
{
    unsigned char rotatedMac[MAX_MAC_LENGTH];
    /* macEnd is the index of |plaintext->buf| just after the end of the
     * MAC. */
    unsigned macEnd = plaintext->len;
    unsigned macStart = macEnd - macSize;
    /* scanStart contains the number of bytes that we can ignore because
     * the MAC's position can only vary by 255 bytes. */
    unsigned scanStart = 0;
    unsigned i, j;
    unsigned char rotateOffset;

    if (originalLength > macSize + 255 + 1) {
        scanStart = originalLength - (macSize + 255 + 1);
    }

    /* We want to compute
     * rotateOffset = (macStart - scanStart) % macSize
     * But the time to compute this varies based on the amount of padding. Thus
     * we explicitely handle all mac sizes with (hopefully) constant time modulo
     * using Barrett reduction:
     *  q := (rotateOffset * m) >> k
     *  rotateOffset -= q * n
     *  if (n <= rotateOffset) rotateOffset -= n
     */
    rotateOffset = macStart - scanStart;
    /* rotateOffset < 255 + 1 + 48 = 304 */
    if (macSize == 16) {
        rotateOffset &= 15;
    } else if (macSize == 20) {
        /*
         * Correctness: rotateOffset * ( 1/20 - 25/2^9 ) < 1
         *              with rotateOffset <= 853
         */
        unsigned q = (rotateOffset * 25) >> 9;
        rotateOffset -= q * 20;
        rotateOffset -= ssl_constantTimeSelect(ssl_ConstantTimeGE(rotateOffset, 20),
                                               20, 0);
    } else if (macSize == 32) {
        rotateOffset &= 31;
    } else if (macSize == 48) {
        /*
         * Correctness: rotateOffset * ( 1/48 - 10/2^9 ) < 1
         *              with rotateOffset < 768
         */
        unsigned q = (rotateOffset * 10) >> 9;
        rotateOffset -= q * 48;
        rotateOffset -= ssl_constantTimeSelect(ssl_ConstantTimeGE(rotateOffset, 48),
                                               48, 0);
    } else {
        /*
         * SHA384 (macSize == 48) is the largest we support. We should never
         * get here.
         */
        PORT_Assert(0);
        rotateOffset = rotateOffset % macSize;
    }

    memset(rotatedMac, 0, macSize);
    for (i = scanStart; i < originalLength;) {
        for (j = 0; j < macSize && i < originalLength; i++, j++) {
            unsigned char macStarted = ssl_ConstantTimeGE(i, macStart);
            unsigned char macEnded = ssl_ConstantTimeGE(i, macEnd);
            unsigned char b = 0;
            b = plaintext->buf[i];
            rotatedMac[j] |= b & macStarted & ~macEnded;
        }
    }

    /* Now rotate the MAC. If we knew that the MAC fit into a CPU cache line
     * we could line-align |rotatedMac| and rotate in place. */
    memset(out, 0, macSize);
    rotateOffset = macSize - rotateOffset;
    rotateOffset = ssl_constantTimeSelect(ssl_ConstantTimeGE(rotateOffset, macSize),
                                          0, rotateOffset);
    for (i = 0; i < macSize; i++) {
        for (j = 0; j < macSize; j++) {
            out[j] |= rotatedMac[i] & ssl_ConstantTimeEQ8(j, rotateOffset);
        }
        rotateOffset++;
        rotateOffset = ssl_constantTimeSelect(ssl_ConstantTimeGE(rotateOffset, macSize),
                                              0, rotateOffset);
    }
}

/* Unprotect an SSL3 record and leave the result in plaintext.
 *
 * If SECFailure is returned, we:
 * 1. Set |*alert| to the alert to be sent.
 * 2. Call PORT_SetError() with an appropriate code.
 *
 * Called by ssl3_HandleRecord. Caller must hold the spec read lock.
 * Therefore, we MUST not call SSL3_SendAlert().
 *
 */
static SECStatus
ssl3_UnprotectRecord(sslSocket *ss, SSL3Ciphertext *cText, sslBuffer *plaintext,
                     SSL3AlertDescription *alert)
{
    ssl3CipherSpec *crSpec = ss->ssl3.crSpec;
    const ssl3BulkCipherDef *cipher_def = crSpec->cipher_def;
    PRBool isTLS;
    unsigned int good;
    unsigned int ivLen = 0;
    SSL3ContentType rType;
    unsigned int minLength;
    unsigned int originalLen = 0;
    unsigned char header[13];
    unsigned int headerLen;
    PRUint8 hash[MAX_MAC_LENGTH];
    PRUint8 givenHashBuf[MAX_MAC_LENGTH];
    PRUint8 *givenHash;
    unsigned int hashBytes = MAX_MAC_LENGTH + 1;
    SECStatus rv;

    good = ~0U;
    minLength = crSpec->mac_size;
    if (cipher_def->type == type_block) {
        /* CBC records have a padding length byte at the end. */
        minLength++;
        if (crSpec->version >= SSL_LIBRARY_VERSION_TLS_1_1) {
            /* With >= TLS 1.1, CBC records have an explicit IV. */
            minLength += cipher_def->iv_size;
        }
    } else if (cipher_def->type == type_aead) {
        minLength = cipher_def->explicit_nonce_size + cipher_def->tag_size;
    }

    /* We can perform this test in variable time because the record's total
     * length and the ciphersuite are both public knowledge. */
    if (cText->buf->len < minLength) {
        goto decrypt_loser;
    }

    if (cipher_def->type == type_block &&
        crSpec->version >= SSL_LIBRARY_VERSION_TLS_1_1) {
        /* Consume the per-record explicit IV. RFC 4346 Section 6.2.3.2 states
         * "The receiver decrypts the entire GenericBlockCipher structure and
         * then discards the first cipher block corresponding to the IV
         * component." Instead, we decrypt the first cipher block and then
         * discard it before decrypting the rest.
         */
        PRUint8 iv[MAX_IV_LENGTH];
        int decoded;

        ivLen = cipher_def->iv_size;
        if (ivLen < 8 || ivLen > sizeof(iv)) {
            *alert = internal_error;
            PORT_SetError(SEC_ERROR_LIBRARY_FAILURE);
            return SECFailure;
        }

        PRINT_BUF(80, (ss, "IV (ciphertext):", cText->buf->buf, ivLen));

        /* The decryption result is garbage, but since we just throw away
         * the block it doesn't matter.  The decryption of the next block
         * depends only on the ciphertext of the IV block.
         */
        rv = crSpec->decode(crSpec->decodeContext, iv, &decoded,
                            sizeof(iv), cText->buf->buf, ivLen);

        good &= SECStatusToMask(rv);
    }

    PRINT_BUF(80, (ss, "ciphertext:", cText->buf->buf + ivLen,
                   cText->buf->len - ivLen));

    isTLS = (PRBool)(crSpec->version > SSL_LIBRARY_VERSION_3_0);

    if (isTLS && cText->buf->len - ivLen > (MAX_FRAGMENT_LENGTH + 2048)) {
        *alert = record_overflow;
        PORT_SetError(SSL_ERROR_RX_RECORD_TOO_LONG);
        return SECFailure;
    }

    rType = cText->type;
    if (cipher_def->type == type_aead) {
        /* XXX For many AEAD ciphers, the plaintext is shorter than the
         * ciphertext by a fixed byte count, but it is not true in general.
         * Each AEAD cipher should provide a function that returns the
         * plaintext length for a given ciphertext. */
        unsigned int decryptedLen =
            cText->buf->len - cipher_def->explicit_nonce_size -
            cipher_def->tag_size;
        headerLen = ssl3_BuildRecordPseudoHeader(
            header, IS_DTLS(ss) ? cText->seq_num : crSpec->read_seq_num,
            rType, isTLS, cText->version, IS_DTLS(ss), decryptedLen);
        PORT_Assert(headerLen <= sizeof(header));
        rv = crSpec->aead(
            ss->sec.isServer ? &crSpec->client : &crSpec->server,
            PR_TRUE,                /* do decrypt */
            plaintext->buf,         /* out */
            (int *)&plaintext->len, /* outlen */
            plaintext->space,       /* maxout */
            cText->buf->buf,        /* in */
            cText->buf->len,        /* inlen */
            header, headerLen);
        if (rv != SECSuccess) {
            good = 0;
        }
    } else {
        if (cipher_def->type == type_block &&
            ((cText->buf->len - ivLen) % cipher_def->block_size) != 0) {
            goto decrypt_loser;
        }

        /* decrypt from cText buf to plaintext. */
        rv = crSpec->decode(
            crSpec->decodeContext, plaintext->buf, (int *)&plaintext->len,
            plaintext->space, cText->buf->buf + ivLen, cText->buf->len - ivLen);
        if (rv != SECSuccess) {
            goto decrypt_loser;
        }

        PRINT_BUF(80, (ss, "cleartext:", plaintext->buf, plaintext->len));

        originalLen = plaintext->len;

        /* If it's a block cipher, check and strip the padding. */
        if (cipher_def->type == type_block) {
            const unsigned int blockSize = cipher_def->block_size;
            const unsigned int macSize = crSpec->mac_size;

            if (!isTLS) {
                good &= SECStatusToMask(ssl_RemoveSSLv3CBCPadding(
                    plaintext, blockSize, macSize));
            } else {
                good &= SECStatusToMask(ssl_RemoveTLSCBCPadding(
                    plaintext, macSize));
            }
        }

        /* compute the MAC */
        headerLen = ssl3_BuildRecordPseudoHeader(
            header, IS_DTLS(ss) ? cText->seq_num : crSpec->read_seq_num,
            rType, isTLS, cText->version, IS_DTLS(ss),
            plaintext->len - crSpec->mac_size);
        PORT_Assert(headerLen <= sizeof(header));
        if (cipher_def->type == type_block) {
            rv = ssl3_ComputeRecordMACConstantTime(
                crSpec, (PRBool)(!ss->sec.isServer), header, headerLen,
                plaintext->buf, plaintext->len, originalLen,
                hash, &hashBytes);

            ssl_CBCExtractMAC(plaintext, originalLen, givenHashBuf,
                              crSpec->mac_size);
            givenHash = givenHashBuf;

            /* plaintext->len will always have enough space to remove the MAC
             * because in ssl_Remove{SSLv3|TLS}CBCPadding we only adjust
             * plaintext->len if the result has enough space for the MAC and we
             * tested the unadjusted size against minLength, above. */
            plaintext->len -= crSpec->mac_size;
        } else {
            /* This is safe because we checked the minLength above. */
            plaintext->len -= crSpec->mac_size;

            rv = ssl3_ComputeRecordMAC(
                crSpec, (PRBool)(!ss->sec.isServer), header, headerLen,
                plaintext->buf, plaintext->len, hash, &hashBytes);

            /* We can read the MAC directly from the record because its location
             * is public when a stream cipher is used. */
            givenHash = plaintext->buf + plaintext->len;
        }

        good &= SECStatusToMask(rv);

        if (hashBytes != (unsigned)crSpec->mac_size ||
            NSS_SecureMemcmp(givenHash, hash, crSpec->mac_size) != 0) {
            /* We're allowed to leak whether or not the MAC check was correct */
            good = 0;
        }
    }

    if (good == 0) {
    decrypt_loser:
        /* always log mac error, in case attacker can read server logs. */
        PORT_SetError(SSL_ERROR_BAD_MAC_READ);
        *alert = bad_record_mac;
        return SECFailure;
    }
    return SECSuccess;
}

/* if cText is non-null, then decipher, check MAC, and decompress the
 * SSL record from cText->buf (typically gs->inbuf)
 * into databuf (typically gs->buf), and any previous contents of databuf
 * is lost.  Then handle databuf according to its SSL record type,
 * unless it's an application record.
 *
 * If cText is NULL, then the ciphertext has previously been deciphered and
 * checked, and is already sitting in databuf.  It is processed as an SSL
 * Handshake message.
 *
 * DOES NOT process the decrypted/decompressed application data.
 * On return, databuf contains the decrypted/decompressed record.
 *
 * Called from ssl3_GatherCompleteHandshake
 *             ssl3_RestartHandshakeAfterCertReq
 *
 * Caller must hold the RecvBufLock.
 *
 * This function aquires and releases the SSL3Handshake Lock, holding the
 * lock around any calls to functions that handle records other than
 * Application Data records.
 */
SECStatus
ssl3_HandleRecord(sslSocket *ss, SSL3Ciphertext *cText, sslBuffer *databuf)
{
    SECStatus rv;
    PRBool isTLS;
    sslSequenceNumber seq_num = 0;
    ssl3CipherSpec *crSpec;
    SSL3ContentType rType;
    sslBuffer *plaintext;
    sslBuffer temp_buf = { NULL, 0, 0 };
    SSL3AlertDescription alert = internal_error;
    PORT_Assert(ss->opt.noLocks || ssl_HaveRecvBufLock(ss));

    if (!ss->ssl3.initialized) {
        ssl_GetSSL3HandshakeLock(ss);
        ssl3_InitState(ss);
        ssl_ReleaseSSL3HandshakeLock(ss);
    }

    /* check for Token Presence */
    if (!ssl3_ClientAuthTokenPresent(ss->sec.ci.sid)) {
        PORT_SetError(SSL_ERROR_TOKEN_INSERTION_REMOVAL);
        return SECFailure;
    }

    /* cText is NULL when we're called from ssl3_RestartHandshakeAfterXXX().
     * This implies that databuf holds a previously deciphered SSL Handshake
     * message.
     */
    if (cText == NULL) {
        SSL_DBG(("%d: SSL3[%d]: HandleRecord, resuming handshake",
                 SSL_GETPID(), ss->fd));
        rType = content_handshake;
        goto process_it;
    }

    ssl_GetSpecReadLock(ss); /******************************************/
    crSpec = ss->ssl3.crSpec;
    isTLS = (PRBool)(crSpec->version > SSL_LIBRARY_VERSION_3_0);

    if (IS_DTLS(ss)) {
        PRBool sameEpoch;
        if (!dtls_IsRelevant(ss, cText, &sameEpoch, &seq_num)) {
            ssl_ReleaseSpecReadLock(ss); /*****************************/
            databuf->len = 0;            /* Needed to ensure data not left around */

            /* Maybe retransmit if needed. */
            return dtls_MaybeRetransmitHandshake(ss, cText, sameEpoch);
        }
    } else {
        seq_num = crSpec->read_seq_num + 1;
    }
    if (seq_num >= crSpec->cipher_def->max_records) {
        ssl_ReleaseSpecReadLock(ss); /*****************************/
        SSL_TRC(3, ("%d: SSL[%d]: read sequence number at limit 0x%0llx",
                    SSL_GETPID(), ss->fd, seq_num));
        PORT_SetError(SSL_ERROR_TOO_MANY_RECORDS);
        return SECFailure;
    }

    /* If we will be decompressing the buffer we need to decrypt somewhere
     * other than into databuf */
    if (crSpec->decompressor) {
        plaintext = &temp_buf;
    } else {
        plaintext = databuf;
    }
    plaintext->len = 0; /* filled in by Unprotect call below. */

    /* We're waiting for another ClientHello, which will appear unencrypted.
     * Use the content type to tell whether this is should be discarded.
     *
     * XXX If we decide to remove the content type from encrypted records, this
     *     will become much more difficult to manage. */
    if (ss->ssl3.hs.zeroRttIgnore == ssl_0rtt_ignore_hrr &&
        cText->type == content_application_data) {
        ssl_ReleaseSpecReadLock(ss); /*****************************/
        PORT_Assert(ss->ssl3.hs.ws == wait_client_hello);
        databuf->len = 0;
        return SECSuccess;
    }

    if (plaintext->space < MAX_FRAGMENT_LENGTH) {
        rv = sslBuffer_Grow(plaintext, MAX_FRAGMENT_LENGTH + 2048);
        if (rv != SECSuccess) {
            ssl_ReleaseSpecReadLock(ss); /*************************/
            SSL_DBG(("%d: SSL3[%d]: HandleRecord, tried to get %d bytes",
                     SSL_GETPID(), ss->fd, MAX_FRAGMENT_LENGTH + 2048));
            /* sslBuffer_Grow has set a memory error code. */
            /* Perhaps we should send an alert. (but we have no memory!) */
            return SECFailure;
        }
    }

#ifdef UNSAFE_FUZZER_MODE
    rv = Null_Cipher(NULL, plaintext->buf, (int *)&plaintext->len,
                     plaintext->space, cText->buf->buf, cText->buf->len);
#else
    /* IMPORTANT: Unprotect functions MUST NOT send alerts
     * because we still hold the spec read lock. Instead, if they
     * return SECFailure, they set *alert to the alert to be sent. */
    if (crSpec->version < SSL_LIBRARY_VERSION_TLS_1_3 ||
        crSpec->cipher_def->calg == ssl_calg_null) {
        /* Unencrypted TLS 1.3 records use the pre-TLS 1.3 format. */
        rv = ssl3_UnprotectRecord(ss, cText, plaintext, &alert);
    } else {
        rv = tls13_UnprotectRecord(ss, cText, plaintext, &alert);
    }
#endif

    if (rv != SECSuccess) {
        ssl_ReleaseSpecReadLock(ss); /***************************/

        SSL_DBG(("%d: SSL3[%d]: decryption failed", SSL_GETPID(), ss->fd));

        /* Clear the temp buffer used for decompression upon failure. */
        sslBuffer_Clear(&temp_buf);

        if (IS_DTLS(ss) ||
            (ss->sec.isServer &&
             ss->ssl3.hs.zeroRttIgnore == ssl_0rtt_ignore_trial)) {
            /* Silently drop the packet */
            databuf->len = 0; /* Needed to ensure data not left around */
            return SECSuccess;
        } else {
            int errCode = PORT_GetError();
            SSL3_SendAlert(ss, alert_fatal, alert);
            /* Reset the error code in case SSL3_SendAlert called
             * PORT_SetError(). */
            PORT_SetError(errCode);
            return SECFailure;
        }
    }

    /* SECSuccess */
    crSpec->read_seq_num = seq_num;
    if (IS_DTLS(ss)) {
        dtls_RecordSetRecvd(&crSpec->recvdRecords, seq_num);
    }

    ssl_ReleaseSpecReadLock(ss); /*****************************************/

    /*
     * The decrypted data is now in plaintext.
     */
    rType = cText->type; /* This must go after decryption because TLS 1.3
                          * has encrypted content types. */

    /* possibly decompress the record. If we aren't using compression then
     * plaintext == databuf and so the uncompressed data is already in
     * databuf. */
    if (crSpec->decompressor) {
        if (databuf->space < plaintext->len + SSL3_COMPRESSION_MAX_EXPANSION) {
            rv = sslBuffer_Grow(
                databuf, plaintext->len + SSL3_COMPRESSION_MAX_EXPANSION);
            if (rv != SECSuccess) {
                SSL_DBG(("%d: SSL3[%d]: HandleRecord, tried to get %d bytes",
                         SSL_GETPID(), ss->fd,
                         plaintext->len +
                             SSL3_COMPRESSION_MAX_EXPANSION));
                /* sslBuffer_Grow has set a memory error code. */
                /* Perhaps we should send an alert. (but we have no memory!) */
                sslBuffer_Clear(&temp_buf);
                return SECFailure;
            }
        }

        rv = crSpec->decompressor(crSpec->decompressContext,
                                  databuf->buf,
                                  (int *)&databuf->len,
                                  databuf->space,
                                  plaintext->buf,
                                  plaintext->len);

        if (rv != SECSuccess) {
            int err = ssl_MapLowLevelError(SSL_ERROR_DECOMPRESSION_FAILURE);
            SSL3_SendAlert(ss, alert_fatal,
                           isTLS ? decompression_failure
                                 : bad_record_mac);

            /* There appears to be a bug with (at least) Apache + OpenSSL where
             * resumed SSLv3 connections don't actually use compression. See
             * comments 93-95 of
             * https://bugzilla.mozilla.org/show_bug.cgi?id=275744
             *
             * So, if we get a decompression error, and the record appears to
             * be already uncompressed, then we return a more specific error
             * code to hopefully save somebody some debugging time in the
             * future.
             */
            if (plaintext->len >= 4) {
                unsigned int len = ((unsigned int)plaintext->buf[1] << 16) |
                                   ((unsigned int)plaintext->buf[2] << 8) |
                                   (unsigned int)plaintext->buf[3];
                if (len == plaintext->len - 4) {
                    /* This appears to be uncompressed already */
                    err = SSL_ERROR_RX_UNEXPECTED_UNCOMPRESSED_RECORD;
                }
            }

            sslBuffer_Clear(&temp_buf);
            PORT_SetError(err);
            return SECFailure;
        }

        sslBuffer_Clear(&temp_buf);
    }

    /*
    ** Having completed the decompression, check the length again.
    */
    if (isTLS && databuf->len > (MAX_FRAGMENT_LENGTH + 1024)) {
        SSL3_SendAlert(ss, alert_fatal, record_overflow);
        PORT_SetError(SSL_ERROR_RX_RECORD_TOO_LONG);
        return SECFailure;
    }

    /* Application data records are processed by the caller of this
    ** function, not by this function.
    */
    if (rType == content_application_data) {
        if (ss->firstHsDone)
            return SECSuccess;
        if (ss->version >= SSL_LIBRARY_VERSION_TLS_1_3 &&
            ss->sec.isServer &&
            ss->ssl3.hs.zeroRttState == ssl_0rtt_accepted) {
            return tls13_HandleEarlyApplicationData(ss, databuf);
        }
        (void)SSL3_SendAlert(ss, alert_fatal, unexpected_message);
        PORT_SetError(SSL_ERROR_RX_UNEXPECTED_APPLICATION_DATA);
        return SECFailure;
    }

/* It's a record that must be handled by ssl itself, not the application.
    */
process_it:
    /* XXX  Get the xmit lock here.  Odds are very high that we'll be xmiting
     * data ang getting the xmit lock here prevents deadlocks.
     */
    ssl_GetSSL3HandshakeLock(ss);

    /* Special case: allow alt content type for TLS 1.3 ServerHello. */
    if ((rType == content_alt_handshake) &&
        (ss->vrange.max >= SSL_LIBRARY_VERSION_TLS_1_3) &&
        (ss->ssl3.hs.ws == wait_server_hello) &&
        (ss->opt.enableAltHandshaketype) &&
        (!IS_DTLS(ss))) {
        rType = content_handshake;
    }
    /* All the functions called in this switch MUST set error code if
    ** they return SECFailure or SECWouldBlock.
    */
    switch (rType) {
        case content_change_cipher_spec:
            rv = ssl3_HandleChangeCipherSpecs(ss, databuf);
            break;
        case content_alert:
            rv = ssl3_HandleAlert(ss, databuf);
            break;
        case content_handshake:
            if (!IS_DTLS(ss)) {
                rv = ssl3_HandleHandshake(ss, databuf);
            } else {
                rv = dtls_HandleHandshake(ss, databuf);
            }
            break;
        /*
        case content_application_data is handled before this switch
        */
        default:
            SSL_DBG(("%d: SSL3[%d]: bogus content type=%d",
                     SSL_GETPID(), ss->fd, cText->type));
            PORT_SetError(SSL_ERROR_RX_UNKNOWN_RECORD_TYPE);
            ssl3_DecodeError(ss);
            rv = SECFailure;
            break;
    }

    ssl_ReleaseSSL3HandshakeLock(ss);
    return rv;
}

/*
 * Initialization functions
 */

void
ssl_InitSecState(sslSecurityInfo *sec)
{
    sec->authType = ssl_auth_null;
    sec->authKeyBits = 0;
    sec->signatureScheme = ssl_sig_none;
    sec->keaType = ssl_kea_null;
    sec->keaKeyBits = 0;
    sec->keaGroup = NULL;
}

/* Called from ssl3_InitState, immediately below. */
/* Caller must hold the SpecWriteLock. */
void
ssl3_InitCipherSpec(ssl3CipherSpec *spec)
{
    spec->cipher_def = &bulk_cipher_defs[cipher_null];
    PORT_Assert(spec->cipher_def->cipher == cipher_null);
    spec->mac_def = &mac_defs[mac_null];
    PORT_Assert(spec->mac_def->mac == mac_null);
    spec->encode = Null_Cipher;
    spec->decode = Null_Cipher;
    spec->compressor = NULL;
    spec->decompressor = NULL;
    spec->destroyCompressContext = NULL;
    spec->destroyDecompressContext = NULL;
    spec->mac_size = 0;
    spec->master_secret = NULL;

    spec->msItem.data = NULL;
    spec->msItem.len = 0;

    spec->client.write_key = NULL;
    spec->client.write_mac_key = NULL;
    spec->client.write_mac_context = NULL;

    spec->server.write_key = NULL;
    spec->server.write_mac_key = NULL;
    spec->server.write_mac_context = NULL;

    spec->write_seq_num = 0;
    spec->read_seq_num = 0;
    spec->epoch = 0;

    spec->refCt = 128; /* Arbitrarily high number to prevent
                        * non-TLS 1.3 cipherSpecs from being
                        * GCed. This will be overwritten with
                        * a valid refCt for TLS 1.3. */
    dtls_InitRecvdRecords(&spec->recvdRecords);
}

/* Called from: ssl3_SendRecord
**      ssl3_SendClientHello()
**      ssl3_HandleV2ClientHello()
**      ssl3_HandleRecord()
**
** This function should perhaps acquire and release the SpecWriteLock.
*/
void
ssl3_InitState(sslSocket *ss)
{
    PORT_Assert(ss->opt.noLocks || ssl_HaveSSL3HandshakeLock(ss));

    if (ss->ssl3.initialized)
        return; /* Function should be idempotent */

    ss->ssl3.policy = SSL_ALLOWED;

    ssl_InitSecState(&ss->sec);

    ssl_GetSpecWriteLock(ss);
    ss->ssl3.crSpec = ss->ssl3.cwSpec = &ss->ssl3.specs[0];
    ss->ssl3.prSpec = ss->ssl3.pwSpec = &ss->ssl3.specs[1];
    ssl3_InitCipherSpec(ss->ssl3.crSpec);
    ssl3_InitCipherSpec(ss->ssl3.prSpec);
    ss->ssl3.crSpec->version = ss->ssl3.prSpec->version = ss->vrange.max;
    ssl_ReleaseSpecWriteLock(ss);

    ss->ssl3.hs.sendingSCSV = PR_FALSE;
    ss->ssl3.hs.preliminaryInfo = 0;
    ss->ssl3.hs.ws = (ss->sec.isServer) ? wait_client_hello : wait_server_hello;

    ssl3_ResetExtensionData(&ss->xtnData);
    PR_INIT_CLIST(&ss->ssl3.hs.remoteExtensions);
    if (IS_DTLS(ss)) {
        ss->ssl3.hs.sendMessageSeq = 0;
        ss->ssl3.hs.recvMessageSeq = 0;
        ss->ssl3.hs.rtTimeoutMs = DTLS_RETRANSMIT_INITIAL_MS;
        ss->ssl3.hs.rtRetries = 0;
        ss->ssl3.hs.recvdHighWater = -1;
        PR_INIT_CLIST(&ss->ssl3.hs.lastMessageFlight);
        dtls_SetMTU(ss, 0); /* Set the MTU to the highest plateau */
    }

    ss->ssl3.hs.currentSecret = NULL;
    ss->ssl3.hs.resumptionMasterSecret = NULL;
    ss->ssl3.hs.dheSecret = NULL;
    ss->ssl3.hs.pskBinderKey = NULL;
    ss->ssl3.hs.clientEarlyTrafficSecret = NULL;
    ss->ssl3.hs.clientHsTrafficSecret = NULL;
    ss->ssl3.hs.serverHsTrafficSecret = NULL;
    ss->ssl3.hs.clientTrafficSecret = NULL;
    ss->ssl3.hs.serverTrafficSecret = NULL;
    ss->ssl3.hs.certificateRequest = NULL;
    PR_INIT_CLIST(&ss->ssl3.hs.cipherSpecs);

    PORT_Assert(!ss->ssl3.hs.messages.buf && !ss->ssl3.hs.messages.space);
    ss->ssl3.hs.messages.buf = NULL;
    ss->ssl3.hs.messages.space = 0;

    ss->ssl3.hs.receivedNewSessionTicket = PR_FALSE;
    PORT_Memset(&ss->ssl3.hs.newSessionTicket, 0,
                sizeof(ss->ssl3.hs.newSessionTicket));

    ss->ssl3.hs.zeroRttState = ssl_0rtt_none;

    ssl_FilterSupportedGroups(ss);

    ss->ssl3.initialized = PR_TRUE;
}

/* record the export policy for this cipher suite */
SECStatus
ssl3_SetPolicy(ssl3CipherSuite which, int policy)
{
    ssl3CipherSuiteCfg *suite;

    suite = ssl_LookupCipherSuiteCfgMutable(which, cipherSuites);
    if (suite == NULL) {
        return SECFailure; /* err code was set by ssl_LookupCipherSuiteCfg */
    }
    suite->policy = policy;

    return SECSuccess;
}

SECStatus
ssl3_GetPolicy(ssl3CipherSuite which, PRInt32 *oPolicy)
{
    const ssl3CipherSuiteCfg *suite;
    PRInt32 policy;
    SECStatus rv;

    suite = ssl_LookupCipherSuiteCfg(which, cipherSuites);
    if (suite) {
        policy = suite->policy;
        rv = SECSuccess;
    } else {
        policy = SSL_NOT_ALLOWED;
        rv = SECFailure; /* err code was set by Lookup. */
    }
    *oPolicy = policy;
    return rv;
}

/* record the user preference for this suite */
SECStatus
ssl3_CipherPrefSetDefault(ssl3CipherSuite which, PRBool enabled)
{
    ssl3CipherSuiteCfg *suite;

    suite = ssl_LookupCipherSuiteCfgMutable(which, cipherSuites);
    if (suite == NULL) {
        return SECFailure; /* err code was set by ssl_LookupCipherSuiteCfg */
    }
    suite->enabled = enabled;
    return SECSuccess;
}

/* return the user preference for this suite */
SECStatus
ssl3_CipherPrefGetDefault(ssl3CipherSuite which, PRBool *enabled)
{
    const ssl3CipherSuiteCfg *suite;
    PRBool pref;
    SECStatus rv;

    suite = ssl_LookupCipherSuiteCfg(which, cipherSuites);
    if (suite) {
        pref = suite->enabled;
        rv = SECSuccess;
    } else {
        pref = SSL_NOT_ALLOWED;
        rv = SECFailure; /* err code was set by Lookup. */
    }
    *enabled = pref;
    return rv;
}

SECStatus
ssl3_CipherPrefSet(sslSocket *ss, ssl3CipherSuite which, PRBool enabled)
{
    ssl3CipherSuiteCfg *suite;

    suite = ssl_LookupCipherSuiteCfgMutable(which, ss->cipherSuites);
    if (suite == NULL) {
        return SECFailure; /* err code was set by ssl_LookupCipherSuiteCfg */
    }
    suite->enabled = enabled;
    return SECSuccess;
}

SECStatus
ssl3_CipherPrefGet(const sslSocket *ss, ssl3CipherSuite which, PRBool *enabled)
{
    const ssl3CipherSuiteCfg *suite;
    PRBool pref;
    SECStatus rv;

    suite = ssl_LookupCipherSuiteCfg(which, ss->cipherSuites);
    if (suite) {
        pref = suite->enabled;
        rv = SECSuccess;
    } else {
        pref = SSL_NOT_ALLOWED;
        rv = SECFailure; /* err code was set by Lookup. */
    }
    *enabled = pref;
    return rv;
}

SECStatus
SSL_SignatureSchemePrefSet(PRFileDesc *fd, const SSLSignatureScheme *schemes,
                           unsigned int count)
{
    sslSocket *ss;
    unsigned int i;
    unsigned int supported = 0;

    ss = ssl_FindSocket(fd);
    if (!ss) {
        SSL_DBG(("%d: SSL[%d]: bad socket in SSL_SignatureSchemePrefSet",
                 SSL_GETPID(), fd));
        PORT_SetError(SEC_ERROR_INVALID_ARGS);
        return SECFailure;
    }

    if (!count) {
        PORT_SetError(SEC_ERROR_INVALID_ARGS);
        return SECFailure;
    }

    for (i = 0; i < count; ++i) {
        if (ssl_IsSupportedSignatureScheme(schemes[i])) {
            ++supported;
        }
    }
    /* We don't check for duplicates, so it's possible to get too many. */
    if (supported > MAX_SIGNATURE_SCHEMES) {
        PORT_SetError(SEC_ERROR_INVALID_ARGS);
        return SECFailure;
    }

    ss->ssl3.signatureSchemeCount = 0;
    for (i = 0; i < count; ++i) {
        if (!ssl_IsSupportedSignatureScheme(schemes[i])) {
            SSL_DBG(("%d: SSL[%d]: invalid signature scheme %d ignored",
                     SSL_GETPID(), fd, schemes[i]));
            continue;
        }

        ss->ssl3.signatureSchemes[ss->ssl3.signatureSchemeCount++] = schemes[i];
    }

    if (ss->ssl3.signatureSchemeCount == 0) {
        PORT_SetError(SSL_ERROR_NO_SUPPORTED_SIGNATURE_ALGORITHM);
        return SECFailure;
    }
    return SECSuccess;
}

SECStatus
SSL_SignaturePrefSet(PRFileDesc *fd, const SSLSignatureAndHashAlg *algorithms,
                     unsigned int count)
{
    SSLSignatureScheme schemes[MAX_SIGNATURE_SCHEMES];
    unsigned int i;

    count = PR_MIN(PR_ARRAY_SIZE(schemes), count);
    for (i = 0; i < count; ++i) {
        schemes[i] = (algorithms[i].hashAlg << 8) | algorithms[i].sigAlg;
    }
    return SSL_SignatureSchemePrefSet(fd, schemes, count);
}

SECStatus
SSL_SignatureSchemePrefGet(PRFileDesc *fd, SSLSignatureScheme *schemes,
                           unsigned int *count, unsigned int maxCount)
{
    sslSocket *ss;

    ss = ssl_FindSocket(fd);
    if (!ss) {
        SSL_DBG(("%d: SSL[%d]: bad socket in SSL_SignatureSchemePrefGet",
                 SSL_GETPID(), fd));
        PORT_SetError(SEC_ERROR_INVALID_ARGS);
        return SECFailure;
    }

    if (!schemes || !count ||
        maxCount < ss->ssl3.signatureSchemeCount) {
        PORT_SetError(SEC_ERROR_INVALID_ARGS);
        return SECFailure;
    }

    PORT_Memcpy(schemes, ss->ssl3.signatureSchemes,
                ss->ssl3.signatureSchemeCount * sizeof(SSLSignatureScheme));
    *count = ss->ssl3.signatureSchemeCount;
    return SECSuccess;
}

SECStatus
SSL_SignaturePrefGet(PRFileDesc *fd, SSLSignatureAndHashAlg *algorithms,
                     unsigned int *count, unsigned int maxCount)
{
    sslSocket *ss;
    unsigned int i;

    ss = ssl_FindSocket(fd);
    if (!ss) {
        SSL_DBG(("%d: SSL[%d]: bad socket in SSL_SignaturePrefGet",
                 SSL_GETPID(), fd));
        PORT_SetError(SEC_ERROR_INVALID_ARGS);
        return SECFailure;
    }

    if (!algorithms || !count ||
        maxCount < ss->ssl3.signatureSchemeCount) {
        PORT_SetError(SEC_ERROR_INVALID_ARGS);
        return SECFailure;
    }

    for (i = 0; i < ss->ssl3.signatureSchemeCount; ++i) {
        algorithms[i].hashAlg = (ss->ssl3.signatureSchemes[i] >> 8) & 0xff;
        algorithms[i].sigAlg = ss->ssl3.signatureSchemes[i] & 0xff;
    }
    *count = ss->ssl3.signatureSchemeCount;
    return SECSuccess;
}

unsigned int
SSL_SignatureMaxCount(void)
{
    return MAX_SIGNATURE_SCHEMES;
}

/* copy global default policy into socket. */
void
ssl3_InitSocketPolicy(sslSocket *ss)
{
    PORT_Memcpy(ss->cipherSuites, cipherSuites, sizeof(cipherSuites));
    PORT_Memcpy(ss->ssl3.signatureSchemes, defaultSignatureSchemes,
                sizeof(defaultSignatureSchemes));
    ss->ssl3.signatureSchemeCount = PR_ARRAY_SIZE(defaultSignatureSchemes);
}

/*
** If ssl3 socket has completed the first handshake, and is in idle state,
** then start a new handshake.
** If flushCache is true, the SID cache will be flushed first, forcing a
** "Full" handshake (not a session restart handshake), to be done.
**
** called from SSL_RedoHandshake(), which already holds the handshake locks.
*/
SECStatus
ssl3_RedoHandshake(sslSocket *ss, PRBool flushCache)
{
    sslSessionID *sid = ss->sec.ci.sid;
    SECStatus rv;

    PORT_Assert(ss->opt.noLocks || ssl_HaveSSL3HandshakeLock(ss));

    if (!ss->firstHsDone ||
        (ss->ssl3.initialized && (ss->ssl3.hs.ws != idle_handshake))) {
        PORT_SetError(SSL_ERROR_HANDSHAKE_NOT_COMPLETED);
        return SECFailure;
    }

    if (IS_DTLS(ss)) {
        dtls_RehandshakeCleanup(ss);
    }

    if (ss->opt.enableRenegotiation == SSL_RENEGOTIATE_NEVER ||
        ss->version >= SSL_LIBRARY_VERSION_TLS_1_3) {
        PORT_SetError(SSL_ERROR_RENEGOTIATION_NOT_ALLOWED);
        return SECFailure;
    }
    if (sid && flushCache) {
        ss->sec.uncache(sid); /* remove it from whichever cache it's in. */
        ssl_FreeSID(sid);     /* dec ref count and free if zero. */
        ss->sec.ci.sid = NULL;
    }

    ssl_GetXmitBufLock(ss); /**************************************/

    /* start off a new handshake. */
    if (ss->sec.isServer) {
        rv = ssl3_SendHelloRequest(ss);
    } else {
        rv = ssl3_SendClientHello(ss, client_hello_renegotiation);
    }

    ssl_ReleaseXmitBufLock(ss); /**************************************/
    return rv;
}

/* Called from ssl_DestroySocketContents() in sslsock.c */
void
ssl3_DestroySSL3Info(sslSocket *ss)
{

    if (ss->ssl3.clientCertificate != NULL)
        CERT_DestroyCertificate(ss->ssl3.clientCertificate);

    if (ss->ssl3.clientPrivateKey != NULL)
        SECKEY_DestroyPrivateKey(ss->ssl3.clientPrivateKey);

    if (ss->ssl3.peerCertArena != NULL)
        ssl3_CleanupPeerCerts(ss);

    if (ss->ssl3.clientCertChain != NULL) {
        CERT_DestroyCertificateList(ss->ssl3.clientCertChain);
        ss->ssl3.clientCertChain = NULL;
    }
    if (ss->ssl3.ca_list) {
        CERT_FreeDistNames(ss->ssl3.ca_list);
    }

    /* clean up handshake */
    if (ss->ssl3.hs.md5) {
        PK11_DestroyContext(ss->ssl3.hs.md5, PR_TRUE);
    }
    if (ss->ssl3.hs.sha) {
        PK11_DestroyContext(ss->ssl3.hs.sha, PR_TRUE);
    }
    if (ss->ssl3.hs.messages.buf) {
        sslBuffer_Clear(&ss->ssl3.hs.messages);
    }

    /* free the SSL3Buffer (msg_body) */
    PORT_Free(ss->ssl3.hs.msg_body.buf);

    SECITEM_FreeItem(&ss->ssl3.hs.newSessionTicket.ticket, PR_FALSE);
    SECITEM_FreeItem(&ss->ssl3.hs.srvVirtName, PR_FALSE);

    if (ss->ssl3.hs.certificateRequest) {
        PORT_FreeArena(ss->ssl3.hs.certificateRequest->arena, PR_FALSE);
        ss->ssl3.hs.certificateRequest = NULL;
    }

    /* free up the CipherSpecs */
    ssl3_DestroyCipherSpec(&ss->ssl3.specs[0], PR_TRUE /*freeSrvName*/);
    ssl3_DestroyCipherSpec(&ss->ssl3.specs[1], PR_TRUE /*freeSrvName*/);

    /* Destroy the DTLS data */
    if (IS_DTLS(ss)) {
        dtls_FreeHandshakeMessages(&ss->ssl3.hs.lastMessageFlight);
        if (ss->ssl3.hs.recvdFragments.buf) {
            PORT_Free(ss->ssl3.hs.recvdFragments.buf);
        }
    }

    /* Destroy remote extensions */
    ssl3_DestroyRemoteExtensions(&ss->ssl3.hs.remoteExtensions);
    ssl3_ResetExtensionData(&ss->xtnData);

    /* Destroy TLS 1.3 cipher specs */
    tls13_DestroyCipherSpecs(&ss->ssl3.hs.cipherSpecs);

    /* Destroy TLS 1.3 keys */
    if (ss->ssl3.hs.currentSecret)
        PK11_FreeSymKey(ss->ssl3.hs.currentSecret);
    if (ss->ssl3.hs.resumptionMasterSecret)
        PK11_FreeSymKey(ss->ssl3.hs.resumptionMasterSecret);
    if (ss->ssl3.hs.dheSecret)
        PK11_FreeSymKey(ss->ssl3.hs.dheSecret);
    if (ss->ssl3.hs.pskBinderKey)
        PK11_FreeSymKey(ss->ssl3.hs.pskBinderKey);
    if (ss->ssl3.hs.clientEarlyTrafficSecret)
        PK11_FreeSymKey(ss->ssl3.hs.clientEarlyTrafficSecret);
    if (ss->ssl3.hs.clientHsTrafficSecret)
        PK11_FreeSymKey(ss->ssl3.hs.clientHsTrafficSecret);
    if (ss->ssl3.hs.serverHsTrafficSecret)
        PK11_FreeSymKey(ss->ssl3.hs.serverHsTrafficSecret);
    if (ss->ssl3.hs.clientTrafficSecret)
        PK11_FreeSymKey(ss->ssl3.hs.clientTrafficSecret);
    if (ss->ssl3.hs.serverTrafficSecret)
        PK11_FreeSymKey(ss->ssl3.hs.serverTrafficSecret);
    if (ss->ssl3.hs.earlyExporterSecret)
        PK11_FreeSymKey(ss->ssl3.hs.earlyExporterSecret);
    if (ss->ssl3.hs.exporterSecret)
        PK11_FreeSymKey(ss->ssl3.hs.exporterSecret);

    ss->ssl3.hs.zeroRttState = ssl_0rtt_none;
    /* Destroy TLS 1.3 buffered early data. */
    tls13_DestroyEarlyData(&ss->ssl3.hs.bufferedEarlyData);

    ss->ssl3.initialized = PR_FALSE;
}

#define MAP_NULL(x) (((x) != 0) ? (x) : SEC_OID_NULL_CIPHER)

SECStatus
ssl3_ApplyNSSPolicy(void)
{
    unsigned i;
    SECStatus rv;
    PRUint32 policy = 0;

    rv = NSS_GetAlgorithmPolicy(SEC_OID_APPLY_SSL_POLICY, &policy);
    if (rv != SECSuccess || !(policy & NSS_USE_POLICY_IN_SSL)) {
        return SECSuccess; /* do nothing */
    }

    /* disable every ciphersuite */
    for (i = 1; i < PR_ARRAY_SIZE(cipher_suite_defs); ++i) {
        const ssl3CipherSuiteDef *suite = &cipher_suite_defs[i];
        SECOidTag policyOid;

        policyOid = MAP_NULL(kea_defs[suite->key_exchange_alg].oid);
        rv = NSS_GetAlgorithmPolicy(policyOid, &policy);
        if (rv == SECSuccess && !(policy & NSS_USE_ALG_IN_SSL_KX)) {
            ssl_CipherPrefSetDefault(suite->cipher_suite, PR_FALSE);
            ssl_CipherPolicySet(suite->cipher_suite, SSL_NOT_ALLOWED);
            continue;
        }

        policyOid = MAP_NULL(ssl_GetBulkCipherDef(suite)->oid);
        rv = NSS_GetAlgorithmPolicy(policyOid, &policy);
        if (rv == SECSuccess && !(policy & NSS_USE_ALG_IN_SSL)) {
            ssl_CipherPrefSetDefault(suite->cipher_suite, PR_FALSE);
            ssl_CipherPolicySet(suite->cipher_suite, SSL_NOT_ALLOWED);
            continue;
        }

        if (ssl_GetBulkCipherDef(suite)->type != type_aead) {
            policyOid = MAP_NULL(mac_defs[suite->mac_alg].oid);
            rv = NSS_GetAlgorithmPolicy(policyOid, &policy);
            if (rv == SECSuccess && !(policy & NSS_USE_ALG_IN_SSL)) {
                ssl_CipherPrefSetDefault(suite->cipher_suite, PR_FALSE);
                ssl_CipherPolicySet(suite->cipher_suite,
                                    SSL_NOT_ALLOWED);
                continue;
            }
        }
    }

    rv = ssl3_ConstrainRangeByPolicy();

    return rv;
}

/* End of ssl3con.c */<|MERGE_RESOLUTION|>--- conflicted
+++ resolved
@@ -38,16 +38,6 @@
 #include "zlib.h"
 #endif
 
-<<<<<<< HEAD
-#ifndef PK11_SETATTRS
-#define PK11_SETATTRS(x, id, v, l) \
-    (x)->type = (id);              \
-    (x)->pValue = (v);             \
-    (x)->ulValueLen = (l);
-#endif
-
-=======
->>>>>>> a17af05f
 static PK11SymKey *ssl3_GenerateRSAPMS(sslSocket *ss, ssl3CipherSpec *spec,
                                        PK11SlotInfo *serverKeySlot);
 static SECStatus ssl3_DeriveMasterSecret(sslSocket *ss, PK11SymKey *pms);
@@ -1082,11 +1072,7 @@
 /* Used by the client when the server produces a version number.
  * This reads, validates, and normalizes the value. */
 SECStatus
-<<<<<<< HEAD
-ssl_ClientReadVersion(sslSocket *ss, SSL3Opaque **b, unsigned int *len,
-=======
 ssl_ClientReadVersion(sslSocket *ss, PRUint8 **b, unsigned int *len,
->>>>>>> a17af05f
                       SSL3ProtocolVersion *version)
 {
     SSL3ProtocolVersion v;
@@ -1104,12 +1090,8 @@
         PORT_SetError(SSL_ERROR_UNSUPPORTED_VERSION);
         return SECFailure;
     }
-<<<<<<< HEAD
-    if (temp == tls13_EncodeDraftVersion(SSL_LIBRARY_VERSION_TLS_1_3)) {
-=======
     if (temp == tls13_EncodeDraftVersion(SSL_LIBRARY_VERSION_TLS_1_3) || (ss->opt.enableAltHandshaketype &&
                                                                           (temp == tls13_EncodeAltDraftVersion(SSL_LIBRARY_VERSION_TLS_1_3)))) {
->>>>>>> a17af05f
         v = SSL_LIBRARY_VERSION_TLS_1_3;
     } else {
         v = (SSL3ProtocolVersion)temp;
@@ -2556,11 +2538,7 @@
 SECStatus
 ssl_ProtectRecord(sslSocket *ss, ssl3CipherSpec *cwSpec,
                   PRBool capRecordVersion, SSL3ContentType type,
-<<<<<<< HEAD
-                  const SSL3Opaque *pIn, PRUint32 contentLen, sslBuffer *wrBuf)
-=======
                   const PRUint8 *pIn, PRUint32 contentLen, sslBuffer *wrBuf)
->>>>>>> a17af05f
 {
     const ssl3BulkCipherDef *cipher_def = cwSpec->cipher_def;
     PRUint16 headerLen;
@@ -2588,15 +2566,9 @@
         PORT_SetError(SSL_ERROR_TOO_MANY_RECORDS);
         return SECFailure;
     }
-<<<<<<< HEAD
 
     isTLS13 = (PRBool)(cwSpec->version >= SSL_LIBRARY_VERSION_TLS_1_3);
 
-=======
-
-    isTLS13 = (PRBool)(cwSpec->version >= SSL_LIBRARY_VERSION_TLS_1_3);
-
->>>>>>> a17af05f
 #ifdef UNSAFE_FUZZER_MODE
     rv = Null_Cipher(NULL, protBuf.buf, (int *)&protBuf.len, protBuf.space,
                      pIn, contentLen);
@@ -2607,7 +2579,6 @@
         rv = ssl3_CompressMACEncryptRecord(cwSpec, ss->sec.isServer,
                                            IS_DTLS(ss), capRecordVersion, type,
                                            pIn, contentLen, &protBuf);
-<<<<<<< HEAD
     }
 #endif
     if (rv != SECSuccess) {
@@ -2617,17 +2588,6 @@
     PORT_Assert(protBuf.len <= MAX_FRAGMENT_LENGTH + (isTLS13 ? 256 : 1024));
     wrBuf->len = protBuf.len + headerLen;
 
-=======
-    }
-#endif
-    if (rv != SECSuccess) {
-        return SECFailure; /* error was set */
-    }
-
-    PORT_Assert(protBuf.len <= MAX_FRAGMENT_LENGTH + (isTLS13 ? 256 : 1024));
-    wrBuf->len = protBuf.len + headerLen;
-
->>>>>>> a17af05f
     if (ss->ssl3.hs.shortHeaders) {
         PORT_Assert(!IS_DTLS(ss)); /* Decoder not yet implemented. */
         (void)ssl_EncodeUintX(0x8000 | protBuf.len, 2, ptr);
@@ -4353,11 +4313,7 @@
  * override the generic error code by setting another.
  */
 SECStatus
-<<<<<<< HEAD
-ssl3_ConsumeHandshake(sslSocket *ss, void *v, PRUint32 bytes, SSL3Opaque **b,
-=======
 ssl3_ConsumeHandshake(sslSocket *ss, void *v, PRUint32 bytes, PRUint8 **b,
->>>>>>> a17af05f
                       PRUint32 *length)
 {
     PORT_Assert(ss->opt.noLocks || ssl_HaveRecvBufLock(ss));
@@ -4382,11 +4338,7 @@
  */
 SECStatus
 ssl3_ConsumeHandshakeNumber(sslSocket *ss, PRUint32 *num, PRUint32 bytes,
-<<<<<<< HEAD
-                            SSL3Opaque **b, PRUint32 *length)
-=======
                             PRUint8 **b, PRUint32 *length)
->>>>>>> a17af05f
 {
     PRUint8 *buf = *b;
     int i;
@@ -4424,11 +4376,7 @@
  */
 SECStatus
 ssl3_ConsumeHandshakeVariable(sslSocket *ss, SECItem *i, PRUint32 bytes,
-<<<<<<< HEAD
-                              SSL3Opaque **b, PRUint32 *length)
-=======
                               PRUint8 **b, PRUint32 *length)
->>>>>>> a17af05f
 {
     PRUint32 count;
     SECStatus rv;
@@ -5607,7 +5555,6 @@
     PORT_SetError(SEC_ERROR_LIBRARY_FAILURE);
     return SECFailure;
 }
-<<<<<<< HEAD
 
 /* Each process sharing the server session ID cache has its own array of SymKey
  * pointers for the symmetric wrapping keys that are used to wrap the master
@@ -5623,23 +5570,6 @@
     ssl_auth_ecdh_ecdsa
 };
 
-=======
-
-/* Each process sharing the server session ID cache has its own array of SymKey
- * pointers for the symmetric wrapping keys that are used to wrap the master
- * secrets.  There is one key for each authentication type.  These Symkeys
- * correspond to the wrapped SymKeys kept in the server session cache.
- */
-const SSLAuthType ssl_wrap_key_auth_type[SSL_NUM_WRAP_KEYS] = {
-    ssl_auth_rsa_decrypt,
-    ssl_auth_rsa_sign,
-    ssl_auth_rsa_pss,
-    ssl_auth_ecdsa,
-    ssl_auth_ecdh_rsa,
-    ssl_auth_ecdh_ecdsa
-};
-
->>>>>>> a17af05f
 static SECStatus
 ssl_FindIndexByWrapKey(const sslServerCert *serverCert, unsigned int *wrapKeyIndex)
 {
