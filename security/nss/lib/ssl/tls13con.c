/* -*- Mode: C; tab-width: 8; indent-tabs-mode: nil; c-basic-offset: 4 -*- */
/*
 * TLS 1.3 Protocol
 *
 * This Source Code Form is subject to the terms of the Mozilla Public
 * License, v. 2.0. If a copy of the MPL was not distributed with this
 * file, You can obtain one at http://mozilla.org/MPL/2.0/. */

#include "stdarg.h"
#include "cert.h"
#include "ssl.h"
#include "keyhi.h"
#include "pk11func.h"
#include "prerr.h"
#include "secitem.h"
#include "secmod.h"
#include "sslimpl.h"
#include "sslproto.h"
#include "sslerr.h"
#include "tls13hkdf.h"
#include "tls13con.h"
#include "tls13exthandle.h"

typedef enum {
    TrafficKeyClearText = 0,
    TrafficKeyEarlyApplicationData = 1,
    TrafficKeyHandshake = 2,
    TrafficKeyApplicationData = 3
} TrafficKeyType;

typedef enum {
    CipherSpecRead,
    CipherSpecWrite,
} CipherSpecDirection;

static SECStatus tls13_SetCipherSpec(sslSocket *ss, TrafficKeyType type,
                                     CipherSpecDirection install,
                                     PRBool deleteSecret);
static SECStatus tls13_AESGCM(
    ssl3KeyMaterial *keys,
    PRBool doDecrypt,
    unsigned char *out, int *outlen, int maxout,
    const unsigned char *in, int inlen,
    const unsigned char *additionalData, int additionalDataLen);
static SECStatus tls13_ChaCha20Poly1305(
    ssl3KeyMaterial *keys,
    PRBool doDecrypt,
    unsigned char *out, int *outlen, int maxout,
    const unsigned char *in, int inlen,
    const unsigned char *additionalData, int additionalDataLen);
static SECStatus tls13_SendServerHelloSequence(sslSocket *ss);
static SECStatus tls13_SendEncryptedExtensions(sslSocket *ss);
static void tls13_SetKeyExchangeType(sslSocket *ss, const sslNamedGroupDef *group);
static SECStatus tls13_HandleClientKeyShare(sslSocket *ss,
                                            TLS13KeyShareEntry *peerShare);
static SECStatus tls13_SendHelloRetryRequest(sslSocket *ss,
                                             const sslNamedGroupDef *selectedGroup);

static SECStatus tls13_HandleServerKeyShare(sslSocket *ss);
static SECStatus tls13_HandleEncryptedExtensions(sslSocket *ss, PRUint8 *b,
                                                 PRUint32 length);
static SECStatus tls13_SendCertificate(sslSocket *ss);
static SECStatus tls13_HandleCertificate(
    sslSocket *ss, PRUint8 *b, PRUint32 length);
static SECStatus tls13_HandleCertificateRequest(sslSocket *ss, PRUint8 *b,
                                                PRUint32 length);
static SECStatus
tls13_SendCertificateVerify(sslSocket *ss, SECKEYPrivateKey *privKey);
static SECStatus tls13_HandleCertificateVerify(
<<<<<<< HEAD
    sslSocket *ss, SSL3Opaque *b, PRUint32 length,
=======
    sslSocket *ss, PRUint8 *b, PRUint32 length,
>>>>>>> a17af05f
    SSL3Hashes *hashes);
static SECStatus tls13_RecoverWrappedSharedSecret(sslSocket *ss,
                                                  sslSessionID *sid);
static SECStatus
tls13_DeriveSecret(sslSocket *ss, PK11SymKey *key,
                   const char *prefix,
                   const char *suffix,
                   const SSL3Hashes *hashes,
                   PK11SymKey **dest);
static SECStatus tls13_SendEndOfEarlyData(sslSocket *ss);
static SECStatus tls13_SendFinished(sslSocket *ss, PK11SymKey *baseKey);
static SECStatus tls13_ComputePskBinderHash(sslSocket *ss,
                                            unsigned long prefixLength,
                                            SSL3Hashes *hashes);
static SECStatus tls13_VerifyFinished(sslSocket *ss, SSL3HandshakeType message,
                                      PK11SymKey *secret,
<<<<<<< HEAD
                                      SSL3Opaque *b, PRUint32 length,
                                      const SSL3Hashes *hashes);
static SECStatus tls13_ClientHandleFinished(sslSocket *ss,
                                            SSL3Opaque *b, PRUint32 length,
                                            const SSL3Hashes *hashes);
static SECStatus tls13_ServerHandleFinished(sslSocket *ss,
                                            SSL3Opaque *b, PRUint32 length,
                                            const SSL3Hashes *hashes);
static SECStatus tls13_HandleNewSessionTicket(sslSocket *ss, SSL3Opaque *b,
=======
                                      PRUint8 *b, PRUint32 length,
                                      const SSL3Hashes *hashes);
static SECStatus tls13_ClientHandleFinished(sslSocket *ss,
                                            PRUint8 *b, PRUint32 length,
                                            const SSL3Hashes *hashes);
static SECStatus tls13_ServerHandleFinished(sslSocket *ss,
                                            PRUint8 *b, PRUint32 length,
                                            const SSL3Hashes *hashes);
static SECStatus tls13_HandleNewSessionTicket(sslSocket *ss, PRUint8 *b,
>>>>>>> a17af05f
                                              PRUint32 length);
static SECStatus tls13_ComputeHandshakeHashes(sslSocket *ss,
                                              SSL3Hashes *hashes);
static SECStatus tls13_ComputeEarlySecrets(sslSocket *ss);
static SECStatus tls13_ComputeHandshakeSecrets(sslSocket *ss);
static SECStatus tls13_ComputeApplicationSecrets(sslSocket *ss);
static SECStatus tls13_ComputeFinalSecrets(sslSocket *ss);
static SECStatus tls13_ComputeFinished(
    sslSocket *ss, PK11SymKey *baseKey, const SSL3Hashes *hashes,
    PRBool sending, PRUint8 *output, unsigned int *outputLen,
    unsigned int maxOutputLen);
static SECStatus tls13_SendClientSecondRound(sslSocket *ss);
static SECStatus tls13_FinishHandshake(sslSocket *ss);

const char kHkdfLabelClient[] = "client";
const char kHkdfLabelServer[] = "server";
const char kHkdfLabelPskBinderKey[] = "resumption psk binder key";
const char kHkdfLabelEarlyTrafficSecret[] = "early traffic secret";
const char kHkdfLabelEarlyExporterSecret[] = "early exporter master secret";
const char kHkdfLabelHandshakeTrafficSecret[] = "handshake traffic secret";
const char kHkdfLabelApplicationTrafficSecret[] = "application traffic secret";
const char kHkdfLabelFinishedSecret[] = "finished";
const char kHkdfLabelResumptionMasterSecret[] = "resumption master secret";
const char kHkdfLabelExporterMasterSecret[] = "exporter master secret";
const char kHkdfPurposeKey[] = "key";
const char kHkdfPurposeIv[] = "iv";

#define TRAFFIC_SECRET(ss, dir, name) ((ss->sec.isServer ^            \
                                        (dir == CipherSpecWrite))     \
                                           ? ss->ssl3.hs.client##name \
                                           : ss->ssl3.hs.server##name)

const SSL3ProtocolVersion kTlsRecordVersion = SSL_LIBRARY_VERSION_TLS_1_0;
const SSL3ProtocolVersion kDtlsRecordVersion = SSL_LIBRARY_VERSION_TLS_1_1;

/* Belt and suspenders in case we ever add a TLS 1.4. */
PR_STATIC_ASSERT(SSL_LIBRARY_VERSION_MAX_SUPPORTED <=
                 SSL_LIBRARY_VERSION_TLS_1_3);

/* Use this instead of FATAL_ERROR when no alert shall be sent. */
#define LOG_ERROR(ss, prError)                                                     \
    do {                                                                           \
        SSL_TRC(3, ("%d: TLS13[%d]: fatal error %d in %s (%s:%d)",                 \
                    SSL_GETPID(), ss->fd, prError, __func__, __FILE__, __LINE__)); \
        PORT_SetError(prError);                                                    \
    } while (0)

/* Log an error and generate an alert because something is irreparably wrong. */
#define FATAL_ERROR(ss, prError, desc)       \
    do {                                     \
        LOG_ERROR(ss, prError);              \
        tls13_FatalError(ss, prError, desc); \
    } while (0)

void
tls13_FatalError(sslSocket *ss, PRErrorCode prError, SSL3AlertDescription desc)
{
    PORT_Assert(desc != internal_error); /* These should never happen */
    (void)SSL3_SendAlert(ss, alert_fatal, desc);
    PORT_SetError(prError);
}

#ifdef TRACE
#define STATE_CASE(a) \
    case a:           \
        return #a
static char *
tls13_HandshakeState(SSL3WaitState st)
{
    switch (st) {
        STATE_CASE(idle_handshake);
        STATE_CASE(wait_client_hello);
        STATE_CASE(wait_client_cert);
        STATE_CASE(wait_client_key);
        STATE_CASE(wait_cert_verify);
        STATE_CASE(wait_change_cipher);
        STATE_CASE(wait_finished);
        STATE_CASE(wait_server_hello);
        STATE_CASE(wait_certificate_status);
        STATE_CASE(wait_server_cert);
        STATE_CASE(wait_server_key);
        STATE_CASE(wait_cert_request);
        STATE_CASE(wait_hello_done);
        STATE_CASE(wait_new_session_ticket);
        STATE_CASE(wait_encrypted_extensions);
        default:
            break;
    }
    PORT_Assert(0);
    return "unknown";
}
#endif

#define TLS13_WAIT_STATE_MASK 0x80

#define TLS13_BASE_WAIT_STATE(ws) (ws & ~TLS13_WAIT_STATE_MASK)
/* We don't mask idle_handshake because other parts of the code use it*/
#define TLS13_WAIT_STATE(ws) (((ws == idle_handshake) || (ws == wait_server_hello)) ? ws : ws | TLS13_WAIT_STATE_MASK)
#define TLS13_CHECK_HS_STATE(ss, err, ...)                          \
    tls13_CheckHsState(ss, err, #err, __func__, __FILE__, __LINE__, \
                       __VA_ARGS__,                                 \
                       wait_invalid)
void
tls13_SetHsState(sslSocket *ss, SSL3WaitState ws,
                 const char *func, const char *file, int line)
{
#ifdef TRACE
    const char *new_state_name =
        tls13_HandshakeState(ws);

    SSL_TRC(3, ("%d: TLS13[%d]: %s state change from %s->%s in %s (%s:%d)",
                SSL_GETPID(), ss->fd, SSL_ROLE(ss),
                tls13_HandshakeState(TLS13_BASE_WAIT_STATE(ss->ssl3.hs.ws)),
                new_state_name,
                func, file, line));
#endif

    ss->ssl3.hs.ws = TLS13_WAIT_STATE(ws);
}

static PRBool
tls13_InHsStateV(sslSocket *ss, va_list ap)
{
    SSL3WaitState ws;

    while ((ws = va_arg(ap, SSL3WaitState)) != wait_invalid) {
        if (TLS13_WAIT_STATE(ws) == ss->ssl3.hs.ws) {
            return PR_TRUE;
        }
    }
    return PR_FALSE;
}

PRBool
tls13_InHsState(sslSocket *ss, ...)
{
    PRBool found;
    va_list ap;

    va_start(ap, ss);
    found = tls13_InHsStateV(ss, ap);
    va_end(ap);

    return found;
}

static SECStatus
tls13_CheckHsState(sslSocket *ss, int err, const char *error_name,
                   const char *func, const char *file, int line,
                   ...)
{
    va_list ap;
    va_start(ap, line);
    if (tls13_InHsStateV(ss, ap)) {
        va_end(ap);
        return SECSuccess;
    }
    va_end(ap);

    SSL_TRC(3, ("%d: TLS13[%d]: error %s state is (%s) at %s (%s:%d)",
                SSL_GETPID(), ss->fd,
                error_name,
                tls13_HandshakeState(TLS13_BASE_WAIT_STATE(ss->ssl3.hs.ws)),
                func, file, line));
    tls13_FatalError(ss, err, unexpected_message);
    return SECFailure;
}

SSLHashType
tls13_GetHashForCipherSuite(ssl3CipherSuite suite)
{
    const ssl3CipherSuiteDef *cipherDef =
        ssl_LookupCipherSuiteDef(suite);
    PORT_Assert(cipherDef);
    if (!cipherDef) {
        return ssl_hash_none;
    }
    return cipherDef->prf_hash;
}

SSLHashType
tls13_GetHash(const sslSocket *ss)
{
    /* All TLS 1.3 cipher suites must have an explict PRF hash. */
    PORT_Assert(ss->ssl3.hs.suite_def->prf_hash != ssl_hash_none);
    return ss->ssl3.hs.suite_def->prf_hash;
}

unsigned int
tls13_GetHashSizeForHash(SSLHashType hash)
{
    switch (hash) {
        case ssl_hash_sha256:
            return 32;
        case ssl_hash_sha384:
            return 48;
        default:
            PORT_Assert(0);
    }
    return 32;
}

unsigned int
tls13_GetHashSize(const sslSocket *ss)
{
    return tls13_GetHashSizeForHash(tls13_GetHash(ss));
}

static CK_MECHANISM_TYPE
tls13_GetHkdfMechanismForHash(SSLHashType hash)
{
    switch (hash) {
        case ssl_hash_sha256:
            return CKM_NSS_HKDF_SHA256;
        case ssl_hash_sha384:
            return CKM_NSS_HKDF_SHA384;
        default:
            PORT_Assert(0);
    }
    return CKM_NSS_HKDF_SHA256;
}

CK_MECHANISM_TYPE
tls13_GetHkdfMechanism(sslSocket *ss)
{
    return tls13_GetHkdfMechanismForHash(tls13_GetHash(ss));
}

static CK_MECHANISM_TYPE
tls13_GetHmacMechanism(sslSocket *ss)
{
    switch (tls13_GetHash(ss)) {
        case ssl_hash_sha256:
            return CKM_SHA256_HMAC;
        case ssl_hash_sha384:
            return CKM_SHA384_HMAC;
        default:
            PORT_Assert(0);
    }
    return CKM_SHA256_HMAC;
}

SECStatus
tls13_CreateKeyShare(sslSocket *ss, const sslNamedGroupDef *groupDef)
{
    SECStatus rv;
    sslEphemeralKeyPair *keyPair = NULL;
    const ssl3DHParams *params;

    PORT_Assert(groupDef);
    switch (groupDef->keaType) {
        case ssl_kea_ecdh:
            rv = ssl_CreateECDHEphemeralKeyPair(ss, groupDef, &keyPair);
            if (rv != SECSuccess) {
                return SECFailure;
            }
            break;
        case ssl_kea_dh:
            params = ssl_GetDHEParams(groupDef);
            PORT_Assert(params->name != ssl_grp_ffdhe_custom);
            rv = ssl_CreateDHEKeyPair(groupDef, params, &keyPair);
            if (rv != SECSuccess) {
                return SECFailure;
            }
            break;
        default:
            PORT_Assert(0);
            PORT_SetError(SEC_ERROR_LIBRARY_FAILURE);
            return SECFailure;
    }

    PR_APPEND_LINK(&keyPair->link, &ss->ephemeralKeyPairs);
    return rv;
}

SECStatus
SSL_SendAdditionalKeyShares(PRFileDesc *fd, unsigned int count)
{
    sslSocket *ss = ssl_FindSocket(fd);
    if (!ss) {
        PORT_SetError(SEC_ERROR_INVALID_ARGS);
        return SECFailure;
    }

    ss->additionalShares = count;
    return SECSuccess;
}

/*
 * Generate shares for ECDHE and FFDHE.  This picks the first enabled group of
 * the requisite type and creates a share for that.
 *
 * Called from ssl3_SendClientHello.
 */
SECStatus
tls13_SetupClientHello(sslSocket *ss)
{
    unsigned int i;
    SSL3Statistics *ssl3stats = SSL_GetStatistics();
    NewSessionTicket *session_ticket = NULL;
    sslSessionID *sid = ss->sec.ci.sid;
    unsigned int numShares = 0;

    PORT_Assert(ss->opt.noLocks || ssl_HaveSSL3HandshakeLock(ss));
    PORT_Assert(ss->opt.noLocks || ssl_HaveXmitBufLock(ss));
    PORT_Assert(PR_CLIST_IS_EMPTY(&ss->ephemeralKeyPairs));

    /* Select the first enabled group.
     * TODO(ekr@rtfm.com): be smarter about offering the group
     * that the other side negotiated if we are resuming. */
    for (i = 0; i < SSL_NAMED_GROUP_COUNT; ++i) {
        SECStatus rv;
        if (!ss->namedGroupPreferences[i]) {
            continue;
        }
        rv = tls13_CreateKeyShare(ss, ss->namedGroupPreferences[i]);
        if (rv != SECSuccess) {
            return SECFailure;
        }
        if (++numShares > ss->additionalShares) {
            break;
        }
    }

    if (PR_CLIST_IS_EMPTY(&ss->ephemeralKeyPairs)) {
        PORT_SetError(SSL_ERROR_NO_CIPHERS_SUPPORTED);
        return SECFailure;
    }

    /* Below here checks if we can do stateless resumption. */
    if (sid->cached == never_cached ||
        sid->version < SSL_LIBRARY_VERSION_TLS_1_3) {
        return SECSuccess;
    }

    /* The caller must be holding sid->u.ssl3.lock for reading. */
    session_ticket = &sid->u.ssl3.locked.sessionTicket;
    PORT_Assert(session_ticket && session_ticket->ticket.data);

    if (ssl_TicketTimeValid(session_ticket)) {
        ss->statelessResume = PR_TRUE;
    }

    if (ss->statelessResume) {
        SECStatus rv;

        PORT_Assert(ss->sec.ci.sid);
        rv = tls13_RecoverWrappedSharedSecret(ss, ss->sec.ci.sid);
        if (rv != SECSuccess) {
            FATAL_ERROR(ss, SEC_ERROR_LIBRARY_FAILURE, internal_error);
            SSL_AtomicIncrementLong(&ssl3stats->sch_sid_cache_not_ok);
            ss->sec.uncache(ss->sec.ci.sid);
            ssl_FreeSID(ss->sec.ci.sid);
            ss->sec.ci.sid = NULL;
            return SECFailure;
        }

        rv = ssl3_SetCipherSuite(ss, ss->sec.ci.sid->u.ssl3.cipherSuite, PR_FALSE);
        if (rv != SECSuccess) {
            FATAL_ERROR(ss, PORT_GetError(), internal_error);
            return SECFailure;
        }

        rv = tls13_ComputeEarlySecrets(ss);
        if (rv != SECSuccess) {
            FATAL_ERROR(ss, SEC_ERROR_LIBRARY_FAILURE, internal_error);
            return SECFailure;
        }
    }

    return SECSuccess;
}

static SECStatus
tls13_ImportDHEKeyShare(sslSocket *ss, SECKEYPublicKey *peerKey,
                        PRUint8 *b, PRUint32 length,
                        SECKEYPublicKey *pubKey)
{
    SECStatus rv;
    SECItem publicValue = { siBuffer, NULL, 0 };

    publicValue.data = b;
    publicValue.len = length;
    if (!ssl_IsValidDHEShare(&pubKey->u.dh.prime, &publicValue)) {
        PORT_SetError(SSL_ERROR_RX_MALFORMED_DHE_KEY_SHARE);
        return SECFailure;
    }

    peerKey->keyType = dhKey;
    rv = SECITEM_CopyItem(peerKey->arena, &peerKey->u.dh.prime,
                          &pubKey->u.dh.prime);
    if (rv != SECSuccess)
        return SECFailure;
    rv = SECITEM_CopyItem(peerKey->arena, &peerKey->u.dh.base,
                          &pubKey->u.dh.base);
    if (rv != SECSuccess)
        return SECFailure;
    rv = SECITEM_CopyItem(peerKey->arena, &peerKey->u.dh.publicValue,
                          &publicValue);
    if (rv != SECSuccess)
        return SECFailure;

    return SECSuccess;
}

static SECStatus
tls13_HandleKeyShare(sslSocket *ss,
                     TLS13KeyShareEntry *entry,
                     sslKeyPair *keyPair)
{
    PORTCheapArenaPool arena;
    SECKEYPublicKey *peerKey;
    CK_MECHANISM_TYPE mechanism;
    PRErrorCode errorCode;
    SECStatus rv;

    PORT_InitCheapArena(&arena, DER_DEFAULT_CHUNKSIZE);
    peerKey = PORT_ArenaZNew(&arena.arena, SECKEYPublicKey);
    if (peerKey == NULL) {
        goto loser;
    }
    peerKey->arena = &arena.arena;
    peerKey->pkcs11Slot = NULL;
    peerKey->pkcs11ID = CK_INVALID_HANDLE;

    switch (entry->group->keaType) {
        case ssl_kea_ecdh:
            rv = ssl_ImportECDHKeyShare(ss, peerKey,
                                        entry->key_exchange.data,
                                        entry->key_exchange.len,
                                        entry->group);
            mechanism = CKM_ECDH1_DERIVE;
            break;
        case ssl_kea_dh:
            rv = tls13_ImportDHEKeyShare(ss, peerKey,
                                         entry->key_exchange.data,
                                         entry->key_exchange.len,
                                         keyPair->pubKey);
            mechanism = CKM_DH_PKCS_DERIVE;
            break;
        default:
            PORT_Assert(0);
            goto loser;
    }
    if (rv != SECSuccess) {
        goto loser;
    }

    ss->ssl3.hs.dheSecret = PK11_PubDeriveWithKDF(
        keyPair->privKey, peerKey, PR_FALSE, NULL, NULL, mechanism,
        tls13_GetHkdfMechanism(ss), CKA_DERIVE, 0, CKD_NULL, NULL, NULL);
    if (!ss->ssl3.hs.dheSecret) {
        ssl_MapLowLevelError(SSL_ERROR_KEY_EXCHANGE_FAILURE);
        goto loser;
    }
    PORT_DestroyCheapArena(&arena);
    return SECSuccess;

loser:
    PORT_DestroyCheapArena(&arena);
    errorCode = PORT_GetError(); /* don't overwrite the error code */
    tls13_FatalError(ss, errorCode, illegal_parameter);
    return SECFailure;
}

SECStatus
tls13_HandlePostHelloHandshakeMessage(sslSocket *ss, PRUint8 *b,
                                      PRUint32 length, SSL3Hashes *hashesPtr)
{
    if (ss->sec.isServer && ss->ssl3.hs.zeroRttIgnore != ssl_0rtt_ignore_none) {
        SSL_TRC(3, ("%d: TLS13[%d]: %s successfully decrypted handshake after"
                    "failed 0-RTT",
                    SSL_GETPID(), ss->fd));
        ss->ssl3.hs.zeroRttIgnore = ssl_0rtt_ignore_none;
    }

    /* TODO(ekr@rtfm.com): Would it be better to check all the states here? */
    switch (ss->ssl3.hs.msg_type) {
        case certificate:
            return tls13_HandleCertificate(ss, b, length);

        case certificate_request:
            return tls13_HandleCertificateRequest(ss, b, length);

        case certificate_verify:
            if (!hashesPtr) {
                FATAL_ERROR(ss, SSL_ERROR_RX_UNEXPECTED_CERT_VERIFY, unexpected_message);
                return SECFailure;
            }
            return tls13_HandleCertificateVerify(ss, b, length, hashesPtr);

        case encrypted_extensions:
            return tls13_HandleEncryptedExtensions(ss, b, length);

        case new_session_ticket:
            return tls13_HandleNewSessionTicket(ss, b, length);

        case finished:
            if (!hashesPtr) {
                FATAL_ERROR(ss, SSL_ERROR_RX_UNEXPECTED_FINISHED, unexpected_message);
                return SECFailure;
            }
            if (ss->sec.isServer) {
                return tls13_ServerHandleFinished(ss, b, length, hashesPtr);
            } else {
                return tls13_ClientHandleFinished(ss, b, length, hashesPtr);
            }

        default:
            FATAL_ERROR(ss, SSL_ERROR_RX_UNKNOWN_HANDSHAKE, unexpected_message);
            return SECFailure;
    }

    PORT_Assert(0); /* Unreached */
    return SECFailure;
}

static SECStatus
tls13_RecoverWrappedSharedSecret(sslSocket *ss, sslSessionID *sid)
{
    PK11SymKey *wrapKey; /* wrapping key */
    SECItem wrappedMS = { siBuffer, NULL, 0 };
    SSLHashType hashType;

    SSL_TRC(3, ("%d: TLS13[%d]: recovering static secret (%s)",
                SSL_GETPID(), ss->fd, SSL_ROLE(ss)));
    if (!sid->u.ssl3.keys.msIsWrapped) {
        PORT_Assert(0); /* I think this can't happen. */
        return SECFailure;
    }

    /* Now find the hash used as the PRF for the previous handshake. */
    hashType = tls13_GetHashForCipherSuite(sid->u.ssl3.cipherSuite);

    /* If we are the server, we compute the wrapping key, but if we
     * are the client, its coordinates are stored with the ticket. */
    if (ss->sec.isServer) {
        wrapKey = ssl3_GetWrappingKey(ss, NULL,
                                      sid->u.ssl3.masterWrapMech,
                                      ss->pkcs11PinArg);
    } else {
        PK11SlotInfo *slot = SECMOD_LookupSlot(sid->u.ssl3.masterModuleID,
                                               sid->u.ssl3.masterSlotID);
        if (!slot)
            return SECFailure;

        wrapKey = PK11_GetWrapKey(slot,
                                  sid->u.ssl3.masterWrapIndex,
                                  sid->u.ssl3.masterWrapMech,
                                  sid->u.ssl3.masterWrapSeries,
                                  ss->pkcs11PinArg);
        PK11_FreeSlot(slot);
    }
    if (!wrapKey) {
        return SECFailure;
    }

    wrappedMS.data = sid->u.ssl3.keys.wrapped_master_secret;
    wrappedMS.len = sid->u.ssl3.keys.wrapped_master_secret_len;

    /* unwrap the "master secret" which is actually RMS. */
    ss->ssl3.hs.resumptionMasterSecret = PK11_UnwrapSymKeyWithFlags(
        wrapKey, sid->u.ssl3.masterWrapMech,
        NULL, &wrappedMS,
        CKM_SSL3_MASTER_KEY_DERIVE,
        CKA_DERIVE,
        tls13_GetHashSizeForHash(hashType),
        CKF_SIGN | CKF_VERIFY);
    PK11_FreeSymKey(wrapKey);
    if (!ss->ssl3.hs.resumptionMasterSecret) {
        return SECFailure;
    }

    PRINT_KEY(50, (ss, "Recovered RMS", ss->ssl3.hs.resumptionMasterSecret));

    return SECSuccess;
}

/* Key Derivation Functions.
 *
 * Below is the key schedule from [draft-ietf-tls-tls13].
 *
 * * The relevant functions from this file are indicated by tls13_Foo().
 *                 0
 *                 |
 *                 v
 *   PSK ->  HKDF-Extract
 *                 |
 *                 v
 *           Early Secret ---> Derive-Secret(., "client early traffic secret",
 *                 |                         ClientHello)
 *                 |                         = client_early_traffic_secret
 *                 v
 * (EC)DHE -> HKDF-Extract
 *                 |
 *                 v
 *         Handshake Secret
 *                 |
 *                 +---------> Derive-Secret(., "client handshake traffic secret",
 *                 |                         ClientHello...ServerHello)
 *                 |                         = client_handshake_traffic_secret
 *                 |
 *                 +---------> Derive-Secret(., "server handshake traffic secret",
 *                 |                         ClientHello...ServerHello)
 *                 |                         = server_handshake_traffic_secret
 *                 |
 *                 v
 *      0 -> HKDF-Extract
 *                 |
 *                 v
 *            Master Secret
 *                 |
 *                 +---------> Derive-Secret(., "client application traffic secret",
 *                 |                         ClientHello...Server Finished)
 *                 |                         = client_traffic_secret_0
 *                 |
 *                 +---------> Derive-Secret(., "server application traffic secret",
 *                 |                         ClientHello...Server Finished)
 *                 |                         = server_traffic_secret_0
 *                 |
 *                 +---------> Derive-Secret(., "exporter master secret",
 *                 |                         ClientHello...Client Finished)
 *                 |                         = exporter_secret
 *                 |
 *                 +---------> Derive-Secret(., "resumption master secret",
 *                                           ClientHello...Client Finished)
 *                                           = resumption_secret
 *
 */

static SECStatus
tls13_ComputeEarlySecrets(sslSocket *ss)
{
    SECStatus rv = SECSuccess;

    SSL_TRC(5, ("%d: TLS13[%d]: compute early secrets (%s)",
                SSL_GETPID(), ss->fd, SSL_ROLE(ss)));

    /* Extract off the resumptionMasterSecret (if present), else pass the NULL
     * resumptionMasterSecret which will be internally translated to zeroes. */
    PORT_Assert(!ss->ssl3.hs.currentSecret);
    rv = tls13_HkdfExtract(NULL, ss->ssl3.hs.resumptionMasterSecret,
                           tls13_GetHash(ss), &ss->ssl3.hs.currentSecret);
    if (rv != SECSuccess) {
        return SECFailure;
    }

    PORT_Assert(ss->statelessResume == (ss->ssl3.hs.resumptionMasterSecret != NULL));
    if (ss->statelessResume) {
        PRUint8 buf[1] = { 0 };
        SSL3Hashes hashes;

        PK11_FreeSymKey(ss->ssl3.hs.resumptionMasterSecret);
        ss->ssl3.hs.resumptionMasterSecret = NULL;

        rv = PK11_HashBuf(ssl3_HashTypeToOID(tls13_GetHash(ss)),
                          hashes.u.raw, buf, 0);
        if (rv != SECSuccess) {
            FATAL_ERROR(ss, SEC_ERROR_LIBRARY_FAILURE, internal_error);
            return SECFailure;
        }
        hashes.len = tls13_GetHashSize(ss);

        rv = tls13_DeriveSecret(ss, ss->ssl3.hs.currentSecret,
                                NULL, kHkdfLabelPskBinderKey, &hashes,
                                &ss->ssl3.hs.pskBinderKey);
        if (rv != SECSuccess) {
            return SECFailure;
        }

        rv = tls13_DeriveSecret(ss, ss->ssl3.hs.currentSecret,
                                NULL, kHkdfLabelEarlyExporterSecret,
                                &hashes, &ss->ssl3.hs.earlyExporterSecret);
        if (rv != SECSuccess) {
            return SECFailure;
        }
    } else {
        PORT_Assert(!ss->ssl3.hs.resumptionMasterSecret);
    }

    return SECSuccess;
}

static SECStatus
tls13_ComputeHandshakeSecrets(sslSocket *ss)
{
    SECStatus rv;
    PK11SymKey *newSecret = NULL;

    SSL_TRC(5, ("%d: TLS13[%d]: compute handshake secrets (%s)",
                SSL_GETPID(), ss->fd, SSL_ROLE(ss)));

    /* First update |currentSecret| to add |dheSecret|, if any. */
    PORT_Assert(ss->ssl3.hs.currentSecret);
    PORT_Assert(ss->ssl3.hs.dheSecret);
    rv = tls13_HkdfExtract(ss->ssl3.hs.currentSecret, ss->ssl3.hs.dheSecret,
                           tls13_GetHash(ss), &newSecret);
    if (rv != SECSuccess) {
        LOG_ERROR(ss, SEC_ERROR_LIBRARY_FAILURE);
        return rv;
    }
    PK11_FreeSymKey(ss->ssl3.hs.dheSecret);
    ss->ssl3.hs.dheSecret = NULL;
    PK11_FreeSymKey(ss->ssl3.hs.currentSecret);
    ss->ssl3.hs.currentSecret = newSecret;

    /* Now compute |*HsTrafficSecret| */
    rv = tls13_DeriveSecret(ss, ss->ssl3.hs.currentSecret,
                            kHkdfLabelClient,
                            kHkdfLabelHandshakeTrafficSecret, NULL,
                            &ss->ssl3.hs.clientHsTrafficSecret);
    if (rv != SECSuccess) {
        LOG_ERROR(ss, SEC_ERROR_LIBRARY_FAILURE);
        return rv;
    }
    rv = tls13_DeriveSecret(ss, ss->ssl3.hs.currentSecret,
                            kHkdfLabelServer,
                            kHkdfLabelHandshakeTrafficSecret, NULL,
                            &ss->ssl3.hs.serverHsTrafficSecret);
    if (rv != SECSuccess) {
        LOG_ERROR(ss, SEC_ERROR_LIBRARY_FAILURE);
        return rv;
    }

    SSL_TRC(5, ("%d: TLS13[%d]: compute master secret (%s)",
                SSL_GETPID(), ss->fd, SSL_ROLE(ss)));

    /* Crank HKDF forward to make master secret, which we
     * stuff in current secret. */
    rv = tls13_HkdfExtract(ss->ssl3.hs.currentSecret,
                           NULL,
                           tls13_GetHash(ss),
                           &newSecret);

    if (rv != SECSuccess) {
        LOG_ERROR(ss, SEC_ERROR_LIBRARY_FAILURE);
        return SECFailure;
    }
    PK11_FreeSymKey(ss->ssl3.hs.currentSecret);
    ss->ssl3.hs.currentSecret = newSecret;

    return SECSuccess;
}

static SECStatus
tls13_ComputeApplicationSecrets(sslSocket *ss)
{
    SECStatus rv;

    rv = tls13_DeriveSecret(ss, ss->ssl3.hs.currentSecret,
                            kHkdfLabelClient,
                            kHkdfLabelApplicationTrafficSecret,
                            NULL,
                            &ss->ssl3.hs.clientTrafficSecret);
    if (rv != SECSuccess) {
        return SECFailure;
    }
    rv = tls13_DeriveSecret(ss, ss->ssl3.hs.currentSecret,
                            kHkdfLabelServer,
                            kHkdfLabelApplicationTrafficSecret,
                            NULL,
                            &ss->ssl3.hs.serverTrafficSecret);
    if (rv != SECSuccess) {
        return SECFailure;
    }

    rv = tls13_DeriveSecret(ss, ss->ssl3.hs.currentSecret,
                            NULL, kHkdfLabelExporterMasterSecret,
                            NULL, &ss->ssl3.hs.exporterSecret);
    if (rv != SECSuccess) {
        return SECFailure;
    }

    return SECSuccess;
}

static SECStatus
tls13_ComputeFinalSecrets(sslSocket *ss)
{
    SECStatus rv;
    PK11SymKey *resumptionMasterSecret = NULL;

    PORT_Assert(!ss->ssl3.crSpec->master_secret);
    PORT_Assert(!ss->ssl3.cwSpec->master_secret);

    rv = tls13_DeriveSecret(ss, ss->ssl3.hs.currentSecret,
                            NULL, kHkdfLabelResumptionMasterSecret,
                            NULL, &resumptionMasterSecret);
    PK11_FreeSymKey(ss->ssl3.hs.currentSecret);
    ss->ssl3.hs.currentSecret = NULL;
    if (rv != SECSuccess) {
        return SECFailure;
    }

    /* This is pretty gross. TLS 1.3 uses a number of master secrets:
     * The master secret to generate the keys and then the resumption
     * master secret for future connections. To make this work without
     * refactoring too much of the SSLv3 code, we store the RMS in
     * |crSpec->master_secret| and |cwSpec->master_secret|.
     */
    ss->ssl3.crSpec->master_secret = resumptionMasterSecret;
    ss->ssl3.cwSpec->master_secret =
        PK11_ReferenceSymKey(ss->ssl3.crSpec->master_secret);

    return SECSuccess;
}

static void
tls13_RestoreCipherInfo(sslSocket *ss, sslSessionID *sid)
{
    /* Set these to match the cached value.
     * TODO(ekr@rtfm.com): Make a version with the "true" values.
     * Bug 1256137.
     */
    ss->sec.authType = sid->authType;
    ss->sec.authKeyBits = sid->authKeyBits;
}

/* Check whether resumption-PSK is allowed. */
static PRBool
tls13_CanResume(sslSocket *ss, const sslSessionID *sid)
{
    const sslServerCert *sc;

    if (!sid) {
        return PR_FALSE;
    }

    if (sid->version != ss->version) {
        return PR_FALSE;
    }

    if (tls13_GetHashForCipherSuite(sid->u.ssl3.cipherSuite) != tls13_GetHashForCipherSuite(ss->ssl3.hs.cipher_suite)) {
        return PR_FALSE;
    }

    /* Server sids don't remember the server cert we previously sent, but they
     * do remember the type of certificate we originally used, so we can locate
     * it again, provided that the current ssl socket has had its server certs
     * configured the same as the previous one. */
    sc = ssl_FindServerCert(ss, sid->authType, sid->namedCurve);
    if (!sc || !sc->serverCert) {
        return PR_FALSE;
    }

    return PR_TRUE;
}

static PRBool
tls13_CanNegotiateZeroRtt(sslSocket *ss, const sslSessionID *sid)
{
    PORT_Assert(ss->ssl3.hs.zeroRttState == ssl_0rtt_sent);

    if (!sid)
        return PR_FALSE;
    PORT_Assert(ss->statelessResume);
    if (!ss->statelessResume)
        return PR_FALSE;
    if (ss->ssl3.hs.cipher_suite != sid->u.ssl3.cipherSuite)
        return PR_FALSE;
    if (!ss->opt.enable0RttData)
        return PR_FALSE;
    if (!(sid->u.ssl3.locked.sessionTicket.flags & ticket_allow_early_data))
        return PR_FALSE;
    if (SECITEM_CompareItem(&ss->xtnData.nextProto,
                            &sid->u.ssl3.alpnSelection) != 0)
        return PR_FALSE;

    return PR_TRUE;
}

/* Called from tls13_HandleClientHelloPart2 to update the state of 0-RTT handling.
 *
 * 0-RTT is only permitted if:
 * 1. The early data extension was present.
 * 2. We are resuming a session.
 * 3. The 0-RTT option is set.
 * 4. The ticket allowed 0-RTT.
 * 5. We negotiated the same ALPN value as in the ticket.
 */
static void
tls13_NegotiateZeroRtt(sslSocket *ss, const sslSessionID *sid)
{
    SSL_TRC(3, ("%d: TLS13[%d]: negotiate 0-RTT %p",
                SSL_GETPID(), ss->fd, sid));

    /* tls13_ServerHandleEarlyDataXtn sets this to ssl_0rtt_sent, so this will
     * be ssl_0rtt_none unless early_data is present. */
    if (ss->ssl3.hs.zeroRttState == ssl_0rtt_none) {
        return;
    }

    /* If we rejected 0-RTT on the first ClientHello, then we can just say that
     * there is no 0-RTT for the second.  We shouldn't get any more.  Reset the
     * ignore state so that we treat decryption failure normally. */
    if (ss->ssl3.hs.zeroRttIgnore == ssl_0rtt_ignore_hrr) {
        PORT_Assert(ss->ssl3.hs.helloRetry);
        ss->ssl3.hs.zeroRttState = ssl_0rtt_none;
        ss->ssl3.hs.zeroRttIgnore = ssl_0rtt_ignore_none;
        return;
    }

    if (!tls13_CanNegotiateZeroRtt(ss, sid)) {
        SSL_TRC(3, ("%d: TLS13[%d]: ignore 0-RTT",
                    SSL_GETPID(), ss->fd));
        ss->ssl3.hs.zeroRttState = ssl_0rtt_ignored;
        ss->ssl3.hs.zeroRttIgnore = ssl_0rtt_ignore_trial;
        return;
    }

    SSL_TRC(3, ("%d: TLS13[%d]: enable 0-RTT",
                SSL_GETPID(), ss->fd));
    PORT_Assert(ss->statelessResume);
    ss->ssl3.hs.zeroRttState = ssl_0rtt_accepted;
    ss->ssl3.hs.zeroRttIgnore = ssl_0rtt_ignore_none;
}

/* Check if the offered group is acceptable. */
static PRBool
tls13_isGroupAcceptable(const sslNamedGroupDef *offered,
                        const sslNamedGroupDef *preferredGroup)
{
    /* We accept epsilon (e) bits around the offered group size. */
    const unsigned int e = 2;

    PORT_Assert(offered);
    PORT_Assert(preferredGroup);

    if (offered->bits >= preferredGroup->bits - e &&
        offered->bits <= preferredGroup->bits + e) {
        return PR_TRUE;
    }

    return PR_FALSE;
}

/* Find remote key share for given group and return it.
 * Returns NULL if no key share is found. */
static TLS13KeyShareEntry *
tls13_FindKeyShareEntry(sslSocket *ss, const sslNamedGroupDef *group)
{
    PRCList *cur_p = PR_NEXT_LINK(&ss->xtnData.remoteKeyShares);
    while (cur_p != &ss->xtnData.remoteKeyShares) {
        TLS13KeyShareEntry *offer = (TLS13KeyShareEntry *)cur_p;
        if (offer->group == group) {
            return offer;
        }
        cur_p = PR_NEXT_LINK(cur_p);
    }
    return NULL;
}

static SECStatus
tls13_NegotiateKeyExchange(sslSocket *ss, TLS13KeyShareEntry **clientShare)
{
    unsigned int index;
    TLS13KeyShareEntry *entry = NULL;
    const sslNamedGroupDef *preferredGroup = NULL;

    /* We insist on DHE. */
    if (ss->statelessResume) {
        if (!ssl3_ExtensionNegotiated(ss, ssl_tls13_psk_key_exchange_modes_xtn)) {
            FATAL_ERROR(ss, SSL_ERROR_MISSING_PSK_KEY_EXCHANGE_MODES,
                        missing_extension);
            return SECFailure;
        }
        if (!memchr(ss->xtnData.psk_ke_modes.data, tls13_psk_dh_ke,
                    ss->xtnData.psk_ke_modes.len)) {
            SSL_TRC(3, ("%d: TLS13[%d]: client offered PSK without DH",
                        SSL_GETPID(), ss->fd));
            ss->statelessResume = PR_FALSE;
        }
    }

    /* Now figure out which key share we like the best out of the
     * mutually supported groups, regardless of what the client offered
     * for key shares.
     */
    if (!ssl3_ExtensionNegotiated(ss, ssl_supported_groups_xtn)) {
        FATAL_ERROR(ss, SSL_ERROR_MISSING_SUPPORTED_GROUPS_EXTENSION,
                    missing_extension);
        return SECFailure;
    }

    SSL_TRC(3, ("%d: TLS13[%d]: selected KE = %s",
                SSL_GETPID(), ss->fd, ss->statelessResume ? "PSK + (EC)DHE" : "(EC)DHE"));

    /* Find the preferred group and an according client key share available. */
    for (index = 0; index < SSL_NAMED_GROUP_COUNT; ++index) {
        /* Continue to the next group if this one is not enabled. */
        if (!ss->namedGroupPreferences[index]) {
            /* There's a gap in the preferred groups list. Assume this is a group
             * that's not supported by the client but preferred by the server. */
            if (preferredGroup) {
                entry = NULL;
                break;
            }
            continue;
        }

        /* Check if the client sent a key share for this group. */
        entry = tls13_FindKeyShareEntry(ss, ss->namedGroupPreferences[index]);

        if (preferredGroup) {
            /* We already found our preferred group but the group didn't have a share. */
            if (entry) {
                /* The client sent a key share with group ss->namedGroupPreferences[index] */
                if (tls13_isGroupAcceptable(ss->namedGroupPreferences[index],
                                            preferredGroup)) {
                    /* This is not the preferred group, but it's acceptable */
                    preferredGroup = ss->namedGroupPreferences[index];
                } else {
                    /* The proposed group is not acceptable. */
                    entry = NULL;
                }
            }
            break;
        } else {
            /* The first enabled group is the preferred group. */
            preferredGroup = ss->namedGroupPreferences[index];
            if (entry) {
                break;
            }
        }
    }

    if (!preferredGroup) {
        FATAL_ERROR(ss, SSL_ERROR_NO_CYPHER_OVERLAP, handshake_failure);
        return SECFailure;
    }
    SSL_TRC(3, ("%d: TLS13[%d]: group = %d", SSL_GETPID(), ss->fd,
                preferredGroup->name));

    if (!entry) {
        return tls13_SendHelloRetryRequest(ss, preferredGroup);
    }

    PORT_Assert(preferredGroup == entry->group);
    *clientShare = entry;

    return SECSuccess;
}

SSLAuthType
ssl_SignatureSchemeToAuthType(SSLSignatureScheme scheme)
{
    switch (scheme) {
        case ssl_sig_rsa_pkcs1_sha1:
        case ssl_sig_rsa_pkcs1_sha256:
        case ssl_sig_rsa_pkcs1_sha384:
        case ssl_sig_rsa_pkcs1_sha512:
        /* We report PSS signatures as being just RSA signatures. */
        case ssl_sig_rsa_pss_sha256:
        case ssl_sig_rsa_pss_sha384:
        case ssl_sig_rsa_pss_sha512:
            return ssl_auth_rsa_sign;
        case ssl_sig_ecdsa_secp256r1_sha256:
        case ssl_sig_ecdsa_secp384r1_sha384:
        case ssl_sig_ecdsa_secp521r1_sha512:
        case ssl_sig_ecdsa_sha1:
            return ssl_auth_ecdsa;
        default:
            PORT_Assert(0);
    }
    return ssl_auth_null;
}

SECStatus
tls13_SelectServerCert(sslSocket *ss)
{
    PRCList *cursor;
    SECStatus rv;

    if (!ssl3_ExtensionNegotiated(ss, ssl_signature_algorithms_xtn)) {
        FATAL_ERROR(ss, SSL_ERROR_MISSING_SIGNATURE_ALGORITHMS_EXTENSION,
                    missing_extension);
        return SECFailure;
    }

    /* This picks the first certificate that has:
     * a) the right authentication method, and
     * b) the right named curve (EC only)
     *
     * We might want to do some sort of ranking here later.  For now, it's all
     * based on what order they are configured in. */
    for (cursor = PR_NEXT_LINK(&ss->serverCerts);
         cursor != &ss->serverCerts;
         cursor = PR_NEXT_LINK(cursor)) {
        sslServerCert *cert = (sslServerCert *)cursor;

        if (SSL_CERT_IS_ONLY(cert, ssl_auth_rsa_decrypt)) {
            continue;
        }

        rv = ssl_PickSignatureScheme(ss,
                                     cert->serverKeyPair->pubKey,
                                     cert->serverKeyPair->privKey,
                                     ss->xtnData.clientSigSchemes,
                                     ss->xtnData.numClientSigScheme,
                                     PR_FALSE);
        if (rv == SECSuccess) {
            /* Found one. */
            ss->sec.serverCert = cert;
            ss->sec.authType = ss->ssl3.hs.kea_def_mutable.authKeyType =
                ssl_SignatureSchemeToAuthType(ss->ssl3.hs.signatureScheme);
            ss->sec.authKeyBits = cert->serverKeyBits;
            return SECSuccess;
        }
    }

    FATAL_ERROR(ss, SSL_ERROR_UNSUPPORTED_SIGNATURE_ALGORITHM,
                handshake_failure);
    return SECFailure;
}

static SECStatus
tls13_NegotiateAuthentication(sslSocket *ss)
{
    SECStatus rv;

    if (ss->statelessResume) {
        SSL_TRC(3, ("%d: TLS13[%d]: selected PSK authentication",
                    SSL_GETPID(), ss->fd));
        ss->ssl3.hs.signatureScheme = ssl_sig_none;
        ss->ssl3.hs.kea_def_mutable.authKeyType = ssl_auth_psk;
        return SECSuccess;
    }

    SSL_TRC(3, ("%d: TLS13[%d]: selected certificate authentication",
                SSL_GETPID(), ss->fd));
    /* We've now established that we need to sign.... */
    rv = tls13_SelectServerCert(ss);
    if (rv != SECSuccess) {
        return SECFailure;
    }
    return SECSuccess;
}

/* Called from ssl3_HandleClientHello after we have parsed the
 * ClientHello and are sure that we are going to do TLS 1.3
 * or fail. */
SECStatus
tls13_HandleClientHelloPart2(sslSocket *ss,
                             const SECItem *suites,
                             sslSessionID *sid)
{
    SECStatus rv;
    SSL3Statistics *ssl3stats = SSL_GetStatistics();
    TLS13KeyShareEntry *clientShare = NULL;
    int j;
    ssl3CipherSuite previousCipherSuite;

    if (ssl3_ExtensionNegotiated(ss, ssl_tls13_early_data_xtn)) {
        ss->ssl3.hs.zeroRttState = ssl_0rtt_sent;
    }

#ifndef PARANOID
    /* Look for a matching cipher suite. */
    j = ssl3_config_match_init(ss);
    if (j <= 0) { /* no ciphers are working/supported by PK11 */
        FATAL_ERROR(ss, PORT_GetError(), internal_error);
        goto loser;
    }
#endif

    previousCipherSuite = ss->ssl3.hs.cipher_suite;
    rv = ssl3_NegotiateCipherSuite(ss, suites, PR_FALSE);
    if (rv != SECSuccess) {
        FATAL_ERROR(ss, SSL_ERROR_NO_CYPHER_OVERLAP, handshake_failure);
        goto loser;
    }
    /* If we are going around again, then we should make sure that the cipher
     * suite selection doesn't change. That's a sign of client shennanigans. */
    if (ss->ssl3.hs.helloRetry &&
        ss->ssl3.hs.cipher_suite != previousCipherSuite) {
        FATAL_ERROR(ss, SSL_ERROR_RX_MALFORMED_CLIENT_HELLO, handshake_failure);
        goto loser;
    }

    /* Now create a synthetic kea_def that we can tweak. */
    ss->ssl3.hs.kea_def_mutable = *ss->ssl3.hs.kea_def;
    ss->ssl3.hs.kea_def = &ss->ssl3.hs.kea_def_mutable;

    /* Note: We call this quite a bit earlier than with TLS 1.2 and
     * before. */
    rv = ssl3_ServerCallSNICallback(ss);
    if (rv != SECSuccess) {
        goto loser; /* An alert has already been sent. */
    }

    /* Check if we could in principle resume. */
    if (ss->statelessResume) {
        PORT_Assert(sid);
        if (!sid) {
            FATAL_ERROR(ss, SEC_ERROR_LIBRARY_FAILURE, internal_error);
            return SECFailure;
        }
        if (!tls13_CanResume(ss, sid)) {
            ss->statelessResume = PR_FALSE;
        }
    }

    /* Select key exchange. */
    rv = tls13_NegotiateKeyExchange(ss, &clientShare);
    if (rv != SECSuccess) {
        goto loser;
    }

    /* If we didn't find a client key share, we have to retry. */
    if (!clientShare) {
        if (sid) { /* Free the sid. */
            ss->sec.uncache(sid);
            ssl_FreeSID(sid);
        }
        PORT_Assert(ss->ssl3.hs.helloRetry);
        return SECSuccess;
    }

    /* Select the authentication (this is also handshake shape). */
    rv = tls13_NegotiateAuthentication(ss);
    if (rv != SECSuccess) {
        goto loser;
    }

    if (ss->statelessResume) {
        /* We are now committed to trying to resume. */
        PORT_Assert(sid);

        /* Check that the negotiated SNI and the cached SNI match. */
        if (SECITEM_CompareItem(&sid->u.ssl3.srvName,
                                &ss->ssl3.hs.srvVirtName) != SECEqual) {
            FATAL_ERROR(ss, SSL_ERROR_RX_MALFORMED_CLIENT_HELLO,
                        handshake_failure);
            goto loser;
        }

        ss->sec.serverCert = ssl_FindServerCert(ss, sid->authType,
                                                sid->namedCurve);
        PORT_Assert(ss->sec.serverCert);

        rv = tls13_RecoverWrappedSharedSecret(ss, sid);
        if (rv != SECSuccess) {
            SSL_AtomicIncrementLong(&ssl3stats->hch_sid_cache_not_ok);
            FATAL_ERROR(ss, SEC_ERROR_LIBRARY_FAILURE, internal_error);
            goto loser;
        }
        tls13_RestoreCipherInfo(ss, sid);

        ss->sec.localCert = CERT_DupCertificate(ss->sec.serverCert->serverCert);
        if (sid->peerCert != NULL) {
            ss->sec.peerCert = CERT_DupCertificate(sid->peerCert);
        }

        ssl3_RegisterExtensionSender(
            ss, &ss->xtnData,
            ssl_tls13_pre_shared_key_xtn, tls13_ServerSendPreSharedKeyXtn);

        tls13_NegotiateZeroRtt(ss, sid);
    } else {
        if (sid) { /* we had a sid, but it's no longer valid, free it */
            SSL_AtomicIncrementLong(&ssl3stats->hch_sid_cache_not_ok);
            if (ss->sec.uncache)
                ss->sec.uncache(sid);
            ssl_FreeSID(sid);
            sid = NULL;
        }
        tls13_NegotiateZeroRtt(ss, NULL);
    }

    /* Need to compute early secrets. */
    rv = tls13_ComputeEarlySecrets(ss);
    if (rv != SECSuccess) {
        FATAL_ERROR(ss, SEC_ERROR_LIBRARY_FAILURE, internal_error);
        return SECFailure;
    }

    /* Now that we have the binder key check the binder. */
    if (ss->statelessResume) {
        SSL3Hashes hashes;

        rv = tls13_ComputePskBinderHash(ss, ss->xtnData.pskBinderPrefixLen,
                                        &hashes);
        if (rv != SECSuccess) {
            FATAL_ERROR(ss, SEC_ERROR_LIBRARY_FAILURE, internal_error);
            goto loser;
        }

        rv = tls13_VerifyFinished(ss, client_hello,
                                  ss->ssl3.hs.pskBinderKey,
                                  ss->xtnData.pskBinder.data,
                                  ss->xtnData.pskBinder.len,
                                  &hashes);
        if (rv != SECSuccess) {
            goto loser;
        }
    }

    /* This needs to go after we verify the psk binder. */
    rv = ssl3_InitHandshakeHashes(ss);
    if (rv != SECSuccess) {
        goto loser;
    }

    /* If this is TLS 1.3 we are expecting a ClientKeyShare
     * extension. Missing/absent extension cause failure
     * below. */
    rv = tls13_HandleClientKeyShare(ss, clientShare);
    if (rv != SECSuccess) {
        goto loser; /* An alert was sent already. */
    }

    /* From this point we are either committed to resumption, or not. */
    if (ss->statelessResume) {
        SSL_AtomicIncrementLong(&ssl3stats->hch_sid_cache_hits);
        SSL_AtomicIncrementLong(&ssl3stats->hch_sid_stateless_resumes);
    } else {
        if (sid) {
            /* We had a sid, but it's no longer valid, free it. */
            SSL_AtomicIncrementLong(&ssl3stats->hch_sid_cache_not_ok);
            ss->sec.uncache(sid);
            ssl_FreeSID(sid);
        } else {
            SSL_AtomicIncrementLong(&ssl3stats->hch_sid_cache_misses);
        }

        sid = ssl3_NewSessionID(ss, PR_TRUE);
        if (!sid) {
            FATAL_ERROR(ss, PORT_GetError(), internal_error);
            return SECFailure;
        }
    }
    /* Take ownership of the session. */
    ss->sec.ci.sid = sid;
    sid = NULL;

    if (ss->ssl3.hs.zeroRttState == ssl_0rtt_accepted) {
        rv = tls13_DeriveSecret(ss, ss->ssl3.hs.currentSecret,
                                kHkdfLabelClient,
                                kHkdfLabelEarlyTrafficSecret,
                                NULL, /* Current running hash. */
                                &ss->ssl3.hs.clientEarlyTrafficSecret);
        if (rv != SECSuccess) {
            FATAL_ERROR(ss, SEC_ERROR_LIBRARY_FAILURE, internal_error);
            return SECFailure;
        }
    }

    ssl_GetXmitBufLock(ss);
    rv = tls13_SendServerHelloSequence(ss);
    ssl_ReleaseXmitBufLock(ss);
    if (rv != SECSuccess) {
        FATAL_ERROR(ss, PORT_GetError(), handshake_failure);
        return SECFailure;
    }

    return SECSuccess;

loser:
    if (sid) {
        ss->sec.uncache(sid);
        ssl_FreeSID(sid);
    }
    return SECFailure;
}

static SECStatus
tls13_SendHelloRetryRequest(sslSocket *ss, const sslNamedGroupDef *selectedGroup)
{
    SECStatus rv;

    SSL_TRC(3, ("%d: TLS13[%d]: send hello retry request handshake",
                SSL_GETPID(), ss->fd));

    PORT_Assert(ss->opt.noLocks || ssl_HaveSSL3HandshakeLock(ss));

    /* We asked already, but made no progress. */
    if (ss->ssl3.hs.helloRetry) {
        FATAL_ERROR(ss, SSL_ERROR_BAD_2ND_CLIENT_HELLO, illegal_parameter);
        return SECFailure;
    }

    ssl_GetXmitBufLock(ss);
    rv = ssl3_AppendHandshakeHeader(ss, hello_retry_request,
                                    2 +     /* version */
                                        2 + /* extension length */
                                        2 + /* group extension id */
                                        2 + /* group extension length */
                                        2 /* group */);
    if (rv != SECSuccess) {
        FATAL_ERROR(ss, SEC_ERROR_LIBRARY_FAILURE, internal_error);
        goto loser;
    }

    rv = ssl3_AppendHandshakeNumber(
        ss, tls13_EncodeDraftVersion(ss->version), 2);
    if (rv != SECSuccess) {
        FATAL_ERROR(ss, SEC_ERROR_LIBRARY_FAILURE, internal_error);
        goto loser;
    }

    /* Length of extensions. */
    rv = ssl3_AppendHandshakeNumber(ss, 2 + 2 + 2, 2);
    if (rv != SECSuccess) {
        FATAL_ERROR(ss, SEC_ERROR_LIBRARY_FAILURE, internal_error);
        goto loser;
    }

    /* Key share extension - currently the only reason we send this. */
    rv = ssl3_AppendHandshakeNumber(ss, ssl_tls13_key_share_xtn, 2);
    if (rv != SECSuccess) {
        FATAL_ERROR(ss, SEC_ERROR_LIBRARY_FAILURE, internal_error);
        goto loser;
    }
    /* Key share extension length. */
    rv = ssl3_AppendHandshakeNumber(ss, 2, 2);
    if (rv != SECSuccess) {
        FATAL_ERROR(ss, SEC_ERROR_LIBRARY_FAILURE, internal_error);
        goto loser;
    }
    rv = ssl3_AppendHandshakeNumber(ss, selectedGroup->name, 2);
    if (rv != SECSuccess) {
        FATAL_ERROR(ss, SEC_ERROR_LIBRARY_FAILURE, internal_error);
        goto loser;
    }

    rv = ssl3_FlushHandshake(ss, 0);
    if (rv != SECSuccess) {
        goto loser; /* error code set by ssl3_FlushHandshake */
    }
    ssl_ReleaseXmitBufLock(ss);

    ss->ssl3.hs.helloRetry = PR_TRUE;

    /* We received early data but have to ignore it because we sent a retry. */
    if (ss->ssl3.hs.zeroRttState == ssl_0rtt_sent) {
        ss->ssl3.hs.zeroRttState = ssl_0rtt_ignored;
        ss->ssl3.hs.zeroRttIgnore = ssl_0rtt_ignore_hrr;
    }

    return SECSuccess;

loser:
    ssl_ReleaseXmitBufLock(ss);
    return SECFailure;
}

/* Called from tls13_HandleClientHello.
 *
 * Caller must hold Handshake and RecvBuf locks.
 */

static SECStatus
tls13_HandleClientKeyShare(sslSocket *ss, TLS13KeyShareEntry *peerShare)
{
    SECStatus rv;
    sslEphemeralKeyPair *keyPair; /* ours */

    SSL_TRC(3, ("%d: TLS13[%d]: handle client_key_share handshake",
                SSL_GETPID(), ss->fd));

    PORT_Assert(ss->opt.noLocks || ssl_HaveRecvBufLock(ss));
    PORT_Assert(ss->opt.noLocks || ssl_HaveSSL3HandshakeLock(ss));
    PORT_Assert(peerShare);

    tls13_SetKeyExchangeType(ss, peerShare->group);

    /* Generate our key */
    rv = tls13_CreateKeyShare(ss, peerShare->group);
    if (rv != SECSuccess) {
        return rv;
    }

    /* We should have exactly one key share. */
    PORT_Assert(!PR_CLIST_IS_EMPTY(&ss->ephemeralKeyPairs));
    PORT_Assert(PR_PREV_LINK(&ss->ephemeralKeyPairs) ==
                PR_NEXT_LINK(&ss->ephemeralKeyPairs));

    keyPair = ((sslEphemeralKeyPair *)PR_NEXT_LINK(&ss->ephemeralKeyPairs));
    ss->sec.keaKeyBits = SECKEY_PublicKeyStrengthInBits(keyPair->keys->pubKey);

    /* Register the sender */
    rv = ssl3_RegisterExtensionSender(ss, &ss->xtnData, ssl_tls13_key_share_xtn,
                                      tls13_ServerSendKeyShareXtn);
    if (rv != SECSuccess) {
        return SECFailure; /* Error code set already. */
    }

    rv = tls13_HandleKeyShare(ss, peerShare, keyPair->keys);
    return rv; /* Error code set already. */
}

/*
 *     [draft-ietf-tls-tls13-11] Section 6.3.3.2
 *
 *     opaque DistinguishedName<1..2^16-1>;
 *
 *     struct {
 *         opaque certificate_extension_oid<1..2^8-1>;
 *         opaque certificate_extension_values<0..2^16-1>;
 *     } CertificateExtension;
 *
 *     struct {
 *         opaque certificate_request_context<0..2^8-1>;
 *         SignatureAndHashAlgorithm
 *           supported_signature_algorithms<2..2^16-2>;
 *         DistinguishedName certificate_authorities<0..2^16-1>;
 *         CertificateExtension certificate_extensions<0..2^16-1>;
 *     } CertificateRequest;
 */
static SECStatus
tls13_SendCertificateRequest(sslSocket *ss)
{
    SECStatus rv;
    unsigned int calen;
    SECItem *names;
    unsigned int nnames;
    SECItem *name;
    int i;
    PRUint8 sigSchemes[MAX_SIGNATURE_SCHEMES * 2];
    unsigned int sigSchemesLength = 0;
    int length;

    SSL_TRC(3, ("%d: TLS13[%d]: begin send certificate_request",
                SSL_GETPID(), ss->fd));

    rv = ssl3_EncodeSigAlgs(ss, sigSchemes, sizeof(sigSchemes),
                            &sigSchemesLength);
    if (rv != SECSuccess) {
        return rv;
    }

    rv = ssl_GetCertificateRequestCAs(ss, &calen, &names, &nnames);
    if (rv != SECSuccess) {
        return rv;
    }
    length = 1 + 0 /* length byte for empty request context */ +
             2 + sigSchemesLength + 2 + calen + 2;

    rv = ssl3_AppendHandshakeHeader(ss, certificate_request, length);
    if (rv != SECSuccess) {
        return rv; /* err set by AppendHandshake. */
    }
    rv = ssl3_AppendHandshakeNumber(ss, 0, 1);
    if (rv != SECSuccess) {
        return rv; /* err set by AppendHandshake. */
    }
    rv = ssl3_AppendHandshakeVariable(ss, sigSchemes, sigSchemesLength, 2);
    if (rv != SECSuccess) {
        return rv; /* err set by AppendHandshake. */
    }
    rv = ssl3_AppendHandshakeNumber(ss, calen, 2);
    if (rv != SECSuccess) {
        return rv; /* err set by AppendHandshake. */
    }
    for (i = 0, name = names; i < nnames; i++, name++) {
        rv = ssl3_AppendHandshakeVariable(ss, name->data, name->len, 2);
        if (rv != SECSuccess) {
            return rv; /* err set by AppendHandshake. */
        }
    }
    rv = ssl3_AppendHandshakeNumber(ss, 0, 2);
    if (rv != SECSuccess) {
        return rv; /* err set by AppendHandshake. */
    }

    return SECSuccess;
}

SECStatus
<<<<<<< HEAD
tls13_HandleHelloRetryRequest(sslSocket *ss, SSL3Opaque *b, PRUint32 length)
=======
tls13_HandleHelloRetryRequest(sslSocket *ss, PRUint8 *b, PRUint32 length)
>>>>>>> a17af05f
{
    SECStatus rv;
    PRUint32 tmp;
    SSL3ProtocolVersion version;

    SSL_TRC(3, ("%d: TLS13[%d]: handle hello retry request",
                SSL_GETPID(), ss->fd));

    PORT_Assert(ss->opt.noLocks || ssl_HaveRecvBufLock(ss));
    PORT_Assert(ss->opt.noLocks || ssl_HaveSSL3HandshakeLock(ss));

    if (ss->vrange.max < SSL_LIBRARY_VERSION_TLS_1_3) {
        FATAL_ERROR(ss, SSL_ERROR_RX_UNEXPECTED_HELLO_RETRY_REQUEST,
                    unexpected_message);
        return SECFailure;
    }

    /* Client only. */
    rv = TLS13_CHECK_HS_STATE(ss, SSL_ERROR_RX_UNEXPECTED_HELLO_RETRY_REQUEST,
                              wait_server_hello);
    if (rv != SECSuccess) {
        return SECFailure;
    }

    /* Fool me once, shame on you; fool me twice... */
    if (ss->ssl3.hs.helloRetry) {
        FATAL_ERROR(ss, SSL_ERROR_RX_UNEXPECTED_HELLO_RETRY_REQUEST,
                    unexpected_message);
        return SECFailure;
    }

    if (ss->ssl3.hs.zeroRttState == ssl_0rtt_sent) {
        ss->ssl3.hs.zeroRttState = ssl_0rtt_ignored;
        /* Restore the null cipher spec for writing. */
        ssl_GetSpecWriteLock(ss);
        tls13_CipherSpecRelease(ss->ssl3.cwSpec);
        ss->ssl3.cwSpec = ss->ssl3.crSpec;
        PORT_Assert(ss->ssl3.cwSpec->cipher_def->cipher == cipher_null);
        ssl_ReleaseSpecWriteLock(ss);
    } else {
        PORT_Assert(ss->ssl3.hs.zeroRttState == ssl_0rtt_none);
    }

    /* Version. */
    rv = ssl_ClientReadVersion(ss, &b, &length, &version);
    if (rv != SECSuccess) {
        return SECFailure; /* alert already sent */
    }
    if (version > ss->vrange.max || version < SSL_LIBRARY_VERSION_TLS_1_3) {
        FATAL_ERROR(ss, SSL_ERROR_RX_MALFORMED_HELLO_RETRY_REQUEST,
                    protocol_version);
        return SECFailure;
    }

    /* Extensions. */
    rv = ssl3_ConsumeHandshakeNumber(ss, &tmp, 2, &b, &length);
    if (rv != SECSuccess) {
        return SECFailure; /* error code already set */
    }
    /* Extensions must be non-empty and use the remainder of the message.
     * This means that a HelloRetryRequest cannot be a no-op: we must have an
     * extension, it must be one that we understand and recognize as being valid
     * for HelloRetryRequest, and all the extensions we permit cause us to
     * modify our ClientHello in some way. */
    if (!tmp || tmp != length) {
        FATAL_ERROR(ss, SSL_ERROR_RX_MALFORMED_HELLO_RETRY_REQUEST,
                    decode_error);
        return SECFailure;
    }

    rv = ssl3_HandleExtensions(ss, &b, &length, hello_retry_request);
    if (rv != SECSuccess) {
        return SECFailure; /* Error code set below */
    }

    ss->ssl3.hs.helloRetry = PR_TRUE;

    ssl_GetXmitBufLock(ss);
    rv = ssl3_SendClientHello(ss, client_hello_retry);
    ssl_ReleaseXmitBufLock(ss);
    if (rv != SECSuccess) {
        return SECFailure;
    }

    return SECSuccess;
}

static SECStatus
tls13_HandleCertificateRequest(sslSocket *ss, PRUint8 *b, PRUint32 length)
{
    SECStatus rv;
    TLS13CertificateRequest *certRequest = NULL;
    SECItem context = { siBuffer, NULL, 0 };
    PLArenaPool *arena;
    SECItem extensionsData = { siBuffer, NULL, 0 };

    SSL_TRC(3, ("%d: TLS13[%d]: handle certificate_request sequence",
                SSL_GETPID(), ss->fd));

    PORT_Assert(ss->opt.noLocks || ssl_HaveRecvBufLock(ss));
    PORT_Assert(ss->opt.noLocks || ssl_HaveSSL3HandshakeLock(ss));

    /* Client */
    rv = TLS13_CHECK_HS_STATE(ss, SSL_ERROR_RX_UNEXPECTED_CERT_REQUEST,
                              wait_cert_request);
    if (rv != SECSuccess) {
        return SECFailure;
    }

    PORT_Assert(ss->ssl3.clientCertChain == NULL);
    PORT_Assert(ss->ssl3.clientCertificate == NULL);
    PORT_Assert(ss->ssl3.clientPrivateKey == NULL);
    PORT_Assert(ss->ssl3.hs.certificateRequest == NULL);

    arena = PORT_NewArena(DER_DEFAULT_CHUNKSIZE);
    if (!arena) {
        FATAL_ERROR(ss, SEC_ERROR_LIBRARY_FAILURE, internal_error);
        return SECFailure;
    }

    rv = ssl3_ConsumeHandshakeVariable(ss, &context, 1, &b, &length);
    if (rv != SECSuccess)
        goto loser;

    /* We don't support post-handshake client auth, the certificate request
     * context must always be null. */
    if (context.len > 0) {
        FATAL_ERROR(ss, SSL_ERROR_RX_MALFORMED_CERT_REQUEST, illegal_parameter);
        goto loser;
    }

    certRequest = PORT_ArenaZNew(arena, TLS13CertificateRequest);
    if (!certRequest)
        goto loser;
    certRequest->arena = arena;
    certRequest->ca_list.arena = arena;

    rv = ssl_ParseSignatureSchemes(ss, arena,
                                   &certRequest->signatureSchemes,
                                   &certRequest->signatureSchemeCount,
                                   &b, &length);
    if (rv != SECSuccess || certRequest->signatureSchemeCount == 0) {
        FATAL_ERROR(ss, SSL_ERROR_RX_MALFORMED_CERT_REQUEST,
                    decode_error);
        goto loser;
    }

    rv = ssl3_ParseCertificateRequestCAs(ss, &b, &length, arena,
                                         &certRequest->ca_list);
    if (rv != SECSuccess)
        goto loser; /* alert already sent */

    /* Verify that the extensions are sane. */
    rv = ssl3_ConsumeHandshakeVariable(ss, &extensionsData, 2, &b, &length);
    if (rv != SECSuccess) {
        goto loser;
    }

    /* Process all the extensions (note: currently a no-op). */
    rv = ssl3_HandleExtensions(ss, &extensionsData.data, &extensionsData.len,
                               certificate_request);
    if (rv != SECSuccess) {
        goto loser;
    }

    rv = SECITEM_CopyItem(arena, &certRequest->context, &context);
    if (rv != SECSuccess)
        goto loser;

    TLS13_SET_HS_STATE(ss, wait_server_cert);
    ss->ssl3.hs.certificateRequest = certRequest;

    return SECSuccess;

loser:
    PORT_FreeArena(arena, PR_FALSE);
    return SECFailure;
}

static SECStatus
tls13_SendEncryptedServerSequence(sslSocket *ss)
{
    SECStatus rv;

    rv = tls13_ComputeHandshakeSecrets(ss);
    if (rv != SECSuccess) {
        return SECFailure; /* error code is set. */
    }

    rv = tls13_SetCipherSpec(ss, TrafficKeyHandshake,
                             CipherSpecWrite, PR_FALSE);
    if (rv != SECSuccess) {
        LOG_ERROR(ss, SEC_ERROR_LIBRARY_FAILURE);
        return SECFailure;
    }

    ss->ssl3.hs.shortHeaders = ssl3_ExtensionNegotiated(
        ss, ssl_tls13_short_header_xtn);

    if (ss->ssl3.hs.zeroRttState == ssl_0rtt_accepted) {
        rv = ssl3_RegisterExtensionSender(ss, &ss->xtnData, ssl_tls13_early_data_xtn,
                                          tls13_ServerSendEarlyDataXtn);
        if (rv != SECSuccess) {
            return SECFailure; /* Error code set already. */
        }
    }

    rv = tls13_SendEncryptedExtensions(ss);
    if (rv != SECSuccess) {
        return SECFailure; /* error code is set. */
    }

    if (ss->opt.requestCertificate) {
        rv = tls13_SendCertificateRequest(ss);
        if (rv != SECSuccess) {
            return SECFailure; /* error code is set. */
        }
    }
    if (ss->ssl3.hs.signatureScheme != ssl_sig_none) {
        SECKEYPrivateKey *svrPrivKey;

        rv = tls13_SendCertificate(ss);
        if (rv != SECSuccess) {
            return SECFailure; /* error code is set. */
        }

        svrPrivKey = ss->sec.serverCert->serverKeyPair->privKey;
        rv = tls13_SendCertificateVerify(ss, svrPrivKey);
        if (rv != SECSuccess) {
            return SECFailure; /* err code is set. */
        }
    }

    rv = tls13_SendFinished(ss, ss->ssl3.hs.serverHsTrafficSecret);
    if (rv != SECSuccess) {
        return SECFailure; /* error code is set. */
    }

    return SECSuccess;
}

/* Called from:  ssl3_HandleClientHello */
static SECStatus
tls13_SendServerHelloSequence(sslSocket *ss)
{
    SECStatus rv;
    PRErrorCode err = 0;

    SSL_TRC(3, ("%d: TLS13[%d]: begin send server_hello sequence",
                SSL_GETPID(), ss->fd));

    PORT_Assert(ss->opt.noLocks || ssl_HaveSSL3HandshakeLock(ss));
    PORT_Assert(ss->opt.noLocks || ssl_HaveXmitBufLock(ss));

    rv = ssl3_SendServerHello(ss);
    if (rv != SECSuccess) {
        return rv; /* err code is set. */
    }

    rv = tls13_SendEncryptedServerSequence(ss);
    if (rv != SECSuccess) {
        err = PORT_GetError();
    }
    /* Even if we get an error, since the ServerHello was successfully
     * serialized, we should give it a chance to reach the network.  This gives
     * the client a chance to perform the key exchange and decrypt the alert
     * we're about to send. */
    rv |= ssl3_FlushHandshake(ss, 0);
    if (rv != SECSuccess) {
        if (err) {
            PORT_SetError(err);
        }
        return SECFailure;
    }

    /* Compute the rest of the secrets except for the resumption
     * and exporter secret. */
    rv = tls13_ComputeApplicationSecrets(ss);
    if (rv != SECSuccess) {
        LOG_ERROR(ss, PORT_GetError());
        return SECFailure;
    }

    rv = tls13_SetCipherSpec(ss, TrafficKeyApplicationData,
                             CipherSpecWrite, PR_FALSE);
    if (rv != SECSuccess) {
        LOG_ERROR(ss, SEC_ERROR_LIBRARY_FAILURE);
        return SECFailure;
    }

    if (ss->ssl3.hs.zeroRttState == ssl_0rtt_accepted) {
        rv = tls13_SetCipherSpec(ss,
                                 TrafficKeyEarlyApplicationData,
                                 CipherSpecRead, PR_TRUE);
        if (rv != SECSuccess) {
            LOG_ERROR(ss, SEC_ERROR_LIBRARY_FAILURE);
            return SECFailure;
        }
    } else {
        PORT_Assert(ss->ssl3.hs.zeroRttState == ssl_0rtt_none ||
                    ss->ssl3.hs.zeroRttState == ssl_0rtt_ignored);

        rv = tls13_SetCipherSpec(ss,
                                 TrafficKeyHandshake,
                                 CipherSpecRead, PR_FALSE);
        if (rv != SECSuccess) {
            LOG_ERROR(ss, SEC_ERROR_LIBRARY_FAILURE);
            return SECFailure;
        }
    }

    TLS13_SET_HS_STATE(ss,
                       ss->opt.requestCertificate ? wait_client_cert
                                                  : wait_finished);
    return SECSuccess;
}

SECStatus
tls13_HandleServerHelloPart2(sslSocket *ss)
{
    SECStatus rv;
    sslSessionID *sid = ss->sec.ci.sid;
    SSL3Statistics *ssl3stats = SSL_GetStatistics();

    if (ssl3_ExtensionNegotiated(ss, ssl_tls13_pre_shared_key_xtn)) {
        PORT_Assert(ss->statelessResume);
    } else {
        if (ss->ssl3.hs.currentSecret) {
            PORT_Assert(ss->statelessResume);
            PK11_FreeSymKey(ss->ssl3.hs.currentSecret);
            ss->ssl3.hs.currentSecret = NULL;
        }
        ss->statelessResume = PR_FALSE;
    }

    if (ss->statelessResume) {
        if (tls13_GetHash(ss) !=
            tls13_GetHashForCipherSuite(sid->u.ssl3.cipherSuite)) {
            FATAL_ERROR(ss, SSL_ERROR_RX_MALFORMED_SERVER_HELLO,
                        illegal_parameter);
            return SECFailure;
        }
    }

    /* Now create a synthetic kea_def that we can tweak. */
    ss->ssl3.hs.kea_def_mutable = *ss->ssl3.hs.kea_def;
    ss->ssl3.hs.kea_def = &ss->ssl3.hs.kea_def_mutable;

    if (ss->statelessResume) {
        /* PSK */
        ss->ssl3.hs.kea_def_mutable.authKeyType = ssl_auth_psk;
        tls13_RestoreCipherInfo(ss, sid);
        if (sid->peerCert) {
            ss->sec.peerCert = CERT_DupCertificate(sid->peerCert);
        }

        SSL_AtomicIncrementLong(&ssl3stats->hsh_sid_cache_hits);
        SSL_AtomicIncrementLong(&ssl3stats->hsh_sid_stateless_resumes);
    } else {
        /* !PSK */
        if (ssl3_ClientExtensionAdvertised(ss, ssl_tls13_pre_shared_key_xtn)) {
            SSL_AtomicIncrementLong(&ssl3stats->hsh_sid_cache_misses);
        }
        if (sid->cached == in_client_cache) {
            /* If we tried to resume and failed, let's not try again. */
            ss->sec.uncache(sid);
        }
    }

    if (!ss->ssl3.hs.currentSecret) {
        PORT_Assert(!ss->statelessResume);

        /* If we don't already have the Early Secret we need to make it
         * now. */
        rv = tls13_ComputeEarlySecrets(ss);
        if (rv != SECSuccess) {
            FATAL_ERROR(ss, SEC_ERROR_LIBRARY_FAILURE, internal_error);
            return SECFailure;
        }
    }

    /* Discard current SID and make a new one, though it may eventually
     * end up looking a lot like the old one.
     */
    ssl_FreeSID(sid);
    ss->sec.ci.sid = sid = ssl3_NewSessionID(ss, PR_FALSE);
    if (sid == NULL) {
        FATAL_ERROR(ss, PORT_GetError(), internal_error);
        return SECFailure;
    }
    if (ss->statelessResume) {
        PORT_Assert(ss->sec.peerCert);
        sid->peerCert = CERT_DupCertificate(ss->sec.peerCert);
    }
    sid->version = ss->version;

    rv = tls13_HandleServerKeyShare(ss);
    if (rv != SECSuccess) {
        return SECFailure;
    }
    rv = tls13_ComputeHandshakeSecrets(ss);
    if (rv != SECSuccess) {
        return SECFailure; /* error code is set. */
    }

    ss->ssl3.hs.shortHeaders = ssl3_ExtensionNegotiated(
        ss, ssl_tls13_short_header_xtn);

    rv = tls13_SetCipherSpec(ss, TrafficKeyHandshake,
                             CipherSpecRead, PR_FALSE);
    if (rv != SECSuccess) {
        FATAL_ERROR(ss, SSL_ERROR_INIT_CIPHER_SUITE_FAILURE, internal_error);
        return SECFailure;
    }
    TLS13_SET_HS_STATE(ss, wait_encrypted_extensions);

    return SECSuccess;
}

static void
tls13_SetKeyExchangeType(sslSocket *ss, const sslNamedGroupDef *group)
{
    ss->sec.keaGroup = group;
    switch (group->keaType) {
        /* Note: These overwrite on resumption.... so if you start with ECDH
         * and resume with DH, we report DH. That's fine, since no answer
         * is really right. */
        case ssl_kea_ecdh:
            ss->ssl3.hs.kea_def_mutable.exchKeyType =
                ss->statelessResume ? ssl_kea_ecdh_psk : ssl_kea_ecdh;
            ss->sec.keaType = ssl_kea_ecdh;
            break;
        case ssl_kea_dh:
            ss->ssl3.hs.kea_def_mutable.exchKeyType =
                ss->statelessResume ? ssl_kea_dh_psk : ssl_kea_dh;
            ss->sec.keaType = ssl_kea_dh;
            break;
        default:
            PORT_Assert(0);
    }
}

/*
 * Called from ssl3_HandleServerHello.
 *
 * Caller must hold Handshake and RecvBuf locks.
 */
static SECStatus
tls13_HandleServerKeyShare(sslSocket *ss)
{
    SECStatus rv;
    TLS13KeyShareEntry *entry;
    sslEphemeralKeyPair *keyPair;

    SSL_TRC(3, ("%d: TLS13[%d]: handle server_key_share handshake",
                SSL_GETPID(), ss->fd));
    PORT_Assert(ss->opt.noLocks || ssl_HaveRecvBufLock(ss));
    PORT_Assert(ss->opt.noLocks || ssl_HaveSSL3HandshakeLock(ss));

    /* This list should have one entry. */
    if (PR_CLIST_IS_EMPTY(&ss->xtnData.remoteKeyShares)) {
        FATAL_ERROR(ss, SSL_ERROR_MISSING_KEY_SHARE, missing_extension);
        return SECFailure;
    }

    entry = (TLS13KeyShareEntry *)PR_NEXT_LINK(&ss->xtnData.remoteKeyShares);
    PORT_Assert(PR_NEXT_LINK(&entry->link) == &ss->xtnData.remoteKeyShares);

    /* Now get our matching key. */
    keyPair = ssl_LookupEphemeralKeyPair(ss, entry->group);
    if (!keyPair) {
        FATAL_ERROR(ss, SSL_ERROR_RX_MALFORMED_KEY_SHARE, illegal_parameter);
        return SECFailure;
    }

    PORT_Assert(ssl_NamedGroupEnabled(ss, entry->group));

    rv = tls13_HandleKeyShare(ss, entry, keyPair->keys);
    if (rv != SECSuccess)
        return SECFailure; /* Error code set by caller. */

    tls13_SetKeyExchangeType(ss, entry->group);
    ss->sec.keaKeyBits = SECKEY_PublicKeyStrengthInBits(keyPair->keys->pubKey);

    return SECSuccess;
}

/*
 *    opaque ASN1Cert<1..2^24-1>;
 *
 *    struct {
 *        ASN1Cert cert_data;
 *        Extension extensions<0..2^16-1>;
 *    } CertificateEntry;
 *
 *    struct {
 *        opaque certificate_request_context<0..2^8-1>;
 *        CertificateEntry certificate_list<0..2^24-1>;
 *    } Certificate;
 */
static SECStatus
tls13_SendCertificate(sslSocket *ss)
{
    SECStatus rv;
    CERTCertificateList *certChain;
    int certChainLen = 0;
    int i;
    SECItem context = { siBuffer, NULL, 0 };
    PRInt32 extensionsLen = 0;
    PRUint32 maxBytes = 65535;

    SSL_TRC(3, ("%d: TLS1.3[%d]: send certificate handshake",
                SSL_GETPID(), ss->fd));

    PORT_Assert(ss->opt.noLocks || ssl_HaveXmitBufLock(ss));
    PORT_Assert(ss->opt.noLocks || ssl_HaveSSL3HandshakeLock(ss));

    if (ss->sec.isServer) {
        PORT_Assert(!ss->sec.localCert);
        /* A server certificate is selected in tls13_SelectServerCert(). */
        PORT_Assert(ss->sec.serverCert);

        certChain = ss->sec.serverCert->serverCertChain;
        ss->sec.localCert = CERT_DupCertificate(ss->sec.serverCert->serverCert);
    } else {
        if (ss->sec.localCert)
            CERT_DestroyCertificate(ss->sec.localCert);

        certChain = ss->ssl3.clientCertChain;
        ss->sec.localCert = CERT_DupCertificate(ss->ssl3.clientCertificate);
    }

    /* Get the extensions length. This only applies to the leaf cert,
     * because we don't yet send extensions for non-leaf certs. */
    extensionsLen = ssl3_CallHelloExtensionSenders(
        ss, PR_FALSE, maxBytes, &ss->xtnData.certificateSenders[0]);

    if (!ss->sec.isServer) {
        PORT_Assert(ss->ssl3.hs.certificateRequest);
        context = ss->ssl3.hs.certificateRequest->context;
    }
    if (certChain) {
        for (i = 0; i < certChain->len; i++) {
            certChainLen +=
                3 + certChain->certs[i].len + /* cert length + cert */
                2 + (!i ? extensionsLen : 0); /* extensions length + extensions */
        }
    }

    rv = ssl3_AppendHandshakeHeader(ss, certificate,
                                    1 + context.len +
                                        3 + certChainLen);
    if (rv != SECSuccess) {
        return SECFailure; /* err set by AppendHandshake. */
    }

    rv = ssl3_AppendHandshakeVariable(ss, context.data,
                                      context.len, 1);
    if (rv != SECSuccess) {
        return SECFailure; /* err set by AppendHandshake. */
    }

    rv = ssl3_AppendHandshakeNumber(ss, certChainLen, 3);
    if (rv != SECSuccess) {
        return SECFailure; /* err set by AppendHandshake. */
    }
    if (certChain) {
        for (i = 0; i < certChain->len; i++) {
            PRInt32 sentLen;

            rv = ssl3_AppendHandshakeVariable(ss, certChain->certs[i].data,
                                              certChain->certs[i].len, 3);
            if (rv != SECSuccess) {
                return SECFailure; /* err set by AppendHandshake. */
            }

            if (i) {
                /* Not end-entity. */
                rv = ssl3_AppendHandshakeNumber(ss, 0, 2);
                if (rv != SECSuccess) {
                    return SECFailure; /* err set by AppendHandshake. */
                }
                continue;
            }

            /* End-entity, send extensions. */
            rv = ssl3_AppendHandshakeNumber(ss, extensionsLen, 2);
            if (rv != SECSuccess) {
                return SECFailure; /* err set by AppendHandshake. */
            }

            sentLen = ssl3_CallHelloExtensionSenders(
                ss, PR_TRUE, extensionsLen,
                &ss->xtnData.certificateSenders[0]);
            PORT_Assert(sentLen == extensionsLen);
            if (sentLen != extensionsLen) {
                LOG_ERROR(ss, SEC_ERROR_LIBRARY_FAILURE);
                return SECFailure;
            }
        }
    }

    return SECSuccess;
}

static SECStatus
tls13_HandleCertificateEntry(sslSocket *ss, SECItem *data, PRBool first,
                             CERTCertificate **certp)
{
    SECStatus rv;
    SECItem certData;
    SECItem extensionsData;
    CERTCertificate *cert = NULL;

    rv = ssl3_ConsumeHandshakeVariable(ss, &certData,
                                       3, &data->data, &data->len);
    if (rv != SECSuccess) {
        return SECFailure;
    }

    rv = ssl3_ConsumeHandshakeVariable(ss, &extensionsData,
                                       2, &data->data, &data->len);
    if (rv != SECSuccess) {
        return SECFailure;
    }

    /* Parse all the extensions. */
    if (first && !ss->sec.isServer) {
        rv = ssl3_HandleExtensions(ss, &extensionsData.data,
                                   &extensionsData.len,
                                   certificate);
        if (rv != SECSuccess) {
            return SECFailure;
        }

        /* TODO(ekr@rtfm.com): Copy out SCTs. Bug 1315727. */
    }

    cert = CERT_NewTempCertificate(ss->dbHandle, &certData, NULL,
                                   PR_FALSE, PR_TRUE);

    if (!cert) {
        PRErrorCode errCode = PORT_GetError();
        switch (errCode) {
            case PR_OUT_OF_MEMORY_ERROR:
            case SEC_ERROR_BAD_DATABASE:
            case SEC_ERROR_NO_MEMORY:
                FATAL_ERROR(ss, errCode, internal_error);
                return SECFailure;
            default:
                ssl3_SendAlertForCertError(ss, errCode);
                return SECFailure;
        }
    }

    *certp = cert;

    return SECSuccess;
}

/* Called from tls13_CompleteHandleHandshakeMessage() when it has deciphered a complete
 * tls13 Certificate message.
 * Caller must hold Handshake and RecvBuf locks.
 */
static SECStatus
tls13_HandleCertificate(sslSocket *ss, PRUint8 *b, PRUint32 length)
{
    SECStatus rv;
    SECItem context = { siBuffer, NULL, 0 };
    SECItem certList;
    PRBool first = PR_TRUE;
    ssl3CertNode *lastCert = NULL;

    SSL_TRC(3, ("%d: TLS13[%d]: handle certificate handshake",
                SSL_GETPID(), ss->fd));
    PORT_Assert(ss->opt.noLocks || ssl_HaveRecvBufLock(ss));
    PORT_Assert(ss->opt.noLocks || ssl_HaveSSL3HandshakeLock(ss));

    if (ss->sec.isServer) {
        rv = TLS13_CHECK_HS_STATE(ss, SSL_ERROR_RX_UNEXPECTED_CERTIFICATE,
                                  wait_client_cert);
    } else {
        rv = TLS13_CHECK_HS_STATE(ss, SSL_ERROR_RX_UNEXPECTED_CERTIFICATE,
                                  wait_cert_request, wait_server_cert);
    }
    if (rv != SECSuccess)
        return SECFailure;

    /* Process the context string */
    rv = ssl3_ConsumeHandshakeVariable(ss, &context, 1, &b, &length);
    if (rv != SECSuccess)
        return SECFailure;

    if (context.len) {
        /* The context string MUST be empty */
        FATAL_ERROR(ss, SSL_ERROR_RX_MALFORMED_CERTIFICATE, illegal_parameter);
        return SECFailure;
    }

    rv = ssl3_ConsumeHandshakeVariable(ss, &certList, 3, &b, &length);
    if (rv != SECSuccess) {
        return SECFailure;
    }
    if (length) {
        FATAL_ERROR(ss, SSL_ERROR_RX_MALFORMED_CERTIFICATE, illegal_parameter);
        return SECFailure;
    }

    if (!certList.len) {
        if (!ss->sec.isServer) {
            /* Servers always need to send some cert. */
            FATAL_ERROR(ss, SSL_ERROR_RX_MALFORMED_CERTIFICATE, bad_certificate);
            return SECFailure;
        } else {
            /* This is TLS's version of a no_certificate alert. */
            /* I'm a server. I've requested a client cert. He hasn't got one. */
            rv = ssl3_HandleNoCertificate(ss);
            if (rv != SECSuccess) {
                return SECFailure;
            }

            TLS13_SET_HS_STATE(ss, wait_finished);
            return SECSuccess;
        }
    }

    /* Now clean up. */
    ssl3_CleanupPeerCerts(ss);
    ss->ssl3.peerCertArena = PORT_NewArena(DER_DEFAULT_CHUNKSIZE);
    if (ss->ssl3.peerCertArena == NULL) {
        FATAL_ERROR(ss, SEC_ERROR_NO_MEMORY, internal_error);
        return SECFailure;
    }

    while (certList.len) {
        CERTCertificate *cert;

        rv = tls13_HandleCertificateEntry(ss, &certList, first,
                                          &cert);
        if (rv != SECSuccess) {
            ss->xtnData.signedCertTimestamps.len = 0;
            return SECFailure;
        }

        if (first) {
            ss->sec.peerCert = cert;

            if (ss->xtnData.signedCertTimestamps.len) {
                sslSessionID *sid = ss->sec.ci.sid;
                rv = SECITEM_CopyItem(NULL, &sid->u.ssl3.signedCertTimestamps,
                                      &ss->xtnData.signedCertTimestamps);
                ss->xtnData.signedCertTimestamps.len = 0;
                if (rv != SECSuccess) {
                    FATAL_ERROR(ss, SEC_ERROR_NO_MEMORY, internal_error);
                    return SECFailure;
                }
            }
        } else {
            ssl3CertNode *c = PORT_ArenaNew(ss->ssl3.peerCertArena,
                                            ssl3CertNode);
            if (!c) {
                FATAL_ERROR(ss, SEC_ERROR_NO_MEMORY, internal_error);
                return SECFailure;
            }
            c->cert = cert;
            c->next = NULL;

            if (lastCert) {
                lastCert->next = c;
            } else {
                ss->ssl3.peerCertChain = c;
            }
            lastCert = c;
        }

        first = PR_FALSE;
    }
    SECKEY_UpdateCertPQG(ss->sec.peerCert);

    return ssl3_AuthCertificate(ss); /* sets ss->ssl3.hs.ws */
}

void
tls13_CipherSpecAddRef(ssl3CipherSpec *spec)
{
    ++spec->refCt;
    SSL_TRC(10, ("%d: TLS13[-]: Increment ref ct for spec %d. new ct = %d",
                 SSL_GETPID(), spec, spec->refCt));
}

/* This function is never called on a spec which is on the
 * cipherSpecs list. */
void
tls13_CipherSpecRelease(ssl3CipherSpec *spec)
{
    PORT_Assert(spec->refCt > 0);
    --spec->refCt;
    SSL_TRC(10, ("%d: TLS13[-]: decrement refct for spec %d. phase=%s new ct = %d",
                 SSL_GETPID(), spec, spec->phase, spec->refCt));
    if (!spec->refCt) {
        SSL_TRC(10, ("%d: TLS13[-]: Freeing spec %d. phase=%s",
                     SSL_GETPID(), spec, spec->phase));
        PR_REMOVE_LINK(&spec->link);
        ssl3_DestroyCipherSpec(spec, PR_TRUE);
        PORT_Free(spec);
    }
}

/* Add context to the hash functions as described in
   [draft-ietf-tls-tls13; Section 4.9.1] */
SECStatus
tls13_AddContextToHashes(sslSocket *ss, const SSL3Hashes *hashes,
                         SSLHashType algorithm, PRBool sending,
                         SSL3Hashes *tbsHash)
{
    SECStatus rv = SECSuccess;
    PK11Context *ctx;
    const unsigned char context_padding[] = {
        0x20, 0x20, 0x20, 0x20, 0x20, 0x20, 0x20, 0x20,
        0x20, 0x20, 0x20, 0x20, 0x20, 0x20, 0x20, 0x20,
        0x20, 0x20, 0x20, 0x20, 0x20, 0x20, 0x20, 0x20,
        0x20, 0x20, 0x20, 0x20, 0x20, 0x20, 0x20, 0x20,
        0x20, 0x20, 0x20, 0x20, 0x20, 0x20, 0x20, 0x20,
        0x20, 0x20, 0x20, 0x20, 0x20, 0x20, 0x20, 0x20,
        0x20, 0x20, 0x20, 0x20, 0x20, 0x20, 0x20, 0x20,
        0x20, 0x20, 0x20, 0x20, 0x20, 0x20, 0x20, 0x20,
    };

    const char *client_cert_verify_string = "TLS 1.3, client CertificateVerify";
    const char *server_cert_verify_string = "TLS 1.3, server CertificateVerify";
    const char *context_string = (sending ^ ss->sec.isServer) ? client_cert_verify_string
                                                              : server_cert_verify_string;
    unsigned int hashlength;

    /* Double check that we are doing the same hash.*/
    PORT_Assert(hashes->len == tls13_GetHashSize(ss));

    ctx = PK11_CreateDigestContext(ssl3_HashTypeToOID(algorithm));
    if (!ctx) {
        PORT_SetError(SEC_ERROR_NO_MEMORY);
        goto loser;
    }

    PORT_Assert(SECFailure);
    PORT_Assert(!SECSuccess);

    PRINT_BUF(50, (ss, "TLS 1.3 hash without context", hashes->u.raw, hashes->len));
    PRINT_BUF(50, (ss, "Context string", context_string, strlen(context_string)));
    rv |= PK11_DigestBegin(ctx);
    rv |= PK11_DigestOp(ctx, context_padding, sizeof(context_padding));
    rv |= PK11_DigestOp(ctx, (unsigned char *)context_string,
                        strlen(context_string) + 1); /* +1 includes the terminating 0 */
    rv |= PK11_DigestOp(ctx, hashes->u.raw, hashes->len);
    /* Update the hash in-place */
    rv |= PK11_DigestFinal(ctx, tbsHash->u.raw, &hashlength, sizeof(tbsHash->u.raw));
    PK11_DestroyContext(ctx, PR_TRUE);
    PRINT_BUF(50, (ss, "TLS 1.3 hash with context", tbsHash->u.raw, hashlength));

    tbsHash->len = hashlength;
    tbsHash->hashAlg = algorithm;

    if (rv) {
        ssl_MapLowLevelError(SSL_ERROR_SHA_DIGEST_FAILURE);
        goto loser;
    }
    return SECSuccess;

loser:
    return SECFailure;
}

/*
 *    Derive-Secret(Secret, Label, Messages) =
 *       HKDF-Expand-Label(Secret, Label,
 *                         Hash(Messages) + Hash(resumption_context), L))
 */
static SECStatus
tls13_DeriveSecret(sslSocket *ss, PK11SymKey *key,
                   const char *prefix,
                   const char *suffix,
                   const SSL3Hashes *hashes,
                   PK11SymKey **dest)
{
    SECStatus rv;
    SSL3Hashes hashesTmp;
    char buf[100];
    const char *label;

    if (prefix) {
        if ((strlen(prefix) + strlen(suffix) + 2) > sizeof(buf)) {
            PORT_Assert(0);
            PORT_SetError(SEC_ERROR_LIBRARY_FAILURE);
            return SECFailure;
        }
        (void)PR_snprintf(buf, sizeof(buf), "%s %s",
                          prefix, suffix);
        label = buf;
    } else {
        label = suffix;
    }

    SSL_TRC(3, ("%d: TLS13[%d]: deriving secret '%s'",
                SSL_GETPID(), ss->fd, label));
    if (!hashes) {
        rv = tls13_ComputeHandshakeHashes(ss, &hashesTmp);
        if (rv != SECSuccess) {
            PORT_Assert(0); /* Should never fail */
            ssl_MapLowLevelError(SEC_ERROR_LIBRARY_FAILURE);
            return SECFailure;
        }
        hashes = &hashesTmp;
    }

    rv = tls13_HkdfExpandLabel(key, tls13_GetHash(ss),
                               hashes->u.raw, hashes->len,
                               label, strlen(label),
                               tls13_GetHkdfMechanism(ss),
                               tls13_GetHashSize(ss), dest);
    if (rv != SECSuccess) {
        LOG_ERROR(ss, SEC_ERROR_LIBRARY_FAILURE);
        return SECFailure;
    }
    return SECSuccess;
}

/* Derive traffic keys for the next cipher spec in the queue. */
static SECStatus
tls13_DeriveTrafficKeys(sslSocket *ss, ssl3CipherSpec *spec,
                        TrafficKeyType type,
                        CipherSpecDirection direction,
                        PRBool deleteSecret)
{
    size_t keySize = spec->cipher_def->key_size;
    size_t ivSize = spec->cipher_def->iv_size +
                    spec->cipher_def->explicit_nonce_size; /* This isn't always going to
                                                              * work, but it does for
                                                              * AES-GCM */
    CK_MECHANISM_TYPE bulkAlgorithm = ssl3_Alg2Mech(spec->cipher_def->calg);
    PK11SymKey **prkp = NULL;
    PK11SymKey *prk = NULL;
    PRBool clientKey;
    ssl3KeyMaterial *target;
    const char *phase;
    SECStatus rv;
    /* These labels are just used for debugging. */
    static const char kHkdfPhaseEarlyApplicationDataKeys[] = "early application data";
    static const char kHkdfPhaseHandshakeKeys[] = "handshake data";
    static const char kHkdfPhaseApplicationDataKeys[] = "application data";

    if (ss->sec.isServer ^ (direction == CipherSpecWrite)) {
        clientKey = PR_TRUE;
        target = &spec->client;
    } else {
        clientKey = PR_FALSE;
        target = &spec->server;
    }

    PORT_Assert(ss->opt.noLocks || ssl_HaveSSL3HandshakeLock(ss));

    switch (type) {
        case TrafficKeyEarlyApplicationData:
            PORT_Assert(clientKey);
            phase = kHkdfPhaseEarlyApplicationDataKeys;
            prkp = &ss->ssl3.hs.clientEarlyTrafficSecret;
            break;
        case TrafficKeyHandshake:
            phase = kHkdfPhaseHandshakeKeys;
            prkp = clientKey ? &ss->ssl3.hs.clientHsTrafficSecret : &ss->ssl3.hs.serverHsTrafficSecret;
            break;
        case TrafficKeyApplicationData:
            phase = kHkdfPhaseApplicationDataKeys;
            prkp = clientKey ? &ss->ssl3.hs.clientTrafficSecret : &ss->ssl3.hs.serverTrafficSecret;
            break;
        default:
            LOG_ERROR(ss, SEC_ERROR_LIBRARY_FAILURE);
            PORT_Assert(0);
            return SECFailure;
    }
    PORT_Assert(prkp != NULL);
    prk = *prkp;

    SSL_TRC(3, ("%d: TLS13[%d]: deriving %s traffic keys phase='%s'",
                SSL_GETPID(), ss->fd,
                (direction == CipherSpecWrite) ? "write" : "read", phase));
    PORT_Assert(phase);
    spec->phase = phase;

    rv = tls13_HkdfExpandLabel(prk, tls13_GetHash(ss),
                               NULL, 0,
                               kHkdfPurposeKey, strlen(kHkdfPurposeKey),
                               bulkAlgorithm, keySize,
                               &target->write_key);
    if (rv != SECSuccess) {
        LOG_ERROR(ss, SEC_ERROR_LIBRARY_FAILURE);
        PORT_Assert(0);
        goto loser;
    }

    rv = tls13_HkdfExpandLabelRaw(prk, tls13_GetHash(ss),
                                  NULL, 0,
                                  kHkdfPurposeIv, strlen(kHkdfPurposeIv),
                                  target->write_iv, ivSize);
    if (rv != SECSuccess) {
        LOG_ERROR(ss, SEC_ERROR_LIBRARY_FAILURE);
        PORT_Assert(0);
        goto loser;
    }

    if (deleteSecret) {
        PK11_FreeSymKey(prk);
        *prkp = NULL;
    }
    return SECSuccess;

loser:
    return SECFailure;
}

static SECStatus
tls13_SetupPendingCipherSpec(sslSocket *ss)
{
    ssl3CipherSpec *pSpec;
    ssl3CipherSuite suite = ss->ssl3.hs.cipher_suite;
    const ssl3BulkCipherDef *bulk = ssl_GetBulkCipherDef(
        ssl_LookupCipherSuiteDef(suite));

    PORT_Assert(ss->opt.noLocks || ssl_HaveSSL3HandshakeLock(ss));

    ssl_GetSpecWriteLock(ss); /*******************************/

    pSpec = ss->ssl3.pwSpec;
    /* Version isn't set when we send 0-RTT data. */
    pSpec->version = PR_MAX(SSL_LIBRARY_VERSION_TLS_1_3, ss->version);

    SSL_TRC(3, ("%d: TLS13[%d]: Set Pending Cipher Suite to 0x%04x",
                SSL_GETPID(), ss->fd, suite));
    pSpec->cipher_def = bulk;

    ssl_ReleaseSpecWriteLock(ss); /*******************************/
    return SECSuccess;
}

/* Install a new cipher spec for this direction. */
static SECStatus
tls13_SetCipherSpec(sslSocket *ss, TrafficKeyType type,
                    CipherSpecDirection direction, PRBool deleteSecret)
{
    SECStatus rv;
    ssl3CipherSpec *spec = NULL;
    ssl3CipherSpec **specp = (direction == CipherSpecRead) ? &ss->ssl3.crSpec : &ss->ssl3.cwSpec;
    /* Flush out old handshake data. */
    ssl_GetXmitBufLock(ss);
    rv = ssl3_FlushHandshake(ss, ssl_SEND_FLAG_FORCE_INTO_BUFFER);
    ssl_ReleaseXmitBufLock(ss);
    if (rv != SECSuccess) {
        return SECFailure;
    }

    /* Create the new spec. */
    spec = PORT_ZNew(ssl3CipherSpec);
    if (!spec) {
        PORT_SetError(SEC_ERROR_NO_MEMORY);
        return SECFailure;
    }
    spec->refCt = 1;
    PR_APPEND_LINK(&spec->link, &ss->ssl3.hs.cipherSpecs);
    ss->ssl3.pwSpec = ss->ssl3.prSpec = spec;

    rv = tls13_SetupPendingCipherSpec(ss);
    if (rv != SECSuccess)
        return SECFailure;

    switch (spec->cipher_def->calg) {
        case calg_aes_gcm:
            spec->aead = tls13_AESGCM;
            break;
        case calg_chacha20:
            spec->aead = tls13_ChaCha20Poly1305;
            break;
        default:
            PORT_Assert(0);
            return SECFailure;
            break;
    }

    rv = tls13_DeriveTrafficKeys(ss, spec, type, direction,
                                 deleteSecret);
    if (rv != SECSuccess) {
        return SECFailure;
    }

    /* We use the epoch for cipher suite identification, so increment
     * it in both TLS and DTLS. */
    if ((*specp)->epoch == PR_UINT16_MAX) {
        return SECFailure;
    }
    spec->epoch = (PRUint16)type;

    if (!IS_DTLS(ss)) {
        spec->read_seq_num = spec->write_seq_num = 0;
    } else {
        /* The sequence number has the high 16 bits as the epoch. */
        spec->read_seq_num = spec->write_seq_num =
            (sslSequenceNumber)spec->epoch << 48;

        dtls_InitRecvdRecords(&spec->recvdRecords);
    }

    if (type == TrafficKeyEarlyApplicationData) {
        spec->earlyDataRemaining =
            ss->sec.ci.sid->u.ssl3.locked.sessionTicket.max_early_data_size;
    }

    /* Now that we've set almost everything up, finally cut over. */
    ssl_GetSpecWriteLock(ss);
    tls13_CipherSpecRelease(*specp); /* May delete old cipher. */
    *specp = spec;                   /* Overwrite. */
    ssl_ReleaseSpecWriteLock(ss);

    SSL_TRC(3, ("%d: TLS13[%d]: %s installed key for phase='%s'.%d dir=%s",
                SSL_GETPID(), ss->fd, SSL_ROLE(ss),
                spec->phase, spec->epoch,
                direction == CipherSpecRead ? "read" : "write"));

    if (ss->ssl3.changedCipherSpecFunc) {
        ss->ssl3.changedCipherSpecFunc(ss->ssl3.changedCipherSpecArg,
                                       direction == CipherSpecWrite, spec);
    }
    return SECSuccess;
}

static SECStatus
tls13_ComputeHandshakeHashes(sslSocket *ss,
                             SSL3Hashes *hashes)
{
    SECStatus rv;
    PK11Context *ctx = NULL;

    PORT_Assert(ss->opt.noLocks || ssl_HaveSSL3HandshakeLock(ss));
    if (ss->ssl3.hs.hashType == handshake_hash_unknown) {
        /* Backup: if we haven't done any hashing, then hash now.
         * This happens when we are doing 0-RTT on the client. */
        ctx = PK11_CreateDigestContext(ssl3_HashTypeToOID(tls13_GetHash(ss)));
        if (!ctx) {
            ssl_MapLowLevelError(SSL_ERROR_SHA_DIGEST_FAILURE);
            return SECFailure;
        }

        if (PK11_DigestBegin(ctx) != SECSuccess) {
            ssl_MapLowLevelError(SSL_ERROR_SHA_DIGEST_FAILURE);
            goto loser;
        }

        PRINT_BUF(10, (NULL, "Handshake hash computed over saved messages",
                       ss->ssl3.hs.messages.buf,
                       ss->ssl3.hs.messages.len));

        if (PK11_DigestOp(ctx,
                          ss->ssl3.hs.messages.buf,
                          ss->ssl3.hs.messages.len) != SECSuccess) {
            ssl_MapLowLevelError(SSL_ERROR_SHA_DIGEST_FAILURE);
            goto loser;
        }
    } else {
        ctx = PK11_CloneContext(ss->ssl3.hs.sha);
        if (!ctx) {
            ssl_MapLowLevelError(SSL_ERROR_SHA_DIGEST_FAILURE);
            return SECFailure;
        }
    }

    rv = PK11_DigestFinal(ctx, hashes->u.raw,
                          &hashes->len,
                          sizeof(hashes->u.raw));
    if (rv != SECSuccess) {
        ssl_MapLowLevelError(SSL_ERROR_DIGEST_FAILURE);
        goto loser;
    }
    PORT_Assert(hashes->len == tls13_GetHashSize(ss));
    PK11_DestroyContext(ctx, PR_TRUE);

    return SECSuccess;

loser:
    PK11_DestroyContext(ctx, PR_TRUE);
    return SECFailure;
}

void
tls13_DestroyKeyShareEntry(TLS13KeyShareEntry *offer)
{
    SECITEM_ZfreeItem(&offer->key_exchange, PR_FALSE);
    PORT_ZFree(offer, sizeof(*offer));
}

void
tls13_DestroyKeyShares(PRCList *list)
{
    PRCList *cur_p;

    /* The list must be initialized. */
    PORT_Assert(PR_LIST_HEAD(list));

    while (!PR_CLIST_IS_EMPTY(list)) {
        cur_p = PR_LIST_TAIL(list);
        PR_REMOVE_LINK(cur_p);
        tls13_DestroyKeyShareEntry((TLS13KeyShareEntry *)cur_p);
    }
}

void
tls13_DestroyEarlyData(PRCList *list)
{
    PRCList *cur_p;

    while (!PR_CLIST_IS_EMPTY(list)) {
        TLS13EarlyData *msg;

        cur_p = PR_LIST_TAIL(list);
        msg = (TLS13EarlyData *)cur_p;

        PR_REMOVE_LINK(cur_p);
        SECITEM_ZfreeItem(&msg->data, PR_FALSE);
        PORT_ZFree(msg, sizeof(*msg));
    }
}

void
tls13_DestroyCipherSpecs(PRCList *list)
{
    PRCList *cur_p;

    while (!PR_CLIST_IS_EMPTY(list)) {
        cur_p = PR_LIST_TAIL(list);
        PR_REMOVE_LINK(cur_p);
        ssl3_DestroyCipherSpec((ssl3CipherSpec *)cur_p, PR_FALSE);
        PORT_Free(cur_p);
    }
}

/* draft-ietf-tls-tls13 Section 5.2.2 specifies the following
 * nonce algorithm:
 *
 * The length of the per-record nonce (iv_length) is set to max(8 bytes,
 * N_MIN) for the AEAD algorithm (see [RFC5116] Section 4).  An AEAD
 * algorithm where N_MAX is less than 8 bytes MUST NOT be used with TLS.
 * The per-record nonce for the AEAD construction is formed as follows:
 *
 * 1.  The 64-bit record sequence number is padded to the left with
 *     zeroes to iv_length.
 *
 * 2.  The padded sequence number is XORed with the static
 *     client_write_iv or server_write_iv, depending on the role.
 *
 * The resulting quantity (of length iv_length) is used as the per-
 * record nonce.
 *
 * Existing suites have the same nonce size: N_MIN = N_MAX = 12 bytes
 *
 * See RFC 5288 and https://tools.ietf.org/html/draft-ietf-tls-chacha20-poly1305-04#section-2
 */
static void
tls13_WriteNonce(ssl3KeyMaterial *keys,
                 const unsigned char *seqNumBuf, unsigned int seqNumLen,
                 unsigned char *nonce, unsigned int nonceLen)
{
    size_t i;

    PORT_Assert(nonceLen == 12);
    memcpy(nonce, keys->write_iv, 12);

    /* XOR the last 8 bytes of the IV with the sequence number. */
    PORT_Assert(seqNumLen == 8);
    for (i = 0; i < 8; ++i) {
        nonce[4 + i] ^= seqNumBuf[i];
    }
    PRINT_BUF(50, (NULL, "Nonce", nonce, nonceLen));
}

/* Implement the SSLAEADCipher interface defined in sslimpl.h.
 *
 * That interface takes the additional data (see below) and reinterprets that as
 * a sequence number. In TLS 1.3 there is no additional data so this value is
 * just the encoded sequence number.
 */
static SECStatus
tls13_AEAD(ssl3KeyMaterial *keys, PRBool doDecrypt,
           unsigned char *out, int *outlen, int maxout,
           const unsigned char *in, int inlen,
           CK_MECHANISM_TYPE mechanism,
           unsigned char *aeadParams, unsigned int aeadParamLength)
{
    SECStatus rv;
    unsigned int uOutLen = 0;
    SECItem param = {
        siBuffer, aeadParams, aeadParamLength
    };

    if (doDecrypt) {
        rv = PK11_Decrypt(keys->write_key, mechanism, &param,
                          out, &uOutLen, maxout, in, inlen);
    } else {
        rv = PK11_Encrypt(keys->write_key, mechanism, &param,
                          out, &uOutLen, maxout, in, inlen);
    }
    *outlen = (int)uOutLen;

    return rv;
}

static SECStatus
tls13_AESGCM(ssl3KeyMaterial *keys,
             PRBool doDecrypt,
             unsigned char *out,
             int *outlen,
             int maxout,
             const unsigned char *in,
             int inlen,
             const unsigned char *additionalData,
             int additionalDataLen)
{
    CK_GCM_PARAMS gcmParams;
    unsigned char nonce[12];

    memset(&gcmParams, 0, sizeof(gcmParams));
    gcmParams.pIv = nonce;
    gcmParams.ulIvLen = sizeof(nonce);
    gcmParams.pAAD = NULL;
    gcmParams.ulAADLen = 0;
    gcmParams.ulTagBits = 128; /* GCM measures tag length in bits. */

    tls13_WriteNonce(keys, additionalData, additionalDataLen,
                     nonce, sizeof(nonce));
    return tls13_AEAD(keys, doDecrypt, out, outlen, maxout, in, inlen,
                      CKM_AES_GCM,
                      (unsigned char *)&gcmParams, sizeof(gcmParams));
}

static SECStatus
tls13_ChaCha20Poly1305(ssl3KeyMaterial *keys, PRBool doDecrypt,
                       unsigned char *out, int *outlen, int maxout,
                       const unsigned char *in, int inlen,
                       const unsigned char *additionalData,
                       int additionalDataLen)
{
    CK_NSS_AEAD_PARAMS aeadParams;
    unsigned char nonce[12];

    memset(&aeadParams, 0, sizeof(aeadParams));
    aeadParams.pNonce = nonce;
    aeadParams.ulNonceLen = sizeof(nonce);
    aeadParams.pAAD = NULL; /* No AAD in TLS 1.3. */
    aeadParams.ulAADLen = 0;
    aeadParams.ulTagLen = 16; /* The Poly1305 tag is 16 octets. */

    tls13_WriteNonce(keys, additionalData, additionalDataLen,
                     nonce, sizeof(nonce));
    return tls13_AEAD(keys, doDecrypt, out, outlen, maxout, in, inlen,
                      CKM_NSS_CHACHA20_POLY1305,
                      (unsigned char *)&aeadParams, sizeof(aeadParams));
}

static SECStatus
tls13_HandleEncryptedExtensions(sslSocket *ss, PRUint8 *b, PRUint32 length)
{
    SECStatus rv;
    PRUint32 innerLength;
    SECItem oldNpn = { siBuffer, NULL, 0 };

    PORT_Assert(ss->opt.noLocks || ssl_HaveRecvBufLock(ss));
    PORT_Assert(ss->opt.noLocks || ssl_HaveSSL3HandshakeLock(ss));

    SSL_TRC(3, ("%d: TLS13[%d]: handle encrypted extensions",
                SSL_GETPID(), ss->fd));

    rv = TLS13_CHECK_HS_STATE(ss, SSL_ERROR_RX_UNEXPECTED_ENCRYPTED_EXTENSIONS,
                              wait_encrypted_extensions);
    if (rv != SECSuccess) {
        return SECFailure;
    }

    rv = ssl3_ConsumeHandshakeNumber(ss, &innerLength, 2, &b, &length);
    if (rv != SECSuccess) {
        return SECFailure; /* Alert already sent. */
    }
    if (innerLength != length) {
        FATAL_ERROR(ss, SSL_ERROR_RX_MALFORMED_ENCRYPTED_EXTENSIONS,
                    illegal_parameter);
        return SECFailure;
    }

    /* If we are doing 0-RTT, then we already have an NPN value. Stash
     * it for comparison. */
    if (ss->ssl3.hs.zeroRttState == ssl_0rtt_sent &&
        ss->xtnData.nextProtoState == SSL_NEXT_PROTO_EARLY_VALUE) {
        oldNpn = ss->xtnData.nextProto;
        ss->xtnData.nextProto.data = NULL;
        ss->xtnData.nextProtoState = SSL_NEXT_PROTO_NO_SUPPORT;
    }
    rv = ssl3_HandleExtensions(ss, &b, &length, encrypted_extensions);
    if (rv != SECSuccess) {
        return SECFailure; /* Error code set below */
    }

    /* We can only get here if we offered 0-RTT. */
    if (ssl3_ExtensionNegotiated(ss, ssl_tls13_early_data_xtn)) {
        PORT_Assert(ss->ssl3.hs.zeroRttState == ssl_0rtt_sent);
        if (!ss->statelessResume) {
            /* Illegal to accept 0-RTT without also accepting PSK. */
            FATAL_ERROR(ss, SSL_ERROR_RX_MALFORMED_ENCRYPTED_EXTENSIONS,
                        illegal_parameter);
        }
        ss->ssl3.hs.zeroRttState = ssl_0rtt_accepted;

        /* Check that the server negotiated the same ALPN (if any). */
        if (SECITEM_CompareItem(&oldNpn, &ss->xtnData.nextProto)) {
            SECITEM_FreeItem(&oldNpn, PR_FALSE);
            FATAL_ERROR(ss, SSL_ERROR_NEXT_PROTOCOL_DATA_INVALID,
                        illegal_parameter);
            return SECFailure;
        }
        /* Check that the server negotiated the same cipher suite. */
        if (ss->ssl3.hs.cipher_suite != ss->ssl3.hs.zeroRttSuite) {
            FATAL_ERROR(ss, SSL_ERROR_RX_MALFORMED_ENCRYPTED_EXTENSIONS,
                        illegal_parameter);
            return SECFailure;
        }
    } else if (ss->ssl3.hs.zeroRttState == ssl_0rtt_sent) {
        /* Though we sent 0-RTT, the early_data extension wasn't present so the
         * state is unmodified; the server must have rejected 0-RTT. */
        ss->ssl3.hs.zeroRttState = ssl_0rtt_ignored;
        ss->ssl3.hs.zeroRttIgnore = ssl_0rtt_ignore_trial;
    } else {
        PORT_Assert(ss->ssl3.hs.zeroRttState == ssl_0rtt_none ||
                    (ss->ssl3.hs.helloRetry &&
                     ss->ssl3.hs.zeroRttState == ssl_0rtt_ignored));
    }

    SECITEM_FreeItem(&oldNpn, PR_FALSE);
    if (ss->ssl3.hs.kea_def->authKeyType == ssl_auth_psk) {
        TLS13_SET_HS_STATE(ss, wait_finished);
    } else {
        TLS13_SET_HS_STATE(ss, wait_cert_request);
    }

    return SECSuccess;
}

static SECStatus
tls13_SendEncryptedExtensions(sslSocket *ss)
{
    SECStatus rv;
    PRInt32 extensions_len = 0;
    PRInt32 sent_len = 0;
    PRUint32 maxBytes = 65535;

    SSL_TRC(3, ("%d: TLS13[%d]: send encrypted extensions handshake",
                SSL_GETPID(), ss->fd));

    PORT_Assert(ss->opt.noLocks || ssl_HaveSSL3HandshakeLock(ss));
    PORT_Assert(ss->opt.noLocks || ssl_HaveXmitBufLock(ss));

    extensions_len = ssl3_CallHelloExtensionSenders(
        ss, PR_FALSE, maxBytes, &ss->xtnData.encryptedExtensionsSenders[0]);

    rv = ssl3_AppendHandshakeHeader(ss, encrypted_extensions,
                                    extensions_len + 2);
    if (rv != SECSuccess) {
        LOG_ERROR(ss, SEC_ERROR_LIBRARY_FAILURE);
        return SECFailure;
    }
    rv = ssl3_AppendHandshakeNumber(ss, extensions_len, 2);
    if (rv != SECSuccess) {
        LOG_ERROR(ss, SEC_ERROR_LIBRARY_FAILURE);
        return SECFailure;
    }
    sent_len = ssl3_CallHelloExtensionSenders(
        ss, PR_TRUE, extensions_len,
        &ss->xtnData.encryptedExtensionsSenders[0]);
    PORT_Assert(sent_len == extensions_len);
    if (sent_len != extensions_len) {
        LOG_ERROR(ss, SEC_ERROR_LIBRARY_FAILURE);
        PORT_Assert(sent_len == 0);
        return SECFailure;
    }

    return SECSuccess;
}

SECStatus
tls13_SendCertificateVerify(sslSocket *ss, SECKEYPrivateKey *privKey)
{
    SECStatus rv = SECFailure;
    SECItem buf = { siBuffer, NULL, 0 };
    unsigned int len;
    SSLHashType hashAlg;
    SSL3Hashes hash;
    SSL3Hashes tbsHash; /* The hash "to be signed". */

    PORT_Assert(ss->opt.noLocks || ssl_HaveXmitBufLock(ss));
    PORT_Assert(ss->opt.noLocks || ssl_HaveSSL3HandshakeLock(ss));

    SSL_TRC(3, ("%d: TLS13[%d]: send certificate_verify handshake",
                SSL_GETPID(), ss->fd));

    PORT_Assert(ss->ssl3.hs.hashType == handshake_hash_single);
    rv = tls13_ComputeHandshakeHashes(ss, &hash);
    if (rv != SECSuccess) {
        return SECFailure;
    }

    /* We should have picked a signature scheme when we received a
     * CertificateRequest, or when we picked a server certificate. */
    PORT_Assert(ss->ssl3.hs.signatureScheme != ssl_sig_none);
    if (ss->ssl3.hs.signatureScheme == ssl_sig_none) {
        PORT_SetError(SEC_ERROR_LIBRARY_FAILURE);
        return SECFailure;
    }
    hashAlg = ssl_SignatureSchemeToHashType(ss->ssl3.hs.signatureScheme);
    rv = tls13_AddContextToHashes(ss, &hash, hashAlg,
                                  PR_TRUE, &tbsHash);
    if (rv != SECSuccess) {
        return SECFailure;
    }

    rv = ssl3_SignHashes(ss, &tbsHash, privKey, &buf);
    if (rv == SECSuccess && !ss->sec.isServer) {
        /* Remember the info about the slot that did the signing.
         * Later, when doing an SSL restart handshake, verify this.
         * These calls are mere accessors, and can't fail.
         */
        PK11SlotInfo *slot;
        sslSessionID *sid = ss->sec.ci.sid;

        slot = PK11_GetSlotFromPrivateKey(privKey);
        sid->u.ssl3.clAuthSeries = PK11_GetSlotSeries(slot);
        sid->u.ssl3.clAuthSlotID = PK11_GetSlotID(slot);
        sid->u.ssl3.clAuthModuleID = PK11_GetModuleID(slot);
        sid->u.ssl3.clAuthValid = PR_TRUE;
        PK11_FreeSlot(slot);
    }
    if (rv != SECSuccess) {
        goto done; /* err code was set by ssl3_SignHashes */
    }

    len = buf.len + 2 + 2;

    rv = ssl3_AppendHandshakeHeader(ss, certificate_verify, len);
    if (rv != SECSuccess) {
        goto done; /* error code set by AppendHandshake */
    }

    rv = ssl3_AppendHandshakeNumber(ss, ss->ssl3.hs.signatureScheme, 2);
    if (rv != SECSuccess) {
        goto done; /* err set by AppendHandshakeNumber */
    }

    rv = ssl3_AppendHandshakeVariable(ss, buf.data, buf.len, 2);
    if (rv != SECSuccess) {
        goto done; /* error code set by AppendHandshake */
    }

done:
    /* For parity with the allocation functions, which don't use
     * SECITEM_AllocItem(). */
    if (buf.data)
        PORT_Free(buf.data);
    return rv;
}

/* Called from tls13_CompleteHandleHandshakeMessage() when it has deciphered a complete
 * tls13 CertificateVerify message
 * Caller must hold Handshake and RecvBuf locks.
 */
SECStatus
<<<<<<< HEAD
tls13_HandleCertificateVerify(sslSocket *ss, SSL3Opaque *b, PRUint32 length,
=======
tls13_HandleCertificateVerify(sslSocket *ss, PRUint8 *b, PRUint32 length,
>>>>>>> a17af05f
                              SSL3Hashes *hashes)
{
    SECItem signed_hash = { siBuffer, NULL, 0 };
    SECStatus rv;
    SSLSignatureScheme sigScheme;
    SSLHashType hashAlg;
    SSL3Hashes tbsHash;

    SSL_TRC(3, ("%d: TLS13[%d]: handle certificate_verify handshake",
                SSL_GETPID(), ss->fd));
    PORT_Assert(ss->opt.noLocks || ssl_HaveRecvBufLock(ss));
    PORT_Assert(ss->opt.noLocks || ssl_HaveSSL3HandshakeLock(ss));

    rv = TLS13_CHECK_HS_STATE(ss, SSL_ERROR_RX_UNEXPECTED_CERT_VERIFY,
                              wait_cert_verify);
    if (rv != SECSuccess) {
        return SECFailure;
    }
    PORT_Assert(hashes);

    rv = ssl_ConsumeSignatureScheme(ss, &b, &length, &sigScheme);
    if (rv != SECSuccess) {
        PORT_SetError(SSL_ERROR_RX_MALFORMED_CERT_VERIFY);
        return SECFailure;
    }

    rv = ssl_CheckSignatureSchemeConsistency(ss, sigScheme, ss->sec.peerCert);
    if (rv != SECSuccess) {
        /* Error set already */
        return SECFailure;
    }
    hashAlg = ssl_SignatureSchemeToHashType(sigScheme);

    rv = tls13_AddContextToHashes(ss, hashes, hashAlg, PR_FALSE, &tbsHash);
    if (rv != SECSuccess) {
        FATAL_ERROR(ss, SSL_ERROR_DIGEST_FAILURE, internal_error);
        return SECFailure;
    }

    rv = ssl3_ConsumeHandshakeVariable(ss, &signed_hash, 2, &b, &length);
    if (rv != SECSuccess) {
        PORT_SetError(SSL_ERROR_RX_MALFORMED_CERT_VERIFY);
        return SECFailure;
    }

    if (length != 0) {
        FATAL_ERROR(ss, SSL_ERROR_RX_MALFORMED_CERT_VERIFY, decode_error);
        return SECFailure;
    }

    rv = ssl3_VerifySignedHashes(ss, sigScheme, &tbsHash, &signed_hash);
    if (rv != SECSuccess) {
        FATAL_ERROR(ss, PORT_GetError(), decrypt_error);
        return SECFailure;
    }

    /* Set the auth type. */
    if (!ss->sec.isServer) {
        ss->sec.authType = ssl_SignatureSchemeToAuthType(sigScheme);
    }

    /* Request a client certificate now if one was requested. */
    if (ss->ssl3.hs.certificateRequest) {
        TLS13CertificateRequest *req = ss->ssl3.hs.certificateRequest;

        PORT_Assert(!ss->sec.isServer);
        rv = ssl3_CompleteHandleCertificateRequest(ss, req->signatureSchemes,
                                                   req->signatureSchemeCount,
                                                   &req->ca_list);
        if (rv != SECSuccess) {
            FATAL_ERROR(ss, SEC_ERROR_LIBRARY_FAILURE, internal_error);
            return rv;
        }
    }

    TLS13_SET_HS_STATE(ss, wait_finished);

    return SECSuccess;
}

static SECStatus
tls13_ComputePskBinderHash(sslSocket *ss, unsigned long prefixLength,
                           SSL3Hashes *hashes)
{
    SECStatus rv;

    PORT_Assert(ss->ssl3.hs.hashType == handshake_hash_unknown);
    PORT_Assert(ss->opt.noLocks || ssl_HaveSSL3HandshakeLock(ss));
    PORT_Assert(prefixLength <= ss->ssl3.hs.messages.len);

    PRINT_BUF(10, (NULL, "Handshake hash computed over ClientHello prefix",
                   ss->ssl3.hs.messages.buf, prefixLength));
    rv = PK11_HashBuf(ssl3_HashTypeToOID(tls13_GetHash(ss)),
                      hashes->u.raw,
                      ss->ssl3.hs.messages.buf, prefixLength);
    if (rv != SECSuccess) {
        ssl_MapLowLevelError(SSL_ERROR_SHA_DIGEST_FAILURE);
        goto loser;
    }
    hashes->len = tls13_GetHashSize(ss);

    PRINT_BUF(10, (NULL, "PSK Binder hash",
                   hashes->u.raw, hashes->len));

    return SECSuccess;

loser:
    return SECFailure;
}
/* Compute the PSK Binder This is kind of sneaky.*/
SECStatus
tls13_ComputePskBinder(sslSocket *ss, PRBool sending,
                       unsigned int prefixLength,
                       PRUint8 *output, unsigned int *outputLen,
                       unsigned int maxOutputLen)
{
    SSL3Hashes hashes;
    SECStatus rv;

    rv = tls13_ComputePskBinderHash(ss, prefixLength, &hashes);
    if (rv != SECSuccess)
        return SECFailure;

    return tls13_ComputeFinished(ss, ss->ssl3.hs.pskBinderKey, &hashes,
                                 sending, output, outputLen, maxOutputLen);
}

static SECStatus
tls13_ComputePskBinderHash(sslSocket *ss, unsigned long prefixLength,
                           SSL3Hashes *hashes)
{
    SECStatus rv;

    PORT_Assert(ss->ssl3.hs.hashType == handshake_hash_unknown);
    PORT_Assert(ss->opt.noLocks || ssl_HaveSSL3HandshakeLock(ss));
    PORT_Assert(prefixLength <= ss->ssl3.hs.messages.len);

    PRINT_BUF(10, (NULL, "Handshake hash computed over ClientHello prefix",
                   ss->ssl3.hs.messages.buf, prefixLength));
    rv = PK11_HashBuf(ssl3_HashTypeToOID(tls13_GetHash(ss)),
                      hashes->u.raw,
                      ss->ssl3.hs.messages.buf, prefixLength);
    if (rv != SECSuccess) {
        ssl_MapLowLevelError(SSL_ERROR_SHA_DIGEST_FAILURE);
        goto loser;
    }
    hashes->len = tls13_GetHashSize(ss);

    PRINT_BUF(10, (NULL, "PSK Binder hash",
                   hashes->u.raw, hashes->len));

    return SECSuccess;

loser:
    return SECFailure;
}
/* Compute the PSK Binder This is kind of sneaky.*/
SECStatus
tls13_ComputePskBinder(sslSocket *ss, PRBool sending,
                       unsigned int prefixLength,
                       PRUint8 *output, unsigned int *outputLen,
                       unsigned int maxOutputLen)
{
    SSL3Hashes hashes;
    SECStatus rv;

    rv = tls13_ComputePskBinderHash(ss, prefixLength, &hashes);
    if (rv != SECSuccess)
        return SECFailure;

    return tls13_ComputeFinished(ss, ss->ssl3.hs.pskBinderKey, &hashes,
                                 sending, output, outputLen, maxOutputLen);
}

static SECStatus
tls13_ComputeFinished(sslSocket *ss, PK11SymKey *baseKey,
                      const SSL3Hashes *hashes,
                      PRBool sending, PRUint8 *output, unsigned int *outputLen,
                      unsigned int maxOutputLen)
{
    SECStatus rv;
    PK11Context *hmacCtx = NULL;
    CK_MECHANISM_TYPE macAlg = tls13_GetHmacMechanism(ss);
    SECItem param = { siBuffer, NULL, 0 };
    unsigned int outputLenUint;
    const char *label = kHkdfLabelFinishedSecret;
    PK11SymKey *secret = NULL;

    PORT_Assert(baseKey);
    SSL_TRC(3, ("%d: TLS13[%d]: %s calculate finished",
                SSL_GETPID(), ss->fd, SSL_ROLE(ss)));
    PRINT_BUF(50, (ss, "Handshake hash", hashes->u.raw, hashes->len));

    /* Now derive the appropriate finished secret from the base secret. */
    rv = tls13_HkdfExpandLabel(baseKey,
                               tls13_GetHash(ss),
                               NULL, 0,
                               label, strlen(label),
                               tls13_GetHmacMechanism(ss),
                               tls13_GetHashSize(ss), &secret);
    if (rv != SECSuccess) {
        goto abort;
    }

    PORT_Assert(hashes->len == tls13_GetHashSize(ss));
    hmacCtx = PK11_CreateContextBySymKey(macAlg, CKA_SIGN,
                                         secret, &param);
    if (!hmacCtx) {
        goto abort;
    }

    rv = PK11_DigestBegin(hmacCtx);
    if (rv != SECSuccess)
        goto abort;

    rv = PK11_DigestOp(hmacCtx, hashes->u.raw, hashes->len);
    if (rv != SECSuccess)
        goto abort;

    PORT_Assert(maxOutputLen >= tls13_GetHashSize(ss));
    rv = PK11_DigestFinal(hmacCtx, output, &outputLenUint, maxOutputLen);
    if (rv != SECSuccess)
        goto abort;
    *outputLen = outputLenUint;

    PK11_FreeSymKey(secret);
    PK11_DestroyContext(hmacCtx, PR_TRUE);
    return SECSuccess;

abort:
    if (secret) {
        PK11_FreeSymKey(secret);
    }

    if (hmacCtx) {
        PK11_DestroyContext(hmacCtx, PR_TRUE);
    }

    PORT_SetError(SEC_ERROR_LIBRARY_FAILURE);
    return SECFailure;
}

static SECStatus
tls13_SendFinished(sslSocket *ss, PK11SymKey *baseKey)
{
    SECStatus rv;
    PRUint8 finishedBuf[TLS13_MAX_FINISHED_SIZE];
    unsigned int finishedLen;
    SSL3Hashes hashes;

    SSL_TRC(3, ("%d: TLS13[%d]: send finished handshake", SSL_GETPID(), ss->fd));

    PORT_Assert(ss->opt.noLocks || ssl_HaveXmitBufLock(ss));
    PORT_Assert(ss->opt.noLocks || ssl_HaveSSL3HandshakeLock(ss));

    rv = tls13_ComputeHandshakeHashes(ss, &hashes);
    if (rv != SECSuccess) {
        LOG_ERROR(ss, SEC_ERROR_LIBRARY_FAILURE);
        return SECFailure;
    }

    ssl_GetSpecReadLock(ss);
    rv = tls13_ComputeFinished(ss, baseKey, &hashes, PR_TRUE,
                               finishedBuf, &finishedLen, sizeof(finishedBuf));
    ssl_ReleaseSpecReadLock(ss);
    if (rv != SECSuccess) {
        LOG_ERROR(ss, SEC_ERROR_LIBRARY_FAILURE);
        return SECFailure;
    }

    rv = ssl3_AppendHandshakeHeader(ss, finished, finishedLen);
    if (rv != SECSuccess) {
        return SECFailure; /* Error code already set. */
    }

    rv = ssl3_AppendHandshake(ss, finishedBuf, finishedLen);
    if (rv != SECSuccess) {
        return SECFailure; /* Error code already set. */
    }

    /* TODO(ekr@rtfm.com): Record key log */
    return SECSuccess;
}

static SECStatus
tls13_VerifyFinished(sslSocket *ss, SSL3HandshakeType message,
                     PK11SymKey *secret,
<<<<<<< HEAD
                     SSL3Opaque *b, PRUint32 length,
=======
                     PRUint8 *b, PRUint32 length,
>>>>>>> a17af05f
                     const SSL3Hashes *hashes)
{
    SECStatus rv;
    PRUint8 finishedBuf[TLS13_MAX_FINISHED_SIZE];
    unsigned int finishedLen;

    if (!hashes) {
        FATAL_ERROR(ss, SEC_ERROR_LIBRARY_FAILURE, internal_error);
        return SECFailure;
    }

    rv = tls13_ComputeFinished(ss, secret, hashes, PR_FALSE,
                               finishedBuf, &finishedLen, sizeof(finishedBuf));
    if (rv != SECSuccess) {
        FATAL_ERROR(ss, SEC_ERROR_LIBRARY_FAILURE, internal_error);
        return SECFailure;
    }

    if (length != finishedLen) {
#ifndef UNSAFE_FUZZER_MODE
        FATAL_ERROR(ss, message == finished ? SSL_ERROR_RX_MALFORMED_FINISHED : SSL_ERROR_RX_MALFORMED_CLIENT_HELLO, illegal_parameter);
        return SECFailure;
#endif
    }

    if (NSS_SecureMemcmp(b, finishedBuf, finishedLen) != 0) {
#ifndef UNSAFE_FUZZER_MODE
        FATAL_ERROR(ss, SSL_ERROR_BAD_HANDSHAKE_HASH_VALUE,
                    decrypt_error);
        return SECFailure;
#endif
    }

    return SECSuccess;
}

static SECStatus
<<<<<<< HEAD
tls13_ClientHandleFinished(sslSocket *ss, SSL3Opaque *b, PRUint32 length,
=======
tls13_ClientHandleFinished(sslSocket *ss, PRUint8 *b, PRUint32 length,
>>>>>>> a17af05f
                           const SSL3Hashes *hashes)
{
    SECStatus rv;

    PORT_Assert(ss->opt.noLocks || ssl_HaveRecvBufLock(ss));
    PORT_Assert(ss->opt.noLocks || ssl_HaveSSL3HandshakeLock(ss));

    SSL_TRC(3, ("%d: TLS13[%d]: client handle finished handshake",
                SSL_GETPID(), ss->fd));

    rv = TLS13_CHECK_HS_STATE(ss, SSL_ERROR_RX_UNEXPECTED_FINISHED,
                              wait_finished);
    if (rv != SECSuccess) {
        return SECFailure;
    }

    rv = tls13_VerifyFinished(ss, finished,
                              ss->ssl3.hs.serverHsTrafficSecret,
                              b, length, hashes);
    if (rv != SECSuccess)
        return SECFailure;

    return tls13_SendClientSecondRound(ss);
}

static SECStatus
<<<<<<< HEAD
tls13_ServerHandleFinished(sslSocket *ss, SSL3Opaque *b, PRUint32 length,
=======
tls13_ServerHandleFinished(sslSocket *ss, PRUint8 *b, PRUint32 length,
>>>>>>> a17af05f
                           const SSL3Hashes *hashes)
{
    SECStatus rv;
    PK11SymKey *secret;

    PORT_Assert(ss->opt.noLocks || ssl_HaveRecvBufLock(ss));
    PORT_Assert(ss->opt.noLocks || ssl_HaveSSL3HandshakeLock(ss));

    SSL_TRC(3, ("%d: TLS13[%d]: server handle finished handshake",
                SSL_GETPID(), ss->fd));

    rv = TLS13_CHECK_HS_STATE(ss, SSL_ERROR_RX_UNEXPECTED_FINISHED, wait_finished);
    if (rv != SECSuccess) {
        return SECFailure;
    }

    if (TLS13_IN_HS_STATE(ss, wait_finished)) {
        secret = ss->ssl3.hs.clientHsTrafficSecret;
    } else {
        secret = ss->ssl3.hs.clientEarlyTrafficSecret;
    }

    rv = tls13_VerifyFinished(ss, finished, secret, b, length, hashes);
    if (rv != SECSuccess)
        return SECFailure;

    rv = tls13_SetCipherSpec(ss, TrafficKeyApplicationData,
                             CipherSpecRead, PR_TRUE);
    if (rv != SECSuccess) {
        FATAL_ERROR(ss, SEC_ERROR_LIBRARY_FAILURE, internal_error);
        return SECFailure;
    }

    rv = tls13_FinishHandshake(ss);
    if (rv != SECSuccess) {
        return SECFailure; /* Error code and alerts handled below */
    }
    ssl_GetXmitBufLock(ss);
    if (ss->opt.enableSessionTickets) {
        rv = tls13_SendNewSessionTicket(ss);
        if (rv != SECSuccess) {
            ssl_ReleaseXmitBufLock(ss);
            return SECFailure; /* Error code and alerts handled below */
        }
        rv = ssl3_FlushHandshake(ss, 0);
    }
    ssl_ReleaseXmitBufLock(ss);
    if (rv != SECSuccess)
        return SECFailure;

    return SECSuccess;
}

static SECStatus
tls13_FinishHandshake(sslSocket *ss)
{
    SECStatus rv;

    PORT_Assert(ss->opt.noLocks || ssl_HaveRecvBufLock(ss));
    PORT_Assert(ss->opt.noLocks || ssl_HaveSSL3HandshakeLock(ss));
    PORT_Assert(ss->ssl3.hs.restartTarget == NULL);

    rv = tls13_ComputeFinalSecrets(ss);
    if (rv != SECSuccess)
        return SECFailure;

    /* The first handshake is now completed. */
    ss->handshake = NULL;

    /* Don't need this. */
    PK11_FreeSymKey(ss->ssl3.hs.clientHsTrafficSecret);
    ss->ssl3.hs.clientHsTrafficSecret = NULL;
    PK11_FreeSymKey(ss->ssl3.hs.serverHsTrafficSecret);
    ss->ssl3.hs.serverHsTrafficSecret = NULL;

    TLS13_SET_HS_STATE(ss, idle_handshake);

    ssl_FinishHandshake(ss);

    return SECSuccess;
}

/* Do the parts of sending the client's second round that require
 * the XmitBuf lock. */
static SECStatus
tls13_SendClientSecondFlight(sslSocket *ss, PRBool sendClientCert,
                             SSL3AlertDescription *sendAlert)
{
    SECStatus rv;

    PORT_Assert(ss->opt.noLocks || ssl_HaveXmitBufLock(ss));

    *sendAlert = internal_error;

    if (ss->ssl3.sendEmptyCert) {
        ss->ssl3.sendEmptyCert = PR_FALSE;
        rv = ssl3_SendEmptyCertificate(ss);
        /* Don't send verify */
        if (rv != SECSuccess) {
            return SECFailure; /* error code is set. */
        }
    } else if (sendClientCert) {
        rv = tls13_SendCertificate(ss);
        if (rv != SECSuccess) {
            return SECFailure; /* error code is set. */
        }
    }
    if (ss->ssl3.hs.certificateRequest) {
        PORT_FreeArena(ss->ssl3.hs.certificateRequest->arena, PR_FALSE);
        ss->ssl3.hs.certificateRequest = NULL;
    }

    if (sendClientCert) {
        rv = tls13_SendCertificateVerify(ss, ss->ssl3.clientPrivateKey);
        SECKEY_DestroyPrivateKey(ss->ssl3.clientPrivateKey);
        ss->ssl3.clientPrivateKey = NULL;
        if (rv != SECSuccess) {
            return SECFailure; /* err is set. */
        }
    }

    rv = tls13_SendFinished(ss, ss->ssl3.hs.clientHsTrafficSecret);
    if (rv != SECSuccess) {
        return SECFailure; /* err code was set. */
    }
    rv = ssl3_FlushHandshake(ss, IS_DTLS(ss) ? ssl_SEND_FLAG_NO_RETRANSMIT : 0);
    if (rv != SECSuccess) {
        /* No point in sending an alert here because we're not going to
         * be able to send it if we couldn't flush the handshake. */
        *sendAlert = no_alert;
        return SECFailure;
    }

    rv = dtls_StartHolddownTimer(ss);
    if (rv != SECSuccess) {
        return SECFailure; /* err code was set. */
    }

    return SECSuccess;
}

static SECStatus
tls13_SendClientSecondRound(sslSocket *ss)
{
    SECStatus rv;
    PRBool sendClientCert;
    SSL3AlertDescription sendAlert = no_alert;

    PORT_Assert(ss->opt.noLocks || ssl_HaveRecvBufLock(ss));
    PORT_Assert(ss->opt.noLocks || ssl_HaveSSL3HandshakeLock(ss));

    sendClientCert = !ss->ssl3.sendEmptyCert &&
                     ss->ssl3.clientCertChain != NULL &&
                     ss->ssl3.clientPrivateKey != NULL;

    /* Defer client authentication sending if we are still waiting for server
     * authentication.  This avoids unnecessary disclosure of client credentials
     * to an unauthenticated server.
     */
    if (ss->ssl3.hs.restartTarget) {
        PR_NOT_REACHED("unexpected ss->ssl3.hs.restartTarget");
        PORT_SetError(SEC_ERROR_LIBRARY_FAILURE);
        return SECFailure;
    }
    if (ss->ssl3.hs.authCertificatePending) {
        SSL_TRC(3, ("%d: TLS13[%d]: deferring ssl3_SendClientSecondRound because"
                    " certificate authentication is still pending.",
                    SSL_GETPID(), ss->fd));
        ss->ssl3.hs.restartTarget = tls13_SendClientSecondRound;
        return SECWouldBlock;
    }

    if (ss->ssl3.hs.zeroRttState == ssl_0rtt_accepted) {
        rv = tls13_SendEndOfEarlyData(ss);
        if (rv != SECSuccess) {
            return SECFailure; /* Error code already set. */
        }
    }

    rv = tls13_SetCipherSpec(ss, TrafficKeyHandshake,
                             CipherSpecWrite, PR_FALSE);
    if (rv != SECSuccess) {
        FATAL_ERROR(ss, SSL_ERROR_INIT_CIPHER_SUITE_FAILURE, internal_error);
        return SECFailure;
    }

    rv = tls13_ComputeApplicationSecrets(ss);
    if (rv != SECSuccess) {
        FATAL_ERROR(ss, SEC_ERROR_LIBRARY_FAILURE, internal_error);
        return SECFailure;
    }

    rv = tls13_SetCipherSpec(ss, TrafficKeyApplicationData,
                             CipherSpecRead, PR_FALSE);
    if (rv != SECSuccess) {
        FATAL_ERROR(ss, SEC_ERROR_LIBRARY_FAILURE, internal_error);
        return SECFailure;
    }

    ssl_GetXmitBufLock(ss); /*******************************/
    rv = tls13_SendClientSecondFlight(ss, sendClientCert, &sendAlert);
    ssl_ReleaseXmitBufLock(ss); /*******************************/
    if (rv != SECSuccess) {
        if (sendAlert != no_alert) {
            FATAL_ERROR(ss, PORT_GetError(), sendAlert);
        } else {
            LOG_ERROR(ss, PORT_GetError());
        }
        return SECFailure;
    }
    rv = tls13_SetCipherSpec(ss, TrafficKeyApplicationData,
                             CipherSpecWrite, PR_TRUE);
    if (rv != SECSuccess) {
        PORT_SetError(SEC_ERROR_LIBRARY_FAILURE);
        return SECFailure;
    }

    /* The handshake is now finished */
    return tls13_FinishHandshake(ss);
}

/*
 *  enum { (65535) } TicketExtensionType;
 *
 *  struct {
 *      TicketExtensionType extension_type;
 *      opaque extension_data<0..2^16-1>;
 *  } TicketExtension;
 *
 *   struct {
 *       uint32 ticket_lifetime;
 *       uint32 ticket_age_add;
 *       opaque ticket<1..2^16-1>;
 *       TicketExtension extensions<0..2^16-2>;
 *   } NewSessionTicket;
 */

PRUint32 ssl_max_early_data_size = (2 << 16); /* Arbitrary limit. */

SECStatus
tls13_SendNewSessionTicket(sslSocket *ss)
{
    PRUint16 message_length;
    SECItem ticket_data = { 0, NULL, 0 };
    SECStatus rv;
    NewSessionTicket ticket = { 0 };
    PRUint32 max_early_data_size_len = 0;
    ticket.flags = 0;
    if (ss->opt.enable0RttData) {
        ticket.flags |= ticket_allow_early_data;
        max_early_data_size_len = 8; /* type + len + value. */
    }
    ticket.ticket_lifetime_hint = ssl_ticket_lifetime;

    rv = ssl3_EncodeSessionTicket(ss, &ticket, &ticket_data);
    if (rv != SECSuccess)
        goto loser;

    message_length =
        4 +                           /* lifetime */
        4 +                           /* ticket_age_add */
        2 + max_early_data_size_len + /* max_early_data_size_len */
        2 +                           /* ticket length */
        ticket_data.len;

    rv = ssl3_AppendHandshakeHeader(ss, new_session_ticket,
                                    message_length);
    if (rv != SECSuccess)
        goto loser;

    /* This is a fixed value. */
    rv = ssl3_AppendHandshakeNumber(ss, ssl_ticket_lifetime, 4);
    if (rv != SECSuccess)
        goto loser;

    /* The ticket age obfuscator. */
    rv = PK11_GenerateRandom((PRUint8 *)&ticket.ticket_age_add,
                             sizeof(ticket.ticket_age_add));
    if (rv != SECSuccess)
        goto loser;

    rv = ssl3_AppendHandshakeNumber(ss, ticket.ticket_age_add, 4);
    if (rv != SECSuccess)
        goto loser;

    /* Encode the ticket. */
    rv = ssl3_AppendHandshakeVariable(
        ss, ticket_data.data, ticket_data.len, 2);
    if (rv != SECSuccess)
        goto loser;

    /* Extensions. */
    rv = ssl3_AppendHandshakeNumber(ss, max_early_data_size_len, 2);
    if (rv != SECSuccess)
        goto loser;

    if (max_early_data_size_len) {
        rv = ssl3_AppendHandshakeNumber(
            ss, ssl_tls13_ticket_early_data_info_xtn, 2);
        if (rv != SECSuccess)
            goto loser;

        /* Length */
        rv = ssl3_AppendHandshakeNumber(ss, 4, 2);
        if (rv != SECSuccess)
            goto loser;

        rv = ssl3_AppendHandshakeNumber(ss, ssl_max_early_data_size, 4);
        if (rv != SECSuccess)
            goto loser;
    }

    SECITEM_FreeItem(&ticket_data, PR_FALSE);
    return SECSuccess;

loser:
    if (ticket_data.data) {
        SECITEM_FreeItem(&ticket_data, PR_FALSE);
    }
    return SECFailure;
}

static SECStatus
tls13_HandleNewSessionTicket(sslSocket *ss, PRUint8 *b, PRUint32 length)
{
    SECStatus rv;
    PRUint32 utmp;
    NewSessionTicket ticket = { 0 };
    SECItem data;
    SECItem ticket_data;

    SSL_TRC(3, ("%d: TLS13[%d]: handle new session ticket message",
                SSL_GETPID(), ss->fd));

    rv = TLS13_CHECK_HS_STATE(ss, SSL_ERROR_RX_UNEXPECTED_NEW_SESSION_TICKET,
                              idle_handshake);
    if (rv != SECSuccess) {
        return SECFailure;
    }
    if (!ss->firstHsDone || ss->sec.isServer) {
        FATAL_ERROR(ss, SSL_ERROR_RX_UNEXPECTED_NEW_SESSION_TICKET,
                    unexpected_message);
        return SECFailure;
    }

    ticket.received_timestamp = PR_Now();
    rv = ssl3_ConsumeHandshakeNumber(ss, &ticket.ticket_lifetime_hint, 4, &b,
                                     &length);
    if (rv != SECSuccess) {
        FATAL_ERROR(ss, SSL_ERROR_RX_MALFORMED_NEW_SESSION_TICKET,
                    decode_error);
        return SECFailure;
    }
    ticket.ticket.type = siBuffer;

    rv = ssl3_ConsumeHandshake(ss, &utmp, sizeof(utmp),
                               &b, &length);
    if (rv != SECSuccess) {
        PORT_SetError(SSL_ERROR_RX_MALFORMED_NEW_SESSION_TICKET);
        return SECFailure;
    }
    ticket.ticket_age_add = PR_ntohl(utmp);

    /* Get the ticket value. */
    rv = ssl3_ConsumeHandshakeVariable(ss, &ticket_data, 2, &b, &length);
    if (rv != SECSuccess || !ticket_data.len) {
        FATAL_ERROR(ss, SSL_ERROR_RX_MALFORMED_NEW_SESSION_TICKET,
                    decode_error);
        return SECFailure;
    }

    /* Parse extensions. */
    rv = ssl3_ConsumeHandshakeVariable(ss, &data, 2, &b, &length);
    if (rv != SECSuccess) {
        FATAL_ERROR(ss, SSL_ERROR_RX_MALFORMED_NEW_SESSION_TICKET,
                    decode_error);
        return SECFailure;
    }

    rv = ssl3_HandleExtensions(ss, &data.data,
                               &data.len, new_session_ticket);
    if (rv != SECSuccess) {
        FATAL_ERROR(ss, SSL_ERROR_RX_MALFORMED_NEW_SESSION_TICKET,
                    decode_error);
        return SECFailure;
    }
    if (ss->xtnData.max_early_data_size) {
        ticket.flags |= ticket_allow_early_data;
        ticket.max_early_data_size = ss->xtnData.max_early_data_size;
    }

    if (length != 0) {
        FATAL_ERROR(ss, SSL_ERROR_RX_MALFORMED_NEW_SESSION_TICKET,
                    decode_error);
        return SECFailure;
    }

    if (!ss->opt.noCache) {
        PORT_Assert(ss->sec.ci.sid);
        rv = SECITEM_CopyItem(NULL, &ticket.ticket, &ticket_data);
        if (rv != SECSuccess) {
            FATAL_ERROR(ss, SEC_ERROR_NO_MEMORY, internal_error);
            return SECFailure;
        }
        PRINT_BUF(50, (ss, "Caching session ticket",
                       ticket.ticket.data,
                       ticket.ticket.len));

        /* Replace a previous session ticket when
         * we receive a second NewSessionTicket message. */
        if (ss->sec.ci.sid->cached == in_client_cache) {
            /* Create a new session ID. */
            sslSessionID *sid = ssl3_NewSessionID(ss, PR_FALSE);
            if (!sid) {
                return SECFailure;
            }

            /* Copy over the peerCert. */
            PORT_Assert(ss->sec.ci.sid->peerCert);
            sid->peerCert = CERT_DupCertificate(ss->sec.ci.sid->peerCert);
            if (!sid->peerCert) {
                ssl_FreeSID(sid);
                return SECFailure;
            }

            /* Destroy the old SID. */
            ss->sec.uncache(ss->sec.ci.sid);
            ssl_FreeSID(ss->sec.ci.sid);
            ss->sec.ci.sid = sid;
        }

        ssl3_SetSIDSessionTicket(ss->sec.ci.sid, &ticket);
        PORT_Assert(!ticket.ticket.data);

        rv = ssl3_FillInCachedSID(ss, ss->sec.ci.sid);
        if (rv != SECSuccess)
            return SECFailure;

        /* Cache the session. */
        ss->sec.cache(ss->sec.ci.sid);
    }

    return SECSuccess;
}

typedef enum {
    ExtensionNotUsed,
    ExtensionClientOnly,
    ExtensionSendClear,
    ExtensionSendClearOrHrr,
    ExtensionSendHrr,
    ExtensionSendEncrypted,
    ExtensionSendCertificate,
    ExtensionNewSessionTicket
} Tls13ExtensionStatus;

static const struct {
    PRUint16 ex_value;
    Tls13ExtensionStatus status;
} KnownExtensions[] = {
    { ssl_server_name_xtn, ExtensionSendEncrypted },
    { ssl_supported_groups_xtn, ExtensionSendEncrypted },
    { ssl_ec_point_formats_xtn, ExtensionNotUsed },
    { ssl_signature_algorithms_xtn, ExtensionClientOnly },
    { ssl_use_srtp_xtn, ExtensionSendEncrypted },
    { ssl_app_layer_protocol_xtn, ExtensionSendEncrypted },
    { ssl_padding_xtn, ExtensionNotUsed },
    { ssl_extended_master_secret_xtn, ExtensionNotUsed },
    { ssl_session_ticket_xtn, ExtensionClientOnly },
    { ssl_tls13_key_share_xtn, ExtensionSendClearOrHrr },
    { ssl_tls13_pre_shared_key_xtn, ExtensionSendClear },
    { ssl_tls13_early_data_xtn, ExtensionSendEncrypted },
    { ssl_next_proto_nego_xtn, ExtensionNotUsed },
    { ssl_renegotiation_info_xtn, ExtensionNotUsed },
    { ssl_signed_cert_timestamp_xtn, ExtensionSendCertificate },
    { ssl_cert_status_xtn, ExtensionSendCertificate },
    { ssl_tls13_ticket_early_data_info_xtn, ExtensionNewSessionTicket },
    { ssl_tls13_cookie_xtn, ExtensionSendHrr },
    { ssl_tls13_short_header_xtn, ExtensionSendClear }
};

PRBool
tls13_ExtensionAllowed(PRUint16 extension, SSL3HandshakeType message)
{
    unsigned int i;

    PORT_Assert((message == client_hello) ||
                (message == server_hello) ||
                (message == hello_retry_request) ||
                (message == encrypted_extensions) ||
                (message == new_session_ticket) ||
                (message == certificate) ||
                (message == certificate_request));

    for (i = 0; i < PR_ARRAY_SIZE(KnownExtensions); i++) {
        if (KnownExtensions[i].ex_value == extension)
            break;
    }
    if (i == PR_ARRAY_SIZE(KnownExtensions)) {
        /* We have never heard of this extension which is OK
         * in client_hello and new_session_ticket. */
        return (message == client_hello) ||
               (message == new_session_ticket);
    }

    switch (KnownExtensions[i].status) {
        case ExtensionNotUsed:
            return PR_FALSE;
        case ExtensionClientOnly:
            return message == client_hello;
        case ExtensionSendClear:
            return message == client_hello ||
                   message == server_hello;
        case ExtensionSendClearOrHrr:
            return message == client_hello ||
                   message == server_hello ||
                   message == hello_retry_request;
        case ExtensionSendHrr:
            return message == client_hello ||
                   message == hello_retry_request;
        case ExtensionSendEncrypted:
            return message == client_hello ||
                   message == encrypted_extensions;
        case ExtensionNewSessionTicket:
            return message == new_session_ticket;
        case ExtensionSendCertificate:
            return message == client_hello ||
                   message == certificate;
    }

    PORT_Assert(0);

    /* Not reached */
    return PR_TRUE;
}

/* TLS 1.3 doesn't actually have additional data but the aead function
 * signature overloads additional data to carry the record sequence
 * number and that's what we put here. The TLS 1.3 AEAD functions
 * just use this input as the sequence number and not as additional
 * data. */
static void
tls13_FormatAdditionalData(PRUint8 *aad, unsigned int length,
                           sslSequenceNumber seqNum)
{
    PRUint8 *ptr = aad;

    PORT_Assert(length == 8);
    ptr = ssl_EncodeUintX(seqNum, 8, ptr);
    PORT_Assert((ptr - aad) == length);
}

PRInt32
tls13_LimitEarlyData(sslSocket *ss, SSL3ContentType type, PRInt32 toSend)
{
    PRInt32 reduced;

    PORT_Assert(type == content_application_data);
    PORT_Assert(ss->vrange.max >= SSL_LIBRARY_VERSION_TLS_1_3);
    PORT_Assert(!ss->firstHsDone);
    if (ss->ssl3.cwSpec->epoch != TrafficKeyEarlyApplicationData) {
        return toSend;
    }

    if (IS_DTLS(ss) && toSend > ss->ssl3.cwSpec->earlyDataRemaining) {
        /* Don't split application data records in DTLS. */
        return 0;
    }

    reduced = PR_MIN(toSend, ss->ssl3.cwSpec->earlyDataRemaining);
    ss->ssl3.cwSpec->earlyDataRemaining -= reduced;
    return reduced;
}

SECStatus
tls13_ProtectRecord(sslSocket *ss,
                    ssl3CipherSpec *cwSpec,
                    SSL3ContentType type,
                    const PRUint8 *pIn,
                    PRUint32 contentLen,
                    sslBuffer *wrBuf)
{
    const ssl3BulkCipherDef *cipher_def = cwSpec->cipher_def;
    const int tagLen = cipher_def->tag_size;
    SECStatus rv;

    SSL_TRC(3, ("%d: TLS13[%d]: spec=%d (%s) protect record 0x%0llx len=%u",
                SSL_GETPID(), ss->fd, cwSpec, cwSpec->phase,
                cwSpec->write_seq_num, contentLen));

    if (contentLen + 1 + tagLen > wrBuf->space) {
        PORT_SetError(SEC_ERROR_LIBRARY_FAILURE);
        return SECFailure;
    }

    /* Copy the data into the wrBuf. We're going to encrypt in-place
     * in the AEAD branch anyway */
    PORT_Memcpy(wrBuf->buf, pIn, contentLen);

    if (cipher_def->calg == ssl_calg_null) {
        /* Shortcut for plaintext */
        wrBuf->len = contentLen;
    } else {
        PRUint8 aad[8];
        PORT_Assert(cipher_def->type == type_aead);

        /* Add the content type at the end. */
        wrBuf->buf[contentLen] = type;

        tls13_FormatAdditionalData(aad, sizeof(aad), cwSpec->write_seq_num);
        rv = cwSpec->aead(
            ss->sec.isServer ? &cwSpec->server : &cwSpec->client,
            PR_FALSE,                   /* do encrypt */
            wrBuf->buf,                 /* output  */
            (int *)&wrBuf->len,         /* out len */
            wrBuf->space,               /* max out */
            wrBuf->buf, contentLen + 1, /* input   */
            aad, sizeof(aad));
        if (rv != SECSuccess) {
            PORT_SetError(SSL_ERROR_ENCRYPTION_FAILURE);
            return SECFailure;
        }
    }

    return SECSuccess;
}

/* Unprotect a TLS 1.3 record and leave the result in plaintext.
 *
 * Called by ssl3_HandleRecord. Caller must hold the spec read lock.
 * Therefore, we MUST not call SSL3_SendAlert().
 *
 * If SECFailure is returned, we:
 * 1. Set |*alert| to the alert to be sent.
 * 2. Call PORT_SetError() witn an appropriate code.
 */
SECStatus
tls13_UnprotectRecord(sslSocket *ss, SSL3Ciphertext *cText, sslBuffer *plaintext,
                      SSL3AlertDescription *alert)
{
    ssl3CipherSpec *crSpec = ss->ssl3.crSpec;
    const ssl3BulkCipherDef *cipher_def = crSpec->cipher_def;
    PRUint8 aad[8];
    SECStatus rv;

    *alert = bad_record_mac; /* Default alert for most issues. */

    SSL_TRC(3, ("%d: TLS13[%d]: spec=%d (%s) unprotect record 0x%0llx len=%u",
                SSL_GETPID(), ss->fd, crSpec, crSpec->phase,
                crSpec->read_seq_num, cText->buf->len));

    /* We can perform this test in variable time because the record's total
     * length and the ciphersuite are both public knowledge. */
    if (cText->buf->len < cipher_def->tag_size) {
        SSL_TRC(3,
                ("%d: TLS13[%d]: record too short to contain valid AEAD data",
                 SSL_GETPID(), ss->fd));
        PORT_SetError(SSL_ERROR_BAD_MAC_READ);
        return SECFailure;
    }

    /* Verify that the content type is right, even though we overwrite it. */
    if (cText->type != content_application_data) {
        SSL_TRC(3,
                ("%d: TLS13[%d]: record has invalid exterior content type=%d",
                 SSL_GETPID(), ss->fd, cText->type));
        /* Do we need a better error here? */
        PORT_SetError(SSL_ERROR_BAD_MAC_READ);
        return SECFailure;
    }

    /* Check the version number in the record */
    if ((IS_DTLS(ss) && cText->version != kDtlsRecordVersion) ||
        (!IS_DTLS(ss) && cText->version != kTlsRecordVersion)) {
        /* Do we need a better error here? */
        SSL_TRC(3,
                ("%d: TLS13[%d]: record has bogus version",
                 SSL_GETPID(), ss->fd));
        return SECFailure;
    }

    /* Decrypt */
    PORT_Assert(cipher_def->type == type_aead);
    tls13_FormatAdditionalData(aad, sizeof(aad),
                               IS_DTLS(ss) ? cText->seq_num
                                           : crSpec->read_seq_num);
    rv = crSpec->aead(
        ss->sec.isServer ? &crSpec->client : &crSpec->server,
        PR_TRUE,                /* do decrypt */
        plaintext->buf,         /* out */
        (int *)&plaintext->len, /* outlen */
        plaintext->space,       /* maxout */
        cText->buf->buf,        /* in */
        cText->buf->len,        /* inlen */
        aad, sizeof(aad));
    if (rv != SECSuccess) {
        SSL_TRC(3,
                ("%d: TLS13[%d]: record has bogus MAC",
                 SSL_GETPID(), ss->fd));
        PORT_SetError(SSL_ERROR_BAD_MAC_READ);
        return SECFailure;
    }

    /* The record is right-padded with 0s, followed by the true
     * content type, so read from the right until we receive a
     * nonzero byte. */
    while (plaintext->len > 0 && !(plaintext->buf[plaintext->len - 1])) {
        --plaintext->len;
    }

    /* Bogus padding. */
    if (plaintext->len < 1) {
        SSL_TRC(3,
                ("%d: TLS13[%d]: empty record",
                 SSL_GETPID(), ss->fd, cText->type));
        /* It's safe to report this specifically because it happened
         * after the MAC has been verified. */
        PORT_SetError(SSL_ERROR_BAD_BLOCK_PADDING);
        return SECFailure;
    }

    /* Record the type. */
    cText->type = plaintext->buf[plaintext->len - 1];
    --plaintext->len;

    /* Check that we haven't received too much 0-RTT data. */
    if (crSpec->epoch == TrafficKeyEarlyApplicationData &&
        cText->type == content_application_data) {
        if (plaintext->len > crSpec->earlyDataRemaining) {
            *alert = unexpected_message;
            PORT_SetError(SSL_ERROR_TOO_MUCH_EARLY_DATA);
            return SECFailure;
        }
        crSpec->earlyDataRemaining -= plaintext->len;
    }

    SSL_TRC(10,
            ("%d: TLS13[%d]: %s received record of length=%d type=%d",
             SSL_GETPID(), ss->fd, SSL_ROLE(ss),
             plaintext->len, cText->type));

    return SECSuccess;
}

/* 0-RTT is only permitted if:
 *
 * 1. We are doing TLS 1.3
 * 2. This isn't a second ClientHello (in response to HelloRetryRequest)
 * 3. The 0-RTT option is set.
 * 4. We have a valid ticket.
 * 5. The server is willing to accept 0-RTT.
 * 6. We have not changed our ALPN settings to disallow the ALPN tag
 *    in the ticket.
 *
 * Called from tls13_ClientSendEarlyDataXtn().
 */
PRBool
tls13_ClientAllow0Rtt(const sslSocket *ss, const sslSessionID *sid)
{
    /* We checked that the cipher suite was still allowed back in
     * ssl3_SendClientHello. */
    if (sid->version < SSL_LIBRARY_VERSION_TLS_1_3)
        return PR_FALSE;
    if (ss->ssl3.hs.helloRetry)
        return PR_FALSE;
    if (!ss->opt.enable0RttData)
        return PR_FALSE;
    if (!ss->statelessResume)
        return PR_FALSE;
    if ((sid->u.ssl3.locked.sessionTicket.flags & ticket_allow_early_data) == 0)
        return PR_FALSE;
    return ssl_AlpnTagAllowed(ss, &sid->u.ssl3.alpnSelection);
}

SECStatus
tls13_MaybeDo0RTTHandshake(sslSocket *ss)
{
    SECStatus rv;

    /* Don't do anything if there is no early_data xtn, which means we're
     * not doing early data. */
    if (!ssl3_ClientExtensionAdvertised(ss, ssl_tls13_early_data_xtn)) {
        return SECSuccess;
    }

    ss->ssl3.hs.zeroRttState = ssl_0rtt_sent;
    ss->ssl3.hs.zeroRttSuite = ss->ssl3.hs.cipher_suite;

    SSL_TRC(3, ("%d: TLS13[%d]: in 0-RTT mode", SSL_GETPID(), ss->fd));

    /* Set the ALPN data as if it was negotiated. We check in the ServerHello
     * handler that the server negotiates the same value. */
    if (ss->sec.ci.sid->u.ssl3.alpnSelection.len) {
        ss->xtnData.nextProtoState = SSL_NEXT_PROTO_EARLY_VALUE;
        rv = SECITEM_CopyItem(NULL, &ss->xtnData.nextProto,
                              &ss->sec.ci.sid->u.ssl3.alpnSelection);
        if (rv != SECSuccess)
            return rv;
    }

    /* Cipher suite already set in tls13_SetupClientHello. */
    ss->ssl3.hs.preliminaryInfo = 0;

    rv = tls13_DeriveSecret(ss, ss->ssl3.hs.currentSecret,
                            kHkdfLabelClient,
                            kHkdfLabelEarlyTrafficSecret,
                            NULL,
                            &ss->ssl3.hs.clientEarlyTrafficSecret);
    if (rv != SECSuccess)
        return SECFailure;

    rv = tls13_SetCipherSpec(ss, TrafficKeyEarlyApplicationData,
                             CipherSpecWrite, PR_TRUE);
    if (rv != SECSuccess) {
        return rv;
    }

    return SECSuccess;
}

PRInt32
tls13_Read0RttData(sslSocket *ss, void *buf, PRInt32 len)
{
    TLS13EarlyData *msg;

    PORT_Assert(!PR_CLIST_IS_EMPTY(&ss->ssl3.hs.bufferedEarlyData));
    msg = (TLS13EarlyData *)PR_NEXT_LINK(&ss->ssl3.hs.bufferedEarlyData);

    PR_REMOVE_LINK(&msg->link);
    if (msg->data.len > len) {
        PORT_SetError(SSL_ERROR_ILLEGAL_PARAMETER_ALERT);
        return SECFailure;
    }
    len = msg->data.len;

    PORT_Memcpy(buf, msg->data.data, msg->data.len);
    SECITEM_ZfreeItem(&msg->data, PR_FALSE);
    PORT_ZFree(msg, sizeof(*msg));

    return len;
}

static SECStatus
tls13_SendEndOfEarlyData(sslSocket *ss)
{
    SECStatus rv;

    SSL_TRC(3, ("%d: TLS13[%d]: send end_of_early_data extension",
                SSL_GETPID(), ss->fd));

    rv = SSL3_SendAlert(ss, alert_warning, end_of_early_data);
    if (rv != SECSuccess) {
        FATAL_ERROR(ss, SEC_ERROR_LIBRARY_FAILURE, internal_error);
        return SECFailure;
    }

    ss->ssl3.hs.zeroRttState = ssl_0rtt_done;
    return SECSuccess;
}

SECStatus
tls13_HandleEndOfEarlyData(sslSocket *ss)
{
    SECStatus rv;

    if (ss->version < SSL_LIBRARY_VERSION_TLS_1_3 ||
        ss->ssl3.hs.zeroRttState != ssl_0rtt_accepted) {
        (void)SSL3_SendAlert(ss, alert_fatal, unexpected_message);
        PORT_SetError(SSL_ERROR_END_OF_EARLY_DATA_ALERT);
        return SECFailure;
    }

    PORT_Assert(TLS13_IN_HS_STATE(ss, ss->opt.requestCertificate ? wait_client_cert : wait_finished));

    rv = tls13_SetCipherSpec(ss, TrafficKeyHandshake,
                             CipherSpecRead, PR_FALSE);
    if (rv != SECSuccess) {
        PORT_SetError(SEC_ERROR_LIBRARY_FAILURE);
        return SECFailure;
    }

    ss->ssl3.hs.zeroRttState = ssl_0rtt_done;
    return SECSuccess;
}

SECStatus
tls13_HandleEarlyApplicationData(sslSocket *ss, sslBuffer *origBuf)
{
    TLS13EarlyData *ed;
    SECItem it = { siBuffer, NULL, 0 };

    PORT_Assert(ss->sec.isServer);
    PORT_Assert(ss->ssl3.hs.zeroRttState == ssl_0rtt_accepted);
    if (ss->ssl3.hs.zeroRttState != ssl_0rtt_accepted) {
        /* Belt and suspenders. */
        FATAL_ERROR(ss, SEC_ERROR_LIBRARY_FAILURE, internal_error);
        return SECFailure;
    }

    PRINT_BUF(3, (NULL, "Received early application data",
                  origBuf->buf, origBuf->len));
    ed = PORT_ZNew(TLS13EarlyData);
    if (!ed) {
        FATAL_ERROR(ss, SEC_ERROR_NO_MEMORY, internal_error);
        return SECFailure;
    }
    it.data = origBuf->buf;
    it.len = origBuf->len;
    if (SECITEM_CopyItem(NULL, &ed->data, &it) != SECSuccess) {
        FATAL_ERROR(ss, SEC_ERROR_NO_MEMORY, internal_error);
        return SECFailure;
    }
    PR_APPEND_LINK(&ed->link, &ss->ssl3.hs.bufferedEarlyData);

    origBuf->len = 0; /* So ssl3_GatherAppDataRecord will keep looping. */

    return SECSuccess;
}

PRUint16
tls13_EncodeDraftVersion(SSL3ProtocolVersion version)
<<<<<<< HEAD
{
#ifdef TLS_1_3_DRAFT_VERSION
    if (version == SSL_LIBRARY_VERSION_TLS_1_3) {
        return 0x7f00 | TLS_1_3_DRAFT_VERSION;
=======
{
#ifdef TLS_1_3_DRAFT_VERSION
    if (version == SSL_LIBRARY_VERSION_TLS_1_3) {
        return 0x7f00 | TLS_1_3_DRAFT_VERSION;
    }
#endif
    return (PRUint16)version;
}

PRUint16
tls13_EncodeAltDraftVersion(SSL3ProtocolVersion version)
{
#ifdef TLS_1_3_DRAFT_VERSION
    if (version == SSL_LIBRARY_VERSION_TLS_1_3) {
        return 0x7a00 | TLS_1_3_DRAFT_VERSION;
>>>>>>> a17af05f
    }
#endif
    return (PRUint16)version;
}

/* Pick the highest version we support that is also advertised. */
SECStatus
tls13_NegotiateVersion(sslSocket *ss, const TLSExtension *supported_versions)
{
    PRUint16 version;
    /* Make a copy so we're nondestructive*/
    SECItem data = supported_versions->data;
    SECItem versions;
    SECStatus rv;

    rv = ssl3_ConsumeHandshakeVariable(ss, &versions, 1,
                                       &data.data, &data.len);
    if (rv != SECSuccess) {
        return SECFailure;
    }
    if (data.len || !versions.len || (versions.len & 1)) {
        FATAL_ERROR(ss, SSL_ERROR_RX_MALFORMED_CLIENT_HELLO, illegal_parameter);
        return SECFailure;
    }
    for (version = ss->vrange.max; version >= ss->vrange.min; --version) {
        PRUint16 wire = tls13_EncodeDraftVersion(version);
        PRUint16 alt_wire = tls13_EncodeAltDraftVersion(version);
        unsigned long offset;

        for (offset = 0; offset < versions.len; offset += 2) {
            PRUint16 supported =
                (versions.data[offset] << 8) | versions.data[offset + 1];
            if (supported == wire) {
                ss->version = version;
                return SECSuccess;
            }
            if (ss->opt.enableAltHandshaketype && !IS_DTLS(ss) &&
                supported == alt_wire) {
                ss->version = version;
                ss->ssl3.hs.altHandshakeType = PR_TRUE;
                return SECSuccess;
            }
        }
    }

    FATAL_ERROR(ss, SSL_ERROR_UNSUPPORTED_VERSION, protocol_version);
    return SECFailure;
}

SECStatus
SSLExp_UseAltServerHelloType(PRFileDesc *fd, PRBool enable)
{
    sslSocket *ss;

    ss = ssl_FindSocket(fd);
    if (!ss) {
        SSL_DBG(("%d: SSL[%d]: bad socket in SSLExp_UseAltServerHelloType",
                 SSL_GETPID(), fd));
        PORT_SetError(SEC_ERROR_INVALID_ARGS);
        return SECFailure;
    }

    ss->opt.enableAltHandshaketype = enable;

    return SECSuccess;
}<|MERGE_RESOLUTION|>--- conflicted
+++ resolved
@@ -67,11 +67,7 @@
 static SECStatus
 tls13_SendCertificateVerify(sslSocket *ss, SECKEYPrivateKey *privKey);
 static SECStatus tls13_HandleCertificateVerify(
-<<<<<<< HEAD
-    sslSocket *ss, SSL3Opaque *b, PRUint32 length,
-=======
     sslSocket *ss, PRUint8 *b, PRUint32 length,
->>>>>>> a17af05f
     SSL3Hashes *hashes);
 static SECStatus tls13_RecoverWrappedSharedSecret(sslSocket *ss,
                                                   sslSessionID *sid);
@@ -88,17 +84,6 @@
                                             SSL3Hashes *hashes);
 static SECStatus tls13_VerifyFinished(sslSocket *ss, SSL3HandshakeType message,
                                       PK11SymKey *secret,
-<<<<<<< HEAD
-                                      SSL3Opaque *b, PRUint32 length,
-                                      const SSL3Hashes *hashes);
-static SECStatus tls13_ClientHandleFinished(sslSocket *ss,
-                                            SSL3Opaque *b, PRUint32 length,
-                                            const SSL3Hashes *hashes);
-static SECStatus tls13_ServerHandleFinished(sslSocket *ss,
-                                            SSL3Opaque *b, PRUint32 length,
-                                            const SSL3Hashes *hashes);
-static SECStatus tls13_HandleNewSessionTicket(sslSocket *ss, SSL3Opaque *b,
-=======
                                       PRUint8 *b, PRUint32 length,
                                       const SSL3Hashes *hashes);
 static SECStatus tls13_ClientHandleFinished(sslSocket *ss,
@@ -108,7 +93,6 @@
                                             PRUint8 *b, PRUint32 length,
                                             const SSL3Hashes *hashes);
 static SECStatus tls13_HandleNewSessionTicket(sslSocket *ss, PRUint8 *b,
->>>>>>> a17af05f
                                               PRUint32 length);
 static SECStatus tls13_ComputeHandshakeHashes(sslSocket *ss,
                                               SSL3Hashes *hashes);
@@ -1678,11 +1662,7 @@
 }
 
 SECStatus
-<<<<<<< HEAD
-tls13_HandleHelloRetryRequest(sslSocket *ss, SSL3Opaque *b, PRUint32 length)
-=======
 tls13_HandleHelloRetryRequest(sslSocket *ss, PRUint8 *b, PRUint32 length)
->>>>>>> a17af05f
 {
     SECStatus rv;
     PRUint32 tmp;
@@ -3258,11 +3238,7 @@
  * Caller must hold Handshake and RecvBuf locks.
  */
 SECStatus
-<<<<<<< HEAD
-tls13_HandleCertificateVerify(sslSocket *ss, SSL3Opaque *b, PRUint32 length,
-=======
 tls13_HandleCertificateVerify(sslSocket *ss, PRUint8 *b, PRUint32 length,
->>>>>>> a17af05f
                               SSL3Hashes *hashes)
 {
     SECItem signed_hash = { siBuffer, NULL, 0 };
@@ -3391,53 +3367,6 @@
 }
 
 static SECStatus
-tls13_ComputePskBinderHash(sslSocket *ss, unsigned long prefixLength,
-                           SSL3Hashes *hashes)
-{
-    SECStatus rv;
-
-    PORT_Assert(ss->ssl3.hs.hashType == handshake_hash_unknown);
-    PORT_Assert(ss->opt.noLocks || ssl_HaveSSL3HandshakeLock(ss));
-    PORT_Assert(prefixLength <= ss->ssl3.hs.messages.len);
-
-    PRINT_BUF(10, (NULL, "Handshake hash computed over ClientHello prefix",
-                   ss->ssl3.hs.messages.buf, prefixLength));
-    rv = PK11_HashBuf(ssl3_HashTypeToOID(tls13_GetHash(ss)),
-                      hashes->u.raw,
-                      ss->ssl3.hs.messages.buf, prefixLength);
-    if (rv != SECSuccess) {
-        ssl_MapLowLevelError(SSL_ERROR_SHA_DIGEST_FAILURE);
-        goto loser;
-    }
-    hashes->len = tls13_GetHashSize(ss);
-
-    PRINT_BUF(10, (NULL, "PSK Binder hash",
-                   hashes->u.raw, hashes->len));
-
-    return SECSuccess;
-
-loser:
-    return SECFailure;
-}
-/* Compute the PSK Binder This is kind of sneaky.*/
-SECStatus
-tls13_ComputePskBinder(sslSocket *ss, PRBool sending,
-                       unsigned int prefixLength,
-                       PRUint8 *output, unsigned int *outputLen,
-                       unsigned int maxOutputLen)
-{
-    SSL3Hashes hashes;
-    SECStatus rv;
-
-    rv = tls13_ComputePskBinderHash(ss, prefixLength, &hashes);
-    if (rv != SECSuccess)
-        return SECFailure;
-
-    return tls13_ComputeFinished(ss, ss->ssl3.hs.pskBinderKey, &hashes,
-                                 sending, output, outputLen, maxOutputLen);
-}
-
-static SECStatus
 tls13_ComputeFinished(sslSocket *ss, PK11SymKey *baseKey,
                       const SSL3Hashes *hashes,
                       PRBool sending, PRUint8 *output, unsigned int *outputLen,
@@ -3550,11 +3479,7 @@
 static SECStatus
 tls13_VerifyFinished(sslSocket *ss, SSL3HandshakeType message,
                      PK11SymKey *secret,
-<<<<<<< HEAD
-                     SSL3Opaque *b, PRUint32 length,
-=======
                      PRUint8 *b, PRUint32 length,
->>>>>>> a17af05f
                      const SSL3Hashes *hashes)
 {
     SECStatus rv;
@@ -3592,11 +3517,7 @@
 }
 
 static SECStatus
-<<<<<<< HEAD
-tls13_ClientHandleFinished(sslSocket *ss, SSL3Opaque *b, PRUint32 length,
-=======
 tls13_ClientHandleFinished(sslSocket *ss, PRUint8 *b, PRUint32 length,
->>>>>>> a17af05f
                            const SSL3Hashes *hashes)
 {
     SECStatus rv;
@@ -3623,11 +3544,7 @@
 }
 
 static SECStatus
-<<<<<<< HEAD
-tls13_ServerHandleFinished(sslSocket *ss, SSL3Opaque *b, PRUint32 length,
-=======
 tls13_ServerHandleFinished(sslSocket *ss, PRUint8 *b, PRUint32 length,
->>>>>>> a17af05f
                            const SSL3Hashes *hashes)
 {
     SECStatus rv;
@@ -4549,16 +4466,10 @@
 
 PRUint16
 tls13_EncodeDraftVersion(SSL3ProtocolVersion version)
-<<<<<<< HEAD
 {
 #ifdef TLS_1_3_DRAFT_VERSION
     if (version == SSL_LIBRARY_VERSION_TLS_1_3) {
         return 0x7f00 | TLS_1_3_DRAFT_VERSION;
-=======
-{
-#ifdef TLS_1_3_DRAFT_VERSION
-    if (version == SSL_LIBRARY_VERSION_TLS_1_3) {
-        return 0x7f00 | TLS_1_3_DRAFT_VERSION;
     }
 #endif
     return (PRUint16)version;
@@ -4570,7 +4481,6 @@
 #ifdef TLS_1_3_DRAFT_VERSION
     if (version == SSL_LIBRARY_VERSION_TLS_1_3) {
         return 0x7a00 | TLS_1_3_DRAFT_VERSION;
->>>>>>> a17af05f
     }
 #endif
     return (PRUint16)version;
