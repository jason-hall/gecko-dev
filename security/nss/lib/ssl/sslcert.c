--- conflicted
+++ resolved
@@ -267,11 +267,7 @@
         if (SSL_CERT_IS(sc, ssl_auth_rsa_decrypt)) {
             /* This will update the global session ticket key pair with this
              * key, if a value hasn't been set already. */
-<<<<<<< HEAD
-            if (ssl_MaybeSetSessionTicketKeyPair(keyPair) != SECSuccess) {
-=======
             if (ssl_MaybeSetSelfEncryptKeyPair(keyPair) != SECSuccess) {
->>>>>>> a17af05f
                 return SECFailure;
             }
         }
