/* -*- Mode: C; tab-width: 8; indent-tabs-mode: nil; c-basic-offset: 4 -*- */
/*
 * SSL3 Protocol
 *
 * This Source Code Form is subject to the terms of the Mozilla Public
 * License, v. 2.0. If a copy of the MPL was not distributed with this
 * file, You can obtain one at http://mozilla.org/MPL/2.0/. */

/* TLS extension code moved here from ssl3ecc.c */

#include "nssrenam.h"
#include "nss.h"
#include "ssl.h"
#include "sslimpl.h"
#include "sslproto.h"
#include "ssl3exthandle.h"
#include "tls13exthandle.h"

/* Table of handlers for received TLS hello extensions, one per extension.
 * In the second generation, this table will be dynamic, and functions
 * will be registered here.
 */
/* This table is used by the server, to handle client hello extensions. */
static const ssl3ExtensionHandler clientHelloHandlers[] = {
    { ssl_server_name_xtn, &ssl3_HandleServerNameXtn },
    { ssl_supported_groups_xtn, &ssl_HandleSupportedGroupsXtn },
    { ssl_ec_point_formats_xtn, &ssl3_HandleSupportedPointFormatsXtn },
    { ssl_session_ticket_xtn, &ssl3_ServerHandleSessionTicketXtn },
    { ssl_renegotiation_info_xtn, &ssl3_HandleRenegotiationInfoXtn },
    { ssl_next_proto_nego_xtn, &ssl3_ServerHandleNextProtoNegoXtn },
    { ssl_app_layer_protocol_xtn, &ssl3_ServerHandleAppProtoXtn },
    { ssl_use_srtp_xtn, &ssl3_ServerHandleUseSRTPXtn },
    { ssl_cert_status_xtn, &ssl3_ServerHandleStatusRequestXtn },
    { ssl_signature_algorithms_xtn, &ssl3_ServerHandleSigAlgsXtn },
    { ssl_extended_master_secret_xtn, &ssl3_HandleExtendedMasterSecretXtn },
    { ssl_signed_cert_timestamp_xtn, &ssl3_ServerHandleSignedCertTimestampXtn },
    { ssl_tls13_key_share_xtn, &tls13_ServerHandleKeyShareXtn },
    { ssl_tls13_pre_shared_key_xtn, &tls13_ServerHandlePreSharedKeyXtn },
    { ssl_tls13_early_data_xtn, &tls13_ServerHandleEarlyDataXtn },
    { ssl_tls13_psk_key_exchange_modes_xtn,
      &tls13_ServerHandlePskKeyExchangeModesXtn },
    { ssl_tls13_short_header_xtn, &tls13_HandleShortHeaderXtn },
    { -1, NULL }
};

/* These two tables are used by the client, to handle server hello
 * extensions. */
static const ssl3ExtensionHandler serverHelloHandlersTLS[] = {
    { ssl_server_name_xtn, &ssl3_HandleServerNameXtn },
    /* TODO: add a handler for ssl_ec_point_formats_xtn */
    { ssl_session_ticket_xtn, &ssl3_ClientHandleSessionTicketXtn },
    { ssl_renegotiation_info_xtn, &ssl3_HandleRenegotiationInfoXtn },
    { ssl_next_proto_nego_xtn, &ssl3_ClientHandleNextProtoNegoXtn },
    { ssl_app_layer_protocol_xtn, &ssl3_ClientHandleAppProtoXtn },
    { ssl_use_srtp_xtn, &ssl3_ClientHandleUseSRTPXtn },
    { ssl_cert_status_xtn, &ssl3_ClientHandleStatusRequestXtn },
    { ssl_extended_master_secret_xtn, &ssl3_HandleExtendedMasterSecretXtn },
    { ssl_signed_cert_timestamp_xtn, &ssl3_ClientHandleSignedCertTimestampXtn },
    { ssl_tls13_key_share_xtn, &tls13_ClientHandleKeyShareXtn },
    { ssl_tls13_pre_shared_key_xtn, &tls13_ClientHandlePreSharedKeyXtn },
    { ssl_tls13_early_data_xtn, &tls13_ClientHandleEarlyDataXtn },
    { ssl_tls13_short_header_xtn, &tls13_HandleShortHeaderXtn },
    { -1, NULL }
};

static const ssl3ExtensionHandler helloRetryRequestHandlers[] = {
    { ssl_tls13_key_share_xtn, tls13_ClientHandleKeyShareXtnHrr },
    { ssl_tls13_cookie_xtn, tls13_ClientHandleHrrCookie },
    { -1, NULL }
};

static const ssl3ExtensionHandler serverHelloHandlersSSL3[] = {
    { ssl_renegotiation_info_xtn, &ssl3_HandleRenegotiationInfoXtn },
    { -1, NULL }
};

static const ssl3ExtensionHandler newSessionTicketHandlers[] = {
    { ssl_tls13_ticket_early_data_info_xtn,
      &tls13_ClientHandleTicketEarlyDataInfoXtn },
    { -1, NULL }
};

/* This table is used by the client to handle server certificates in TLS 1.3 */
static const ssl3ExtensionHandler serverCertificateHandlers[] = {
    { ssl_signed_cert_timestamp_xtn, &ssl3_ClientHandleSignedCertTimestampXtn },
    { ssl_cert_status_xtn, &ssl3_ClientHandleStatusRequestXtn },
    { -1, NULL }
};

static const ssl3ExtensionHandler certificateRequestHandlers[] = {
    { -1, NULL }
};

/* Tables of functions to format TLS hello extensions, one function per
 * extension.
 * These static tables are for the formatting of client hello extensions.
 * The server's table of hello senders is dynamic, in the socket struct,
 * and sender functions are registered there.
 * NB: the order of these extensions can have an impact on compatibility. Some
 * servers (e.g. Tomcat) will terminate the connection if the last extension in
 * the client hello is empty (for example, the extended master secret
 * extension, if it were listed last). See bug 1243641.
 */
static const ssl3HelloExtensionSender clientHelloSendersTLS[SSL_MAX_EXTENSIONS] =
    {
      { ssl_server_name_xtn, &ssl3_SendServerNameXtn },
      { ssl_extended_master_secret_xtn, &ssl3_SendExtendedMasterSecretXtn },
      { ssl_renegotiation_info_xtn, &ssl3_SendRenegotiationInfoXtn },
      { ssl_supported_groups_xtn, &ssl_SendSupportedGroupsXtn },
      { ssl_ec_point_formats_xtn, &ssl3_SendSupportedPointFormatsXtn },
      { ssl_session_ticket_xtn, &ssl3_SendSessionTicketXtn },
      { ssl_next_proto_nego_xtn, &ssl3_ClientSendNextProtoNegoXtn },
      { ssl_app_layer_protocol_xtn, &ssl3_ClientSendAppProtoXtn },
      { ssl_use_srtp_xtn, &ssl3_ClientSendUseSRTPXtn },
      { ssl_cert_status_xtn, &ssl3_ClientSendStatusRequestXtn },
      { ssl_signed_cert_timestamp_xtn, &ssl3_ClientSendSignedCertTimestampXtn },
      { ssl_tls13_key_share_xtn, &tls13_ClientSendKeyShareXtn },
      { ssl_tls13_early_data_xtn, &tls13_ClientSendEarlyDataXtn },
      /* Some servers (e.g. WebSphere Application Server 7.0 and Tomcat) will
       * time out or terminate the connection if the last extension in the
       * client hello is empty. They are not intolerant of TLS 1.2, so list
       * signature_algorithms at the end. See bug 1243641. */
      { ssl_tls13_supported_versions_xtn, &tls13_ClientSendSupportedVersionsXtn },
      { ssl_tls13_short_header_xtn, &tls13_SendShortHeaderXtn },
      { ssl_signature_algorithms_xtn, &ssl3_ClientSendSigAlgsXtn },
      { ssl_tls13_cookie_xtn, &tls13_ClientSendHrrCookieXtn },
      { ssl_tls13_psk_key_exchange_modes_xtn,
        &tls13_ClientSendPskKeyExchangeModesXtn },
      { ssl_padding_xtn, &ssl3_ClientSendPaddingExtension },
      /* The pre_shared_key extension MUST be last. */
      { ssl_tls13_pre_shared_key_xtn, &tls13_ClientSendPreSharedKeyXtn },
      /* any extra entries will appear as { 0, NULL }    */
    };

static const ssl3HelloExtensionSender clientHelloSendersSSL3[SSL_MAX_EXTENSIONS] = {
    { ssl_renegotiation_info_xtn, &ssl3_SendRenegotiationInfoXtn }
    /* any extra entries will appear as { 0, NULL }    */
};

static PRBool
arrayContainsExtension(const PRUint16 *array, PRUint32 len, PRUint16 ex_type)
{
    unsigned int i;
    for (i = 0; i < len; i++) {
        if (ex_type == array[i])
            return PR_TRUE;
    }
    return PR_FALSE;
}

PRBool
ssl3_ExtensionNegotiated(const sslSocket *ss, PRUint16 ex_type)
{
    const TLSExtensionData *xtnData = &ss->xtnData;
    return arrayContainsExtension(xtnData->negotiated,
                                  xtnData->numNegotiated, ex_type);
}

PRBool
ssl3_ClientExtensionAdvertised(const sslSocket *ss, PRUint16 ex_type)
{
    const TLSExtensionData *xtnData = &ss->xtnData;
    return arrayContainsExtension(xtnData->advertised,
                                  xtnData->numAdvertised, ex_type);
}

/* Go through hello extensions in |b| and deserialize
 * them into the list in |ss->ssl3.hs.remoteExtensions|.
 * The only checking we do in this point is for duplicates.
 *
 * IMPORTANT: This list just contains pointers to the incoming
 * buffer so they can only be used during ClientHello processing.
 */
SECStatus
<<<<<<< HEAD
ssl3_ParseExtensions(sslSocket *ss, SSL3Opaque **b, PRUint32 *length)
=======
ssl3_ParseExtensions(sslSocket *ss, PRUint8 **b, PRUint32 *length)
>>>>>>> a17af05f
{
    /* Clean out the extensions list. */
    ssl3_DestroyRemoteExtensions(&ss->ssl3.hs.remoteExtensions);

    while (*length) {
        SECStatus rv;
        PRUint32 extension_type;
        SECItem extension_data = { siBuffer, NULL, 0 };
        TLSExtension *extension;
        PRCList *cursor;

        /* Get the extension's type field */
        rv = ssl3_ConsumeHandshakeNumber(ss, &extension_type, 2, b, length);
        if (rv != SECSuccess) {
            return SECFailure; /* alert already sent */
        }

        SSL_TRC(10, ("%d: SSL3[%d]: parsing extension %d",
                     SSL_GETPID(), ss->fd, extension_type));
        /* Check whether an extension has been sent multiple times. */
        for (cursor = PR_NEXT_LINK(&ss->ssl3.hs.remoteExtensions);
             cursor != &ss->ssl3.hs.remoteExtensions;
             cursor = PR_NEXT_LINK(cursor)) {
            if (((TLSExtension *)cursor)->type == extension_type) {
                (void)SSL3_SendAlert(ss, alert_fatal, illegal_parameter);
                PORT_SetError(SSL_ERROR_RX_UNEXPECTED_EXTENSION);
                return SECFailure;
            }
        }

        /* Get the data for this extension, so we can pass it or skip it. */
        rv = ssl3_ConsumeHandshakeVariable(ss, &extension_data, 2, b, length);
        if (rv != SECSuccess) {
            return rv; /* alert already sent */
        }

        extension = PORT_ZNew(TLSExtension);
        if (!extension) {
            return SECFailure;
        }

        extension->type = (PRUint16)extension_type;
        extension->data = extension_data;
        PR_APPEND_LINK(&extension->link, &ss->ssl3.hs.remoteExtensions);
    }

    return SECSuccess;
}

TLSExtension *
ssl3_FindExtension(sslSocket *ss, SSLExtensionType extension_type)
{
    PRCList *cursor;

    for (cursor = PR_NEXT_LINK(&ss->ssl3.hs.remoteExtensions);
         cursor != &ss->ssl3.hs.remoteExtensions;
         cursor = PR_NEXT_LINK(cursor)) {
        TLSExtension *extension = (TLSExtension *)cursor;

        if (extension->type == extension_type) {
            return extension;
        }
    }

    return NULL;
}

/* Go through the hello extensions in |ss->ssl3.hs.remoteExtensions|.
 * For each one, find the extension handler in the table, and
 * if present, invoke that handler.
 * Servers ignore any extensions with unknown extension types.
 * Clients reject any extensions with unadvertised extension types
 *
 * In TLS >= 1.3, the client checks that extensions appear in the
 * right phase.
 */
SECStatus
ssl3_HandleParsedExtensions(sslSocket *ss,
                            SSL3HandshakeType handshakeMessage)
{
    const ssl3ExtensionHandler *handlers;
    /* HelloRetryRequest doesn't set ss->version. It might be safe to
     * do so, but we weren't entirely sure. TODO(ekr@rtfm.com). */
    PRBool isTLS13 = (ss->version >= SSL_LIBRARY_VERSION_TLS_1_3) ||
                     (handshakeMessage == hello_retry_request);
    PRCList *cursor;

    switch (handshakeMessage) {
        case client_hello:
            handlers = clientHelloHandlers;
            break;
        case new_session_ticket:
            PORT_Assert(ss->version >= SSL_LIBRARY_VERSION_TLS_1_3);
            handlers = newSessionTicketHandlers;
            break;
        case hello_retry_request:
            handlers = helloRetryRequestHandlers;
            break;
        case encrypted_extensions:
            PORT_Assert(ss->version >= SSL_LIBRARY_VERSION_TLS_1_3);
        /* fall through */
        case server_hello:
            if (ss->version > SSL_LIBRARY_VERSION_3_0) {
                handlers = serverHelloHandlersTLS;
            } else {
                handlers = serverHelloHandlersSSL3;
            }
            break;
        case certificate:
            PORT_Assert(!ss->sec.isServer);
            handlers = serverCertificateHandlers;
            break;
        case certificate_request:
            PORT_Assert(!ss->sec.isServer);
            handlers = certificateRequestHandlers;
            break;
        default:
            PORT_SetError(SEC_ERROR_LIBRARY_FAILURE);
            PORT_Assert(0);
            return SECFailure;
    }

    for (cursor = PR_NEXT_LINK(&ss->ssl3.hs.remoteExtensions);
         cursor != &ss->ssl3.hs.remoteExtensions;
         cursor = PR_NEXT_LINK(cursor)) {
        TLSExtension *extension = (TLSExtension *)cursor;
        const ssl3ExtensionHandler *handler;
<<<<<<< HEAD

        /* Check whether the server sent an extension which was not advertised
         * in the ClientHello */
        if (!ss->sec.isServer &&
            !ssl3_ClientExtensionAdvertised(ss, extension->type) &&
            (handshakeMessage != new_session_ticket) &&
            (extension->type != ssl_tls13_cookie_xtn)) {
            (void)SSL3_SendAlert(ss, alert_fatal, unsupported_extension);
            PORT_SetError(SSL_ERROR_RX_UNEXPECTED_EXTENSION);
            return SECFailure;
        }

        /* Check that this is a legal extension in TLS 1.3 */
        if (isTLS13 && !tls13_ExtensionAllowed(extension->type, handshakeMessage)) {
            if (handshakeMessage == client_hello) {
                /* Skip extensions not used in TLS 1.3 */
                continue;
            }
            tls13_FatalError(ss, SSL_ERROR_EXTENSION_DISALLOWED_FOR_VERSION,
                             unsupported_extension);
            return SECFailure;
        }

        /* Special check for this being the last extension if it's
         * PreSharedKey */
        if (ss->sec.isServer && isTLS13 &&
            (extension->type == ssl_tls13_pre_shared_key_xtn) &&
            (PR_NEXT_LINK(cursor) != &ss->ssl3.hs.remoteExtensions)) {
            tls13_FatalError(ss,
                             SSL_ERROR_RX_MALFORMED_CLIENT_HELLO,
                             illegal_parameter);
            return SECFailure;
        }

        /* find extension_type in table of Hello Extension Handlers */
        for (handler = handlers; handler->ex_type >= 0; handler++) {
            /* if found, call this handler */
            if (handler->ex_type == extension->type) {
                SECStatus rv;

                rv = (*handler->ex_handler)(ss, &ss->xtnData,
                                            (PRUint16)extension->type,
                                            &extension->data);
                if (rv != SECSuccess) {
                    if (!ss->ssl3.fatalAlertSent) {
                        /* send a generic alert if the handler didn't already */
                        (void)SSL3_SendAlert(ss, alert_fatal, handshake_failure);
                    }
                    return SECFailure;
                }
            }
        }
    }
    return SECSuccess;
}

/* Syntactic sugar around ssl3_ParseExtensions and
 * ssl3_HandleParsedExtensions. */
SECStatus
ssl3_HandleExtensions(sslSocket *ss,
                      SSL3Opaque **b, PRUint32 *length,
                      SSL3HandshakeType handshakeMessage)
{
    SECStatus rv;

    rv = ssl3_ParseExtensions(ss, b, length);
    if (rv != SECSuccess)
        return rv;

    rv = ssl3_HandleParsedExtensions(ss, handshakeMessage);
    if (rv != SECSuccess)
        return rv;

    ssl3_DestroyRemoteExtensions(&ss->ssl3.hs.remoteExtensions);
    return SECSuccess;
}

/* Add a callback function to the table of senders of server hello extensions.
 */
SECStatus
ssl3_RegisterExtensionSender(const sslSocket *ss,
                             TLSExtensionData *xtnData,
                             PRUint16 ex_type,
                             ssl3HelloExtensionSenderFunc cb)
{
    int i;
    ssl3HelloExtensionSender *sender;
    if (ss->version < SSL_LIBRARY_VERSION_TLS_1_3) {
        sender = &xtnData->serverHelloSenders[0];
    } else {
        if (tls13_ExtensionAllowed(ex_type, server_hello)) {
            PORT_Assert(!tls13_ExtensionAllowed(ex_type, encrypted_extensions));
            sender = &xtnData->serverHelloSenders[0];
        } else if (tls13_ExtensionAllowed(ex_type, certificate)) {
            sender = &xtnData->certificateSenders[0];
        } else {
            PORT_Assert(tls13_ExtensionAllowed(ex_type, encrypted_extensions));
            sender = &xtnData->encryptedExtensionsSenders[0];
        }
    }
=======

        /* Check whether the server sent an extension which was not advertised
         * in the ClientHello */
        if (!ss->sec.isServer &&
            !ssl3_ClientExtensionAdvertised(ss, extension->type) &&
            (handshakeMessage != new_session_ticket) &&
            (extension->type != ssl_tls13_cookie_xtn)) {
            (void)SSL3_SendAlert(ss, alert_fatal, unsupported_extension);
            PORT_SetError(SSL_ERROR_RX_UNEXPECTED_EXTENSION);
            return SECFailure;
        }

        /* Check that this is a legal extension in TLS 1.3 */
        if (isTLS13 && !tls13_ExtensionAllowed(extension->type, handshakeMessage)) {
            if (handshakeMessage == client_hello) {
                /* Skip extensions not used in TLS 1.3 */
                continue;
            }
            tls13_FatalError(ss, SSL_ERROR_EXTENSION_DISALLOWED_FOR_VERSION,
                             unsupported_extension);
            return SECFailure;
        }

        /* Special check for this being the last extension if it's
         * PreSharedKey */
        if (ss->sec.isServer && isTLS13 &&
            (extension->type == ssl_tls13_pre_shared_key_xtn) &&
            (PR_NEXT_LINK(cursor) != &ss->ssl3.hs.remoteExtensions)) {
            tls13_FatalError(ss,
                             SSL_ERROR_RX_MALFORMED_CLIENT_HELLO,
                             illegal_parameter);
            return SECFailure;
        }

        /* find extension_type in table of Hello Extension Handlers */
        for (handler = handlers; handler->ex_type >= 0; handler++) {
            /* if found, call this handler */
            if (handler->ex_type == extension->type) {
                SECStatus rv;

                rv = (*handler->ex_handler)(ss, &ss->xtnData,
                                            (PRUint16)extension->type,
                                            &extension->data);
                if (rv != SECSuccess) {
                    if (!ss->ssl3.fatalAlertSent) {
                        /* send a generic alert if the handler didn't already */
                        (void)SSL3_SendAlert(ss, alert_fatal, handshake_failure);
                    }
                    return SECFailure;
                }
            }
        }
    }
    return SECSuccess;
}

/* Syntactic sugar around ssl3_ParseExtensions and
 * ssl3_HandleParsedExtensions. */
SECStatus
ssl3_HandleExtensions(sslSocket *ss,
                      PRUint8 **b, PRUint32 *length,
                      SSL3HandshakeType handshakeMessage)
{
    SECStatus rv;

    rv = ssl3_ParseExtensions(ss, b, length);
    if (rv != SECSuccess)
        return rv;

    rv = ssl3_HandleParsedExtensions(ss, handshakeMessage);
    if (rv != SECSuccess)
        return rv;

    ssl3_DestroyRemoteExtensions(&ss->ssl3.hs.remoteExtensions);
    return SECSuccess;
}

/* Add a callback function to the table of senders of server hello extensions.
 */
SECStatus
ssl3_RegisterExtensionSender(const sslSocket *ss,
                             TLSExtensionData *xtnData,
                             PRUint16 ex_type,
                             ssl3HelloExtensionSenderFunc cb)
{
    int i;
    ssl3HelloExtensionSender *sender;
    if (ss->version < SSL_LIBRARY_VERSION_TLS_1_3) {
        sender = &xtnData->serverHelloSenders[0];
    } else {
        if (tls13_ExtensionAllowed(ex_type, server_hello)) {
            PORT_Assert(!tls13_ExtensionAllowed(ex_type, encrypted_extensions));
            sender = &xtnData->serverHelloSenders[0];
        } else if (tls13_ExtensionAllowed(ex_type, certificate)) {
            sender = &xtnData->certificateSenders[0];
        } else {
            PORT_Assert(tls13_ExtensionAllowed(ex_type, encrypted_extensions));
            sender = &xtnData->encryptedExtensionsSenders[0];
        }
    }
>>>>>>> a17af05f
    for (i = 0; i < SSL_MAX_EXTENSIONS; ++i, ++sender) {
        if (!sender->ex_sender) {
            sender->ex_type = ex_type;
            sender->ex_sender = cb;
            return SECSuccess;
        }
        /* detect duplicate senders */
        PORT_Assert(sender->ex_type != ex_type);
        if (sender->ex_type == ex_type) {
            /* duplicate */
            break;
        }
    }
    PORT_Assert(i < SSL_MAX_EXTENSIONS); /* table needs to grow */
    PORT_SetError(SEC_ERROR_LIBRARY_FAILURE);
    return SECFailure;
}

/* call each of the extension senders and return the accumulated length */
PRInt32
ssl3_CallHelloExtensionSenders(sslSocket *ss, PRBool append, PRUint32 maxBytes,
                               const ssl3HelloExtensionSender *sender)
{
    PRInt32 total_exten_len = 0;
    int i;

    if (!sender) {
        if (ss->vrange.max > SSL_LIBRARY_VERSION_3_0) {
            sender = &clientHelloSendersTLS[0];
        } else {
            sender = &clientHelloSendersSSL3[0];
        }
    }

    for (i = 0; i < SSL_MAX_EXTENSIONS; ++i, ++sender) {
        if (sender->ex_sender) {
            PRInt32 extLen = (*sender->ex_sender)(ss, &ss->xtnData, append, maxBytes);
            if (extLen < 0)
                return -1;
            maxBytes -= extLen;
            total_exten_len += extLen;
        }
    }
    return total_exten_len;
}

void
ssl3_DestroyRemoteExtensions(PRCList *list)
{
    PRCList *cur_p;

    while (!PR_CLIST_IS_EMPTY(list)) {
        cur_p = PR_LIST_TAIL(list);
        PR_REMOVE_LINK(cur_p);
        PORT_Free(cur_p);
    }
}

/* Initialize the extension data block. */
void
ssl3_InitExtensionData(TLSExtensionData *xtnData)
{
    /* Set things up to the right starting state. */
    PORT_Memset(xtnData, 0, sizeof(*xtnData));
    xtnData->peerSupportsFfdheGroups = PR_FALSE;
    PR_INIT_CLIST(&xtnData->remoteKeyShares);
}

/* Free everything that has been allocated and then reset back to
 * the starting state. */
void
ssl3_ResetExtensionData(TLSExtensionData *xtnData)
{
    /* Clean up. */
    ssl3_FreeSniNameArray(xtnData);
    PORT_Free(xtnData->clientSigSchemes);
    SECITEM_FreeItem(&xtnData->nextProto, PR_FALSE);
    tls13_DestroyKeyShares(&xtnData->remoteKeyShares);

    /* Now reinit. */
    ssl3_InitExtensionData(xtnData);
}

/* Thunks to let extension handlers operate on const sslSocket* objects. */
SECStatus
ssl3_ExtAppendHandshake(const sslSocket *ss, const void *void_src,
                        PRInt32 bytes)
{
    return ssl3_AppendHandshake((sslSocket *)ss, void_src, bytes);
}

SECStatus
ssl3_ExtAppendHandshakeNumber(const sslSocket *ss, PRInt32 num,
                              PRInt32 lenSize)
{
    return ssl3_AppendHandshakeNumber((sslSocket *)ss, num, lenSize);
}

SECStatus
ssl3_ExtAppendHandshakeVariable(const sslSocket *ss,
<<<<<<< HEAD
                                const SSL3Opaque *src, PRInt32 bytes,
=======
                                const PRUint8 *src, PRInt32 bytes,
>>>>>>> a17af05f
                                PRInt32 lenSize)
{
    return ssl3_AppendHandshakeVariable((sslSocket *)ss, src, bytes, lenSize);
}

void
ssl3_ExtSendAlert(const sslSocket *ss, SSL3AlertLevel level,
                  SSL3AlertDescription desc)
{
    (void)SSL3_SendAlert((sslSocket *)ss, level, desc);
}

void
ssl3_ExtDecodeError(const sslSocket *ss)
{
    (void)ssl3_DecodeError((sslSocket *)ss);
}

SECStatus
ssl3_ExtConsumeHandshake(const sslSocket *ss, void *v, PRUint32 bytes,
<<<<<<< HEAD
                         SSL3Opaque **b, PRUint32 *length)
=======
                         PRUint8 **b, PRUint32 *length)
>>>>>>> a17af05f
{
    return ssl3_ConsumeHandshake((sslSocket *)ss, v, bytes, b, length);
}

SECStatus
ssl3_ExtConsumeHandshakeNumber(const sslSocket *ss, PRUint32 *num,
<<<<<<< HEAD
                               PRUint32 bytes, SSL3Opaque **b, PRUint32 *length)
=======
                               PRUint32 bytes, PRUint8 **b, PRUint32 *length)
>>>>>>> a17af05f
{
    return ssl3_ConsumeHandshakeNumber((sslSocket *)ss, num, bytes, b, length);
}

SECStatus
ssl3_ExtConsumeHandshakeVariable(const sslSocket *ss, SECItem *i,
<<<<<<< HEAD
                                 PRUint32 bytes, SSL3Opaque **b,
=======
                                 PRUint32 bytes, PRUint8 **b,
>>>>>>> a17af05f
                                 PRUint32 *length)
{
    return ssl3_ConsumeHandshakeVariable((sslSocket *)ss, i, bytes, b, length);
}<|MERGE_RESOLUTION|>--- conflicted
+++ resolved
@@ -172,11 +172,7 @@
  * buffer so they can only be used during ClientHello processing.
  */
 SECStatus
-<<<<<<< HEAD
-ssl3_ParseExtensions(sslSocket *ss, SSL3Opaque **b, PRUint32 *length)
-=======
 ssl3_ParseExtensions(sslSocket *ss, PRUint8 **b, PRUint32 *length)
->>>>>>> a17af05f
 {
     /* Clean out the extensions list. */
     ssl3_DestroyRemoteExtensions(&ss->ssl3.hs.remoteExtensions);
@@ -304,7 +300,6 @@
          cursor = PR_NEXT_LINK(cursor)) {
         TLSExtension *extension = (TLSExtension *)cursor;
         const ssl3ExtensionHandler *handler;
-<<<<<<< HEAD
 
         /* Check whether the server sent an extension which was not advertised
          * in the ClientHello */
@@ -365,7 +360,7 @@
  * ssl3_HandleParsedExtensions. */
 SECStatus
 ssl3_HandleExtensions(sslSocket *ss,
-                      SSL3Opaque **b, PRUint32 *length,
+                      PRUint8 **b, PRUint32 *length,
                       SSL3HandshakeType handshakeMessage)
 {
     SECStatus rv;
@@ -405,108 +400,6 @@
             sender = &xtnData->encryptedExtensionsSenders[0];
         }
     }
-=======
-
-        /* Check whether the server sent an extension which was not advertised
-         * in the ClientHello */
-        if (!ss->sec.isServer &&
-            !ssl3_ClientExtensionAdvertised(ss, extension->type) &&
-            (handshakeMessage != new_session_ticket) &&
-            (extension->type != ssl_tls13_cookie_xtn)) {
-            (void)SSL3_SendAlert(ss, alert_fatal, unsupported_extension);
-            PORT_SetError(SSL_ERROR_RX_UNEXPECTED_EXTENSION);
-            return SECFailure;
-        }
-
-        /* Check that this is a legal extension in TLS 1.3 */
-        if (isTLS13 && !tls13_ExtensionAllowed(extension->type, handshakeMessage)) {
-            if (handshakeMessage == client_hello) {
-                /* Skip extensions not used in TLS 1.3 */
-                continue;
-            }
-            tls13_FatalError(ss, SSL_ERROR_EXTENSION_DISALLOWED_FOR_VERSION,
-                             unsupported_extension);
-            return SECFailure;
-        }
-
-        /* Special check for this being the last extension if it's
-         * PreSharedKey */
-        if (ss->sec.isServer && isTLS13 &&
-            (extension->type == ssl_tls13_pre_shared_key_xtn) &&
-            (PR_NEXT_LINK(cursor) != &ss->ssl3.hs.remoteExtensions)) {
-            tls13_FatalError(ss,
-                             SSL_ERROR_RX_MALFORMED_CLIENT_HELLO,
-                             illegal_parameter);
-            return SECFailure;
-        }
-
-        /* find extension_type in table of Hello Extension Handlers */
-        for (handler = handlers; handler->ex_type >= 0; handler++) {
-            /* if found, call this handler */
-            if (handler->ex_type == extension->type) {
-                SECStatus rv;
-
-                rv = (*handler->ex_handler)(ss, &ss->xtnData,
-                                            (PRUint16)extension->type,
-                                            &extension->data);
-                if (rv != SECSuccess) {
-                    if (!ss->ssl3.fatalAlertSent) {
-                        /* send a generic alert if the handler didn't already */
-                        (void)SSL3_SendAlert(ss, alert_fatal, handshake_failure);
-                    }
-                    return SECFailure;
-                }
-            }
-        }
-    }
-    return SECSuccess;
-}
-
-/* Syntactic sugar around ssl3_ParseExtensions and
- * ssl3_HandleParsedExtensions. */
-SECStatus
-ssl3_HandleExtensions(sslSocket *ss,
-                      PRUint8 **b, PRUint32 *length,
-                      SSL3HandshakeType handshakeMessage)
-{
-    SECStatus rv;
-
-    rv = ssl3_ParseExtensions(ss, b, length);
-    if (rv != SECSuccess)
-        return rv;
-
-    rv = ssl3_HandleParsedExtensions(ss, handshakeMessage);
-    if (rv != SECSuccess)
-        return rv;
-
-    ssl3_DestroyRemoteExtensions(&ss->ssl3.hs.remoteExtensions);
-    return SECSuccess;
-}
-
-/* Add a callback function to the table of senders of server hello extensions.
- */
-SECStatus
-ssl3_RegisterExtensionSender(const sslSocket *ss,
-                             TLSExtensionData *xtnData,
-                             PRUint16 ex_type,
-                             ssl3HelloExtensionSenderFunc cb)
-{
-    int i;
-    ssl3HelloExtensionSender *sender;
-    if (ss->version < SSL_LIBRARY_VERSION_TLS_1_3) {
-        sender = &xtnData->serverHelloSenders[0];
-    } else {
-        if (tls13_ExtensionAllowed(ex_type, server_hello)) {
-            PORT_Assert(!tls13_ExtensionAllowed(ex_type, encrypted_extensions));
-            sender = &xtnData->serverHelloSenders[0];
-        } else if (tls13_ExtensionAllowed(ex_type, certificate)) {
-            sender = &xtnData->certificateSenders[0];
-        } else {
-            PORT_Assert(tls13_ExtensionAllowed(ex_type, encrypted_extensions));
-            sender = &xtnData->encryptedExtensionsSenders[0];
-        }
-    }
->>>>>>> a17af05f
     for (i = 0; i < SSL_MAX_EXTENSIONS; ++i, ++sender) {
         if (!sender->ex_sender) {
             sender->ex_type = ex_type;
@@ -607,11 +500,7 @@
 
 SECStatus
 ssl3_ExtAppendHandshakeVariable(const sslSocket *ss,
-<<<<<<< HEAD
-                                const SSL3Opaque *src, PRInt32 bytes,
-=======
                                 const PRUint8 *src, PRInt32 bytes,
->>>>>>> a17af05f
                                 PRInt32 lenSize)
 {
     return ssl3_AppendHandshakeVariable((sslSocket *)ss, src, bytes, lenSize);
@@ -632,33 +521,21 @@
 
 SECStatus
 ssl3_ExtConsumeHandshake(const sslSocket *ss, void *v, PRUint32 bytes,
-<<<<<<< HEAD
-                         SSL3Opaque **b, PRUint32 *length)
-=======
                          PRUint8 **b, PRUint32 *length)
->>>>>>> a17af05f
 {
     return ssl3_ConsumeHandshake((sslSocket *)ss, v, bytes, b, length);
 }
 
 SECStatus
 ssl3_ExtConsumeHandshakeNumber(const sslSocket *ss, PRUint32 *num,
-<<<<<<< HEAD
-                               PRUint32 bytes, SSL3Opaque **b, PRUint32 *length)
-=======
                                PRUint32 bytes, PRUint8 **b, PRUint32 *length)
->>>>>>> a17af05f
 {
     return ssl3_ConsumeHandshakeNumber((sslSocket *)ss, num, bytes, b, length);
 }
 
 SECStatus
 ssl3_ExtConsumeHandshakeVariable(const sslSocket *ss, SECItem *i,
-<<<<<<< HEAD
-                                 PRUint32 bytes, SSL3Opaque **b,
-=======
                                  PRUint32 bytes, PRUint8 **b,
->>>>>>> a17af05f
                                  PRUint32 *length)
 {
     return ssl3_ConsumeHandshakeVariable((sslSocket *)ss, i, bytes, b, length);
