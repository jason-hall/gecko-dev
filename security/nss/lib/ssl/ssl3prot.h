--- conflicted
+++ resolved
@@ -304,34 +304,9 @@
     CLIENT_AUTH_CERTIFICATE = 1
 } ClientAuthenticationType;
 
-<<<<<<< HEAD
-typedef struct {
-    ClientAuthenticationType client_auth_type;
-    union {
-        SSL3Opaque *certificate_list;
-    } identity;
-} ClientIdentity;
-
-#define SESS_TICKET_KEY_NAME_LEN 16
-#define SESS_TICKET_KEY_NAME_PREFIX "NSS!"
-#define SESS_TICKET_KEY_NAME_PREFIX_LEN 4
-#define SESS_TICKET_KEY_VAR_NAME_LEN 12
-
-typedef struct {
-    unsigned char *key_name;
-    unsigned char *iv;
-    SECItem encrypted_state;
-    unsigned char *mac;
-} EncryptedSessionTicket;
-
-#define TLS_EX_SESS_TICKET_MAC_LENGTH 32
-
-#define TLS_STE_NO_SERVER_NAME -1
-=======
 #define SELF_ENCRYPT_KEY_NAME_LEN 16
 #define SELF_ENCRYPT_KEY_NAME_PREFIX "NSS!"
 #define SELF_ENCRYPT_KEY_NAME_PREFIX_LEN 4
 #define SELF_ENCRYPT_KEY_VAR_NAME_LEN 12
->>>>>>> a17af05f
 
 #endif /* __ssl3proto_h_ */