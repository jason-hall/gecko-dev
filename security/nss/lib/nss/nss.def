--- conflicted
+++ resolved
@@ -1108,13 +1108,10 @@
 ;+    global:
 CERT_GetCertIsPerm;
 CERT_GetCertIsTemp;
-<<<<<<< HEAD
-=======
 PK11_FindCertFromURI;
 PK11_FindCertsFromURI;
 PK11_GetModuleURI;
 PK11_GetTokenURI;
->>>>>>> a17af05f
 ;+    local:
 ;+       *;
 ;+};