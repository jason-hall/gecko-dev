--- conflicted
+++ resolved
@@ -3,490 +3,7 @@
  * file, You can obtain one at http://mozilla.org/MPL/2.0/. */
 
 #include "ecl-priv.h"
-<<<<<<< HEAD
-#include "mpi.h"
-
-#include <stdint.h>
-#include <stdio.h>
-#include <string.h>
-
-typedef uint8_t u8;
-typedef uint64_t felem;
-
-/* Sum two numbers: output += in */
-static void
-fsum(felem *output, const felem *in)
-{
-    unsigned i;
-    for (i = 0; i < 5; ++i) {
-        output[i] += in[i];
-    }
-}
-
-/* Find the difference of two numbers: output = in - output
- * (note the order of the arguments!)
- */
-static void
-fdifference_backwards(felem *ioutput, const felem *iin)
-{
-    static const int64_t twotothe51 = ((int64_t)1l << 51);
-    const int64_t *in = (const int64_t *)iin;
-    int64_t *out = (int64_t *)ioutput;
-
-    out[0] = in[0] - out[0];
-    out[1] = in[1] - out[1];
-    out[2] = in[2] - out[2];
-    out[3] = in[3] - out[3];
-    out[4] = in[4] - out[4];
-
-    // An arithmetic shift right of 63 places turns a positive number to 0 and a
-    // negative number to all 1's. This gives us a bitmask that lets us avoid
-    // side-channel prone branches.
-    int64_t t;
-
-#define NEGCHAIN(a, b)        \
-    t = out[a] >> 63;         \
-    out[a] += twotothe51 & t; \
-    out[b] -= 1 & t;
-
-#define NEGCHAIN19(a, b)      \
-    t = out[a] >> 63;         \
-    out[a] += twotothe51 & t; \
-    out[b] -= 19 & t;
-
-    NEGCHAIN(0, 1);
-    NEGCHAIN(1, 2);
-    NEGCHAIN(2, 3);
-    NEGCHAIN(3, 4);
-    NEGCHAIN19(4, 0);
-    NEGCHAIN(0, 1);
-    NEGCHAIN(1, 2);
-    NEGCHAIN(2, 3);
-    NEGCHAIN(3, 4);
-}
-
-/* Multiply a number by a scalar: output = in * scalar */
-static void
-fscalar_product(felem *output, const felem *in,
-                const felem scalar)
-{
-    uint128_t tmp, tmp2;
-
-    tmp = mul6464(in[0], scalar);
-    output[0] = mask51(tmp);
-
-    tmp2 = mul6464(in[1], scalar);
-    tmp = add128(tmp2, rshift128(tmp, 51));
-    output[1] = mask51(tmp);
-
-    tmp2 = mul6464(in[2], scalar);
-    tmp = add128(tmp2, rshift128(tmp, 51));
-    output[2] = mask51(tmp);
-
-    tmp2 = mul6464(in[3], scalar);
-    tmp = add128(tmp2, rshift128(tmp, 51));
-    output[3] = mask51(tmp);
-
-    tmp2 = mul6464(in[4], scalar);
-    tmp = add128(tmp2, rshift128(tmp, 51));
-    output[4] = mask51(tmp);
-
-    output[0] += mask_lower(rshift128(tmp, 51)) * 19;
-}
-
-/* Multiply two numbers: output = in2 * in
- *
- * output must be distinct to both inputs. The inputs are reduced coefficient
- * form, the output is not.
- */
-static void
-fmul(felem *output, const felem *in2, const felem *in)
-{
-    uint128_t t0, t1, t2, t3, t4, t5, t6, t7, t8;
-
-    t0 = mul6464(in[0], in2[0]);
-    t1 = add128(mul6464(in[1], in2[0]), mul6464(in[0], in2[1]));
-    t2 = add128(add128(mul6464(in[0], in2[2]),
-                       mul6464(in[2], in2[0])),
-                mul6464(in[1], in2[1]));
-    t3 = add128(add128(add128(mul6464(in[0], in2[3]),
-                              mul6464(in[3], in2[0])),
-                       mul6464(in[1], in2[2])),
-                mul6464(in[2], in2[1]));
-    t4 = add128(add128(add128(add128(mul6464(in[0], in2[4]),
-                                     mul6464(in[4], in2[0])),
-                              mul6464(in[3], in2[1])),
-                       mul6464(in[1], in2[3])),
-                mul6464(in[2], in2[2]));
-    t5 = add128(add128(add128(mul6464(in[4], in2[1]),
-                              mul6464(in[1], in2[4])),
-                       mul6464(in[2], in2[3])),
-                mul6464(in[3], in2[2]));
-    t6 = add128(add128(mul6464(in[4], in2[2]),
-                       mul6464(in[2], in2[4])),
-                mul6464(in[3], in2[3]));
-    t7 = add128(mul6464(in[3], in2[4]), mul6464(in[4], in2[3]));
-    t8 = mul6464(in[4], in2[4]);
-
-    t0 = add128(t0, mul12819(t5));
-    t1 = add128(t1, mul12819(t6));
-    t2 = add128(t2, mul12819(t7));
-    t3 = add128(t3, mul12819(t8));
-
-    t1 = add128(t1, rshift128(t0, 51));
-    t0 = mask51full(t0);
-    t2 = add128(t2, rshift128(t1, 51));
-    t1 = mask51full(t1);
-    t3 = add128(t3, rshift128(t2, 51));
-    t4 = add128(t4, rshift128(t3, 51));
-    t0 = add128(t0, mul12819(rshift128(t4, 51)));
-    t1 = add128(t1, rshift128(t0, 51));
-    t2 = mask51full(t2);
-    t2 = add128(t2, rshift128(t1, 51));
-
-    output[0] = mask51(t0);
-    output[1] = mask51(t1);
-    output[2] = mask_lower(t2);
-    output[3] = mask51(t3);
-    output[4] = mask51(t4);
-}
-
-static void
-fsquare(felem *output, const felem *in)
-{
-    uint128_t t0, t1, t2, t3, t4, t5, t6, t7, t8;
-
-    t0 = mul6464(in[0], in[0]);
-    t1 = lshift128(mul6464(in[0], in[1]), 1);
-    t2 = add128(lshift128(mul6464(in[0], in[2]), 1),
-                mul6464(in[1], in[1]));
-    t3 = add128(lshift128(mul6464(in[0], in[3]), 1),
-                lshift128(mul6464(in[1], in[2]), 1));
-    t4 = add128(add128(lshift128(mul6464(in[0], in[4]), 1),
-                       lshift128(mul6464(in[3], in[1]), 1)),
-                mul6464(in[2], in[2]));
-    t5 = add128(lshift128(mul6464(in[4], in[1]), 1),
-                lshift128(mul6464(in[2], in[3]), 1));
-    t6 = add128(lshift128(mul6464(in[4], in[2]), 1),
-                mul6464(in[3], in[3]));
-    t7 = lshift128(mul6464(in[3], in[4]), 1);
-    t8 = mul6464(in[4], in[4]);
-
-    t0 = add128(t0, mul12819(t5));
-    t1 = add128(t1, mul12819(t6));
-    t2 = add128(t2, mul12819(t7));
-    t3 = add128(t3, mul12819(t8));
-
-    t1 = add128(t1, rshift128(t0, 51));
-    t0 = mask51full(t0);
-    t2 = add128(t2, rshift128(t1, 51));
-    t1 = mask51full(t1);
-    t3 = add128(t3, rshift128(t2, 51));
-    t4 = add128(t4, rshift128(t3, 51));
-    t0 = add128(t0, mul12819(rshift128(t4, 51)));
-    t1 = add128(t1, rshift128(t0, 51));
-
-    output[0] = mask51(t0);
-    output[1] = mask_lower(t1);
-    output[2] = mask51(t2);
-    output[3] = mask51(t3);
-    output[4] = mask51(t4);
-}
-
-/* Take a 32-byte number and expand it into polynomial form */
-static void NO_SANITIZE_ALIGNMENT
-fexpand(felem *output, const u8 *in)
-{
-    output[0] = *((const uint64_t *)(in)) & MASK51;
-    output[1] = (*((const uint64_t *)(in + 6)) >> 3) & MASK51;
-    output[2] = (*((const uint64_t *)(in + 12)) >> 6) & MASK51;
-    output[3] = (*((const uint64_t *)(in + 19)) >> 1) & MASK51;
-    output[4] = (*((const uint64_t *)(in + 24)) >> 12) & MASK51;
-}
-
-/* Take a fully reduced polynomial form number and contract it into a
- * 32-byte array
- */
-static void
-fcontract(u8 *output, const felem *input)
-{
-    uint128_t t0 = init128x(input[0]);
-    uint128_t t1 = init128x(input[1]);
-    uint128_t t2 = init128x(input[2]);
-    uint128_t t3 = init128x(input[3]);
-    uint128_t t4 = init128x(input[4]);
-    uint128_t tmp = init128x(19);
-
-    t1 = add128(t1, rshift128(t0, 51));
-    t0 = mask51full(t0);
-    t2 = add128(t2, rshift128(t1, 51));
-    t1 = mask51full(t1);
-    t3 = add128(t3, rshift128(t2, 51));
-    t2 = mask51full(t2);
-    t4 = add128(t4, rshift128(t3, 51));
-    t3 = mask51full(t3);
-    t0 = add128(t0, mul12819(rshift128(t4, 51)));
-    t4 = mask51full(t4);
-
-    t1 = add128(t1, rshift128(t0, 51));
-    t0 = mask51full(t0);
-    t2 = add128(t2, rshift128(t1, 51));
-    t1 = mask51full(t1);
-    t3 = add128(t3, rshift128(t2, 51));
-    t2 = mask51full(t2);
-    t4 = add128(t4, rshift128(t3, 51));
-    t3 = mask51full(t3);
-    t0 = add128(t0, mul12819(rshift128(t4, 51)));
-    t4 = mask51full(t4);
-
-    /* now t is between 0 and 2^255-1, properly carried. */
-    /* case 1: between 0 and 2^255-20. case 2: between 2^255-19 and 2^255-1. */
-
-    t0 = add128(t0, tmp);
-
-    t1 = add128(t1, rshift128(t0, 51));
-    t0 = mask51full(t0);
-    t2 = add128(t2, rshift128(t1, 51));
-    t1 = mask51full(t1);
-    t3 = add128(t3, rshift128(t2, 51));
-    t2 = mask51full(t2);
-    t4 = add128(t4, rshift128(t3, 51));
-    t3 = mask51full(t3);
-    t0 = add128(t0, mul12819(rshift128(t4, 51)));
-    t4 = mask51full(t4);
-
-    /* now between 19 and 2^255-1 in both cases, and offset by 19. */
-
-    t0 = add128(t0, init128x(0x8000000000000 - 19));
-    tmp = init128x(0x8000000000000 - 1);
-    t1 = add128(t1, tmp);
-    t2 = add128(t2, tmp);
-    t3 = add128(t3, tmp);
-    t4 = add128(t4, tmp);
-
-    /* now between 2^255 and 2^256-20, and offset by 2^255. */
-
-    t1 = add128(t1, rshift128(t0, 51));
-    t0 = mask51full(t0);
-    t2 = add128(t2, rshift128(t1, 51));
-    t1 = mask51full(t1);
-    t3 = add128(t3, rshift128(t2, 51));
-    t2 = mask51full(t2);
-    t4 = add128(t4, rshift128(t3, 51));
-    t3 = mask51full(t3);
-    t4 = mask51full(t4);
-
-    *((uint64_t *)(output)) = mask_lower(t0) | mask_lower(t1) << 51;
-    *((uint64_t *)(output + 8)) = (mask_lower(t1) >> 13) | (mask_lower(t2) << 38);
-    *((uint64_t *)(output + 16)) = (mask_lower(t2) >> 26) | (mask_lower(t3) << 25);
-    *((uint64_t *)(output + 24)) = (mask_lower(t3) >> 39) | (mask_lower(t4) << 12);
-}
-
-/* Input: Q, Q', Q-Q'
- * Output: 2Q, Q+Q'
- *
- *   x2 z3: long form
- *   x3 z3: long form
- *   x z: short form, destroyed
- *   xprime zprime: short form, destroyed
- *   qmqp: short form, preserved
- */
-static void
-fmonty(felem *x2, felem *z2,         /* output 2Q */
-       felem *x3, felem *z3,         /* output Q + Q' */
-       felem *x, felem *z,           /* input Q */
-       felem *xprime, felem *zprime, /* input Q' */
-       const felem *qmqp /* input Q - Q' */)
-{
-    felem origx[5], origxprime[5], zzz[5], xx[5], zz[5], xxprime[5], zzprime[5],
-        zzzprime[5];
-
-    memcpy(origx, x, 5 * sizeof(felem));
-    fsum(x, z);
-    fdifference_backwards(z, origx); // does x - z
-
-    memcpy(origxprime, xprime, sizeof(felem) * 5);
-    fsum(xprime, zprime);
-    fdifference_backwards(zprime, origxprime);
-    fmul(xxprime, xprime, z);
-    fmul(zzprime, x, zprime);
-    memcpy(origxprime, xxprime, sizeof(felem) * 5);
-    fsum(xxprime, zzprime);
-    fdifference_backwards(zzprime, origxprime);
-    fsquare(x3, xxprime);
-    fsquare(zzzprime, zzprime);
-    fmul(z3, zzzprime, qmqp);
-
-    fsquare(xx, x);
-    fsquare(zz, z);
-    fmul(x2, xx, zz);
-    fdifference_backwards(zz, xx); // does zz = xx - zz
-    fscalar_product(zzz, zz, 121665);
-    fsum(zzz, xx);
-    fmul(z2, zz, zzz);
-}
-
-// -----------------------------------------------------------------------------
-// Maybe swap the contents of two felem arrays (@a and @b), each @len elements
-// long. Perform the swap iff @swap is non-zero.
-//
-// This function performs the swap without leaking any side-channel
-// information.
-// -----------------------------------------------------------------------------
-static void
-swap_conditional(felem *a, felem *b, unsigned len, felem iswap)
-{
-    unsigned i;
-    const felem swap = 1 + ~iswap;
-
-    for (i = 0; i < len; ++i) {
-        const felem x = swap & (a[i] ^ b[i]);
-        a[i] ^= x;
-        b[i] ^= x;
-    }
-}
-
-/* Calculates nQ where Q is the x-coordinate of a point on the curve
- *
- *   resultx/resultz: the x coordinate of the resulting curve point (short form)
- *   n: a 32-byte number
- *   q: a point of the curve (short form)
- */
-static void
-cmult(felem *resultx, felem *resultz, const u8 *n, const felem *q)
-{
-    felem a[5] = { 0 }, b[5] = { 1 }, c[5] = { 1 }, d[5] = { 0 };
-    felem *nqpqx = a, *nqpqz = b, *nqx = c, *nqz = d, *t;
-    felem e[5] = { 0 }, f[5] = { 1 }, g[5] = { 0 }, h[5] = { 1 };
-    felem *nqpqx2 = e, *nqpqz2 = f, *nqx2 = g, *nqz2 = h;
-
-    unsigned i, j;
-
-    memcpy(nqpqx, q, sizeof(felem) * 5);
-
-    for (i = 0; i < 32; ++i) {
-        u8 byte = n[31 - i];
-        for (j = 0; j < 8; ++j) {
-            const felem bit = byte >> 7;
-
-            swap_conditional(nqx, nqpqx, 5, bit);
-            swap_conditional(nqz, nqpqz, 5, bit);
-            fmonty(nqx2, nqz2, nqpqx2, nqpqz2, nqx, nqz, nqpqx, nqpqz, q);
-            swap_conditional(nqx2, nqpqx2, 5, bit);
-            swap_conditional(nqz2, nqpqz2, 5, bit);
-
-            t = nqx;
-            nqx = nqx2;
-            nqx2 = t;
-            t = nqz;
-            nqz = nqz2;
-            nqz2 = t;
-            t = nqpqx;
-            nqpqx = nqpqx2;
-            nqpqx2 = t;
-            t = nqpqz;
-            nqpqz = nqpqz2;
-            nqpqz2 = t;
-
-            byte <<= 1;
-        }
-    }
-
-    memcpy(resultx, nqx, sizeof(felem) * 5);
-    memcpy(resultz, nqz, sizeof(felem) * 5);
-}
-
-// -----------------------------------------------------------------------------
-// Shamelessly copied from djb's code
-// -----------------------------------------------------------------------------
-static void
-crecip(felem *out, const felem *z)
-{
-    felem z2[5];
-    felem z9[5];
-    felem z11[5];
-    felem z2_5_0[5];
-    felem z2_10_0[5];
-    felem z2_20_0[5];
-    felem z2_50_0[5];
-    felem z2_100_0[5];
-    felem t0[5];
-    felem t1[5];
-    int i;
-
-    /* 2 */ fsquare(z2, z);
-    /* 4 */ fsquare(t1, z2);
-    /* 8 */ fsquare(t0, t1);
-    /* 9 */ fmul(z9, t0, z);
-    /* 11 */ fmul(z11, z9, z2);
-    /* 22 */ fsquare(t0, z11);
-    /* 2^5 - 2^0 = 31 */ fmul(z2_5_0, t0, z9);
-
-    /* 2^6 - 2^1 */ fsquare(t0, z2_5_0);
-    /* 2^7 - 2^2 */ fsquare(t1, t0);
-    /* 2^8 - 2^3 */ fsquare(t0, t1);
-    /* 2^9 - 2^4 */ fsquare(t1, t0);
-    /* 2^10 - 2^5 */ fsquare(t0, t1);
-    /* 2^10 - 2^0 */ fmul(z2_10_0, t0, z2_5_0);
-
-    /* 2^11 - 2^1 */ fsquare(t0, z2_10_0);
-    /* 2^12 - 2^2 */ fsquare(t1, t0);
-    /* 2^20 - 2^10 */ for (i = 2; i < 10; i += 2) {
-        fsquare(t0, t1);
-        fsquare(t1, t0);
-    }
-    /* 2^20 - 2^0 */ fmul(z2_20_0, t1, z2_10_0);
-
-    /* 2^21 - 2^1 */ fsquare(t0, z2_20_0);
-    /* 2^22 - 2^2 */ fsquare(t1, t0);
-    /* 2^40 - 2^20 */ for (i = 2; i < 20; i += 2) {
-        fsquare(t0, t1);
-        fsquare(t1, t0);
-    }
-    /* 2^40 - 2^0 */ fmul(t0, t1, z2_20_0);
-
-    /* 2^41 - 2^1 */ fsquare(t1, t0);
-    /* 2^42 - 2^2 */ fsquare(t0, t1);
-    /* 2^50 - 2^10 */ for (i = 2; i < 10; i += 2) {
-        fsquare(t1, t0);
-        fsquare(t0, t1);
-    }
-    /* 2^50 - 2^0 */ fmul(z2_50_0, t0, z2_10_0);
-
-    /* 2^51 - 2^1 */ fsquare(t0, z2_50_0);
-    /* 2^52 - 2^2 */ fsquare(t1, t0);
-    /* 2^100 - 2^50 */ for (i = 2; i < 50; i += 2) {
-        fsquare(t0, t1);
-        fsquare(t1, t0);
-    }
-    /* 2^100 - 2^0 */ fmul(z2_100_0, t1, z2_50_0);
-
-    /* 2^101 - 2^1 */ fsquare(t1, z2_100_0);
-    /* 2^102 - 2^2 */ fsquare(t0, t1);
-    /* 2^200 - 2^100 */ for (i = 2; i < 100; i += 2) {
-        fsquare(t1, t0);
-        fsquare(t0, t1);
-    }
-    /* 2^200 - 2^0 */ fmul(t1, t0, z2_100_0);
-
-    /* 2^201 - 2^1 */ fsquare(t0, t1);
-    /* 2^202 - 2^2 */ fsquare(t1, t0);
-    /* 2^250 - 2^50 */ for (i = 2; i < 50; i += 2) {
-        fsquare(t0, t1);
-        fsquare(t1, t0);
-    }
-    /* 2^250 - 2^0 */ fmul(t0, t1, z2_50_0);
-
-    /* 2^251 - 2^1 */ fsquare(t1, t0);
-    /* 2^252 - 2^2 */ fsquare(t0, t1);
-    /* 2^253 - 2^3 */ fsquare(t1, t0);
-    /* 2^254 - 2^4 */ fsquare(t0, t1);
-    /* 2^255 - 2^5 */ fsquare(t1, t0);
-    /* 2^255 - 21 */ fmul(out, t1, z11);
-}
-=======
 #include "../verified/hacl_curve25519_64.h"
->>>>>>> a17af05f
 
 SECStatus
 ec_Curve25519_mul(uint8_t *mypublic, const uint8_t *secret, const uint8_t *basepoint)
