# 
# This Source Code Form is subject to the terms of the Mozilla Public
# License, v. 2.0. If a copy of the MPL was not distributed with this
# file, You can obtain one at http://mozilla.org/MPL/2.0/.
CORE_DEPTH = .
DEPTH      = .

IMPORTS =	nspr20/v4.8 \
		$(NULL)

RELEASE = nss

<<<<<<< HEAD
DIRS = coreconf lib cmd gtests
=======
DIRS = coreconf lib cmd cpputil gtests
>>>>>>> a17af05f
<|MERGE_RESOLUTION|>--- conflicted
+++ resolved
@@ -10,8 +10,4 @@
 
 RELEASE = nss
 
-<<<<<<< HEAD
-DIRS = coreconf lib cmd gtests
-=======
-DIRS = coreconf lib cmd cpputil gtests
->>>>>>> a17af05f
+DIRS = coreconf lib cmd cpputil gtests