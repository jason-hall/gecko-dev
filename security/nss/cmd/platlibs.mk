--- conflicted
+++ resolved
@@ -231,20 +231,14 @@
 	-lplds4 \
 	-lnspr4 \
 	$(NULL)
-<<<<<<< HEAD
-=======
 ifndef NSS_BUILD_UTIL_ONLY
->>>>>>> a17af05f
 ifndef NSS_BUILD_SOFTOKEN_ONLY
 EXTRA_SHARED_LIBS += \
 	-lssl3 \
 	-lsmime3 \
 	-lnss3
 endif
-<<<<<<< HEAD
-=======
-endif
->>>>>>> a17af05f
+endif
 endif
 
 ifdef SOFTOKEN_LIB_DIR
