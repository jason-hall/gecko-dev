--- conflicted
+++ resolved
@@ -76,11 +76,7 @@
     ios[2].iov_base = const_cast<char*>(aPath2);
     ios[2].iov_len = strlen(aPath2) + 1;
   } else {
-<<<<<<< HEAD
-    ios[2].iov_base = 0;
-=======
     ios[2].iov_base = nullptr;
->>>>>>> a17af05f
     ios[2].iov_len = 0;
   }
   if (ios[1].iov_len > kMaxPathLen) {
