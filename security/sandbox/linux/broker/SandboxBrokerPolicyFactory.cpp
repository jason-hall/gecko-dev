--- conflicted
+++ resolved
@@ -16,11 +16,8 @@
 #include "nsString.h"
 #include "nsThreadUtils.h"
 #include "nsXULAppAPI.h"
-<<<<<<< HEAD
-=======
 #include "nsDirectoryServiceDefs.h"
 #include "nsAppDirectoryServiceDefs.h"
->>>>>>> a17af05f
 #include "SpecialSystemDirectory.h"
 
 #ifdef ANDROID
@@ -31,23 +28,14 @@
 #include <glib.h>
 #endif
 
-<<<<<<< HEAD
-=======
 namespace mozilla {
 
->>>>>>> a17af05f
 #if defined(MOZ_CONTENT_SANDBOX)
 namespace {
 static const int rdonly = SandboxBroker::MAY_READ;
 static const int wronly = SandboxBroker::MAY_WRITE;
 static const int rdwr = rdonly | wronly;
 static const int rdwrcr = rdwr | SandboxBroker::MAY_CREATE;
-<<<<<<< HEAD
-#if defined(MOZ_WIDGET_GONK)
-static const int wrlog = wronly | SandboxBroker::MAY_CREATE;
-#endif
-=======
->>>>>>> a17af05f
 }
 #endif
 
@@ -67,25 +55,6 @@
   nsresult rv = GetSpecialSystemDirectory(OS_TemporaryDirectory,
                                           getter_AddRefs(tmpDir));
 
-<<<<<<< HEAD
-  // Devices that need write access:
-  policy->AddPath(rdwr, "/dev/genlock");  // bug 980924
-  policy->AddPath(rdwr, "/dev/ashmem");   // bug 980947
-  policy->AddTree(wronly, "/dev/log"); // bug 1199857
-  // Graphics devices are a significant source of attack surface, but
-  // there's not much we can do about it without proxying (which is
-  // very difficult and a perforamnce hit).
-  policy->AddFilePrefix(rdwr, "/dev", "kgsl");  // bug 995072
-  policy->AddPath(rdwr, "/dev/qemu_pipe"); // but 1198410: goldfish gralloc.
-
-  // Bug 1198475: mochitest logs.  (This is actually passed in via URL
-  // query param to the mochitest page, and is configurable, so this
-  // isn't enough in general, but hopefully it's good enough for B2G.)
-  // Conditional on tests being run, using the same check seen in
-  // DirectoryProvider.js to set ProfD.
-  if (access("/data/local/tests/profile", R_OK) == 0) {
-    policy->AddPath(wrlog, "/data/local/tests/log/mochitest.log");
-=======
   if (NS_SUCCEEDED(rv)) {
     nsAutoCString tmpPath;
     rv = tmpDir->GetNativePath(tmpPath);
@@ -96,7 +65,6 @@
   // If the above fails at any point, fall back to a very good guess.
   if (NS_FAILED(rv)) {
     policy->AddDir(rdwrcr, "/tmp");
->>>>>>> a17af05f
   }
 
   // Bug 1308851: NVIDIA proprietary driver when using WebGL
@@ -255,40 +223,6 @@
   }
 
   mCommonContentPolicy.reset(policy);
-#elif defined(MOZ_CONTENT_SANDBOX)
-  SandboxBroker::Policy* policy = new SandboxBroker::Policy;
-  policy->AddDir(rdonly, "/");
-  policy->AddDir(rdwrcr, "/dev/shm");
-  // Add write permissions on the temporary directory. This can come
-  // from various environment variables (TMPDIR,TMP,TEMP,...) so
-  // make sure to use the full logic.
-  nsCOMPtr<nsIFile> tmpDir;
-  nsresult rv = GetSpecialSystemDirectory(OS_TemporaryDirectory,
-                                          getter_AddRefs(tmpDir));
-  if (NS_SUCCEEDED(rv)) {
-    nsAutoCString tmpPath;
-    rv = tmpDir->GetNativePath(tmpPath);
-    if (NS_SUCCEEDED(rv)) {
-      policy->AddDir(rdwrcr, tmpPath.get());
-    }
-  }
-  // If the above fails at any point, fall back to a very good guess.
-  if (NS_FAILED(rv)) {
-    policy->AddDir(rdwrcr, "/tmp");
-  }
-
-  // Bug 1308851: NVIDIA proprietary driver when using WebGL
-  policy->AddFilePrefix(rdwr, "/dev", "nvidia");
-
-  // Bug 1312678: radeonsi/Intel with DRI when using WebGL
-  policy->AddDir(rdwr, "/dev/dri");
-
-#ifdef MOZ_ALSA
-  // Bug 1309098: ALSA support
-  policy->AddDir(rdwr, "/dev/snd");
-#endif
-
-  mCommonContentPolicy.reset(policy);
 #endif
 }
 
@@ -301,20 +235,11 @@
 
   MOZ_ASSERT(NS_IsMainThread());
   // File broker usage is controlled through a pref.
-<<<<<<< HEAD
-  if (Preferences::GetInt("security.sandbox.content.level") <= 1) {
-=======
   if (GetEffectiveContentSandboxLevel() <= 1) {
->>>>>>> a17af05f
     return nullptr;
   }
 
   MOZ_ASSERT(mCommonContentPolicy);
-#if defined(MOZ_WIDGET_GONK)
-  // Allow overriding "unsupported"ness with a pref, for testing.
-  if (!IsSystemSupported()) {
-    return nullptr;
-  }
   UniquePtr<SandboxBroker::Policy>
     policy(new SandboxBroker::Policy(*mCommonContentPolicy));
 
@@ -385,28 +310,6 @@
   // Return the common policy.
   policy->FixRecursivePermissions();
   return policy;
-<<<<<<< HEAD
-#else
-  UniquePtr<SandboxBroker::Policy>
-    policy(new SandboxBroker::Policy(*mCommonContentPolicy));
-
-  // Now read any extra paths, this requires accessing user preferences
-  // so we can only do it now. Our constructor is initialized before
-  // user preferences are read in.
-  nsAdoptingCString extraPathString =
-    Preferences::GetCString("security.sandbox.content.write_path_whitelist");
-  if (extraPathString) {
-    for (const nsCSubstring& path : extraPathString.Split(',')) {
-      nsCString trimPath(path);
-      trimPath.Trim(" ", true, true);
-      policy->AddDynamic(rdwr, trimPath.get());
-    }
-  }
-
-  // Return the common policy.
-  return policy;
-#endif
-=======
 }
 
 void
@@ -423,7 +326,6 @@
       policy->AddDynamic(perms, trimPath.get());
     }
   }
->>>>>>> a17af05f
 }
 
 #endif // MOZ_CONTENT_SANDBOX
