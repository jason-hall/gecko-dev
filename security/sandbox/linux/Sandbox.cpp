--- conflicted
+++ resolved
@@ -13,12 +13,9 @@
 #include "SandboxFilter.h"
 #include "SandboxInternal.h"
 #include "SandboxLogging.h"
-<<<<<<< HEAD
-=======
 #ifdef MOZ_GMP_SANDBOX
 #include "SandboxOpenedFiles.h"
 #endif
->>>>>>> a17af05f
 #include "SandboxReporterClient.h"
 #include "SandboxUtil.h"
 
@@ -87,12 +84,6 @@
 namespace mozilla {
 
 static bool gSandboxCrashOnError = false;
-<<<<<<< HEAD
-
-// This is initialized by SandboxSetCrashFunc().
-SandboxCrashFunc gSandboxCrashFunc;
-=======
->>>>>>> a17af05f
 
 // This is initialized by SandboxSetCrashFunc().
 SandboxCrashFunc gSandboxCrashFunc;
@@ -551,15 +542,12 @@
   // crash even on nightly.
 #ifdef NIGHTLY_BUILD
   gSandboxCrashOnError = true;
-<<<<<<< HEAD
-=======
   for (const char* name : kLibsThatWillCrash) {
     if (IsLibPresent(name)) {
       gSandboxCrashOnError = false;
       break;
     }
   }
->>>>>>> a17af05f
 #endif
   if (const char* envVar = getenv("MOZ_SANDBOX_CRASH_ON_ERROR")) {
     if (envVar[0]) {
@@ -686,12 +674,8 @@
  * Will normally make the process exit on failure.
 */
 bool
-<<<<<<< HEAD
-SetContentProcessSandbox(int aBrokerFd, std::vector<int>& aSyscallWhitelist)
-=======
 SetContentProcessSandbox(int aBrokerFd, bool aFileProcess,
                          std::vector<int>& aSyscallWhitelist)
->>>>>>> a17af05f
 {
   if (!SandboxInfo::Get().Test(SandboxInfo::kEnabledForContent)) {
     if (aBrokerFd >= 0) {
@@ -700,12 +684,8 @@
     return false;
   }
 
-<<<<<<< HEAD
-  gSandboxReporterClient.emplace(SandboxReport::ProcType::CONTENT);
-=======
   gSandboxReporterClient.emplace(aFileProcess ? SandboxReport::ProcType::FILE
                                               : SandboxReport::ProcType::CONTENT);
->>>>>>> a17af05f
 
   // This needs to live until the process exits.
   static Maybe<SandboxBrokerClient> sBroker;
@@ -741,25 +721,11 @@
 
   gSandboxReporterClient.emplace(SandboxReport::ProcType::MEDIA_PLUGIN);
 
-<<<<<<< HEAD
-  MOZ_ASSERT(!gMediaPluginFile.mPath);
-  if (aFilePath) {
-    gMediaPluginFile.mPath = strdup(aFilePath);
-    gMediaPluginFile.mFd = open(aFilePath, O_RDONLY | O_CLOEXEC);
-    if (gMediaPluginFile.mFd == -1) {
-      SANDBOX_LOG_ERROR("failed to open plugin file %s: %s",
-                        aFilePath, strerror(errno));
-      MOZ_CRASH();
-    }
-  } else {
-    gMediaPluginFile.mFd = -1;
-=======
   SandboxOpenedFile plugin(aFilePath);
   if (!plugin.IsOpen()) {
     SANDBOX_LOG_ERROR("failed to open plugin file %s: %s",
                       aFilePath, strerror(errno));
     MOZ_CRASH();
->>>>>>> a17af05f
   }
 
   auto files = new SandboxOpenedFiles();
