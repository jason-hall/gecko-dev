--- conflicted
+++ resolved
@@ -72,14 +72,11 @@
     'SandboxUtil.cpp',
 ]
 
-<<<<<<< HEAD
-=======
 if CONFIG['MOZ_GMP_SANDBOX']:
     SOURCES += [
         'SandboxOpenedFiles.cpp',
     ]
 
->>>>>>> a17af05f
 # This copy of SafeSPrintf doesn't need to avoid the Chromium logging
 # dependency like the one in libxul does, but this way the behavior is
 # consistent.  See also the comment in SandboxLogging.h.
