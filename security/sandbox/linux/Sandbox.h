/* -*- Mode: C++; tab-width: 8; indent-tabs-mode: nil; c-basic-offset: 2 -*- */
/* vim: set ts=8 sts=2 et sw=2 tw=80: */
/* This Source Code Form is subject to the terms of the Mozilla Public
 * License, v. 2.0. If a copy of the MPL was not distributed with this file,
 * You can obtain one at http://mozilla.org/MPL/2.0/. */

#ifndef mozilla_Sandbox_h
#define mozilla_Sandbox_h

#include "mozilla/Types.h"
#include "nsXULAppAPI.h"
#include <vector>

// This defines the entry points for a content process to start
// sandboxing itself.  See also SandboxInfo.h for what parts of
// sandboxing are enabled/supported.

namespace mozilla {

// This must be called early, while the process is still single-threaded.
MOZ_EXPORT void SandboxEarlyInit(GeckoProcessType aType);

#ifdef MOZ_CONTENT_SANDBOX
// Call only if SandboxInfo::CanSandboxContent() returns true.
// (No-op if MOZ_DISABLE_CONTENT_SANDBOX is set.)
// aBrokerFd is the filesystem broker client file descriptor,
// or -1 to allow direct filesystem access.
<<<<<<< HEAD
MOZ_EXPORT bool SetContentProcessSandbox(int aBrokerFd,
=======
// isFileProcess determines whether we allow system wide file reads.
MOZ_EXPORT bool SetContentProcessSandbox(int aBrokerFd,
                                         bool aFileProcess,
>>>>>>> a17af05f
                                         std::vector<int>& aSyscallWhitelist);
#endif

#ifdef MOZ_GMP_SANDBOX
// Call only if SandboxInfo::CanSandboxMedia() returns true.
// (No-op if MOZ_DISABLE_GMP_SANDBOX is set.)
// aFilePath is the path to the plugin file.
MOZ_EXPORT void SetMediaPluginSandbox(const char *aFilePath);
#endif

} // namespace mozilla

#endif // mozilla_Sandbox_h<|MERGE_RESOLUTION|>--- conflicted
+++ resolved
@@ -25,13 +25,9 @@
 // (No-op if MOZ_DISABLE_CONTENT_SANDBOX is set.)
 // aBrokerFd is the filesystem broker client file descriptor,
 // or -1 to allow direct filesystem access.
-<<<<<<< HEAD
-MOZ_EXPORT bool SetContentProcessSandbox(int aBrokerFd,
-=======
 // isFileProcess determines whether we allow system wide file reads.
 MOZ_EXPORT bool SetContentProcessSandbox(int aBrokerFd,
                                          bool aFileProcess,
->>>>>>> a17af05f
                                          std::vector<int>& aSyscallWhitelist);
 #endif
 
