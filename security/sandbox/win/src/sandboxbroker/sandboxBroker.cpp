--- conflicted
+++ resolved
@@ -13,8 +13,6 @@
 #include "mozilla/ClearOnShutdown.h"
 #include "mozilla/Logging.h"
 #include "mozilla/NSPRLogModulesParser.h"
-<<<<<<< HEAD
-=======
 #include "mozilla/UniquePtr.h"
 #include "mozilla/Telemetry.h"
 #include "mozilla/WindowsVersion.h"
@@ -25,7 +23,6 @@
 #include "nsIProperties.h"
 #include "nsServiceManagerUtils.h"
 #include "nsString.h"
->>>>>>> a17af05f
 #include "sandbox/win/src/sandbox.h"
 #include "sandbox/win/src/security_level.h"
 #include "WinUtils.h"
@@ -209,10 +206,7 @@
   result = sBrokerService->SpawnTarget(aPath, aArguments, mPolicy,
                                        &last_warning, &last_error, &targetInfo);
   if (sandbox::SBOX_ALL_OK != result) {
-<<<<<<< HEAD
-=======
     Telemetry::Accumulate(Telemetry::SANDBOX_FAILED_LAUNCH, result);
->>>>>>> a17af05f
     LOG_E("Failed (ResultCode %d) to SpawnTarget with last_error=%d, last_warning=%d",
           result, last_error, last_warning);
     return false;
@@ -375,10 +369,6 @@
     }
   }
 
-<<<<<<< HEAD
-  sandbox::ResultCode result = mPolicy->SetJobLevel(jobLevel,
-                                                    0 /* ui_exceptions */);
-=======
 #if defined(DEBUG)
   // This is required for a MOZ_ASSERT check in WindowsMessageLoop.cpp
   // WinEventHook, see bug 1366694 for details.
@@ -387,7 +377,6 @@
   DWORD uiExceptions = 0;
 #endif
   sandbox::ResultCode result = SetJobLevel(mPolicy, jobLevel, uiExceptions);
->>>>>>> a17af05f
   MOZ_RELEASE_ASSERT(sandbox::SBOX_ALL_OK == result,
                      "Setting job level failed, have you set memory limit when jobLevel == JOB_NONE?");
 
@@ -435,8 +424,6 @@
   MOZ_RELEASE_ASSERT(sandbox::SBOX_ALL_OK == result,
                      "Invalid flags for SetDelayedProcessMitigations.");
 
-<<<<<<< HEAD
-=======
   // Add rule to allow read / write access to content temp dir. If for some
   // reason the addition of the content temp failed, this will give write access
   // to the normal TEMP dir. However such failures should be pretty rare and
@@ -444,7 +431,6 @@
   AddCachedDirRule(mPolicy, sandbox::TargetPolicy::FILES_ALLOW_ANY,
                    sContentTempDir, NS_LITERAL_STRING("\\*"));
 
->>>>>>> a17af05f
   // We still have edge cases where the child at low integrity can't read some
   // files, so add a rule to allow read access to everything when required.
   if (aSandboxLevel == 1 ||
@@ -454,8 +440,6 @@
                               L"*");
     MOZ_RELEASE_ASSERT(sandbox::SBOX_ALL_OK == result,
                        "With these static arguments AddRule should never fail, what happened?");
-<<<<<<< HEAD
-=======
   } else {
     // Add rule to allow read access to installation directory.
     AddCachedDirRule(mPolicy, sandbox::TargetPolicy::FILES_ALLOW_READONLY,
@@ -468,7 +452,6 @@
     // Add rule to allow read access extensions directory within profile.
     AddCachedDirRule(mPolicy, sandbox::TargetPolicy::FILES_ALLOW_READONLY,
                      sProfileDir, NS_LITERAL_STRING("\\extensions\\*"));
->>>>>>> a17af05f
   }
 
   // Add the policy for the client side of a pipe. It is just a file
