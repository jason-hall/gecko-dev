/* -*- Mode: C++; tab-width: 8; indent-tabs-mode: nil; c-basic-offset: 2 -*- */
/* vim: set ts=2 et sw=2 tw=80: */
/* This Source Code Form is subject to the terms of the Mozilla Public
 * License, v. 2.0. If a copy of the MPL was not distributed with this
 * file, You can obtain one at http://mozilla.org/MPL/2.0/. */

#ifndef _SECURITY_SANDBOX_BASE_SHIM_SDKDECLS_H_
#define _SECURITY_SANDBOX_BASE_SHIM_SDKDECLS_H_

#include <windows.h>

// This file contains definitions required for things dynamically loaded
// while building or targetting lower platform versions or lower SDKs.

#if (_WIN32_WINNT < 0x0600)
typedef struct _STARTUPINFOEXA {
    STARTUPINFOA StartupInfo;
    LPPROC_THREAD_ATTRIBUTE_LIST lpAttributeList;
} STARTUPINFOEXA, *LPSTARTUPINFOEXA;
typedef struct _STARTUPINFOEXW {
    STARTUPINFOW StartupInfo;
    LPPROC_THREAD_ATTRIBUTE_LIST lpAttributeList;
} STARTUPINFOEXW, *LPSTARTUPINFOEXW;
#ifdef UNICODE
typedef STARTUPINFOEXW STARTUPINFOEX;
typedef LPSTARTUPINFOEXW LPSTARTUPINFOEX;
#else
typedef STARTUPINFOEXA STARTUPINFOEX;
typedef LPSTARTUPINFOEXA LPSTARTUPINFOEX;
#endif // UNICODE

#define PROC_THREAD_ATTRIBUTE_NUMBER    0x0000FFFF
#define PROC_THREAD_ATTRIBUTE_THREAD    0x00010000  // Attribute may be used with thread creation
#define PROC_THREAD_ATTRIBUTE_INPUT     0x00020000  // Attribute is input only
#define PROC_THREAD_ATTRIBUTE_ADDITIVE  0x00040000  // Attribute may be "accumulated," e.g. bitmasks, counters, etc.

#define ProcThreadAttributeValue(Number, Thread, Input, Additive) \
    (((Number) & PROC_THREAD_ATTRIBUTE_NUMBER) | \
     ((Thread != FALSE) ? PROC_THREAD_ATTRIBUTE_THREAD : 0) | \
     ((Input != FALSE) ? PROC_THREAD_ATTRIBUTE_INPUT : 0) | \
     ((Additive != FALSE) ? PROC_THREAD_ATTRIBUTE_ADDITIVE : 0))

#define ProcThreadAttributeHandleList 2

#define PROC_THREAD_ATTRIBUTE_HANDLE_LIST \
    ProcThreadAttributeValue (ProcThreadAttributeHandleList, FALSE, TRUE, FALSE)

#define PROCESS_DEP_ENABLE                          0x00000001
#define PROCESS_DEP_DISABLE_ATL_THUNK_EMULATION     0x00000002

// They dynamically load these, but they still use the functions to describe the
// function pointers!
WINBASEAPI
int
WINAPI
GetUserDefaultLocaleName(
    _Out_writes_(cchLocaleName) LPWSTR lpLocaleName,
    _In_ int cchLocaleName
);

WINBASEAPI
BOOL
WINAPI
QueryThreadCycleTime(
    _In_ HANDLE ThreadHandle,
    _Out_ PULONG64 CycleTime
    );

#endif // (_WIN32_WINNT >= 0x0600)

#if (_WIN32_WINNT < 0x0601)
#define ProcThreadAttributeMitigationPolicy 7
#define PROC_THREAD_ATTRIBUTE_MITIGATION_POLICY \
    ProcThreadAttributeValue (ProcThreadAttributeMitigationPolicy, FALSE, TRUE, FALSE)

#define PROCESS_CREATION_MITIGATION_POLICY_DEP_ENABLE            0x01
#define PROCESS_CREATION_MITIGATION_POLICY_DEP_ATL_THUNK_ENABLE  0x02
#define PROCESS_CREATION_MITIGATION_POLICY_SEHOP_ENABLE          0x04
#endif // (_WIN32_WINNT >= 0x0601)

#if (_WIN32_WINNT < 0x0602)
#define ProcThreadAttributeSecurityCapabilities 9
#define PROC_THREAD_ATTRIBUTE_SECURITY_CAPABILITIES \
    ProcThreadAttributeValue (ProcThreadAttributeSecurityCapabilities, FALSE, TRUE, FALSE)

#define PROCESS_CREATION_MITIGATION_POLICY_FORCE_RELOCATE_IMAGES_MASK                     (0x00000003 <<  8)
#define PROCESS_CREATION_MITIGATION_POLICY_FORCE_RELOCATE_IMAGES_DEFER                    (0x00000000 <<  8)
#define PROCESS_CREATION_MITIGATION_POLICY_FORCE_RELOCATE_IMAGES_ALWAYS_ON                (0x00000001 <<  8)
#define PROCESS_CREATION_MITIGATION_POLICY_FORCE_RELOCATE_IMAGES_ALWAYS_OFF               (0x00000002 <<  8)
#define PROCESS_CREATION_MITIGATION_POLICY_FORCE_RELOCATE_IMAGES_ALWAYS_ON_REQ_RELOCS     (0x00000003 <<  8)
#define PROCESS_CREATION_MITIGATION_POLICY_HEAP_TERMINATE_MASK                            (0x00000003 << 12)
#define PROCESS_CREATION_MITIGATION_POLICY_HEAP_TERMINATE_DEFER                           (0x00000000 << 12)
#define PROCESS_CREATION_MITIGATION_POLICY_HEAP_TERMINATE_ALWAYS_ON                       (0x00000001 << 12)
#define PROCESS_CREATION_MITIGATION_POLICY_HEAP_TERMINATE_ALWAYS_OFF                      (0x00000002 << 12)
#define PROCESS_CREATION_MITIGATION_POLICY_HEAP_TERMINATE_RESERVED                        (0x00000003 << 12)
#define PROCESS_CREATION_MITIGATION_POLICY_BOTTOM_UP_ASLR_MASK                            (0x00000003 << 16)
#define PROCESS_CREATION_MITIGATION_POLICY_BOTTOM_UP_ASLR_DEFER                           (0x00000000 << 16)
#define PROCESS_CREATION_MITIGATION_POLICY_BOTTOM_UP_ASLR_ALWAYS_ON                       (0x00000001 << 16)
#define PROCESS_CREATION_MITIGATION_POLICY_BOTTOM_UP_ASLR_ALWAYS_OFF                      (0x00000002 << 16)
#define PROCESS_CREATION_MITIGATION_POLICY_BOTTOM_UP_ASLR_RESERVED                        (0x00000003 << 16)
#define PROCESS_CREATION_MITIGATION_POLICY_HIGH_ENTROPY_ASLR_MASK                         (0x00000003 << 20)
#define PROCESS_CREATION_MITIGATION_POLICY_HIGH_ENTROPY_ASLR_DEFER                        (0x00000000 << 20)
#define PROCESS_CREATION_MITIGATION_POLICY_HIGH_ENTROPY_ASLR_ALWAYS_ON                    (0x00000001 << 20)
#define PROCESS_CREATION_MITIGATION_POLICY_HIGH_ENTROPY_ASLR_ALWAYS_OFF                   (0x00000002 << 20)
#define PROCESS_CREATION_MITIGATION_POLICY_HIGH_ENTROPY_ASLR_RESERVED                     (0x00000003 << 20)
#define PROCESS_CREATION_MITIGATION_POLICY_STRICT_HANDLE_CHECKS_MASK                      (0x00000003 << 24)
#define PROCESS_CREATION_MITIGATION_POLICY_STRICT_HANDLE_CHECKS_DEFER                     (0x00000000 << 24)
#define PROCESS_CREATION_MITIGATION_POLICY_STRICT_HANDLE_CHECKS_ALWAYS_ON                 (0x00000001 << 24)
#define PROCESS_CREATION_MITIGATION_POLICY_STRICT_HANDLE_CHECKS_ALWAYS_OFF                (0x00000002 << 24)
#define PROCESS_CREATION_MITIGATION_POLICY_STRICT_HANDLE_CHECKS_RESERVED                  (0x00000003 << 24)
#define PROCESS_CREATION_MITIGATION_POLICY_WIN32K_SYSTEM_CALL_DISABLE_MASK                (0x00000003 << 28)
#define PROCESS_CREATION_MITIGATION_POLICY_WIN32K_SYSTEM_CALL_DISABLE_DEFER               (0x00000000 << 28)
#define PROCESS_CREATION_MITIGATION_POLICY_WIN32K_SYSTEM_CALL_DISABLE_ALWAYS_ON           (0x00000001 << 28)
#define PROCESS_CREATION_MITIGATION_POLICY_WIN32K_SYSTEM_CALL_DISABLE_ALWAYS_OFF          (0x00000002 << 28)
#define PROCESS_CREATION_MITIGATION_POLICY_WIN32K_SYSTEM_CALL_DISABLE_RESERVED            (0x00000003 << 28)
#define PROCESS_CREATION_MITIGATION_POLICY_EXTENSION_POINT_DISABLE_MASK                   (0x00000003ui64 << 32)
#define PROCESS_CREATION_MITIGATION_POLICY_EXTENSION_POINT_DISABLE_DEFER                  (0x00000000ui64 << 32)
#define PROCESS_CREATION_MITIGATION_POLICY_EXTENSION_POINT_DISABLE_ALWAYS_ON              (0x00000001ui64 << 32)
#define PROCESS_CREATION_MITIGATION_POLICY_EXTENSION_POINT_DISABLE_ALWAYS_OFF             (0x00000002ui64 << 32)
#define PROCESS_CREATION_MITIGATION_POLICY_EXTENSION_POINT_DISABLE_RESERVED               (0x00000003ui64 << 32)

// Check if we're including >= win8 winnt.h
#ifndef NTDDI_WIN8

typedef struct _SECURITY_CAPABILITIES {
    PSID AppContainerSid;
    PSID_AND_ATTRIBUTES Capabilities;
    DWORD CapabilityCount;
    DWORD Reserved;
} SECURITY_CAPABILITIES, *PSECURITY_CAPABILITIES, *LPSECURITY_CAPABILITIES;

typedef enum _PROCESS_MITIGATION_POLICY {
  ProcessDEPPolicy,
  ProcessASLRPolicy,
  ProcessReserved1MitigationPolicy,
  ProcessStrictHandleCheckPolicy,
  ProcessSystemCallDisablePolicy,
  ProcessMitigationOptionsMask,
  ProcessExtensionPointDisablePolicy,
  MaxProcessMitigationPolicy
} PROCESS_MITIGATION_POLICY, *PPROCESS_MITIGATION_POLICY;

#define LOAD_LIBRARY_SEARCH_DEFAULT_DIRS 0x00001000

typedef struct _PROCESS_MITIGATION_ASLR_POLICY {
  union {
    DWORD  Flags;
    struct {
      DWORD EnableBottomUpRandomization : 1;
      DWORD EnableForceRelocateImages : 1;
      DWORD EnableHighEntropy : 1;
      DWORD DisallowStrippedImages : 1;
      DWORD ReservedFlags : 28;
    };
  };
} PROCESS_MITIGATION_ASLR_POLICY, *PPROCESS_MITIGATION_ASLR_POLICY;

typedef struct _PROCESS_MITIGATION_STRICT_HANDLE_CHECK_POLICY {
  union {
    DWORD  Flags;
    struct {
      DWORD RaiseExceptionOnInvalidHandleReference : 1;
      DWORD HandleExceptionsPermanentlyEnabled : 1;
      DWORD ReservedFlags : 30;
    };
  };
} PROCESS_MITIGATION_STRICT_HANDLE_CHECK_POLICY, *PPROCESS_MITIGATION_STRICT_HANDLE_CHECK_POLICY;

typedef struct _PROCESS_MITIGATION_SYSTEM_CALL_DISABLE_POLICY {
  union {
    DWORD  Flags;
    struct {
      DWORD DisallowWin32kSystemCalls : 1;
      DWORD ReservedFlags : 31;
    };
  };
} PROCESS_MITIGATION_SYSTEM_CALL_DISABLE_POLICY, *PPROCESS_MITIGATION_SYSTEM_CALL_DISABLE_POLICY;

typedef struct _PROCESS_MITIGATION_EXTENSION_POINT_DISABLE_POLICY {
  union {
    DWORD  Flags;
    struct {
      DWORD DisableExtensionPoints : 1;
      DWORD ReservedFlags : 31;
    };
  };
} PROCESS_MITIGATION_EXTENSION_POINT_DISABLE_POLICY, *PPROCESS_MITIGATION_EXTENSION_POINT_DISABLE_POLICY;

#endif // NTDDI_WIN8
#endif // (_WIN32_WINNT < 0x0602)

#if (_WIN32_WINNT < 0x0A00)
//
// Define Font Disable Policy.  When enabled, this option will
// block loading Non System Fonts.
//

#define PROCESS_CREATION_MITIGATION_POLICY_FONT_DISABLE_MASK                              (0x00000003ui64 << 48)
#define PROCESS_CREATION_MITIGATION_POLICY_FONT_DISABLE_DEFER                             (0x00000000ui64 << 48)
#define PROCESS_CREATION_MITIGATION_POLICY_FONT_DISABLE_ALWAYS_ON                         (0x00000001ui64 << 48)
#define PROCESS_CREATION_MITIGATION_POLICY_FONT_DISABLE_ALWAYS_OFF                        (0x00000002ui64 << 48)
#define PROCESS_CREATION_MITIGATION_POLICY_AUDIT_NONSYSTEM_FONTS                          (0x00000003ui64 << 48)

//
// Define remote image load options.  When enabled, this option will
// block mapping of images from remote devices.
//

#define PROCESS_CREATION_MITIGATION_POLICY_IMAGE_LOAD_NO_REMOTE_MASK                      (0x00000003ui64 << 52)
#define PROCESS_CREATION_MITIGATION_POLICY_IMAGE_LOAD_NO_REMOTE_DEFER                     (0x00000000ui64 << 52)
#define PROCESS_CREATION_MITIGATION_POLICY_IMAGE_LOAD_NO_REMOTE_ALWAYS_ON                 (0x00000001ui64 << 52)
#define PROCESS_CREATION_MITIGATION_POLICY_IMAGE_LOAD_NO_REMOTE_ALWAYS_OFF                (0x00000002ui64 << 52)
#define PROCESS_CREATION_MITIGATION_POLICY_IMAGE_LOAD_NO_REMOTE_RESERVED                  (0x00000003ui64 << 52)

//
// Define low IL image load options.  When enabled, this option will
// block mapping of images that have the low mandatory label.
//

#define PROCESS_CREATION_MITIGATION_POLICY_IMAGE_LOAD_NO_LOW_LABEL_MASK                   (0x00000003ui64 << 56)
#define PROCESS_CREATION_MITIGATION_POLICY_IMAGE_LOAD_NO_LOW_LABEL_DEFER                  (0x00000000ui64 << 56)
#define PROCESS_CREATION_MITIGATION_POLICY_IMAGE_LOAD_NO_LOW_LABEL_ALWAYS_ON              (0x00000001ui64 << 56)
#define PROCESS_CREATION_MITIGATION_POLICY_IMAGE_LOAD_NO_LOW_LABEL_ALWAYS_OFF             (0x00000002ui64 << 56)
#define PROCESS_CREATION_MITIGATION_POLICY_IMAGE_LOAD_NO_LOW_LABEL_RESERVED               (0x00000003ui64 << 56)

//
// Define Attribute to disable creation of child process
//

#define PROCESS_CREATION_CHILD_PROCESS_RESTRICTED                                         0x01
#define PROCESS_CREATION_CHILD_PROCESS_OVERRIDE                                           0x02

//
<<<<<<< HEAD
// Define Attribute for Desktop Appx Overide. 
=======
// Define Attribute for Desktop Appx Overide.
>>>>>>> a17af05f
//

#define PROCESS_CREATION_DESKTOP_APPX_OVERRIDE                                            0x04

#define ProcThreadAttributeChildProcessPolicy 14

#define PROC_THREAD_ATTRIBUTE_CHILD_PROCESS_POLICY \
    ProcThreadAttributeValue (ProcThreadAttributeChildProcessPolicy, FALSE, TRUE, FALSE)

#endif // (_WIN32_WINNT >= 0x0A00)
#endif // _SECURITY_SANDBOX_BASE_SHIM_SDKDECLS_H_<|MERGE_RESOLUTION|>--- conflicted
+++ resolved
@@ -231,11 +231,7 @@
 #define PROCESS_CREATION_CHILD_PROCESS_OVERRIDE                                           0x02
 
 //
-<<<<<<< HEAD
-// Define Attribute for Desktop Appx Overide. 
-=======
 // Define Attribute for Desktop Appx Overide.
->>>>>>> a17af05f
 //
 
 #define PROCESS_CREATION_DESKTOP_APPX_OVERRIDE                                            0x04
