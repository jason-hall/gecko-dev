// Copyright (c) 2012 The Chromium Authors. All rights reserved.
// Use of this source code is governed by a BSD-style license that can be
// found in the LICENSE file.

// Time represents an absolute point in coordinated universal time (UTC),
// internally represented as microseconds (s/1,000,000) since the Windows epoch
// (1601-01-01 00:00:00 UTC). System-dependent clock interface routines are
// defined in time_PLATFORM.cc. Note that values for Time may skew and jump
// around as the operating system makes adjustments to synchronize (e.g., with
// NTP servers). Thus, client code that uses the Time class must account for
// this.
//
// TimeDelta represents a duration of time, internally represented in
// microseconds.
//
// TimeTicks and ThreadTicks represent an abstract time that is most of the time
// incrementing, for use in measuring time durations. Internally, they are
// represented in microseconds. They can not be converted to a human-readable
// time, but are guaranteed not to decrease (unlike the Time class). Note that
// TimeTicks may "stand still" (e.g., if the computer is suspended), and
// ThreadTicks will "stand still" whenever the thread has been de-scheduled by
// the operating system.
//
// All time classes are copyable, assignable, and occupy 64-bits per instance.
// As a result, prefer passing them by value:
//   void MyFunction(TimeDelta arg);
// If circumstances require, you may also pass by const reference:
//   void MyFunction(const TimeDelta& arg);  // Not preferred.
//
// Definitions of operator<< are provided to make these types work with
// DCHECK_EQ() and other log macros. For human-readable formatting, see
// "base/i18n/time_formatting.h".
//
// So many choices!  Which time class should you use?  Examples:
//
//   Time:        Interpreting the wall-clock time provided by a remote
//                system. Detecting whether cached resources have
//                expired. Providing the user with a display of the current date
//                and time. Determining the amount of time between events across
//                re-boots of the machine.
//
//   TimeTicks:   Tracking the amount of time a task runs. Executing delayed
//                tasks at the right time. Computing presentation timestamps.
//                Synchronizing audio and video using TimeTicks as a common
//                reference clock (lip-sync). Measuring network round-trip
//                latency.
//
//   ThreadTicks: Benchmarking how long the current thread has been doing actual
//                work.

#ifndef BASE_TIME_TIME_H_
#define BASE_TIME_TIME_H_

#include <stdint.h>
#include <time.h>

#include <iosfwd>
#include <limits>

#include "base/base_export.h"
#include "base/compiler_specific.h"
#include "base/numerics/safe_math.h"
#include "build/build_config.h"

#if defined(OS_MACOSX)
#include <CoreFoundation/CoreFoundation.h>
// Avoid Mac system header macro leak.
#undef TYPE_BOOL
#endif

#if defined(OS_POSIX)
#include <unistd.h>
#include <sys/time.h>
#endif

#if defined(OS_WIN)
// For FILETIME in FromFileTime, until it moves to a new converter class.
// See TODO(iyengar) below.
#include <windows.h>
#include "base/gtest_prod_util.h"
#endif

namespace base {

class PlatformThreadHandle;
class TimeDelta;

// The functions in the time_internal namespace are meant to be used only by the
// time classes and functions.  Please use the math operators defined in the
// time classes instead.
namespace time_internal {

// Add or subtract |value| from a TimeDelta. The int64_t argument and return
// value are in terms of a microsecond timebase.
BASE_EXPORT int64_t SaturatedAdd(TimeDelta delta, int64_t value);
BASE_EXPORT int64_t SaturatedSub(TimeDelta delta, int64_t value);

}  // namespace time_internal

// TimeDelta ------------------------------------------------------------------

class BASE_EXPORT TimeDelta {
 public:
  TimeDelta() : delta_(0) {
  }

  // Converts units of time to TimeDeltas.
  static constexpr TimeDelta FromDays(int days);
  static constexpr TimeDelta FromHours(int hours);
  static constexpr TimeDelta FromMinutes(int minutes);
  static constexpr TimeDelta FromSeconds(int64_t secs);
  static constexpr TimeDelta FromMilliseconds(int64_t ms);
  static constexpr TimeDelta FromSecondsD(double secs);
  static constexpr TimeDelta FromMillisecondsD(double ms);
  static constexpr TimeDelta FromMicroseconds(int64_t us);
#if defined(OS_POSIX)
  static TimeDelta FromTimeSpec(const timespec& ts);
#endif
#if defined(OS_WIN)
  static TimeDelta FromQPCValue(LONGLONG qpc_value);
#endif

  // Converts an integer value representing TimeDelta to a class. This is used
  // when deserializing a |TimeDelta| structure, using a value known to be
  // compatible. It is not provided as a constructor because the integer type
  // may be unclear from the perspective of a caller.
  static TimeDelta FromInternalValue(int64_t delta) { return TimeDelta(delta); }

  // Returns the maximum time delta, which should be greater than any reasonable
  // time delta we might compare it to. Adding or subtracting the maximum time
  // delta to a time or another time delta has an undefined result.
  static TimeDelta Max();

  // Returns the internal numeric value of the TimeDelta object. Please don't
  // use this and do arithmetic on it, as it is more error prone than using the
  // provided operators.
  // For serializing, use FromInternalValue to reconstitute.
  int64_t ToInternalValue() const { return delta_; }

  // Returns the magnitude (absolute value) of this TimeDelta.
  TimeDelta magnitude() const {
    // Some toolchains provide an incomplete C++11 implementation and lack an
    // int64_t overload for std::abs().  The following is a simple branchless
    // implementation:
    const int64_t mask = delta_ >> (sizeof(delta_) * 8 - 1);
    return TimeDelta((delta_ + mask) ^ mask);
  }

  // Returns true if the time delta is zero.
  bool is_zero() const {
    return delta_ == 0;
  }

  // Returns true if the time delta is the maximum time delta.
  bool is_max() const { return delta_ == std::numeric_limits<int64_t>::max(); }

#if defined(OS_POSIX)
  struct timespec ToTimeSpec() const;
#endif

  // Returns the time delta in some unit. The F versions return a floating
  // point value, the "regular" versions return a rounded-down value.
  //
  // InMillisecondsRoundedUp() instead returns an integer that is rounded up
  // to the next full millisecond.
  int InDays() const;
  int InHours() const;
  int InMinutes() const;
  double InSecondsF() const;
  int64_t InSeconds() const;
  double InMillisecondsF() const;
  int64_t InMilliseconds() const;
  int64_t InMillisecondsRoundedUp() const;
  int64_t InMicroseconds() const;

  TimeDelta& operator=(TimeDelta other) {
    delta_ = other.delta_;
    return *this;
  }

  // Computations with other deltas.
  TimeDelta operator+(TimeDelta other) const {
    return TimeDelta(time_internal::SaturatedAdd(*this, other.delta_));
  }
  TimeDelta operator-(TimeDelta other) const {
    return TimeDelta(time_internal::SaturatedSub(*this, other.delta_));
  }

  TimeDelta& operator+=(TimeDelta other) {
    return *this = (*this + other);
  }
  TimeDelta& operator-=(TimeDelta other) {
    return *this = (*this - other);
  }
  TimeDelta operator-() const {
    return TimeDelta(-delta_);
  }

  // Computations with numeric types.
  template<typename T>
  TimeDelta operator*(T a) const {
    CheckedNumeric<int64_t> rv(delta_);
    rv *= a;
    if (rv.IsValid())
      return TimeDelta(rv.ValueOrDie());
    // Matched sign overflows. Mismatched sign underflows.
    if ((delta_ < 0) ^ (a < 0))
      return TimeDelta(-std::numeric_limits<int64_t>::max());
    return TimeDelta(std::numeric_limits<int64_t>::max());
  }
  template<typename T>
  TimeDelta operator/(T a) const {
    CheckedNumeric<int64_t> rv(delta_);
    rv /= a;
    if (rv.IsValid())
      return TimeDelta(rv.ValueOrDie());
    // Matched sign overflows. Mismatched sign underflows.
    // Special case to catch divide by zero.
    if ((delta_ < 0) ^ (a <= 0))
      return TimeDelta(-std::numeric_limits<int64_t>::max());
    return TimeDelta(std::numeric_limits<int64_t>::max());
  }
  template<typename T>
  TimeDelta& operator*=(T a) {
    return *this = (*this * a);
  }
  template<typename T>
  TimeDelta& operator/=(T a) {
    return *this = (*this / a);
  }

  int64_t operator/(TimeDelta a) const { return delta_ / a.delta_; }
  TimeDelta operator%(TimeDelta a) const {
    return TimeDelta(delta_ % a.delta_);
  }

  // Comparison operators.
  constexpr bool operator==(TimeDelta other) const {
    return delta_ == other.delta_;
  }
  constexpr bool operator!=(TimeDelta other) const {
    return delta_ != other.delta_;
  }
  constexpr bool operator<(TimeDelta other) const {
    return delta_ < other.delta_;
  }
  constexpr bool operator<=(TimeDelta other) const {
    return delta_ <= other.delta_;
  }
  constexpr bool operator>(TimeDelta other) const {
    return delta_ > other.delta_;
  }
  constexpr bool operator>=(TimeDelta other) const {
    return delta_ >= other.delta_;
  }

#if defined(OS_WIN)
  // This works around crbug.com/635974
  constexpr TimeDelta(const TimeDelta& other) : delta_(other.delta_) {}
#endif

 private:
  friend int64_t time_internal::SaturatedAdd(TimeDelta delta, int64_t value);
  friend int64_t time_internal::SaturatedSub(TimeDelta delta, int64_t value);

  // Constructs a delta given the duration in microseconds. This is private
  // to avoid confusion by callers with an integer constructor. Use
  // FromSeconds, FromMilliseconds, etc. instead.
  constexpr explicit TimeDelta(int64_t delta_us) : delta_(delta_us) {}

  // Private method to build a delta from a double.
  static constexpr TimeDelta FromDouble(double value);

  // Private method to build a delta from the product of a user-provided value
  // and a known-positive value.
  static constexpr TimeDelta FromProduct(int64_t value, int64_t positive_value);

  // Delta in microseconds.
  int64_t delta_;
};

template<typename T>
inline TimeDelta operator*(T a, TimeDelta td) {
  return td * a;
}

// For logging use only.
BASE_EXPORT std::ostream& operator<<(std::ostream& os, TimeDelta time_delta);

// Do not reference the time_internal::TimeBase template class directly.  Please
// use one of the time subclasses instead, and only reference the public
// TimeBase members via those classes.
namespace time_internal {

// TimeBase--------------------------------------------------------------------

// Provides value storage and comparison/math operations common to all time
// classes. Each subclass provides for strong type-checking to ensure
// semantically meaningful comparison/math of time values from the same clock
// source or timeline.
template<class TimeClass>
class TimeBase {
 public:
  static const int64_t kHoursPerDay = 24;
  static const int64_t kMillisecondsPerSecond = 1000;
  static const int64_t kMillisecondsPerDay =
      kMillisecondsPerSecond * 60 * 60 * kHoursPerDay;
  static const int64_t kMicrosecondsPerMillisecond = 1000;
  static const int64_t kMicrosecondsPerSecond =
      kMicrosecondsPerMillisecond * kMillisecondsPerSecond;
  static const int64_t kMicrosecondsPerMinute = kMicrosecondsPerSecond * 60;
  static const int64_t kMicrosecondsPerHour = kMicrosecondsPerMinute * 60;
  static const int64_t kMicrosecondsPerDay =
      kMicrosecondsPerHour * kHoursPerDay;
  static const int64_t kMicrosecondsPerWeek = kMicrosecondsPerDay * 7;
  static const int64_t kNanosecondsPerMicrosecond = 1000;
  static const int64_t kNanosecondsPerSecond =
      kNanosecondsPerMicrosecond * kMicrosecondsPerSecond;

  // Returns true if this object has not been initialized.
  //
  // Warning: Be careful when writing code that performs math on time values,
  // since it's possible to produce a valid "zero" result that should not be
  // interpreted as a "null" value.
  bool is_null() const {
    return us_ == 0;
  }

  // Returns true if this object represents the maximum time.
  bool is_max() const { return us_ == std::numeric_limits<int64_t>::max(); }

  // Returns the maximum time, which should be greater than any reasonable time
  // with which we might compare it.
  static TimeClass Max() {
    return TimeClass(std::numeric_limits<int64_t>::max());
  }

  // For serializing only. Use FromInternalValue() to reconstitute. Please don't
  // use this and do arithmetic on it, as it is more error prone than using the
  // provided operators.
  int64_t ToInternalValue() const { return us_; }

  TimeClass& operator=(TimeClass other) {
    us_ = other.us_;
    return *(static_cast<TimeClass*>(this));
  }

  // Compute the difference between two times.
  TimeDelta operator-(TimeClass other) const {
    return TimeDelta::FromMicroseconds(us_ - other.us_);
  }

  // Return a new time modified by some delta.
  TimeClass operator+(TimeDelta delta) const {
    return TimeClass(time_internal::SaturatedAdd(delta, us_));
  }
  TimeClass operator-(TimeDelta delta) const {
    return TimeClass(-time_internal::SaturatedSub(delta, us_));
  }

  // Modify by some time delta.
  TimeClass& operator+=(TimeDelta delta) {
    return static_cast<TimeClass&>(*this = (*this + delta));
  }
  TimeClass& operator-=(TimeDelta delta) {
    return static_cast<TimeClass&>(*this = (*this - delta));
  }

  // Comparison operators
  bool operator==(TimeClass other) const {
    return us_ == other.us_;
  }
  bool operator!=(TimeClass other) const {
    return us_ != other.us_;
  }
  bool operator<(TimeClass other) const {
    return us_ < other.us_;
  }
  bool operator<=(TimeClass other) const {
    return us_ <= other.us_;
  }
  bool operator>(TimeClass other) const {
    return us_ > other.us_;
  }
  bool operator>=(TimeClass other) const {
    return us_ >= other.us_;
  }

  // Converts an integer value representing TimeClass to a class. This is used
  // when deserializing a |TimeClass| structure, using a value known to be
  // compatible. It is not provided as a constructor because the integer type
  // may be unclear from the perspective of a caller.
  static TimeClass FromInternalValue(int64_t us) { return TimeClass(us); }

 protected:
  explicit TimeBase(int64_t us) : us_(us) {}

  // Time value in a microsecond timebase.
  int64_t us_;
};

}  // namespace time_internal

template<class TimeClass>
inline TimeClass operator+(TimeDelta delta, TimeClass t) {
  return t + delta;
}

// Time -----------------------------------------------------------------------

// Represents a wall clock time in UTC. Values are not guaranteed to be
// monotonically non-decreasing and are subject to large amounts of skew.
class BASE_EXPORT Time : public time_internal::TimeBase<Time> {
 public:
  // The representation of Jan 1, 1970 UTC in microseconds since the
  // platform-dependent epoch.
  static const int64_t kTimeTToMicrosecondsOffset;

#if !defined(OS_WIN)
  // On Mac & Linux, this value is the delta from the Windows epoch of 1601 to
  // the Posix delta of 1970. This is used for migrating between the old
  // 1970-based epochs to the new 1601-based ones. It should be removed from
  // this global header and put in the platform-specific ones when we remove the
  // migration code.
  static const int64_t kWindowsEpochDeltaMicroseconds;
#else
  // To avoid overflow in QPC to Microseconds calculations, since we multiply
  // by kMicrosecondsPerSecond, then the QPC value should not exceed
  // (2^63 - 1) / 1E6. If it exceeds that threshold, we divide then multiply.
  enum : int64_t{kQPCOverflowThreshold = 0x8637BD05AF7};
#endif

  // Represents an exploded time that can be formatted nicely. This is kind of
  // like the Win32 SYSTEMTIME structure or the Unix "struct tm" with a few
  // additions and changes to prevent errors.
  struct BASE_EXPORT Exploded {
    int year;          // Four digit year "2007"
    int month;         // 1-based month (values 1 = January, etc.)
    int day_of_week;   // 0-based day of week (0 = Sunday, etc.)
    int day_of_month;  // 1-based day of month (1-31)
    int hour;          // Hour within the current day (0-23)
    int minute;        // Minute within the current hour (0-59)
    int second;        // Second within the current minute (0-59 plus leap
                       //   seconds which may take it up to 60).
    int millisecond;   // Milliseconds within the current second (0-999)

    // A cursory test for whether the data members are within their
    // respective ranges. A 'true' return value does not guarantee the
    // Exploded value can be successfully converted to a Time value.
    bool HasValidValues() const;
  };

  // Contains the NULL time. Use Time::Now() to get the current time.
  Time() : TimeBase(0) {
  }

  // Returns the time for epoch in Unix-like system (Jan 1, 1970).
  static Time UnixEpoch();

  // Returns the current time. Watch out, the system might adjust its clock
  // in which case time will actually go backwards. We don't guarantee that
  // times are increasing, or that two calls to Now() won't be the same.
  static Time Now();

  // Returns the current time. Same as Now() except that this function always
  // uses system time so that there are no discrepancies between the returned
  // time and system time even on virtual environments including our test bot.
  // For timing sensitive unittests, this function should be used.
  static Time NowFromSystemTime();

  // Converts to/from time_t in UTC and a Time class.
  static Time FromTimeT(time_t tt);
  time_t ToTimeT() const;

  // Converts time to/from a double which is the number of seconds since epoch
  // (Jan 1, 1970).  Webkit uses this format to represent time.
  // Because WebKit initializes double time value to 0 to indicate "not
  // initialized", we map it to empty Time object that also means "not
  // initialized".
  static Time FromDoubleT(double dt);
  double ToDoubleT() const;

#if defined(OS_POSIX)
  // Converts the timespec structure to time. MacOS X 10.8.3 (and tentatively,
  // earlier versions) will have the |ts|'s tv_nsec component zeroed out,
  // having a 1 second resolution, which agrees with
  // https://developer.apple.com/legacy/library/#technotes/tn/tn1150.html#HFSPlusDates.
  static Time FromTimeSpec(const timespec& ts);
#endif

  // Converts to/from the Javascript convention for times, a number of
  // milliseconds since the epoch:
  // https://developer.mozilla.org/en/JavaScript/Reference/Global_Objects/Date/getTime.
  static Time FromJsTime(double ms_since_epoch);
  double ToJsTime() const;

  // Converts to Java convention for times, a number of
  // milliseconds since the epoch.
  int64_t ToJavaTime() const;

#if defined(OS_POSIX)
  static Time FromTimeVal(struct timeval t);
  struct timeval ToTimeVal() const;
#endif

#if defined(OS_MACOSX)
  static Time FromCFAbsoluteTime(CFAbsoluteTime t);
  CFAbsoluteTime ToCFAbsoluteTime() const;
#endif

#if defined(OS_WIN)
  static Time FromFileTime(FILETIME ft);
  FILETIME ToFileTime() const;

  // The minimum time of a low resolution timer.  This is basically a windows
  // constant of ~15.6ms.  While it does vary on some older OS versions, we'll
  // treat it as static across all windows versions.
  static const int kMinLowResolutionThresholdMs = 16;

  // Enable or disable Windows high resolution timer.
  static void EnableHighResolutionTimer(bool enable);

  // Activates or deactivates the high resolution timer based on the |activate|
  // flag.  If the HighResolutionTimer is not Enabled (see
  // EnableHighResolutionTimer), this function will return false.  Otherwise
  // returns true.  Each successful activate call must be paired with a
  // subsequent deactivate call.
  // All callers to activate the high resolution timer must eventually call
  // this function to deactivate the high resolution timer.
  static bool ActivateHighResolutionTimer(bool activate);

  // Returns true if the high resolution timer is both enabled and activated.
  // This is provided for testing only, and is not tracked in a thread-safe
  // way.
  static bool IsHighResolutionTimerInUse();
#endif

  // Converts an exploded structure representing either the local time or UTC
  // into a Time class.
  // TODO(maksims): Get rid of these in favor of the methods below when
  // all the callers stop using these ones.
  static Time FromUTCExploded(const Exploded& exploded) {
    base::Time time;
    ignore_result(FromUTCExploded(exploded, &time));
    return time;
  }
  static Time FromLocalExploded(const Exploded& exploded) {
    base::Time time;
    ignore_result(FromLocalExploded(exploded, &time));
    return time;
  }

  // Converts an exploded structure representing either the local time or UTC
  // into a Time class. Returns false on a failure when, for example, a day of
  // month is set to 31 on a 28-30 day month. Returns Time(0) on overflow.
  static bool FromUTCExploded(const Exploded& exploded,
                              Time* time) WARN_UNUSED_RESULT {
    return FromExploded(false, exploded, time);
  }
  static bool FromLocalExploded(const Exploded& exploded,
                                Time* time) WARN_UNUSED_RESULT {
    return FromExploded(true, exploded, time);
  }

  // Converts a string representation of time to a Time object.
  // An example of a time string which is converted is as below:-
  // "Tue, 15 Nov 1994 12:45:26 GMT". If the timezone is not specified
  // in the input string, FromString assumes local time and FromUTCString
  // assumes UTC. A timezone that cannot be parsed (e.g. "UTC" which is not
  // specified in RFC822) is treated as if the timezone is not specified.
  // TODO(iyengar) Move the FromString/FromTimeT/ToTimeT/FromFileTime to
  // a new time converter class.
  static bool FromString(const char* time_string, Time* parsed_time) {
    return FromStringInternal(time_string, true, parsed_time);
  }
  static bool FromUTCString(const char* time_string, Time* parsed_time) {
    return FromStringInternal(time_string, false, parsed_time);
  }

  // Fills the given exploded structure with either the local time or UTC from
  // this time structure (containing UTC).
  void UTCExplode(Exploded* exploded) const {
    return Explode(false, exploded);
  }
  void LocalExplode(Exploded* exploded) const {
    return Explode(true, exploded);
  }

  // Rounds this time down to the nearest day in local time. It will represent
  // midnight on that day.
  Time LocalMidnight() const;

 private:
  friend class time_internal::TimeBase<Time>;

  explicit Time(int64_t us) : TimeBase(us) {}

  // Explodes the given time to either local time |is_local = true| or UTC
  // |is_local = false|.
  void Explode(bool is_local, Exploded* exploded) const;

  // Unexplodes a given time assuming the source is either local time
  // |is_local = true| or UTC |is_local = false|. Function returns false on
  // failure and sets |time| to Time(0). Otherwise returns true and sets |time|
  // to non-exploded time.
  static bool FromExploded(bool is_local,
                           const Exploded& exploded,
                           Time* time) WARN_UNUSED_RESULT;

  // Converts a string representation of time to a Time object.
  // An example of a time string which is converted is as below:-
  // "Tue, 15 Nov 1994 12:45:26 GMT". If the timezone is not specified
  // in the input string, local time |is_local = true| or
  // UTC |is_local = false| is assumed. A timezone that cannot be parsed
  // (e.g. "UTC" which is not specified in RFC822) is treated as if the
  // timezone is not specified.
  static bool FromStringInternal(const char* time_string,
                                 bool is_local,
                                 Time* parsed_time);

  // Comparison does not consider |day_of_week| when doing the operation.
  static bool ExplodedMostlyEquals(const Exploded& lhs, const Exploded& rhs);
};

// static
constexpr TimeDelta TimeDelta::FromDays(int days) {
  return days == std::numeric_limits<int>::max()
             ? Max()
             : TimeDelta(days * Time::kMicrosecondsPerDay);
}

// static
constexpr TimeDelta TimeDelta::FromHours(int hours) {
  return hours == std::numeric_limits<int>::max()
             ? Max()
             : TimeDelta(hours * Time::kMicrosecondsPerHour);
}

// static
constexpr TimeDelta TimeDelta::FromMinutes(int minutes) {
  return minutes == std::numeric_limits<int>::max()
             ? Max()
             : TimeDelta(minutes * Time::kMicrosecondsPerMinute);
}

// static
constexpr TimeDelta TimeDelta::FromSeconds(int64_t secs) {
  return FromProduct(secs, Time::kMicrosecondsPerSecond);
}

// static
constexpr TimeDelta TimeDelta::FromMilliseconds(int64_t ms) {
  return FromProduct(ms, Time::kMicrosecondsPerMillisecond);
}

// static
constexpr TimeDelta TimeDelta::FromSecondsD(double secs) {
  return FromDouble(secs * Time::kMicrosecondsPerSecond);
}

// static
constexpr TimeDelta TimeDelta::FromMillisecondsD(double ms) {
  return FromDouble(ms * Time::kMicrosecondsPerMillisecond);
}

// static
constexpr TimeDelta TimeDelta::FromMicroseconds(int64_t us) {
  return TimeDelta(us);
}

// static
constexpr TimeDelta TimeDelta::FromDouble(double value) {
  // TODO(crbug.com/612601): Use saturated_cast<int64_t>(value) once we sort out
  // the Min() behavior.
  return value > std::numeric_limits<int64_t>::max()
             ? Max()
             : value < -std::numeric_limits<int64_t>::max()
                   ? -Max()
                   : TimeDelta(static_cast<int64_t>(value));
}

// static
constexpr TimeDelta TimeDelta::FromProduct(int64_t value,
                                           int64_t positive_value) {
  return (
#if !defined(_PREFAST_) || !defined(OS_WIN)
          // Avoid internal compiler errors in /analyze builds with VS 2015
          // update 3.
          // https://connect.microsoft.com/VisualStudio/feedback/details/2870865
<<<<<<< HEAD
          DCHECK(positive_value > 0),
=======
          static_cast<void>(DCHECK(positive_value > 0)),
>>>>>>> a17af05f
#endif
          value > std::numeric_limits<int64_t>::max() / positive_value
              ? Max()
              : value < -std::numeric_limits<int64_t>::max() / positive_value
                    ? -Max()
                    : TimeDelta(value * positive_value));
}

// For logging use only.
BASE_EXPORT std::ostream& operator<<(std::ostream& os, Time time);

// TimeTicks ------------------------------------------------------------------

// Represents monotonically non-decreasing clock time.
class BASE_EXPORT TimeTicks : public time_internal::TimeBase<TimeTicks> {
 public:
  // The underlying clock used to generate new TimeTicks.
  enum class Clock {
    LINUX_CLOCK_MONOTONIC,
    IOS_CF_ABSOLUTE_TIME_MINUS_KERN_BOOTTIME,
    MAC_MACH_ABSOLUTE_TIME,
    WIN_QPC,
    WIN_ROLLOVER_PROTECTED_TIME_GET_TIME
  };

  TimeTicks() : TimeBase(0) {
  }

  // Platform-dependent tick count representing "right now." When
  // IsHighResolution() returns false, the resolution of the clock could be
  // as coarse as ~15.6ms. Otherwise, the resolution should be no worse than one
  // microsecond.
  static TimeTicks Now();

  // Returns true if the high resolution clock is working on this system and
  // Now() will return high resolution values. Note that, on systems where the
  // high resolution clock works but is deemed inefficient, the low resolution
  // clock will be used instead.
  static bool IsHighResolution();

  // Returns true if TimeTicks is consistent across processes, meaning that
  // timestamps taken on different processes can be safely compared with one
  // another. (Note that, even on platforms where this returns true, time values
  // from different threads that are within one tick of each other must be
  // considered to have an ambiguous ordering.)
  static bool IsConsistentAcrossProcesses();

#if defined(OS_WIN)
  // Translates an absolute QPC timestamp into a TimeTicks value. The returned
  // value has the same origin as Now(). Do NOT attempt to use this if
  // IsHighResolution() returns false.
  static TimeTicks FromQPCValue(LONGLONG qpc_value);
#endif

#if defined(OS_MACOSX) && !defined(OS_IOS)
  static TimeTicks FromMachAbsoluteTime(uint64_t mach_absolute_time);
#endif  // defined(OS_MACOSX) && !defined(OS_IOS)

  // Get an estimate of the TimeTick value at the time of the UnixEpoch. Because
  // Time and TimeTicks respond differently to user-set time and NTP
  // adjustments, this number is only an estimate. Nevertheless, this can be
  // useful when you need to relate the value of TimeTicks to a real time and
  // date. Note: Upon first invocation, this function takes a snapshot of the
  // realtime clock to establish a reference point.  This function will return
  // the same value for the duration of the application, but will be different
  // in future application runs.
  static TimeTicks UnixEpoch();

  // Returns |this| snapped to the next tick, given a |tick_phase| and
  // repeating |tick_interval| in both directions. |this| may be before,
  // after, or equal to the |tick_phase|.
  TimeTicks SnappedToNextTick(TimeTicks tick_phase,
                              TimeDelta tick_interval) const;

  // Returns an enum indicating the underlying clock being used to generate
  // TimeTicks timestamps. This function should only be used for debugging and
  // logging purposes.
  static Clock GetClock();

#if defined(OS_WIN)
 protected:
  typedef DWORD (*TickFunctionType)(void);
  static TickFunctionType SetMockTickFunction(TickFunctionType ticker);
#endif

 private:
  friend class time_internal::TimeBase<TimeTicks>;

  // Please use Now() to create a new object. This is for internal use
  // and testing.
  explicit TimeTicks(int64_t us) : TimeBase(us) {}
};

// For logging use only.
BASE_EXPORT std::ostream& operator<<(std::ostream& os, TimeTicks time_ticks);

// ThreadTicks ----------------------------------------------------------------

// Represents a clock, specific to a particular thread, than runs only while the
// thread is running.
class BASE_EXPORT ThreadTicks : public time_internal::TimeBase<ThreadTicks> {
 public:
  ThreadTicks() : TimeBase(0) {
  }

  // Returns true if ThreadTicks::Now() is supported on this system.
  static bool IsSupported() {
#if (defined(_POSIX_THREAD_CPUTIME) && (_POSIX_THREAD_CPUTIME >= 0)) || \
    (defined(OS_MACOSX) && !defined(OS_IOS)) || defined(OS_ANDROID)
    return true;
#elif defined(OS_WIN)
    return IsSupportedWin();
#else
    return false;
#endif
  }

  // Waits until the initialization is completed. Needs to be guarded with a
  // call to IsSupported().
  static void WaitUntilInitialized() {
#if defined(OS_WIN)
    WaitUntilInitializedWin();
#endif
  }

  // Returns thread-specific CPU-time on systems that support this feature.
  // Needs to be guarded with a call to IsSupported(). Use this timer
  // to (approximately) measure how much time the calling thread spent doing
  // actual work vs. being de-scheduled. May return bogus results if the thread
  // migrates to another CPU between two calls. Returns an empty ThreadTicks
  // object until the initialization is completed. If a clock reading is
  // absolutely needed, call WaitUntilInitialized() before this method.
  static ThreadTicks Now();

#if defined(OS_WIN)
  // Similar to Now() above except this returns thread-specific CPU time for an
  // arbitrary thread. All comments for Now() method above apply apply to this
  // method as well.
  static ThreadTicks GetForThread(const PlatformThreadHandle& thread_handle);
#endif

 private:
  friend class time_internal::TimeBase<ThreadTicks>;

  // Please use Now() or GetForThread() to create a new object. This is for
  // internal use and testing.
  explicit ThreadTicks(int64_t us) : TimeBase(us) {}

#if defined(OS_WIN)
  FRIEND_TEST_ALL_PREFIXES(TimeTicks, TSCTicksPerSecond);

  // Returns the frequency of the TSC in ticks per second, or 0 if it hasn't
  // been measured yet. Needs to be guarded with a call to IsSupported().
  // This method is declared here rather than in the anonymous namespace to
  // allow testing.
  static double TSCTicksPerSecond();

  static bool IsSupportedWin();
  static void WaitUntilInitializedWin();
#endif
};

// For logging use only.
BASE_EXPORT std::ostream& operator<<(std::ostream& os, ThreadTicks time_ticks);

}  // namespace base

#endif  // BASE_TIME_TIME_H_<|MERGE_RESOLUTION|>--- conflicted
+++ resolved
@@ -687,11 +687,7 @@
           // Avoid internal compiler errors in /analyze builds with VS 2015
           // update 3.
           // https://connect.microsoft.com/VisualStudio/feedback/details/2870865
-<<<<<<< HEAD
-          DCHECK(positive_value > 0),
-=======
           static_cast<void>(DCHECK(positive_value > 0)),
->>>>>>> a17af05f
 #endif
           value > std::numeric_limits<int64_t>::max() / positive_value
               ? Max()
