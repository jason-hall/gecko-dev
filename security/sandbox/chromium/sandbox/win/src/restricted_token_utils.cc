// Copyright (c) 2012 The Chromium Authors. All rights reserved.
// Use of this source code is governed by a BSD-style license that can be
// found in the LICENSE file.

#include <aclapi.h>
#include <sddl.h>
#include <vector>

#include "sandbox/win/src/restricted_token_utils.h"

#include "base/logging.h"
#include "base/win/scoped_handle.h"
#include "base/win/windows_version.h"
#include "sandbox/win/src/job.h"
#include "sandbox/win/src/restricted_token.h"
#include "sandbox/win/src/security_level.h"
#include "sandbox/win/src/sid.h"

namespace sandbox {

DWORD CreateRestrictedToken(TokenLevel security_level,
                            IntegrityLevel integrity_level,
                            TokenType token_type,
                            bool lockdown_default_dacl,
<<<<<<< HEAD
=======
                            bool use_restricting_sids,
>>>>>>> a17af05f
                            base::win::ScopedHandle* token) {
  RestrictedToken restricted_token;
  restricted_token.Init(NULL);  // Initialized with the current process token
  if (lockdown_default_dacl)
    restricted_token.SetLockdownDefaultDacl();

  std::vector<base::string16> privilege_exceptions;
  std::vector<Sid> sid_exceptions;
  std::vector<Sid> deny_only_sids;

  bool deny_sids = true;
  bool remove_privileges = true;

  switch (security_level) {
    case USER_UNPROTECTED: {
      deny_sids = false;
      remove_privileges = false;
      break;
    }
    case USER_RESTRICTED_SAME_ACCESS: {
      deny_sids = false;
      remove_privileges = false;

      if (use_restricting_sids) {
        unsigned err_code = restricted_token.AddRestrictingSidAllSids();
        if (ERROR_SUCCESS != err_code) {
          return err_code;
        }
      }

      break;
    }
    case USER_NON_ADMIN: {
      deny_sids = false;
      deny_only_sids.push_back(WinBuiltinAdministratorsSid);
      deny_only_sids.push_back(WinAccountAdministratorSid);
      deny_only_sids.push_back(WinAccountDomainAdminsSid);
      deny_only_sids.push_back(WinAccountCertAdminsSid);
      deny_only_sids.push_back(WinAccountSchemaAdminsSid);
      deny_only_sids.push_back(WinAccountEnterpriseAdminsSid);
      deny_only_sids.push_back(WinAccountPolicyAdminsSid);
      deny_only_sids.push_back(WinBuiltinHyperVAdminsSid);
      deny_only_sids.push_back(WinLocalAccountAndAdministratorSid);
      privilege_exceptions.push_back(SE_CHANGE_NOTIFY_NAME);
      break;
    }
    case USER_INTERACTIVE: {
      sid_exceptions.push_back(WinBuiltinUsersSid);
      sid_exceptions.push_back(WinWorldSid);
      sid_exceptions.push_back(WinInteractiveSid);
      sid_exceptions.push_back(WinAuthenticatedUserSid);
      privilege_exceptions.push_back(SE_CHANGE_NOTIFY_NAME);
      if (use_restricting_sids) {
        restricted_token.AddRestrictingSid(WinBuiltinUsersSid);
        restricted_token.AddRestrictingSid(WinWorldSid);
        restricted_token.AddRestrictingSid(WinRestrictedCodeSid);
        restricted_token.AddRestrictingSidCurrentUser();
        restricted_token.AddRestrictingSidLogonSession();
      }
      break;
    }
    case USER_LIMITED: {
      sid_exceptions.push_back(WinBuiltinUsersSid);
      sid_exceptions.push_back(WinWorldSid);
      sid_exceptions.push_back(WinInteractiveSid);
      privilege_exceptions.push_back(SE_CHANGE_NOTIFY_NAME);
<<<<<<< HEAD
      restricted_token.AddRestrictingSid(WinBuiltinUsersSid);
      restricted_token.AddRestrictingSid(WinWorldSid);
      restricted_token.AddRestrictingSid(WinRestrictedCodeSid);

      // This token has to be able to create objects in BNO.
      // Unfortunately, on Vista+, it needs the current logon sid
      // in the token to achieve this. You should also set the process to be
      // low integrity level so it can't access object created by other
      // processes.
      restricted_token.AddRestrictingSidLogonSession();
=======
      if (use_restricting_sids) {
        restricted_token.AddRestrictingSid(WinBuiltinUsersSid);
        restricted_token.AddRestrictingSid(WinWorldSid);
        restricted_token.AddRestrictingSid(WinRestrictedCodeSid);

        // This token has to be able to create objects in BNO.
        // Unfortunately, on Vista+, it needs the current logon sid
        // in the token to achieve this. You should also set the process to be
        // low integrity level so it can't access object created by other
        // processes.
        restricted_token.AddRestrictingSidLogonSession();
      }
>>>>>>> a17af05f
      break;
    }
    case USER_RESTRICTED: {
      privilege_exceptions.push_back(SE_CHANGE_NOTIFY_NAME);
      restricted_token.AddUserSidForDenyOnly();
      if (use_restricting_sids) {
        restricted_token.AddRestrictingSid(WinRestrictedCodeSid);
      }
      break;
    }
    case USER_LOCKDOWN: {
      restricted_token.AddUserSidForDenyOnly();
      if (use_restricting_sids) {
        restricted_token.AddRestrictingSid(WinNullSid);
      }
      break;
    }
    default: {
      return ERROR_BAD_ARGUMENTS;
    }
  }

  DWORD err_code = ERROR_SUCCESS;
  if (deny_sids) {
    err_code = restricted_token.AddAllSidsForDenyOnly(&sid_exceptions);
    if (ERROR_SUCCESS != err_code)
      return err_code;
  } else if (!deny_only_sids.empty()) {
    err_code = restricted_token.AddDenyOnlySids(deny_only_sids);
    if (ERROR_SUCCESS != err_code) {
      return err_code;
    }
  }

  if (remove_privileges) {
    err_code = restricted_token.DeleteAllPrivileges(&privilege_exceptions);
    if (ERROR_SUCCESS != err_code)
      return err_code;
  }

  restricted_token.SetIntegrityLevel(integrity_level);

  switch (token_type) {
    case PRIMARY: {
      err_code = restricted_token.GetRestrictedToken(token);
      break;
    }
    case IMPERSONATION: {
      err_code = restricted_token.GetRestrictedTokenForImpersonation(token);
      break;
    }
    default: {
      err_code = ERROR_BAD_ARGUMENTS;
      break;
    }
  }

  return err_code;
}

DWORD SetObjectIntegrityLabel(HANDLE handle, SE_OBJECT_TYPE type,
                              const wchar_t* ace_access,
                              const wchar_t* integrity_level_sid) {
  // Build the SDDL string for the label.
  base::string16 sddl = L"S:(";   // SDDL for a SACL.
  sddl += SDDL_MANDATORY_LABEL;   // Ace Type is "Mandatory Label".
  sddl += L";;";                  // No Ace Flags.
  sddl += ace_access;             // Add the ACE access.
  sddl += L";;;";                 // No ObjectType and Inherited Object Type.
  sddl += integrity_level_sid;    // Trustee Sid.
  sddl += L")";

  DWORD error = ERROR_SUCCESS;
  PSECURITY_DESCRIPTOR sec_desc = NULL;

  PACL sacl = NULL;
  BOOL sacl_present = FALSE;
  BOOL sacl_defaulted = FALSE;

  if (::ConvertStringSecurityDescriptorToSecurityDescriptorW(sddl.c_str(),
                                                             SDDL_REVISION,
                                                             &sec_desc, NULL)) {
    if (::GetSecurityDescriptorSacl(sec_desc, &sacl_present, &sacl,
                                    &sacl_defaulted)) {
      error = ::SetSecurityInfo(handle, type,
                                LABEL_SECURITY_INFORMATION, NULL, NULL, NULL,
                                sacl);
    } else {
      error = ::GetLastError();
    }

    ::LocalFree(sec_desc);
  } else {
    return::GetLastError();
  }

  return error;
}

const wchar_t* GetIntegrityLevelString(IntegrityLevel integrity_level) {
  switch (integrity_level) {
    case INTEGRITY_LEVEL_SYSTEM:
      return L"S-1-16-16384";
    case INTEGRITY_LEVEL_HIGH:
      return L"S-1-16-12288";
    case INTEGRITY_LEVEL_MEDIUM:
      return L"S-1-16-8192";
    case INTEGRITY_LEVEL_MEDIUM_LOW:
      return L"S-1-16-6144";
    case INTEGRITY_LEVEL_LOW:
      return L"S-1-16-4096";
    case INTEGRITY_LEVEL_BELOW_LOW:
      return L"S-1-16-2048";
    case INTEGRITY_LEVEL_UNTRUSTED:
      return L"S-1-16-0";
    case INTEGRITY_LEVEL_LAST:
      return NULL;
  }

  NOTREACHED();
  return NULL;
}
DWORD SetTokenIntegrityLevel(HANDLE token, IntegrityLevel integrity_level) {

  const wchar_t* integrity_level_str = GetIntegrityLevelString(integrity_level);
  if (!integrity_level_str) {
    // No mandatory level specified, we don't change it.
    return ERROR_SUCCESS;
  }

  PSID integrity_sid = NULL;
  if (!::ConvertStringSidToSid(integrity_level_str, &integrity_sid))
    return ::GetLastError();

  TOKEN_MANDATORY_LABEL label = {};
  label.Label.Attributes = SE_GROUP_INTEGRITY;
  label.Label.Sid = integrity_sid;

  DWORD size = sizeof(TOKEN_MANDATORY_LABEL) + ::GetLengthSid(integrity_sid);
  BOOL result = ::SetTokenInformation(token, TokenIntegrityLevel, &label,
                                      size);
  auto last_error = ::GetLastError();
  ::LocalFree(integrity_sid);

  return result ? ERROR_SUCCESS : last_error;
}

DWORD SetProcessIntegrityLevel(IntegrityLevel integrity_level) {

  // We don't check for an invalid level here because we'll just let it
  // fail on the SetTokenIntegrityLevel call later on.
  if (integrity_level == INTEGRITY_LEVEL_LAST) {
    // No mandatory level specified, we don't change it.
    return ERROR_SUCCESS;
  }

  HANDLE token_handle;
  if (!::OpenProcessToken(GetCurrentProcess(), TOKEN_ADJUST_DEFAULT,
                          &token_handle))
    return ::GetLastError();

  base::win::ScopedHandle token(token_handle);

  return SetTokenIntegrityLevel(token.Get(), integrity_level);
}

DWORD HardenTokenIntegrityLevelPolicy(HANDLE token) {

  DWORD last_error = 0;
  DWORD length_needed = 0;

  ::GetKernelObjectSecurity(token, LABEL_SECURITY_INFORMATION,
                            NULL, 0, &length_needed);

  last_error = ::GetLastError();
  if (last_error != ERROR_INSUFFICIENT_BUFFER)
    return last_error;

  std::vector<char> security_desc_buffer(length_needed);
  PSECURITY_DESCRIPTOR security_desc =
      reinterpret_cast<PSECURITY_DESCRIPTOR>(&security_desc_buffer[0]);

  if (!::GetKernelObjectSecurity(token, LABEL_SECURITY_INFORMATION,
                                 security_desc, length_needed,
                                 &length_needed))
    return ::GetLastError();

  PACL sacl = NULL;
  BOOL sacl_present = FALSE;
  BOOL sacl_defaulted = FALSE;

  if (!::GetSecurityDescriptorSacl(security_desc, &sacl_present,
                                   &sacl, &sacl_defaulted))
    return ::GetLastError();

  for (DWORD ace_index = 0; ace_index < sacl->AceCount; ++ace_index) {
    PSYSTEM_MANDATORY_LABEL_ACE ace;

    if (::GetAce(sacl, ace_index, reinterpret_cast<LPVOID*>(&ace))
        && ace->Header.AceType == SYSTEM_MANDATORY_LABEL_ACE_TYPE) {
      ace->Mask |= SYSTEM_MANDATORY_LABEL_NO_READ_UP
                |  SYSTEM_MANDATORY_LABEL_NO_EXECUTE_UP;
      break;
    }
  }

  if (!::SetKernelObjectSecurity(token, LABEL_SECURITY_INFORMATION,
                                 security_desc))
    return ::GetLastError();

  return ERROR_SUCCESS;
}

DWORD HardenProcessIntegrityLevelPolicy() {

  HANDLE token_handle;
  if (!::OpenProcessToken(GetCurrentProcess(), READ_CONTROL | WRITE_OWNER,
                          &token_handle))
    return ::GetLastError();

  base::win::ScopedHandle token(token_handle);

  return HardenTokenIntegrityLevelPolicy(token.Get());
}

}  // namespace sandbox<|MERGE_RESOLUTION|>--- conflicted
+++ resolved
@@ -22,10 +22,7 @@
                             IntegrityLevel integrity_level,
                             TokenType token_type,
                             bool lockdown_default_dacl,
-<<<<<<< HEAD
-=======
                             bool use_restricting_sids,
->>>>>>> a17af05f
                             base::win::ScopedHandle* token) {
   RestrictedToken restricted_token;
   restricted_token.Init(NULL);  // Initialized with the current process token
@@ -92,18 +89,6 @@
       sid_exceptions.push_back(WinWorldSid);
       sid_exceptions.push_back(WinInteractiveSid);
       privilege_exceptions.push_back(SE_CHANGE_NOTIFY_NAME);
-<<<<<<< HEAD
-      restricted_token.AddRestrictingSid(WinBuiltinUsersSid);
-      restricted_token.AddRestrictingSid(WinWorldSid);
-      restricted_token.AddRestrictingSid(WinRestrictedCodeSid);
-
-      // This token has to be able to create objects in BNO.
-      // Unfortunately, on Vista+, it needs the current logon sid
-      // in the token to achieve this. You should also set the process to be
-      // low integrity level so it can't access object created by other
-      // processes.
-      restricted_token.AddRestrictingSidLogonSession();
-=======
       if (use_restricting_sids) {
         restricted_token.AddRestrictingSid(WinBuiltinUsersSid);
         restricted_token.AddRestrictingSid(WinWorldSid);
@@ -116,7 +101,6 @@
         // processes.
         restricted_token.AddRestrictingSidLogonSession();
       }
->>>>>>> a17af05f
       break;
     }
     case USER_RESTRICTED: {
