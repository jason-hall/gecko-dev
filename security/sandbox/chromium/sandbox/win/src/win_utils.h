// Copyright (c) 2006-2010 The Chromium Authors. All rights reserved.
// Use of this source code is governed by a BSD-style license that can be
// found in the LICENSE file.

#ifndef SANDBOX_SRC_WIN_UTILS_H_
#define SANDBOX_SRC_WIN_UTILS_H_

#include <windows.h>
#include <stddef.h>
#include <string>

#include "base/macros.h"
#include "base/strings/string16.h"
#include "sandbox/win/src/nt_internals.h"

namespace sandbox {

// Prefix for path used by NT calls.
const wchar_t kNTPrefix[] = L"\\??\\";
const size_t kNTPrefixLen = arraysize(kNTPrefix) - 1;

const wchar_t kNTDevicePrefix[] = L"\\Device\\";
const size_t kNTDevicePrefixLen = arraysize(kNTDevicePrefix) - 1;

// Automatically acquires and releases a lock when the object is
// is destroyed.
class AutoLock {
 public:
  // Acquires the lock.
  explicit AutoLock(CRITICAL_SECTION *lock) : lock_(lock) {
    ::EnterCriticalSection(lock);
  };

  // Releases the lock;
  ~AutoLock() {
    ::LeaveCriticalSection(lock_);
  };

 private:
  CRITICAL_SECTION *lock_;
  DISALLOW_IMPLICIT_CONSTRUCTORS(AutoLock);
};

// Basic implementation of a singleton which calls the destructor
// when the exe is shutting down or the DLL is being unloaded.
template <typename Derived>
class SingletonBase {
 public:
  static Derived* GetInstance() {
    static Derived* instance = NULL;
    if (NULL == instance) {
      instance = new Derived();
      // Microsoft CRT extension. In an exe this this called after
      // winmain returns, in a dll is called in DLL_PROCESS_DETACH
      _onexit(OnExit);
    }
    return instance;
  }

 private:
  // this is the function that gets called by the CRT when the
  // process is shutting down.
  static int __cdecl OnExit() {
    delete GetInstance();
    return 0;
  }
};

// Convert a short path (C:\path~1 or \\??\\c:\path~1) to the long version of
// the path. If the path is not a valid filesystem path, the function returns
// false and argument is not modified.
bool ConvertToLongPath(base::string16* path);

// Returns ERROR_SUCCESS if the path contains a reparse point,
// ERROR_NOT_A_REPARSE_POINT if there's no reparse point in this path, or an
// error code when the function fails.
// This function is not smart. It looks for each element in the path and
// returns true if any of them is a reparse point.
DWORD IsReparsePoint(const base::string16& full_path);

// Returns true if the handle corresponds to the object pointed by this path.
bool SameObject(HANDLE handle, const wchar_t* full_path);

// Resolves a handle to an nt path. Returns true if the handle can be resolved.
bool GetPathFromHandle(HANDLE handle, base::string16* path);

// Resolves a win32 path to an nt path using GetPathFromHandle. The path must
// exist. Returs true if the translation was succesful.
bool GetNtPathFromWin32Path(const base::string16& path,
                            base::string16* nt_path);

// Translates a reserved key name to its handle.
// For example "HKEY_LOCAL_MACHINE" returns HKEY_LOCAL_MACHINE.
// Returns NULL if the name does not represent any reserved key name.
HKEY GetReservedKeyFromName(const base::string16& name);

// Resolves a user-readable registry path to a system-readable registry path.
// For example, HKEY_LOCAL_MACHINE\\Software\\microsoft is translated to
// \\registry\\machine\\software\\microsoft. Returns false if the path
// cannot be resolved.
bool ResolveRegistryName(base::string16 name, base::string16* resolved_name);

// Writes |length| bytes from the provided |buffer| into the address space of
// |child_process|, at the specified |address|, preserving the original write
// protection attributes. Returns true on success.
bool WriteProtectedChildMemory(HANDLE child_process, void* address,
                               const void* buffer, size_t length);

// Returns true if the provided path points to a pipe.
bool IsPipe(const base::string16& path);

// Converts a NTSTATUS code to a Win32 error code.
DWORD GetLastErrorFromNtStatus(NTSTATUS status);

// Returns the address of the main exe module in memory taking in account
<<<<<<< HEAD
// address space layout randomization. While it will work on running processes
// it's recommended to only call this for a suspended process. Ideally also
// a process which has not been started. There's a slim chance that a process
// could map its own executables file multiple times, but this is pretty
// unlikely to occur in practice.
=======
// address space layout randomization. This uses the process' PEB to extract
// the base address. This should only be called on new, suspended processes.
>>>>>>> a17af05f
void* GetProcessBaseAddress(HANDLE process);

}  // namespace sandbox

// Resolves a function name in NTDLL to a function pointer. The second parameter
// is a pointer to the function pointer.
void ResolveNTFunctionPtr(const char* name, void* ptr);

#endif  // SANDBOX_SRC_WIN_UTILS_H_<|MERGE_RESOLUTION|>--- conflicted
+++ resolved
@@ -113,16 +113,8 @@
 DWORD GetLastErrorFromNtStatus(NTSTATUS status);
 
 // Returns the address of the main exe module in memory taking in account
-<<<<<<< HEAD
-// address space layout randomization. While it will work on running processes
-// it's recommended to only call this for a suspended process. Ideally also
-// a process which has not been started. There's a slim chance that a process
-// could map its own executables file multiple times, but this is pretty
-// unlikely to occur in practice.
-=======
 // address space layout randomization. This uses the process' PEB to extract
 // the base address. This should only be called on new, suspended processes.
->>>>>>> a17af05f
 void* GetProcessBaseAddress(HANDLE process);
 
 }  // namespace sandbox
